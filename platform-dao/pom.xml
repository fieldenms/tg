<project xmlns="http://maven.apache.org/POM/4.0.0" xmlns:xsi="http://www.w3.org/2001/XMLSchema-instance" xsi:schemaLocation="http://maven.apache.org/POM/4.0.0 http://maven.apache.org/maven-v4_0_0.xsd">
	<modelVersion>4.0.0</modelVersion>
	<parent>
		<groupId>fielden</groupId>
		<artifactId>platform-parent</artifactId>
		<version>1.4.5-SNAPSHOT</version>
	</parent>

	<artifactId>platform-dao</artifactId>
	<packaging>jar</packaging>

	<name>Trident Genesis Platform DAO</name>
	<description>
           The platform module that provide database communication logic fully compatible with the Fractal Objects design pattern."
           This includes base DAO implementation logic for data-aware companion object.
        </description>
	<dependencies>
		<!-- inner module dependencies -->
		<dependency>
			<groupId>fielden</groupId>
			<artifactId>platform-pojo-bl</artifactId>
			<version>${project.version}</version>
		</dependency>
		<!-- other dependencies, including third party libs -->
		<dependency>
			<groupId>org.dbunit</groupId>
			<artifactId>dbunit</artifactId>
			<version>2.4.7</version>
			<exclusions>
				<exclusion>
					<groupId>org.slf4j</groupId>
					<artifactId>slf4j-api</artifactId>
				</exclusion>
			</exclusions>
		</dependency>
		<dependency>
			<groupId>org.slf4j</groupId>
			<artifactId>slf4j-log4j12</artifactId>
			<version>1.7.26</version>
		</dependency>
		<dependency>
			<groupId>com.h2database</groupId>
			<artifactId>h2</artifactId>
			<version>1.4.199</version>
			<scope>test</scope>
		</dependency>

		<!-- SQL Server JDBC drivers for convenience -->
		<!-- https://mvnrepository.com/artifact/com.microsoft.sqlserver/mssql-jdbc -->
		<dependency>
			<groupId>com.microsoft.sqlserver</groupId>
			<artifactId>mssql-jdbc</artifactId>
			<version>7.0.0.jre8</version>
			<scope>test</scope>
		</dependency>

		<!-- https://mvnrepository.com/artifact/org.hibernate/hibernate-core -->
		<dependency>
			<groupId>org.hibernate</groupId>
			<artifactId>hibernate-core</artifactId>
<<<<<<< HEAD
			<version>5.3.7.Final</version>
		</dependency>
		<dependency>
			<groupId>org.hibernate</groupId>
			<artifactId>hibernate-c3p0</artifactId>
			<version>5.3.7.Final</version>
=======
			<version>5.2.18.Final</version>
>>>>>>> ae7d547e
		</dependency>
		<dependency>
			<groupId>org.hibernate</groupId>
			<artifactId>hibernate-hikaricp</artifactId>
<<<<<<< HEAD
			<version>5.3.7.Final</version>
=======
			<version>5.2.18.Final</version>
>>>>>>> ae7d547e
		</dependency>
		<dependency>
			<groupId>com.zaxxer</groupId>
			<artifactId>HikariCP</artifactId>
			<version>3.3.1</version>
			<exclusions>
				<exclusion>
					<groupId>org.slf4j</groupId>
					<artifactId>slf4j-api</artifactId>
				</exclusion>
			</exclusions>
		</dependency>

		<!-- https://mvnrepository.com/artifact/org.apache.tika/tika-core -->
		<dependency>
			<groupId>org.apache.tika</groupId>
			<artifactId>tika-core</artifactId>
			<version>1.22</version>
		</dependency>

	</dependencies>
	<build>
		<resources>
			<resource>
				<directory>src/main/resources</directory>
				<excludes>
					<exclude>**/log4j.properties</exclude>
				</excludes>
			</resource>
			<resource>
				<directory>src/main/java</directory>
				<excludes>
					<exclude>**/*.java</exclude>
				</excludes>
			</resource>
		</resources>
		<plugins>
			<plugin>
				<groupId>org.apache.maven.plugins</groupId>
				<artifactId>maven-jar-plugin</artifactId>
				<version>2.6</version>
				<executions>
					<execution>
						<goals>
							<goal>test-jar</goal>
						</goals>
					</execution>
				</executions>
			</plugin>
			<plugin>
				<groupId>org.apache.maven.plugins</groupId>
				<artifactId>maven-surefire-plugin</artifactId>
				<version>2.19.1</version>
				<configuration>
					<forkCount>2</forkCount>
					<reuseForks>true</reuseForks>
					<argLine>-server -Xms256m -Xmx1024m
						-Djava.system.class.loader=ua.com.fielden.platform.classloader.TgSystemClassLoader</argLine>
					<systemPropertyVariables>
						<databaseUri>./src/test/resources/db/TEST_DB_${surefire.forkNumber}</databaseUri>
						<loadDdlScriptFromFile>false</loadDdlScriptFromFile>
						<saveDdlScriptToFile>false</saveDdlScriptToFile>
						<legacyTests.databaseUri>./src/test/resources/db/TEST_DB_LEGACY_${surefire.forkNumber}</legacyTests.databaseUri>
					</systemPropertyVariables>
				</configuration>
			</plugin>
		</plugins>
	</build>
</project><|MERGE_RESOLUTION|>--- conflicted
+++ resolved
@@ -58,25 +58,12 @@
 		<dependency>
 			<groupId>org.hibernate</groupId>
 			<artifactId>hibernate-core</artifactId>
-<<<<<<< HEAD
 			<version>5.3.7.Final</version>
 		</dependency>
 		<dependency>
 			<groupId>org.hibernate</groupId>
-			<artifactId>hibernate-c3p0</artifactId>
+			<artifactId>hibernate-hikaricp</artifactId>
 			<version>5.3.7.Final</version>
-=======
-			<version>5.2.18.Final</version>
->>>>>>> ae7d547e
-		</dependency>
-		<dependency>
-			<groupId>org.hibernate</groupId>
-			<artifactId>hibernate-hikaricp</artifactId>
-<<<<<<< HEAD
-			<version>5.3.7.Final</version>
-=======
-			<version>5.2.18.Final</version>
->>>>>>> ae7d547e
 		</dependency>
 		<dependency>
 			<groupId>com.zaxxer</groupId>
