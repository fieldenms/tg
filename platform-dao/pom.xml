--- conflicted
+++ resolved
@@ -62,20 +62,12 @@
 		<dependency>
 			<groupId>org.hibernate</groupId>
 			<artifactId>hibernate-core</artifactId>
-<<<<<<< HEAD
-			<version>5.4.21.Final</version>
-=======
 			<version>5.4.33.Final</version>
->>>>>>> cc98cad5
 		</dependency>
 		<dependency>
 			<groupId>org.hibernate</groupId>
 			<artifactId>hibernate-hikaricp</artifactId>
-<<<<<<< HEAD
-			<version>5.4.21.Final</version>
-=======
 			<version>5.4.33.Final</version>
->>>>>>> cc98cad5
 		</dependency>
 		<dependency>
 			<groupId>com.zaxxer</groupId>
@@ -101,15 +93,12 @@
 		    <groupId>org.glassfish.jaxb</groupId>
 		    <artifactId>jaxb-runtime</artifactId>
 		    <version>2.3.2</version>
-<<<<<<< HEAD
-=======
             <exclusions>
                 <exclusion>
                     <groupId>junit</groupId>
                     <artifactId>junit</artifactId>
                 </exclusion>
             </exclusions>
->>>>>>> cc98cad5
 		</dependency>
 	</dependencies>
 
