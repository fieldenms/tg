package ua.com.fielden.platform.dao;

import static org.junit.Assert.assertEquals;
import static org.junit.Assert.assertNotNull;
import static org.junit.Assert.assertTrue;
import static ua.com.fielden.platform.entity.query.fluent.EntityQueryUtils.fetch;
import static ua.com.fielden.platform.entity.query.fluent.EntityQueryUtils.from;
import static ua.com.fielden.platform.entity.query.fluent.EntityQueryUtils.select;

import java.util.HashSet;
import java.util.List;
import java.util.Set;

import org.junit.Test;

import ua.com.fielden.platform.entity.query.model.EntityResultQueryModel;
import ua.com.fielden.platform.security.user.IUser;
import ua.com.fielden.platform.security.user.SecurityRoleAssociation;
import ua.com.fielden.platform.security.user.SecurityRoleAssociationCo;
import ua.com.fielden.platform.security.user.User;
import ua.com.fielden.platform.security.user.UserAndRoleAssociation;
import ua.com.fielden.platform.security.user.UserAndRoleAssociationCo;
import ua.com.fielden.platform.security.user.UserRole;
import ua.com.fielden.platform.security.user.UserRoleCo;
import ua.com.fielden.platform.test_config.AbstractDaoTestCase;

/**
 * A test case for user and role, and role and security token associations.
 *
 * @author TG Team
 *
 */
public class UserAndRoleAndTokenAssociationTestCase extends AbstractDaoTestCase {
    private final UserRoleCo coUserRole = getInstance(UserRoleCo.class);
    private final UserAndRoleAssociationCo coUserAndRoleAssociation = getInstance(UserAndRoleAssociationCo.class);
    private final SecurityRoleAssociationCo coSecurityRoleAssociation = getInstance(SecurityRoleAssociationCo.class);
    private final IUser coUser = getInstance(IUser.class);

    @Test
    public void user_role_associations_can_be_retrieved() {
        final EntityResultQueryModel<UserAndRoleAssociation> associationModel = select(UserAndRoleAssociation.class).model();
        assertEquals("Incorrect number of user role associations.", 9, coUserAndRoleAssociation.firstPage(from(associationModel).with(fetch(UserAndRoleAssociation.class).with("user", fetch(User.class))).model(), 10).data().size());
    }

    @Test
    public void users_can_be_retrived_together_with_their_roles() {
        final List<User> users = coUser.findAllUsersWithRoles();
        assertEquals(5, users.size());

        for (int userIndex = 0; userIndex < 4; userIndex++) {
            final User user = users.get(userIndex);
            if (UNIT_TEST_USER.equals(user.getKey())) {
                continue;
            }
<<<<<<< HEAD
            
=======

>>>>>>> cc98cad5
            assertEquals("Incorrect key of the " + userIndex + "-th person.", "USER" + Integer.toString(userIndex), user.getKey());

            final Set<UserAndRoleAssociation> userRolesAssociation = user.getRoles();
            final Set<UserRole> userRoles = new HashSet<>();
            for (final UserAndRoleAssociation userAssociation : userRolesAssociation) {
                userRoles.add(userAssociation.getUserRole());
            }
            assertEquals("The " + userIndex + "-th person has wrong number of user roles.", 2, userRoles.size());
            for (int userRoleIndex = 0; userRoleIndex < 2; userRoleIndex++) {
                final int userRoleGlobalIndex = 2 * userIndex + userRoleIndex;
                final UserRole userRole = new_(UserRole.class, "ROLE" + Integer.toString(userRoleGlobalIndex - 1), "");
<<<<<<< HEAD
                
=======

>>>>>>> cc98cad5
                assertTrue("The " + userIndex + "-th person doesn't have the " + Integer.toString(userRoleGlobalIndex + 1) + "-th user role.", userRoles.contains(userRole));
            }
        }
    }

    @Test
    public void all_user_roles_can_be_identified() {
        final List<UserRole> userRoles = coUserRole.findAll();
        assertEquals(9, userRoles.size());

        for (int userRoleIndex = 0; userRoleIndex < 9; userRoleIndex++) {
            final UserRole userRole = userRoles.get(userRoleIndex);
            if (!UNIT_TEST_ROLE.equals(userRole.getKey())) {
                assertEquals("Incorrect key of the " + userRoleIndex + "-th user role", "ROLE" + Integer.toString(userRoleIndex + 1), userRole.getKey());
                assertEquals("Incorrect description of the " + userRoleIndex + "-th user role", "role desc " + Integer.toString(userRoleIndex + 1), userRole.getDesc());
            }
        }
    }

    @Test
    public void various_manipulations_with_user_and_roles_works_as_expected() {
        // retrieving the user, modifying it's email
        final User userBefore = coUser.findUserByKeyWithRoles("USER1");
        // we have 2 associations for user1: role1 and role2
        assertEquals(2, userBefore.getRoles().size());
        userBefore.setEmail("new_email@gmail.com");

        // looking for association between user1 and role1
        final UserRole role1 = co(UserRole.class).findByKey("ROLE1");
        final UserAndRoleAssociation userAssociation = co(UserAndRoleAssociation.class).findByKey(userBefore, role1);
        assertNotNull(userAssociation);

        // removing this association between user1 and role1
        final Set<UserAndRoleAssociation> associations = new HashSet<>();
        for (final UserAndRoleAssociation roleAssociation : userBefore.getRoles()) {
            if (roleAssociation.equals(userAssociation)) {
                associations.add(roleAssociation);
            }
        }
        assertEquals(1, associations.size());
        coUserAndRoleAssociation.removeAssociation(associations);
        coUser.save(userBefore);

        // retrieve and check the updated user
        final User userAfter = coUser.findUserByKeyWithRoles("USER1");
        assertEquals("USER1", userAfter.getKey());
        assertEquals("new_email@gmail.com", userAfter.getEmail());

        // checking whether the user role1 was removed or not
        final Set<UserAndRoleAssociation> userRoleAssociations = userAfter.getRoles();
        assertEquals("Unexpected number of roles.", 1, userRoleAssociations.size());
        assertEquals("Invalid role association.", co(UserRole.class).findByKey("ROLE2"), userRoleAssociations.iterator().next().getUserRole());
    }

    @Test
    public void created_user_are_saved_together_with_their_roles() {
        // creating new person
        final UserRole userRole1 = save(new_(UserRole.class, "nrole1", "nrole desc 1"));
        final UserRole userRole2 = save(new_(UserRole.class, "nrole2", "nrole desc 2"));
        final UserRole userRole3 = save(new_(UserRole.class, "nrole3", "nrole desc 3"));

        final String newUserName = "new_user";
        User user = save(new_(User.class, newUserName, "new user desc").setBase(true).setEmail("new_email@gmail.com"));

        // assigning 3 roles for this new_user and saving them
        Set<UserAndRoleAssociation> userRolesAssociation = new HashSet<>();
        userRolesAssociation.add(new_composite(UserAndRoleAssociation.class, user, userRole1));
        userRolesAssociation.add(new_composite(UserAndRoleAssociation.class, user, userRole2));
        userRolesAssociation.add(new_composite(UserAndRoleAssociation.class, user, userRole3));

        for (final UserAndRoleAssociation association : userRolesAssociation) {
            coUserAndRoleAssociation.save(association);
        }

        // finally checking whether the person was saved correctly with all it's user roles
        user = coUser.findUserByKeyWithRoles(newUserName);
        assertNotNull("Saved user should have been found.", user);
        assertEquals("new_email@gmail.com", user.getEmail());

        // checking whether the user roles were saved correctly
        userRolesAssociation = user.getRoles();
        assertEquals(3, userRolesAssociation.size());
        for (int userRoleIndex = 0; userRoleIndex < 3; userRoleIndex++) {
            final UserAndRoleAssociation userRoleAssociation = co(UserAndRoleAssociation.class).findByKey(user, co(UserRole.class).findByKey("nrole" + Integer.toString(userRoleIndex + 1)));
            assertTrue("The 'new user'-th person doesn't have the " + userRoleAssociation.getUserRole().getKey() + "-th user role.", userRolesAssociation.contains(userRoleAssociation));
        }
    }

    @Test
    public void security_associations_can_be_retrieved() {
        final EntityResultQueryModel<SecurityRoleAssociation> model = select(SecurityRoleAssociation.class).model();
        final List<SecurityRoleAssociation> associations = coSecurityRoleAssociation.getAllEntities(from(model).with(fetch(SecurityRoleAssociation.class).with("role")).model());
        assertEquals("Incorrect number of security token/role associations.", 73, associations.size());
        final List<SecurityRoleAssociation> roles = coSecurityRoleAssociation.findAssociationsFor(FirstLevelSecurityToken1.class);
        assertEquals("Incorrect number of user roles for the " + FirstLevelSecurityToken1.class.getName() + " security token.", 2, roles.size());
        UserRole role = new_(UserRole.class, "ROLE1");
        assertEquals("Incorrect first role of the association.", role, roles.get(0).getRole());
        role = new_(UserRole.class, "ROLE2");
        assertEquals("Incorrect second role of the association.", role, roles.get(1).getRole());
    }

    @Test
    public void new_security_role_association_can_be_saved() {
        final UserRole role = save(new_(UserRole.class, "ROLE56", "role56 desc").setActive(true));
        final SecurityRoleAssociation association = save(new_composite(SecurityRoleAssociation.class, FirstLevelSecurityToken1.class, role));
        final List<SecurityRoleAssociation> roles = coSecurityRoleAssociation.findAssociationsFor(FirstLevelSecurityToken1.class);
        assertEquals("Incorrect number of user roles for the " + FirstLevelSecurityToken1.class.getName() + " security token.", 3, roles.size());
        assertTrue("The " + FirstLevelSecurityToken1.class.getName() + " security token doesn't have a role56 user role.", roles.contains(association));
    }

    @Test
    public void count_associations_between_users_and_tokens_takes_into_account_active_association() {
        final IUser coUser = co$(User.class);
        assertEquals("Incorrect number of associations between user and token.", 2, coSecurityRoleAssociation.countActiveAssociations(coUser.findByKey("user1"), FirstLevelSecurityToken1.class));
        assertEquals("Incorrect number of associations between user and token.", 2, coSecurityRoleAssociation.countActiveAssociations(coUser.findByKey("user1"), ThirdLevelSecurityToken1.class));
        assertEquals("Incorrect number of associations between user and token.", 0, coSecurityRoleAssociation.countActiveAssociations(coUser.findByKey("user1"), ThirdLevelSecurityToken2.class));
    }

    @Override
    protected void populateDomain() {
        super.populateDomain();
<<<<<<< HEAD
        
=======

>>>>>>> cc98cad5
        final UserRole role1 = save(new_(UserRole.class, "ROLE1", "role desc 1").setActive(true));
        final UserRole role2 = save(new_(UserRole.class, "ROLE2", "role desc 2").setActive(true));
        final UserRole role3 = save(new_(UserRole.class, "ROLE3", "role desc 3").setActive(true));
        final UserRole role4 = save(new_(UserRole.class, "ROLE4", "role desc 4").setActive(true));
        final UserRole role5 = save(new_(UserRole.class, "ROLE5", "role desc 5").setActive(true));
        final UserRole role6 = save(new_(UserRole.class, "ROLE6", "role desc 6").setActive(true));
        final UserRole role7 = save(new_(UserRole.class, "ROLE7", "role desc 7").setActive(true));
        final UserRole role8 = save(new_(UserRole.class, "ROLE8", "role desc 8").setActive(true));

        final User user1 = save(new_(User.class, "USER1", "user desc 1").setBase(true));
        final User user2 = save(new_(User.class, "USER2", "user desc 2").setBase(true));
        final User user3 = save(new_(User.class, "USER3", "user desc 3").setBase(true));
        final User user4 = save(new_(User.class, "USER4", "user desc 4").setBase(true));

        save(new_composite(UserAndRoleAssociation.class, user1, role1));
        save(new_composite(UserAndRoleAssociation.class, user1, role2));
        save(new_composite(UserAndRoleAssociation.class, user2, role3));
        save(new_composite(UserAndRoleAssociation.class, user2, role4));
        save(new_composite(UserAndRoleAssociation.class, user3, role5));
        save(new_composite(UserAndRoleAssociation.class, user3, role6));
        save(new_composite(UserAndRoleAssociation.class, user4, role7));
        save(new_composite(UserAndRoleAssociation.class, user4, role8));

        save(new_composite(SecurityRoleAssociation.class).setRole(role1).setSecurityToken(FirstLevelSecurityToken1.class));
        save(new_composite(SecurityRoleAssociation.class).setRole(role2).setSecurityToken(FirstLevelSecurityToken1.class));
        save(new_composite(SecurityRoleAssociation.class).setRole(role3).setSecurityToken(FirstLevelSecurityToken2.class));
        save(new_composite(SecurityRoleAssociation.class).setRole(role4).setSecurityToken(FirstLevelSecurityToken2.class));
        save(new_composite(SecurityRoleAssociation.class).setRole(role5).setSecurityToken(SecondLevelSecurityToken1.class));
        save(new_composite(SecurityRoleAssociation.class).setRole(role6).setSecurityToken(SecondLevelSecurityToken1.class));
        save(new_composite(SecurityRoleAssociation.class).setRole(role7).setSecurityToken(SecondLevelSecurityToken2.class));
        save(new_composite(SecurityRoleAssociation.class).setRole(role8).setSecurityToken(SecondLevelSecurityToken2.class));
        save(new_composite(SecurityRoleAssociation.class).setRole(role1).setSecurityToken(ThirdLevelSecurityToken1.class));
        save(new_composite(SecurityRoleAssociation.class).setRole(role2).setSecurityToken(ThirdLevelSecurityToken1.class));
        save(new_composite(SecurityRoleAssociation.class).setRole(role3).setSecurityToken(ThirdLevelSecurityToken2.class));
    }

}<|MERGE_RESOLUTION|>--- conflicted
+++ resolved
@@ -52,11 +52,7 @@
             if (UNIT_TEST_USER.equals(user.getKey())) {
                 continue;
             }
-<<<<<<< HEAD
-            
-=======
-
->>>>>>> cc98cad5
+
             assertEquals("Incorrect key of the " + userIndex + "-th person.", "USER" + Integer.toString(userIndex), user.getKey());
 
             final Set<UserAndRoleAssociation> userRolesAssociation = user.getRoles();
@@ -68,11 +64,7 @@
             for (int userRoleIndex = 0; userRoleIndex < 2; userRoleIndex++) {
                 final int userRoleGlobalIndex = 2 * userIndex + userRoleIndex;
                 final UserRole userRole = new_(UserRole.class, "ROLE" + Integer.toString(userRoleGlobalIndex - 1), "");
-<<<<<<< HEAD
-                
-=======
-
->>>>>>> cc98cad5
+
                 assertTrue("The " + userIndex + "-th person doesn't have the " + Integer.toString(userRoleGlobalIndex + 1) + "-th user role.", userRoles.contains(userRole));
             }
         }
@@ -165,7 +157,7 @@
     public void security_associations_can_be_retrieved() {
         final EntityResultQueryModel<SecurityRoleAssociation> model = select(SecurityRoleAssociation.class).model();
         final List<SecurityRoleAssociation> associations = coSecurityRoleAssociation.getAllEntities(from(model).with(fetch(SecurityRoleAssociation.class).with("role")).model());
-        assertEquals("Incorrect number of security token/role associations.", 73, associations.size());
+        assertEquals("Incorrect number of security token/role associations.", 74, associations.size());
         final List<SecurityRoleAssociation> roles = coSecurityRoleAssociation.findAssociationsFor(FirstLevelSecurityToken1.class);
         assertEquals("Incorrect number of user roles for the " + FirstLevelSecurityToken1.class.getName() + " security token.", 2, roles.size());
         UserRole role = new_(UserRole.class, "ROLE1");
@@ -194,11 +186,7 @@
     @Override
     protected void populateDomain() {
         super.populateDomain();
-<<<<<<< HEAD
-        
-=======
-
->>>>>>> cc98cad5
+
         final UserRole role1 = save(new_(UserRole.class, "ROLE1", "role desc 1").setActive(true));
         final UserRole role2 = save(new_(UserRole.class, "ROLE2", "role desc 2").setActive(true));
         final UserRole role3 = save(new_(UserRole.class, "ROLE3", "role desc 3").setActive(true));
