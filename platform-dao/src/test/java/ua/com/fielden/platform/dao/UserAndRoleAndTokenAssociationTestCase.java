package ua.com.fielden.platform.dao;

import static org.junit.Assert.assertEquals;
import static org.junit.Assert.assertNotNull;
import static org.junit.Assert.assertTrue;
import static ua.com.fielden.platform.entity.query.fluent.EntityQueryUtils.fetch;
import static ua.com.fielden.platform.entity.query.fluent.EntityQueryUtils.from;
import static ua.com.fielden.platform.entity.query.fluent.EntityQueryUtils.select;

import java.util.HashSet;
import java.util.List;
import java.util.Set;

import org.junit.Test;

import ua.com.fielden.platform.entity.query.model.EntityResultQueryModel;
import ua.com.fielden.platform.security.user.IUser;
import ua.com.fielden.platform.security.user.SecurityRoleAssociation;
import ua.com.fielden.platform.security.user.SecurityRoleAssociationCo;
import ua.com.fielden.platform.security.user.User;
import ua.com.fielden.platform.security.user.UserAndRoleAssociation;
import ua.com.fielden.platform.security.user.UserAndRoleAssociationCo;
import ua.com.fielden.platform.security.user.UserRole;
import ua.com.fielden.platform.security.user.UserRoleCo;
import ua.com.fielden.platform.test_config.AbstractDaoTestCase;

/**
 * A test case for user and role, and role and security token associations.
 *
 * @author TG Team
 *
 */
public class UserAndRoleAndTokenAssociationTestCase extends AbstractDaoTestCase {
    private final UserRoleCo coUserRole = getInstance(UserRoleCo.class);
    private final UserAndRoleAssociationCo coUserAndRoleAssociation = getInstance(UserAndRoleAssociationCo.class);
    private final SecurityRoleAssociationCo coSecurityRoleAssociation = getInstance(SecurityRoleAssociationCo.class);
    private final IUser coUser = getInstance(IUser.class);

    @Test
    public void user_role_associations_can_be_retrieved() {
        final EntityResultQueryModel<UserAndRoleAssociation> associationModel = select(UserAndRoleAssociation.class).model();
        assertEquals("Incorrect number of user role associations.", 9, coUserAndRoleAssociation.firstPage(from(associationModel).with(fetch(UserAndRoleAssociation.class).with("user", fetch(User.class))).model(), 10).data().size());
    }

    @Test
    public void users_can_be_retrived_together_with_their_roles() {
        final List<User> users = coUser.findAllUsersWithRoles();
        assertEquals(5, users.size());

        for (int userIndex = 0; userIndex < 4; userIndex++) {
            final User user = users.get(userIndex);
            if (UNIT_TEST_USER.equals(user.getKey())) {
                continue;
            }
<<<<<<< HEAD
            
            assertEquals("Incorrect key of the " + userIndex + "-th person.", "USER" + Integer.toString(userIndex), user.getKey());
=======

            assertEquals("Incorrect key of the " + userIndex + "-th person.", "user" + Integer.toString(userIndex), user.getKey());
>>>>>>> 20726980

            final Set<UserAndRoleAssociation> userRolesAssociation = user.getRoles();
            final Set<UserRole> userRoles = new HashSet<>();
            for (final UserAndRoleAssociation userAssociation : userRolesAssociation) {
                userRoles.add(userAssociation.getUserRole());
            }
            assertEquals("The " + userIndex + "-th person has wrong number of user roles.", 2, userRoles.size());
            for (int userRoleIndex = 0; userRoleIndex < 2; userRoleIndex++) {
                final int userRoleGlobalIndex = 2 * userIndex + userRoleIndex;
<<<<<<< HEAD
                final UserRole userRole = new_(UserRole.class, "ROLE" + Integer.toString(userRoleGlobalIndex - 1), "");
                
=======
                final UserRole userRole = new_(UserRole.class, "role" + Integer.toString(userRoleGlobalIndex - 1), "");

>>>>>>> 20726980
                assertTrue("The " + userIndex + "-th person doesn't have the " + Integer.toString(userRoleGlobalIndex + 1) + "-th user role.", userRoles.contains(userRole));
            }
        }
    }

    @Test
    public void all_user_roles_can_be_identified() {
        final List<UserRole> userRoles = coUserRole.findAll();
        assertEquals(9, userRoles.size());

        for (int userRoleIndex = 0; userRoleIndex < 9; userRoleIndex++) {
            final UserRole userRole = userRoles.get(userRoleIndex);
            if (!UNIT_TEST_ROLE.equals(userRole.getKey())) {
                assertEquals("Incorrect key of the " + userRoleIndex + "-th user role", "ROLE" + Integer.toString(userRoleIndex + 1), userRole.getKey());
                assertEquals("Incorrect description of the " + userRoleIndex + "-th user role", "role desc " + Integer.toString(userRoleIndex + 1), userRole.getDesc());
            }
        }
    }

    @Test
    public void various_manipulations_with_user_and_roles_works_as_expected() {
        // retrieving the user, modifying it's email
        final User userBefore = coUser.findUserByKeyWithRoles("USER1");
        // we have 2 associations for user1: role1 and role2
        assertEquals(2, userBefore.getRoles().size());
        userBefore.setEmail("new_email@gmail.com");

        // looking for association between user1 and role1
        final UserRole role1 = co(UserRole.class).findByKey("ROLE1");
        final UserAndRoleAssociation userAssociation = co(UserAndRoleAssociation.class).findByKey(userBefore, role1);
        assertNotNull(userAssociation);

        // removing this association between user1 and role1
        final Set<UserAndRoleAssociation> associations = new HashSet<>();
        for (final UserAndRoleAssociation roleAssociation : userBefore.getRoles()) {
            if (roleAssociation.equals(userAssociation)) {
                associations.add(roleAssociation);
            }
        }
        assertEquals(1, associations.size());
        coUserAndRoleAssociation.removeAssociation(associations);
        coUser.save(userBefore);

        // retrieve and check the updated user
        final User userAfter = coUser.findUserByKeyWithRoles("USER1");
        assertEquals("USER1", userAfter.getKey());
        assertEquals("new_email@gmail.com", userAfter.getEmail());

        // checking whether the user role1 was removed or not
        final Set<UserAndRoleAssociation> userRoleAssociations = userAfter.getRoles();
        assertEquals("Unexpected number of roles.", 1, userRoleAssociations.size());
        assertEquals("Invalid role association.", co(UserRole.class).findByKey("ROLE2"), userRoleAssociations.iterator().next().getUserRole());
    }

    @Test
    public void created_user_are_saved_together_with_their_roles() {
        // creating new person
        final UserRole userRole1 = save(new_(UserRole.class, "nrole1", "nrole desc 1"));
        final UserRole userRole2 = save(new_(UserRole.class, "nrole2", "nrole desc 2"));
        final UserRole userRole3 = save(new_(UserRole.class, "nrole3", "nrole desc 3"));

        final String newUserName = "new_user";
        User user = save(new_(User.class, newUserName, "new user desc").setBase(true).setEmail("new_email@gmail.com"));

        // assigning 3 roles for this new_user and saving them
        Set<UserAndRoleAssociation> userRolesAssociation = new HashSet<>();
        userRolesAssociation.add(new_composite(UserAndRoleAssociation.class, user, userRole1));
        userRolesAssociation.add(new_composite(UserAndRoleAssociation.class, user, userRole2));
        userRolesAssociation.add(new_composite(UserAndRoleAssociation.class, user, userRole3));

        for (final UserAndRoleAssociation association : userRolesAssociation) {
            coUserAndRoleAssociation.save(association);
        }

        // finally checking whether the person was saved correctly with all it's user roles
        user = coUser.findUserByKeyWithRoles(newUserName);
        assertNotNull("Saved user should have been found.", user);
        assertEquals("new_email@gmail.com", user.getEmail());

        // checking whether the user roles were saved correctly
        userRolesAssociation = user.getRoles();
        assertEquals(3, userRolesAssociation.size());
        for (int userRoleIndex = 0; userRoleIndex < 3; userRoleIndex++) {
            final UserAndRoleAssociation userRoleAssociation = co(UserAndRoleAssociation.class).findByKey(user, co(UserRole.class).findByKey("nrole" + Integer.toString(userRoleIndex + 1)));
            assertTrue("The 'new user'-th person doesn't have the " + userRoleAssociation.getUserRole().getKey() + "-th user role.", userRolesAssociation.contains(userRoleAssociation));
        }
    }

    @Test
    public void security_associations_can_be_retrieved() {
        final EntityResultQueryModel<SecurityRoleAssociation> model = select(SecurityRoleAssociation.class).model();
        final List<SecurityRoleAssociation> associations = coSecurityRoleAssociation.getAllEntities(from(model).with(fetch(SecurityRoleAssociation.class).with("role")).model());
<<<<<<< HEAD
        assertEquals("Incorrect number of security token/role associations.", 73, associations.size());
=======
        assertEquals("Incorrect number of security token/role associations.", 75, associations.size());
>>>>>>> 20726980
        final List<SecurityRoleAssociation> roles = coSecurityRoleAssociation.findAssociationsFor(FirstLevelSecurityToken1.class);
        assertEquals("Incorrect number of user roles for the " + FirstLevelSecurityToken1.class.getName() + " security token.", 2, roles.size());
        UserRole role = new_(UserRole.class, "ROLE1");
        assertEquals("Incorrect first role of the association.", role, roles.get(0).getRole());
        role = new_(UserRole.class, "ROLE2");
        assertEquals("Incorrect second role of the association.", role, roles.get(1).getRole());
    }

    @Test
    public void new_security_role_association_can_be_saved() {
        final UserRole role = save(new_(UserRole.class, "ROLE56", "role56 desc").setActive(true));
        final SecurityRoleAssociation association = save(new_composite(SecurityRoleAssociation.class, FirstLevelSecurityToken1.class, role));
        final List<SecurityRoleAssociation> roles = coSecurityRoleAssociation.findAssociationsFor(FirstLevelSecurityToken1.class);
        assertEquals("Incorrect number of user roles for the " + FirstLevelSecurityToken1.class.getName() + " security token.", 3, roles.size());
        assertTrue("The " + FirstLevelSecurityToken1.class.getName() + " security token doesn't have a role56 user role.", roles.contains(association));
    }

    @Test
    public void count_associations_between_users_and_tokens_takes_into_account_active_association() {
        final IUser coUser = co$(User.class);
        assertEquals("Incorrect number of associations between user and token.", 2, coSecurityRoleAssociation.countActiveAssociations(coUser.findByKey("user1"), FirstLevelSecurityToken1.class));
        assertEquals("Incorrect number of associations between user and token.", 2, coSecurityRoleAssociation.countActiveAssociations(coUser.findByKey("user1"), ThirdLevelSecurityToken1.class));
        assertEquals("Incorrect number of associations between user and token.", 0, coSecurityRoleAssociation.countActiveAssociations(coUser.findByKey("user1"), ThirdLevelSecurityToken2.class));
    }

    @Override
    protected void populateDomain() {
        super.populateDomain();
<<<<<<< HEAD
        
        final UserRole role1 = save(new_(UserRole.class, "ROLE1", "role desc 1").setActive(true));
        final UserRole role2 = save(new_(UserRole.class, "ROLE2", "role desc 2").setActive(true));
        final UserRole role3 = save(new_(UserRole.class, "ROLE3", "role desc 3").setActive(true));
        final UserRole role4 = save(new_(UserRole.class, "ROLE4", "role desc 4").setActive(true));
        final UserRole role5 = save(new_(UserRole.class, "ROLE5", "role desc 5").setActive(true));
        final UserRole role6 = save(new_(UserRole.class, "ROLE6", "role desc 6").setActive(true));
        final UserRole role7 = save(new_(UserRole.class, "ROLE7", "role desc 7").setActive(true));
        final UserRole role8 = save(new_(UserRole.class, "ROLE8", "role desc 8").setActive(true));

        final User user1 = save(new_(User.class, "USER1", "user desc 1").setBase(true));
        final User user2 = save(new_(User.class, "USER2", "user desc 2").setBase(true));
        final User user3 = save(new_(User.class, "USER3", "user desc 3").setBase(true));
        final User user4 = save(new_(User.class, "USER4", "user desc 4").setBase(true));
=======

        final UserRole role1 = save(new_(UserRole.class, "role1", "role desc 1").setActive(true));
        final UserRole role2 = save(new_(UserRole.class, "role2", "role desc 2").setActive(true));
        final UserRole role3 = save(new_(UserRole.class, "role3", "role desc 3").setActive(true));
        final UserRole role4 = save(new_(UserRole.class, "role4", "role desc 4").setActive(true));
        final UserRole role5 = save(new_(UserRole.class, "role5", "role desc 5").setActive(true));
        final UserRole role6 = save(new_(UserRole.class, "role6", "role desc 6").setActive(true));
        final UserRole role7 = save(new_(UserRole.class, "role7", "role desc 7").setActive(true));
        final UserRole role8 = save(new_(UserRole.class, "role8", "role desc 8").setActive(true));

        final User user1 = save(new_(User.class, "user1", "user desc 1").setBase(true));
        final User user2 = save(new_(User.class, "user2", "user desc 2").setBase(true));
        final User user3 = save(new_(User.class, "user3", "user desc 3").setBase(true));
        final User user4 = save(new_(User.class, "user4", "user desc 4").setBase(true));
>>>>>>> 20726980

        save(new_composite(UserAndRoleAssociation.class, user1, role1));
        save(new_composite(UserAndRoleAssociation.class, user1, role2));
        save(new_composite(UserAndRoleAssociation.class, user2, role3));
        save(new_composite(UserAndRoleAssociation.class, user2, role4));
        save(new_composite(UserAndRoleAssociation.class, user3, role5));
        save(new_composite(UserAndRoleAssociation.class, user3, role6));
        save(new_composite(UserAndRoleAssociation.class, user4, role7));
        save(new_composite(UserAndRoleAssociation.class, user4, role8));

        save(new_composite(SecurityRoleAssociation.class).setRole(role1).setSecurityToken(FirstLevelSecurityToken1.class));
        save(new_composite(SecurityRoleAssociation.class).setRole(role2).setSecurityToken(FirstLevelSecurityToken1.class));
        save(new_composite(SecurityRoleAssociation.class).setRole(role3).setSecurityToken(FirstLevelSecurityToken2.class));
        save(new_composite(SecurityRoleAssociation.class).setRole(role4).setSecurityToken(FirstLevelSecurityToken2.class));
        save(new_composite(SecurityRoleAssociation.class).setRole(role5).setSecurityToken(SecondLevelSecurityToken1.class));
        save(new_composite(SecurityRoleAssociation.class).setRole(role6).setSecurityToken(SecondLevelSecurityToken1.class));
        save(new_composite(SecurityRoleAssociation.class).setRole(role7).setSecurityToken(SecondLevelSecurityToken2.class));
        save(new_composite(SecurityRoleAssociation.class).setRole(role8).setSecurityToken(SecondLevelSecurityToken2.class));
        save(new_composite(SecurityRoleAssociation.class).setRole(role1).setSecurityToken(ThirdLevelSecurityToken1.class));
        save(new_composite(SecurityRoleAssociation.class).setRole(role2).setSecurityToken(ThirdLevelSecurityToken1.class));
        save(new_composite(SecurityRoleAssociation.class).setRole(role3).setSecurityToken(ThirdLevelSecurityToken2.class));
    }

}<|MERGE_RESOLUTION|>--- conflicted
+++ resolved
@@ -52,13 +52,8 @@
             if (UNIT_TEST_USER.equals(user.getKey())) {
                 continue;
             }
-<<<<<<< HEAD
-            
+
             assertEquals("Incorrect key of the " + userIndex + "-th person.", "USER" + Integer.toString(userIndex), user.getKey());
-=======
-
-            assertEquals("Incorrect key of the " + userIndex + "-th person.", "user" + Integer.toString(userIndex), user.getKey());
->>>>>>> 20726980
 
             final Set<UserAndRoleAssociation> userRolesAssociation = user.getRoles();
             final Set<UserRole> userRoles = new HashSet<>();
@@ -68,13 +63,8 @@
             assertEquals("The " + userIndex + "-th person has wrong number of user roles.", 2, userRoles.size());
             for (int userRoleIndex = 0; userRoleIndex < 2; userRoleIndex++) {
                 final int userRoleGlobalIndex = 2 * userIndex + userRoleIndex;
-<<<<<<< HEAD
                 final UserRole userRole = new_(UserRole.class, "ROLE" + Integer.toString(userRoleGlobalIndex - 1), "");
-                
-=======
-                final UserRole userRole = new_(UserRole.class, "role" + Integer.toString(userRoleGlobalIndex - 1), "");
-
->>>>>>> 20726980
+
                 assertTrue("The " + userIndex + "-th person doesn't have the " + Integer.toString(userRoleGlobalIndex + 1) + "-th user role.", userRoles.contains(userRole));
             }
         }
@@ -167,11 +157,7 @@
     public void security_associations_can_be_retrieved() {
         final EntityResultQueryModel<SecurityRoleAssociation> model = select(SecurityRoleAssociation.class).model();
         final List<SecurityRoleAssociation> associations = coSecurityRoleAssociation.getAllEntities(from(model).with(fetch(SecurityRoleAssociation.class).with("role")).model());
-<<<<<<< HEAD
-        assertEquals("Incorrect number of security token/role associations.", 73, associations.size());
-=======
-        assertEquals("Incorrect number of security token/role associations.", 75, associations.size());
->>>>>>> 20726980
+        assertEquals("Incorrect number of security token/role associations.", 74, associations.size());
         final List<SecurityRoleAssociation> roles = coSecurityRoleAssociation.findAssociationsFor(FirstLevelSecurityToken1.class);
         assertEquals("Incorrect number of user roles for the " + FirstLevelSecurityToken1.class.getName() + " security token.", 2, roles.size());
         UserRole role = new_(UserRole.class, "ROLE1");
@@ -200,8 +186,7 @@
     @Override
     protected void populateDomain() {
         super.populateDomain();
-<<<<<<< HEAD
-        
+
         final UserRole role1 = save(new_(UserRole.class, "ROLE1", "role desc 1").setActive(true));
         final UserRole role2 = save(new_(UserRole.class, "ROLE2", "role desc 2").setActive(true));
         final UserRole role3 = save(new_(UserRole.class, "ROLE3", "role desc 3").setActive(true));
@@ -215,22 +200,6 @@
         final User user2 = save(new_(User.class, "USER2", "user desc 2").setBase(true));
         final User user3 = save(new_(User.class, "USER3", "user desc 3").setBase(true));
         final User user4 = save(new_(User.class, "USER4", "user desc 4").setBase(true));
-=======
-
-        final UserRole role1 = save(new_(UserRole.class, "role1", "role desc 1").setActive(true));
-        final UserRole role2 = save(new_(UserRole.class, "role2", "role desc 2").setActive(true));
-        final UserRole role3 = save(new_(UserRole.class, "role3", "role desc 3").setActive(true));
-        final UserRole role4 = save(new_(UserRole.class, "role4", "role desc 4").setActive(true));
-        final UserRole role5 = save(new_(UserRole.class, "role5", "role desc 5").setActive(true));
-        final UserRole role6 = save(new_(UserRole.class, "role6", "role desc 6").setActive(true));
-        final UserRole role7 = save(new_(UserRole.class, "role7", "role desc 7").setActive(true));
-        final UserRole role8 = save(new_(UserRole.class, "role8", "role desc 8").setActive(true));
-
-        final User user1 = save(new_(User.class, "user1", "user desc 1").setBase(true));
-        final User user2 = save(new_(User.class, "user2", "user desc 2").setBase(true));
-        final User user3 = save(new_(User.class, "user3", "user desc 3").setBase(true));
-        final User user4 = save(new_(User.class, "user4", "user desc 4").setBase(true));
->>>>>>> 20726980
 
         save(new_composite(UserAndRoleAssociation.class, user1, role1));
         save(new_composite(UserAndRoleAssociation.class, user1, role2));
