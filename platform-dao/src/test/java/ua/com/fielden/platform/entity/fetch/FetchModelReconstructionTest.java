package ua.com.fielden.platform.entity.fetch;

import static java.lang.String.format;
import static org.junit.Assert.assertEquals;
import static org.junit.Assert.assertNotNull;
import static org.junit.Assert.assertTrue;
import static ua.com.fielden.platform.entity.query.fluent.EntityQueryUtils.fetch;
import static ua.com.fielden.platform.entity.query.fluent.EntityQueryUtils.fetchAndInstrument;
import static ua.com.fielden.platform.entity.query.fluent.EntityQueryUtils.fetchOnly;

import java.math.BigDecimal;
import java.util.List;
import java.util.Map.Entry;

import org.junit.Test;

import ua.com.fielden.platform.entity.AbstractEntity;
import ua.com.fielden.platform.entity.query.fluent.fetch;
import ua.com.fielden.platform.sample.domain.ITgVehicle;
import ua.com.fielden.platform.sample.domain.TgBogie;
import ua.com.fielden.platform.sample.domain.TgBogieLocation;
import ua.com.fielden.platform.sample.domain.TgFuelType;
import ua.com.fielden.platform.sample.domain.TgFuelUsage;
import ua.com.fielden.platform.sample.domain.TgOrgUnit1;
import ua.com.fielden.platform.sample.domain.TgOrgUnit2;
import ua.com.fielden.platform.sample.domain.TgOrgUnit3;
import ua.com.fielden.platform.sample.domain.TgOrgUnit4;
import ua.com.fielden.platform.sample.domain.TgOrgUnit5;
import ua.com.fielden.platform.sample.domain.TgVehicle;
import ua.com.fielden.platform.sample.domain.TgVehicleMake;
import ua.com.fielden.platform.sample.domain.TgVehicleModel;
import ua.com.fielden.platform.sample.domain.TgWorkshop;
import ua.com.fielden.platform.test.PlatformTestDomainTypes;
import ua.com.fielden.platform.test_config.AbstractDaoTestCase;
import ua.com.fielden.platform.types.Money;

public class FetchModelReconstructionTest extends AbstractDaoTestCase {

    private final ITgVehicle vehicleDao = getInstance(ITgVehicle.class);

    @Test
    public void reconstruction_of_fetch_model_without_sub_models_succeeds() {
        final fetch<TgVehicle> fetch = fetchOnly(TgVehicle.class).with("key").with("desc");
        final TgVehicle vehicle = vehicleDao.findByKeyAndFetch(fetch, "CAR1");

        final fetch<TgVehicle> reconFetch = FetchModelReconstructor.reconstruct(vehicle);

        assertSuperSet(fetch, reconFetch);
    }

    @Test
    public void reconstruction_of_fetch_model_with_sub_models_should_succeed() {
        final fetch<TgVehicle> fetch = fetch(TgVehicle.class).with("replacedBy", fetch(TgVehicle.class));
        final TgVehicle vehicle = vehicleDao.findByKeyAndFetch(fetch, "CAR1");

        final fetch<TgVehicle> reconFetch = FetchModelReconstructor.reconstruct(vehicle);

        assertSuperSet(fetch, reconFetch);
    }

    @Test
    public void reconstructed_fetch_model_contains_fetchIdOnly_submodels_for_not_fetched_properties_of_entity_types() {
        final TgVehicle vehicle = vehicleDao.findByKeyAndFetch(fetch(TgVehicle.class), "CAR1");

        final fetch<TgVehicle> reconFetch = FetchModelReconstructor.reconstruct(vehicle);

        assertTrue(reconFetch.getIncludedPropsWithModels().containsKey("replacedBy"));
    }

    @Test
    public void fetch_model_reconstruction_recognizes_instrumented_properties_to_produce_fetch_with_instrumentation() {
        final fetch<TgVehicle> fetch = fetch(TgVehicle.class).with("model", fetchOnly(TgVehicleModel.class).with("key"));
        final TgVehicle vehicle = vehicleDao.findByKeyAndFetch(fetch, "CAR1");

        final fetch<TgVehicle> reconFetch = FetchModelReconstructor.reconstruct(vehicle);
        assertSuperSet(fetch, reconFetch);
    }

    @Test
    public void fetch_model_reconstruction_recognizes_properties_of_type_AbstractUnionEntity() {
        final TgWorkshop workshop = save(new_(TgWorkshop.class, "WSHOP1", "Workshop 1"));
        final TgBogieLocation location = co$(TgBogieLocation.class).new_().setWorkshop(workshop);
        final TgBogie bogie = save(new_(TgBogie.class, "BOGIE1", "Bogie 1").setLocation(location));
        assertEquals(workshop, bogie.getLocation().activeEntity());

        final fetch<TgBogie> expectedFetch = fetchAndInstrument(TgBogie.class).with("location", fetchAndInstrument(TgBogieLocation.class));
        final fetch<TgBogie> reconFetch = FetchModelReconstructor.reconstruct(bogie);
        
        assertSuperSet(expectedFetch, reconFetch);
    }

    @Test
    public void fetch_model_reconstruction_applies_the_default_fetch_strategy_for_one_2_one_properties() {
        final TgVehicleModel m316 = co(TgVehicleModel.class).findByKey("316");
        assertNotNull(m316);
        final TgVehicle car42 = save(new_(TgVehicle.class, "CAR42", "CAR24 DESC")
                               .setInitDate(date("2001-01-01 00:00:00"))
                               .setModel(m316)
                               .setActive(true));
        assertNotNull(car42.getFinDetails());
        // the following assertion would fail with StrictProxyException if FetchModelReconstructor would not have been modified to use the default fetch model for one-2-one properties
        assertEquals("CAP_NO1", car42.getFinDetails().getCapitalWorksNo());
    }

    public void assertSuperSet(final fetch<?> origModel, final fetch<?> superModel) {
        assertSuperSet(origModel, superModel, true);
    }

    private void assertSuperSet(final fetch<?> origModel, final fetch<?> superModel, boolean rootLevel) {
        assertTrue(format("Incomplete fetch model %s comparing to model %s.", superModel, origModel), superModel.getIncludedProps().containsAll(origModel.getIncludedProps())
                && (!rootLevel && superModel.isInstrumented() == origModel.isInstrumented() || rootLevel));

        for (final Entry<String, fetch<? extends AbstractEntity<?>>> pair : origModel.getIncludedPropsWithModels().entrySet()) {
            assertSuperSet(pair.getValue(), superModel.getIncludedPropsWithModels().get(pair.getKey()), false);
        }
    }

    @Override
    public boolean saveDataPopulationScriptToFile() {
        return false;
    }

    @Override
    public boolean useSavedDataPopulationScript() {
        return false;
    }

    @Override
    protected void populateDomain() {
        super.populateDomain();

        if (useSavedDataPopulationScript()) {
            return;
        }

        final TgFuelType unleadedFuelType = save(new_(TgFuelType.class, "U", "Unleaded"));
        final TgFuelType petrolFuelType = save(new_(TgFuelType.class, "P", "Petrol"));

        final TgOrgUnit1 orgUnit1 = save(new_(TgOrgUnit1.class, "orgunit1", "desc orgunit1"));
        final TgOrgUnit2 orgUnit2 = save(new_composite(TgOrgUnit2.class, orgUnit1, "orgunit2"));
        final TgOrgUnit3 orgUnit3 = save(new_composite(TgOrgUnit3.class, orgUnit2, "orgunit3"));
        final TgOrgUnit4 orgUnit4 = save(new_composite(TgOrgUnit4.class, orgUnit3, "orgunit4"));
        final TgOrgUnit5 orgUnit5 = save(new_composite(TgOrgUnit5.class, orgUnit4, "orgunit5").setFuelType(petrolFuelType));

        final TgVehicleMake merc = save(new_(TgVehicleMake.class, "MERC", "Mercedes"));
        final TgVehicleMake audi = save(new_(TgVehicleMake.class, "AUDI", "Audi"));
        final TgVehicleMake bmw = save(new_(TgVehicleMake.class, "BMW", "BMW"));
        save(new_(TgVehicleMake.class, "SUBARO", "Subaro"));

        final TgVehicleModel m316 = save(new_(TgVehicleModel.class, "316", "316").setMake(merc));
        save(new_(TgVehicleModel.class, "317", "317").setMake(audi));
        final TgVehicleModel m318 = save(new_(TgVehicleModel.class, "318", "318").setMake(audi));
        save(new_(TgVehicleModel.class, "319", "319").setMake(bmw));
        save(new_(TgVehicleModel.class, "320", "320").setMake(bmw));
        save(new_(TgVehicleModel.class, "321", "321").setMake(bmw));
        save(new_(TgVehicleModel.class, "322", "322").setMake(bmw));

        final TgVehicle car2 = save(new_(TgVehicle.class, "CAR2", "CAR2 DESC").
                setInitDate(date("2007-01-01 00:00:00")).
                setModel(m316).
                setPrice(new Money("200")).
                setPurchasePrice(new Money("100")).
                setActive(false).
                setLeased(true).
                setLastMeterReading(new BigDecimal("105")).
                setStation(orgUnit5));
        final TgVehicle car1 = save(new_(TgVehicle.class, "CAR1", "CAR1 DESC").
                setInitDate(date("2001-01-01 00:00:00")).
                setModel(m318).setPrice(new Money("20")).
                setPurchasePrice(new Money("10")).
                setActive(true).
                setLeased(false).
                setReplacedBy(car2));

        save(new_composite(TgFuelUsage.class, car2, date("2006-02-09 00:00:00")).setQty(new BigDecimal("100")).setFuelType(unleadedFuelType));
        save(new_composite(TgFuelUsage.class, car2, date("2008-02-10 00:00:00")).setQty(new BigDecimal("120")).setFuelType(petrolFuelType));
    }

<<<<<<< HEAD
=======
    @Override
    protected List<Class<? extends AbstractEntity<?>>> domainEntityTypes() {
        return PlatformTestDomainTypes.entityTypes;
    }

>>>>>>> 287e9d55
}<|MERGE_RESOLUTION|>--- conflicted
+++ resolved
@@ -176,12 +176,5 @@
         save(new_composite(TgFuelUsage.class, car2, date("2008-02-10 00:00:00")).setQty(new BigDecimal("120")).setFuelType(petrolFuelType));
     }
 
-<<<<<<< HEAD
-=======
-    @Override
-    protected List<Class<? extends AbstractEntity<?>>> domainEntityTypes() {
-        return PlatformTestDomainTypes.entityTypes;
-    }
 
->>>>>>> 287e9d55
 }