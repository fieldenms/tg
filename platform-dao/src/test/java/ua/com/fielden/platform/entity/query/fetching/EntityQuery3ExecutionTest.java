--- conflicted
+++ resolved
@@ -1012,8 +1012,6 @@
         run(select(TgVehicle.class).where().prop("id").eq().allOfValues(1, null));
     }
 
-<<<<<<< HEAD
-=======
     /**
      * @see <a href="https://github.com/fieldenms/tg/issues/2213">Issue #2213</a>
      */
@@ -1302,7 +1300,6 @@
                 entities.stream().map(ent -> ent.get("s")).toList());
     }
 
->>>>>>> db478359
     @Override
     public boolean saveDataPopulationScriptToFile() {
         return false;
