--- conflicted
+++ resolved
@@ -154,17 +154,8 @@
         updater.setRemovedIds(removedIds);
         
         // removal of available entity
-<<<<<<< HEAD
-        this.<IUserAndRoleAssociation, UserAndRoleAssociation>co(UserAndRoleAssociation.class).removeAssociation(setOf(userToRole2));
-        co(UserRole.class).batchDelete(listOf(role2.getId()));
-=======
         this.<IUserAndRoleAssociation, UserAndRoleAssociation>co$(UserAndRoleAssociation.class).removeAssociation(setOf(userToRole2));
         co$(UserRole.class).batchDelete(listOf(role2.getId()));
-
-        // starting the process of saving: a) produce it first (should be successfull) b) save
-        final UserRolesUpdater updater = createUpdater(user);
-        updater.setRemovedIds(removedIds);
->>>>>>> 2d2de1a5
         
         try {
             save(updater);
@@ -189,15 +180,7 @@
         updater.setAddedIds(addedIds);
         
         // removal of available entity
-<<<<<<< HEAD
-        co(UserRole.class).batchDelete(listOf(role1.getId()));
-=======
         co$(UserRole.class).batchDelete(listOf(role1.getId()));
-
-        // starting the process of saving: a) produce it first (should be successfull) b) save
-        final UserRolesUpdater updater = createUpdater(user);
-        updater.setAddedIds(addedIds);
->>>>>>> 2d2de1a5
         
         try {
             save(updater);
