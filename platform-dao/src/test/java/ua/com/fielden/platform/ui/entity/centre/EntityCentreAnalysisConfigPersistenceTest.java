package ua.com.fielden.platform.ui.entity.centre;

import static org.junit.Assert.assertEquals;
import static org.junit.Assert.assertTrue;
import static ua.com.fielden.platform.entity.query.fluent.EntityQueryUtils.from;
import static ua.com.fielden.platform.entity.query.fluent.EntityQueryUtils.orderBy;
import static ua.com.fielden.platform.entity.query.fluent.EntityQueryUtils.select;

import java.util.List;

import org.junit.Test;

import ua.com.fielden.platform.entity.AbstractEntity;
import ua.com.fielden.platform.entity.query.model.EntityResultQueryModel;
import ua.com.fielden.platform.entity.query.model.OrderingModel;
import ua.com.fielden.platform.security.user.IUser;
import ua.com.fielden.platform.security.user.User;
import ua.com.fielden.platform.security.user.UserDao;
import ua.com.fielden.platform.test_config.AbstractDaoTestCase;
import ua.com.fielden.platform.ui.config.EntityCentreAnalysisConfig;
import ua.com.fielden.platform.ui.config.EntityCentreAnalysisConfigCo;
import ua.com.fielden.platform.ui.config.EntityCentreAnalysisConfigDao;
import ua.com.fielden.platform.ui.config.EntityCentreConfig;
import ua.com.fielden.platform.ui.config.EntityCentreConfigCo;
import ua.com.fielden.platform.ui.config.EntityCentreConfigDao;
import ua.com.fielden.platform.ui.config.MainMenuItem;
import ua.com.fielden.platform.ui.config.MainMenuItemCo;
import ua.com.fielden.platform.ui.config.MainMenuItemDao;
import ua.com.fielden.platform.utils.EntityUtils;

/**
 * This test case ensures correct persistence and retrieval of entities with properties of type byte[].
 * 
 * @author TG Team
 * 
 */
public class EntityCentreAnalysisConfigPersistenceTest extends AbstractDaoTestCase {
    private final EntityCentreConfigCo daoECC = getInstance(EntityCentreConfigDao.class);
    private final EntityCentreAnalysisConfigCo dao = getInstance(EntityCentreAnalysisConfigDao.class);
    private final MainMenuItemCo menuDao = getInstance(MainMenuItemDao.class);
    private final IUser userDao = getInstance(UserDao.class);

    @Test
    public void test_insertion_and_retrieval_of_data() {
        final EntityCentreConfig config = new_composite(EntityCentreConfig.class, userDao.findByKey("USER"), "CONFIG 1", menuDao.findByKey("type"));
        config.setConfigBody(new byte[] { 1, 2, 3 });
        config.setDesc("desc");
<<<<<<< HEAD
        daoECC.saveWithoutConflicts(config); // no conflicts should appear -- initial saving
=======
        daoECC.saveWithRetry(config); // no conflicts should appear -- initial saving
>>>>>>> dd7c822f
        final EntityCentreConfig config2 = daoECC.findByEntityAndFetch(null, config);

        final EntityCentreAnalysisConfig analysis = new_composite(EntityCentreAnalysisConfig.class, config2, "ANALYSIS 1");
        dao.save(analysis);

        final EntityResultQueryModel<EntityCentreAnalysisConfig> query = select(EntityCentreAnalysisConfig.class).model();
        final OrderingModel orderBy = orderBy().prop(AbstractEntity.ID).asc().model();
        final List<EntityCentreAnalysisConfig> result = dao.getPage(from(query).with(orderBy).model(), 0, 25).data();
        assertEquals("Incorrect number of retrieved configurations.", 1, result.size());
        assertTrue("Incorrectly saved binary property.", EntityUtils.equalsEx("ANALYSIS 1", result.get(0).getTitle()));
    }

    @Override
    protected void populateDomain() {
        super.populateDomain();
        
        save(new_(User.class, "USER", "DESC").setBase(true).setEmail("USER@unit-test.software").setActive(true));
        save(new_(MainMenuItem.class, "type", "desc").setOrder(1));
    }
}<|MERGE_RESOLUTION|>--- conflicted
+++ resolved
@@ -45,11 +45,7 @@
         final EntityCentreConfig config = new_composite(EntityCentreConfig.class, userDao.findByKey("USER"), "CONFIG 1", menuDao.findByKey("type"));
         config.setConfigBody(new byte[] { 1, 2, 3 });
         config.setDesc("desc");
-<<<<<<< HEAD
-        daoECC.saveWithoutConflicts(config); // no conflicts should appear -- initial saving
-=======
         daoECC.saveWithRetry(config); // no conflicts should appear -- initial saving
->>>>>>> dd7c822f
         final EntityCentreConfig config2 = daoECC.findByEntityAndFetch(null, config);
 
         final EntityCentreAnalysisConfig analysis = new_composite(EntityCentreAnalysisConfig.class, config2, "ANALYSIS 1");
