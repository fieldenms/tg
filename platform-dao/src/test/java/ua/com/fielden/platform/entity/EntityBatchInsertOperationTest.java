--- conflicted
+++ resolved
@@ -6,19 +6,9 @@
 import ua.com.fielden.platform.dao.session.TransactionalExecution;
 import ua.com.fielden.platform.entity.meta.PropertyDescriptor;
 import ua.com.fielden.platform.entity.query.EntityBatchInsertOperation;
-<<<<<<< HEAD
 import ua.com.fielden.platform.meta.IDomainMetadata;
-import ua.com.fielden.platform.sample.domain.EntityOne;
-import ua.com.fielden.platform.sample.domain.EntityTwo;
-import ua.com.fielden.platform.sample.domain.IEntityOne;
-import ua.com.fielden.platform.sample.domain.IEntityTwo;
-import ua.com.fielden.platform.sample.domain.UnionEntity;
-=======
-import ua.com.fielden.platform.entity.query.metadata.DomainMetadata;
-import ua.com.fielden.platform.eql.meta.EqlDomainMetadata;
 import ua.com.fielden.platform.sample.domain.*;
 import ua.com.fielden.platform.security.user.IUserProvider;
->>>>>>> 6e684091
 import ua.com.fielden.platform.test.entities.TgEntityWithManyPropTypes;
 import ua.com.fielden.platform.test.entities.TgEntityWithManyPropTypesCo;
 import ua.com.fielden.platform.test_config.AbstractDaoTestCase;
@@ -74,7 +64,7 @@
     @SessionRequired
     public void batch_insert_operation_works_for_instances_created_with_TransactionExecutor_that_uses_Session_supplier() {
         final var up = getInstance(IUserProvider.class);
-        final var eqlDomainMetadata = getInstance(DomainMetadata.class).eqlDomainMetadata;
+        final var eqlDomainMetadata = getInstance(IDomainMetadata.class);
         final var insertOp = new EntityBatchInsertOperation(eqlDomainMetadata, () -> new TransactionalExecution(up, () -> getSession()));
 
         final var entities = createEntitiesForBatchInsert("Ent1", "Ent2", "Ent3", "Ent4", "Ent5");
@@ -104,23 +94,13 @@
         assertEqualityForInsertedEntities(firstAndSecondBatches);
     }
 
-<<<<<<< HEAD
-    private int batchInserEntities(final List<TgEntityWithManyPropTypes> entities, final int batchSize) {
+    private int batchInsertEntities(final List<TgEntityWithManyPropTypes> entities, final int batchSize) {
         final EntityBatchInsertOperation insertOp = new EntityBatchInsertOperation(getInstance(IDomainMetadata.class), () -> getInstance(TransactionalExecution.class));
         return insertOp.batchInsert(entities, batchSize);
     }
 
-    private int batchInserEntitiesAsStream(final Stream<TgEntityWithManyPropTypes> entities, final int batchSize) {
+    private int batchInsertEntitiesAsStream(final Stream<TgEntityWithManyPropTypes> entities, final int batchSize) {
         final EntityBatchInsertOperation insertOp = new EntityBatchInsertOperation(getInstance(IDomainMetadata.class), () -> getInstance(TransactionalExecution.class));
-=======
-    private int batchInsertEntities(final List<TgEntityWithManyPropTypes> entities, final int batchSize) {
-        final EntityBatchInsertOperation insertOp = new EntityBatchInsertOperation(getInstance(DomainMetadata.class).eqlDomainMetadata, () -> getInstance(TransactionalExecution.class));
-        return insertOp.batchInsert(entities, batchSize);
-    }
-
-    private int batchInsertEntitiesAsStream(final Stream<TgEntityWithManyPropTypes> entities, final int batchSize) {
-        final EntityBatchInsertOperation insertOp = new EntityBatchInsertOperation(getInstance(DomainMetadata.class).eqlDomainMetadata, () -> getInstance(TransactionalExecution.class));
->>>>>>> 6e684091
         return insertOp.batchInsert(entities, batchSize);
     }
 
