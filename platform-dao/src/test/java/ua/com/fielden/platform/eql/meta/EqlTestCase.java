--- conflicted
+++ resolved
@@ -75,15 +75,10 @@
                                                     PlatformTestDomainTypes.entityTypes,
                                                     dbVersionProvider)
                 .build();
-<<<<<<< HEAD
-        QUERY_SOURCE_INFO_PROVIDER = new QuerySourceInfoProvider(DOMAIN_METADATA);
-        EQL_TABLES = new EqlTables(DOMAIN_METADATA);
-        EQL_QUERY_TRANSFORMER = new EqlQueryTransformer(filter, dates, EQL_TABLES, QUERY_SOURCE_INFO_PROVIDER, DOMAIN_METADATA, dbVersionProvider);
-=======
         final var domainMetadataUtils = new DomainMetadataUtils(new PlatformTestDomainTypes(), DOMAIN_METADATA);
         QUERY_SOURCE_INFO_PROVIDER = new QuerySourceInfoProvider(DOMAIN_METADATA, domainMetadataUtils);
         EQL_TABLES = new EqlTables(DOMAIN_METADATA, domainMetadataUtils);
->>>>>>> f3cf25dd
+        EQL_QUERY_TRANSFORMER = new EqlQueryTransformer(filter, dates, EQL_TABLES, QUERY_SOURCE_INFO_PROVIDER, DOMAIN_METADATA, dbVersionProvider);
     }
     
     protected static final QueryModelToStage1Transformer qb() {
