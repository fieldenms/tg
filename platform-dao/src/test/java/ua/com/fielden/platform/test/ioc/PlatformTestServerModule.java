--- conflicted
+++ resolved
@@ -106,11 +106,8 @@
         bind(ITgCategoryAttachment.class).to(TgCategoryAttachmentDao.class);
         bind(ITgVehicle.class).to(TgVehicleDao.class);
         bind(TgReVehicleWithHighPriceCo.class).to(TgReVehicleWithHighPriceDao.class);
-<<<<<<< HEAD
         bind(TeNamedValuesVectorCo.class).to(TeNamedValuesVectorDao.class);
-=======
         bind(TeProductPriceCo.class).to(TeProductPriceDao.class);
->>>>>>> 65025af8
         bind(ITeVehicle.class).to(TeVehicleDao.class);
         bind(ITgWebApiEntity.class).to(TgWebApiEntityDao.class);
         bind(ITgWebApiEntitySyntheticSingle.class).to(TgWebApiEntitySyntheticSingleDao.class);
