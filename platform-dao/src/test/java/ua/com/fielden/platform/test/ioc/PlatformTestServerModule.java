--- conflicted
+++ resolved
@@ -25,15 +25,6 @@
 import ua.com.fielden.platform.entity.validation.test_entities.EntityWithDynamicRequirednessCo;
 import ua.com.fielden.platform.entity.validation.test_entities.EntityWithDynamicRequirednessDao;
 import ua.com.fielden.platform.ioc.BasicWebServerModule;
-<<<<<<< HEAD
-=======
-import ua.com.fielden.platform.migration.MigrationErrorCo;
-import ua.com.fielden.platform.migration.MigrationErrorDao;
-import ua.com.fielden.platform.migration.MigrationHistoryCo;
-import ua.com.fielden.platform.migration.MigrationHistoryDao;
-import ua.com.fielden.platform.migration.MigrationRunCo;
-import ua.com.fielden.platform.migration.MigrationRunDao;
->>>>>>> 059ad34b
 import ua.com.fielden.platform.persistence.types.EntityWithMoney;
 import ua.com.fielden.platform.sample.domain.*;
 import ua.com.fielden.platform.sample.domain.compound.ITgCompoundEntity;
@@ -69,29 +60,12 @@
  */
 public class PlatformTestServerModule extends BasicWebServerModule {
 
-<<<<<<< HEAD
     private final List<Class<? extends AbstractEntity<?>>> domainTypes;
-    
-    public PlatformTestServerModule(final Map<Class, Class> defaultHibernateTypes, //
-            final IApplicationDomainProvider applicationDomainProvider,//
-            final Class<? extends ISerialisationClassProvider> serialisationClassProviderType, //
-            final Class<? extends IFilter> automaticDataFilterType, //
-            final SecurityTokenProvider tokenProvider,//
-            final Properties props) throws Exception {
-        super(defaultHibernateTypes, applicationDomainProvider, serialisationClassProviderType, automaticDataFilterType, tokenProvider, props);
-        domainTypes = applicationDomainProvider.entityTypes();
-    }
-
-    public PlatformTestServerModule(final Map<Class, Class> defaultHibernateTypes, //
-            final IApplicationDomainProvider applicationDomainProvider,//
-            final Class<? extends ISerialisationClassProvider> serialisationClassProviderType, //
-            final Class<? extends IFilter> automaticDataFilterType, //
-=======
+
     public PlatformTestServerModule(final Map<Class, Class> defaultHibernateTypes,
             final IApplicationDomainProvider applicationDomainProvider,
             final Class<? extends ISerialisationClassProvider> serialisationClassProviderType,
             final Class<? extends IFilter> automaticDataFilterType,
->>>>>>> 059ad34b
             final Properties props) throws Exception {
         super(defaultHibernateTypes, applicationDomainProvider, serialisationClassProviderType, automaticDataFilterType, null, props);
         domainTypes = applicationDomainProvider.entityTypes();
