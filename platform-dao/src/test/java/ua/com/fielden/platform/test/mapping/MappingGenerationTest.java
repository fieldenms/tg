--- conflicted
+++ resolved
@@ -7,12 +7,6 @@
 
 import org.junit.Test;
 
-<<<<<<< HEAD
-import ua.com.fielden.platform.entity.AbstractEntity;
-import ua.com.fielden.platform.entity.query.DbVersion;
-import ua.com.fielden.platform.eql.dbschema.HibernateMappingsGenerator;
-import ua.com.fielden.platform.eql.meta.EqlDomainMetadata;
-=======
 import ua.com.fielden.platform.eql.dbschema.HibernateMappingsGenerator;
 import ua.com.fielden.platform.dashboard.DashboardRefreshFrequency;
 import ua.com.fielden.platform.dashboard.DashboardRefreshFrequencyUnit;
@@ -20,7 +14,6 @@
 import ua.com.fielden.platform.entity.query.DbVersion;
 import ua.com.fielden.platform.entity.query.metadata.DomainMetadata;
 import ua.com.fielden.platform.security.user.User;
->>>>>>> 04028d60
 import ua.com.fielden.platform.ui.config.EntityCentreConfig;
 import ua.com.fielden.platform.ui.config.MainMenuItem;
 
@@ -34,27 +27,6 @@
         domainTypes.add(DashboardRefreshFrequency.class);
         domainTypes.add(DashboardRefreshFrequencyUnit.class);
         domainTypes.add(EntityCentreConfig.class);
-<<<<<<< HEAD
-        final String tgModelMapping = HibernateMappingsGenerator.generateMappings(new EqlDomainMetadata(null, null, domainTypes, DbVersion.H2));
-        final String expectedMapping = String.format("<?xml version=\"1.0\" encoding=\"UTF-8\"?>\n" + "<!DOCTYPE hibernate-mapping PUBLIC\n" + "\"-//Hibernate/Hibernate Mapping DTD 3.0//EN\"\n"
-                + "\"http://hibernate.sourceforge.net/hibernate-mapping-3.0.dtd\">\n" + "<hibernate-mapping default-access=\"field\">\n"
-                + "<class name=\"ua.com.fielden.platform.ui.config.EntityCentreConfig\" table=\"ENTITY_CENTRE_CONFIG\">\n"
-                + "	<id name=\"id\" column=\"_ID\" type=\"org.hibernate.type.LongType\" access=\"property\">\n" 
-                + "	</id>\n" + "	<version name=\"version\" type=\"org.hibernate.type.LongType\" access=\"field\" insert=\"false\">\n"
-                + "		<column name=\"_VERSION\" default=\"0\" />\n" + "	</version>\n"
-                + "	<property name=\"configBody\" column=\"BODY\" type=\"org.hibernate.type.BinaryType\" length=\"%s\"/>\n"
-                + "	<property name=\"configUuid\" column=\"CONFIGUUID_\" type=\"org.hibernate.type.StringType\"/>\n"
-                + "	<many-to-one name=\"dashboardRefreshFrequency\" class=\"ua.com.fielden.platform.dashboard.DashboardRefreshFrequency\" column=\"DASHBOARDREFRESHFREQUENCY_\"/>\n"
-                + "	<property name=\"dashboardable\" column=\"DASHBOARDABLE_\" type=\"org.hibernate.type.YesNoType\"/>\n"
-                + "	<property name=\"dashboardableDate\" column=\"DASHBOARDABLEDATE_\" type=\"org.hibernate.type.TimestampType\"/>\n"
-                + "	<property name=\"desc\" column=\"DESC_\" type=\"org.hibernate.type.StringType\"/>\n"
-                + "	<many-to-one name=\"menuItem\" class=\"ua.com.fielden.platform.ui.config.MainMenuItem\" column=\"ID_MAIN_MENU\"/>\n"
-                + "	<many-to-one name=\"owner\" class=\"ua.com.fielden.platform.security.user.User\" column=\"ID_CRAFT\"/>\n"
-                + "	<property name=\"preferred\" column=\"PREFERRED_\" type=\"org.hibernate.type.YesNoType\"/>\n"
-                + "	<property name=\"principal\" column=\"IS_PRINCIPAL\" type=\"org.hibernate.type.YesNoType\"/>\n"
-                + "	<property name=\"runAutomatically\" column=\"RUNAUTOMATICALLY_\" type=\"org.hibernate.type.YesNoType\"/>\n"
-                + "	<property name=\"title\" column=\"TITLE\" type=\"org.hibernate.type.StringType\"/>\n" + "</class>\n\n" + "</hibernate-mapping>", Integer.MAX_VALUE);
-=======
         final DomainMetadata mg = new DomainMetadata(null, null, domainTypes, DbVersion.H2);
 
         final String tgModelMapping = HibernateMappingsGenerator.generateMappings(mg.eqlDomainMetadata);
@@ -139,7 +111,6 @@
 </class>
 
 </hibernate-mapping>""", Integer.MAX_VALUE);
->>>>>>> 04028d60
         assertEquals("Incorrect mapping.", expectedMapping, tgModelMapping);
     }
 
