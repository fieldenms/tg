package ua.com.fielden.platform.test;

import java.util.ArrayList;
import java.util.List;

import ua.com.fielden.platform.basic.config.IApplicationDomainProvider;
import ua.com.fielden.platform.domain.PlatformDomainTypes;
import ua.com.fielden.platform.entity.AbstractEntity;
import ua.com.fielden.platform.entity.EntityExportAction;
import ua.com.fielden.platform.persistence.composite.EntityWithDynamicCompositeKey;
import ua.com.fielden.platform.persistence.composite.EntityWithSingleMemberDynamicCompositeKey;
import ua.com.fielden.platform.persistence.types.EntityBasedOnAbstractPersistentEntity;
import ua.com.fielden.platform.persistence.types.EntityBasedOnAbstractPersistentEntity2;
import ua.com.fielden.platform.persistence.types.EntityWithAutoAssignableProperties;
import ua.com.fielden.platform.persistence.types.EntityWithExTaxAndTaxMoney;
import ua.com.fielden.platform.persistence.types.EntityWithMoney;
import ua.com.fielden.platform.persistence.types.EntityWithSimpleMoney;
import ua.com.fielden.platform.persistence.types.EntityWithSimpleTaxMoney;
import ua.com.fielden.platform.persistence.types.EntityWithTaxMoney;
import ua.com.fielden.platform.sample.domain.TeAverageFuelUsage;
import ua.com.fielden.platform.sample.domain.TeVehicle;
import ua.com.fielden.platform.sample.domain.TeVehicleFinDetails;
import ua.com.fielden.platform.sample.domain.TeVehicleFuelUsage;
import ua.com.fielden.platform.sample.domain.TeVehicleMake;
import ua.com.fielden.platform.sample.domain.TeVehicleModel;
import ua.com.fielden.platform.sample.domain.TeWorkOrder;
import ua.com.fielden.platform.sample.domain.TgAuthor;
import ua.com.fielden.platform.sample.domain.TgAuthorRoyalty;
import ua.com.fielden.platform.sample.domain.TgAuthoriser;
import ua.com.fielden.platform.sample.domain.TgAuthorship;
import ua.com.fielden.platform.sample.domain.TgAverageFuelUsage;
import ua.com.fielden.platform.sample.domain.TgBogie;
import ua.com.fielden.platform.sample.domain.TgBogieClass;
import ua.com.fielden.platform.sample.domain.TgBogieLocation;
import ua.com.fielden.platform.sample.domain.TgCategory;
import ua.com.fielden.platform.sample.domain.TgCategoryAttachment;
import ua.com.fielden.platform.sample.domain.TgCentreDiffSerialisation;
import ua.com.fielden.platform.sample.domain.TgCentreDiffSerialisationNonPersistentChild;
import ua.com.fielden.platform.sample.domain.TgCentreDiffSerialisationNonPersistentCompositeChild;
import ua.com.fielden.platform.sample.domain.TgCentreDiffSerialisationPersistentChild;
import ua.com.fielden.platform.sample.domain.TgCollectionalSerialisationChild;
import ua.com.fielden.platform.sample.domain.TgCollectionalSerialisationParent;
import ua.com.fielden.platform.sample.domain.TgDateTestEntity;
import ua.com.fielden.platform.sample.domain.TgEntityWithComplexSummaries;
import ua.com.fielden.platform.sample.domain.TgEntityWithLoopedCalcProps;
import ua.com.fielden.platform.sample.domain.TgFuelType;
import ua.com.fielden.platform.sample.domain.TgFuelUsage;
import ua.com.fielden.platform.sample.domain.TgMakeCount;
import ua.com.fielden.platform.sample.domain.TgModelCount;
import ua.com.fielden.platform.sample.domain.TgModelYearCount;
import ua.com.fielden.platform.sample.domain.TgOrgUnit1;
import ua.com.fielden.platform.sample.domain.TgOrgUnit2;
import ua.com.fielden.platform.sample.domain.TgOrgUnit3;
import ua.com.fielden.platform.sample.domain.TgOrgUnit4;
import ua.com.fielden.platform.sample.domain.TgOrgUnit5;
import ua.com.fielden.platform.sample.domain.TgOriginator;
import ua.com.fielden.platform.sample.domain.TgPerson;
import ua.com.fielden.platform.sample.domain.TgPersonName;
import ua.com.fielden.platform.sample.domain.TgPublishedYearly;
import ua.com.fielden.platform.sample.domain.TgReVehicleModel;
import ua.com.fielden.platform.sample.domain.TgSubSystem;
import ua.com.fielden.platform.sample.domain.TgSystem;
import ua.com.fielden.platform.sample.domain.TgTimesheet;
import ua.com.fielden.platform.sample.domain.TgVehicle;
import ua.com.fielden.platform.sample.domain.TgVehicleFinDetails;
import ua.com.fielden.platform.sample.domain.TgVehicleFuelUsage;
import ua.com.fielden.platform.sample.domain.TgVehicleMake;
import ua.com.fielden.platform.sample.domain.TgVehicleModel;
import ua.com.fielden.platform.sample.domain.TgWagon;
import ua.com.fielden.platform.sample.domain.TgWagonClass;
import ua.com.fielden.platform.sample.domain.TgWagonClassCompatibility;
import ua.com.fielden.platform.sample.domain.TgWagonSlot;
import ua.com.fielden.platform.sample.domain.TgWebApiEntity;
import ua.com.fielden.platform.sample.domain.TgWebApiEntitySyntheticMulti;
import ua.com.fielden.platform.sample.domain.TgWebApiEntitySyntheticSingle;
import ua.com.fielden.platform.sample.domain.TgWorkOrder;
import ua.com.fielden.platform.sample.domain.TgWorkshop;
import ua.com.fielden.platform.sample.domain.compound.TgCompoundEntity;
import ua.com.fielden.platform.sample.domain.compound.TgCompoundEntityChild;
import ua.com.fielden.platform.sample.domain.compound.TgCompoundEntityDetail;
import ua.com.fielden.platform.test.entities.ComplexKeyEntity;
import ua.com.fielden.platform.test.entities.CompositeEntity;
import ua.com.fielden.platform.test.entities.CompositeEntityKey;
import ua.com.fielden.platform.web.centre.CentreColumnWidthConfigUpdater;
import ua.com.fielden.platform.web.centre.CentreConfigEditAction;
import ua.com.fielden.platform.web.centre.CentreConfigLoadAction;
import ua.com.fielden.platform.web.centre.CentreConfigSaveAction;
import ua.com.fielden.platform.web.centre.CentreConfigUpdater;

/**
 * A class to enlist platform test domain entities. Should be replaced with runtime generation via reflection.
 *
 * @author TG Team
 *
 */
public class PlatformTestDomainTypes implements IApplicationDomainProvider {
    public static final List<Class<? extends AbstractEntity<?>>> entityTypes = new ArrayList<>();

    static void add(final Class<? extends AbstractEntity<?>> domainType) {
        entityTypes.add(domainType);
    }

    static {
        // platform entities
        entityTypes.addAll(PlatformDomainTypes.types);
        // without those which depend on Web UI infrastructure
        entityTypes.remove(EntityExportAction.class);
        entityTypes.remove(CentreColumnWidthConfigUpdater.class);
        entityTypes.remove(CentreConfigUpdater.class);
        entityTypes.remove(CentreConfigLoadAction.class);
        entityTypes.remove(CentreConfigEditAction.class);
        entityTypes.remove(CentreConfigSaveAction.class);
        // and test domain entities
        add(TgPerson.class);
        add(TgPersonName.class);
        add(TgAuthor.class);
        add(TgAuthorship.class);
        add(TgAuthorRoyalty.class);
        add(TgEntityWithLoopedCalcProps.class);
        add(TgBogie.class);
        add(TgBogieLocation.class);
        add(TgBogieClass.class);
        add(TgWagon.class);
        add(TgWagonSlot.class);
        add(TgWagonClass.class);
        add(TgWagonClassCompatibility.class);
        add(TgWorkshop.class);
        add(TgTimesheet.class);
        add(TgVehicle.class);
<<<<<<< HEAD
        add(TeVehicle.class);
        add(TgVehicleFinDetails.class);
        add(TeVehicleFinDetails.class);
=======
        add(TgWebApiEntity.class);
        add(TgWebApiEntitySyntheticSingle.class);
        add(TgWebApiEntitySyntheticMulti.class);
        add(TgCompoundEntity.class);
        add(TgCompoundEntityDetail.class);
        add(TgCompoundEntityChild.class);
        add(TgVehicleFinDetails.class);
        add(TgVehicleFuelUsage.class);
>>>>>>> a43dc4bc
        add(TgVehicleModel.class);
        add(TeVehicleModel.class);
        add(TgReVehicleModel.class);
        add(TgVehicleMake.class);
        add(TeVehicleMake.class);
        add(TgMakeCount.class);
        add(TgOrgUnit1.class);
        add(TgOrgUnit2.class);
        add(TgOrgUnit3.class);
        add(TgOrgUnit4.class);
        add(TgOrgUnit5.class);
        add(TgWorkOrder.class);
        add(TeWorkOrder.class);
        add(TgFuelUsage.class);
        add(TeVehicleFuelUsage.class);
        add(TgVehicleFuelUsage.class);
        add(TgFuelType.class);
        add(TgModelCount.class);
        add(TgModelYearCount.class);
        add(TgPublishedYearly.class);
        add(CompositeEntity.class);
        add(CompositeEntityKey.class);
        add(ComplexKeyEntity.class);
        add(EntityWithMoney.class);
        add(EntityWithTaxMoney.class);
        add(EntityWithExTaxAndTaxMoney.class);
        add(EntityWithSimpleTaxMoney.class);
        add(EntityWithSimpleMoney.class);
        add(EntityWithDynamicCompositeKey.class);
        add(EntityWithSingleMemberDynamicCompositeKey.class);
        add(EntityWithAutoAssignableProperties.class);
        add(EntityBasedOnAbstractPersistentEntity.class);
        add(EntityBasedOnAbstractPersistentEntity2.class);
        add(TgAverageFuelUsage.class);
        add(TeAverageFuelUsage.class);
        add(TgSystem.class);
        add(TgSubSystem.class);
        add(TgCategory.class);
        add(TgAuthoriser.class);
        add(TgOriginator.class);
        add(TgEntityWithComplexSummaries.class);
        add(TgCollectionalSerialisationParent.class);
        add(TgCollectionalSerialisationChild.class);
        add(TgCentreDiffSerialisation.class);
        add(TgCentreDiffSerialisationPersistentChild.class);
        add(TgCentreDiffSerialisationNonPersistentChild.class);
        add(TgCentreDiffSerialisationNonPersistentCompositeChild.class);
        add(TgCategoryAttachment.class);
        add(TgDateTestEntity.class);
    }

    @Override
    public List<Class<? extends AbstractEntity<?>>> entityTypes() {
        return entityTypes;
    }
}<|MERGE_RESOLUTION|>--- conflicted
+++ resolved
@@ -127,11 +127,9 @@
         add(TgWorkshop.class);
         add(TgTimesheet.class);
         add(TgVehicle.class);
-<<<<<<< HEAD
         add(TeVehicle.class);
         add(TgVehicleFinDetails.class);
         add(TeVehicleFinDetails.class);
-=======
         add(TgWebApiEntity.class);
         add(TgWebApiEntitySyntheticSingle.class);
         add(TgWebApiEntitySyntheticMulti.class);
@@ -140,7 +138,6 @@
         add(TgCompoundEntityChild.class);
         add(TgVehicleFinDetails.class);
         add(TgVehicleFuelUsage.class);
->>>>>>> a43dc4bc
         add(TgVehicleModel.class);
         add(TeVehicleModel.class);
         add(TgReVehicleModel.class);
