package ua.com.fielden.platform.test;

import ua.com.fielden.platform.basic.config.IApplicationDomainProvider;
import ua.com.fielden.platform.companion.PersistentEntityWithAllKindsOfProperties;
import ua.com.fielden.platform.domain.PlatformDomainTypes;
import ua.com.fielden.platform.entity.AbstractEntity;
import ua.com.fielden.platform.entity.activatable.test_entities.*;
import ua.com.fielden.platform.entity.query.test_entities.EntityToFill;
import ua.com.fielden.platform.entity.validation.test_entities.EntityWithDynamicRequiredness;
import ua.com.fielden.platform.persistence.composite.EntityWithDynamicCompositeKey;
import ua.com.fielden.platform.persistence.composite.EntityWithSingleMemberDynamicCompositeKey;
import ua.com.fielden.platform.persistence.types.*;
import ua.com.fielden.platform.sample.domain.*;
import ua.com.fielden.platform.sample.domain.compound.TgCompoundEntity;
import ua.com.fielden.platform.sample.domain.compound.TgCompoundEntityChild;
import ua.com.fielden.platform.sample.domain.compound.TgCompoundEntityDetail;
import ua.com.fielden.platform.test.entities.ComplexKeyEntity;
import ua.com.fielden.platform.test.entities.CompositeEntity;
import ua.com.fielden.platform.test.entities.CompositeEntityKey;
import ua.com.fielden.platform.test.entities.TgEntityWithManyPropTypes;

import java.util.ArrayList;
import java.util.List;

/**
 * A class to enlist platform test domain entities. Should be replaced with runtime generation via reflection.
 *
 * @author TG Team
 *
 */
public class PlatformTestDomainTypes implements IApplicationDomainProvider {
    public static final List<Class<? extends AbstractEntity<?>>> entityTypes = new ArrayList<>();

    static void add(final Class<? extends AbstractEntity<?>> domainType) {
        entityTypes.add(domainType);
    }

    static {
        entityTypes.addAll(PlatformDomainTypes.typesNotDependentOnWebUI);
        // and test domain entities
        add(TgPattern.class);
        add(TgPerson.class);
        add(TgPersonName.class);
        add(TgAuthor.class);
        add(TgAuthorship.class);
        add(TgAuthorRoyalty.class);
        add(TgBogie.class);
        add(TgReBogieWithHighLoad.class);
        add(TgSynBogie.class);
        add(TgBogieLocation.class);
        add(UnionEntityWithSkipExistsValidation.class);
        add(EntityWithUnionEntityWithSkipExistsValidation.class);
        add(TgBogieClass.class);
        add(TgWagon.class);
        add(TgWagonSlot.class);
        add(TgWagonClass.class);
        add(TgWagonClassCompatibility.class);
        add(TgWorkshop.class);
        add(TgTimesheet.class);
        add(TgVehicle.class);
        add(TgReVehicleWithHighPrice.class);
        add(TeNamedValuesVector.class);
        add(TeProductPrice.class);
        add(TeVehicle.class);
        add(TgVehicleFinDetails.class);
        add(TgVehicleTechDetails.class);
        add(TeVehicleFinDetails.class);
        add(TgWebApiEntity.class);
        add(TgWebApiEntitySyntheticSingle.class);
        add(TgWebApiEntitySyntheticMulti.class);
        add(TgCompoundEntity.class);
        add(TgCompoundEntityDetail.class);
        add(TgCompoundEntityChild.class);
        add(TgVehicleModel.class);
        add(TeVehicleModel.class);
        add(TgReVehicleModel.class);
        add(TgVehicleMake.class);
        add(TeVehicleMake.class);
        add(TgMakeCount.class);
        add(TgOrgUnit1.class);
        add(TgOrgUnit2.class);
        add(TgOrgUnit3.class);
        add(TgOrgUnit4.class);
        add(TgOrgUnit5.class);
        add(TgOrgUnit5WithSummaries.class);
        add(TgWorkOrder.class);
        add(TeWorkOrder.class);
        add(TgFuelUsage.class);
        add(TeVehicleFuelUsage.class);
        add(TgMeterReading.class);
        add(TgVehicleFuelUsage.class);
        add(TgFuelType.class);
        add(TgModelCount.class);
        add(TgModelYearCount.class);
        add(TgPublishedYearly.class);
        add(CompositeEntity.class);
        add(CompositeEntityKey.class);
        add(ComplexKeyEntity.class);
        add(EntityWithMoney.class);
        add(EntityWithTaxMoney.class);
        add(EntityWithExTaxAndTaxMoney.class);
        add(EntityWithSimpleTaxMoney.class);
        add(EntityWithSimpleMoney.class);
        add(EntityWithDynamicCompositeKey.class);
        add(EntityWithSingleMemberDynamicCompositeKey.class);
        add(EntityWithAutoAssignableProperties.class);
        add(EntityWithRichText.class);
        add(EntityBasedOnAbstractPersistentEntity.class);
        add(EntityBasedOnAbstractPersistentEntity2.class);
        add(TgAverageFuelUsage.class);
        add(TgReMaxVehicleReading.class);
        add(TeAverageFuelUsage.class);
        add(TeFuelUsageByType.class);
        add(TgSystem.class);
        add(TgSubSystem.class);
        add(TgCategory.class);
        add(TgAuthoriser.class);
        add(TgOriginator.class);
        add(TgOriginatorDetails.class);
        add(TgEntityWithComplexSummaries.class);
        add(TgEntityWithComplexSummariesThatActuallyDeclareThoseSummaries.class);
        add(TgCollectionalSerialisationParent.class);
        add(TgCollectionalSerialisationChild.class);
        add(TgCentreDiffSerialisation.class);
        add(TgCentreDiffSerialisationPersistentChild.class);
        add(TgCentreDiffSerialisationNonPersistentChild.class);
        add(TgCentreDiffSerialisationNonPersistentCompositeChild.class);
        add(TgCategoryAttachment.class);
        add(TgDateTestEntity.class);
        add(EntityWithDynamicRequiredness.class);
        add(TgEntityWithManyPropTypes.class);
        add(TgEntityWithTimeZoneDates.class);
        add(EntityOne.class);
        add(EntityTwo.class);
        add(UnionEntity.class);
        add(TgUnion.class);
        add(TgUnionType1.class);
        add(TgUnionType2.class);
        add(TgUnionCommonType.class);
        add(TgNote.class);
        add(PersistentEntityWithAllKindsOfProperties.class);
        add(TrivialPersistentEntity.class);
        add(EntityToFill.class);
        add(TgInventoryPart.class);
        add(TgInventory.class);
        add(TgInventoryBin.class);
        add(TgInventoryIssue.class);
<<<<<<< HEAD
        add(Union.class);
        add(Member1.class);
        add(Member2.class);
        add(ActivatableUnionOwner.class);
=======
        add(UnionEntityDetails.class);
>>>>>>> ada67e91
    }

    @Override
    public List<Class<? extends AbstractEntity<?>>> entityTypes() {
        return entityTypes;
    }
}<|MERGE_RESOLUTION|>--- conflicted
+++ resolved
@@ -145,14 +145,11 @@
         add(TgInventory.class);
         add(TgInventoryBin.class);
         add(TgInventoryIssue.class);
-<<<<<<< HEAD
+        add(UnionEntityDetails.class);
         add(Union.class);
         add(Member1.class);
         add(Member2.class);
         add(ActivatableUnionOwner.class);
-=======
-        add(UnionEntityDetails.class);
->>>>>>> ada67e91
     }
 
     @Override
