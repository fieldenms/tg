--- conflicted
+++ resolved
@@ -144,11 +144,8 @@
         add(TgInventory.class);
         add(TgInventoryBin.class);
         add(TgInventoryIssue.class);
-<<<<<<< HEAD
         add(AuditedEntity.class);
-=======
         add(UnionEntityDetails.class);
->>>>>>> 18b51268
     }
 
     @Override
