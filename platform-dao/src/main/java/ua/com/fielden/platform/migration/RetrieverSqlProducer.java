package ua.com.fielden.platform.migration;

import static java.util.stream.Collectors.joining;

<<<<<<< HEAD
import java.util.Iterator;
import java.util.List;
import java.util.Map;
import java.util.Map.Entry;
=======
import java.util.List;
import java.util.Map;
>>>>>>> 7e542753
import java.util.SortedMap;
import java.util.TreeMap;

import ua.com.fielden.platform.entity.AbstractEntity;
<<<<<<< HEAD
import ua.com.fielden.platform.entity.query.metadata.DomainMetadataAnalyser;

public class RetrieverSqlProducer {

    public static String getSql(final IRetriever<? extends AbstractEntity<?>> retriever, final boolean withOrdering) {
        final StringBuffer sb = new StringBuffer();
        sb.append(getAllYieldsSql(retriever.resultFields()));
        sb.append(getCoreSql(retriever));
        if (withOrdering) {
            sb.append(getOrderBySql(retriever));    
        }
        return sb.toString();
    }

    public static String getKeyUniquenessViolationSql(final IRetriever<? extends AbstractEntity<?>> retriever, final DomainMetadataAnalyser dma) {
        final List<String> keyProps = MigrationUtils.keyPaths(retriever.type());

        final StringBuffer sb = new StringBuffer();
        final String baseSql = getKeyResultsOnlySql(retriever, keyProps);
        sb.append("SELECT 1 WHERE EXISTS (SELECT * FROM (" + baseSql + ") MT WHERE 1 < (SELECT COUNT(*) FROM (" + baseSql + ") AA WHERE ");
        for (final Iterator<String> iterator = keyProps.iterator(); iterator.hasNext();) {
            final String keyPropName = iterator.next();
            sb.append("AA.\"" + keyPropName + "\" = MT.\"" + keyPropName + "\"" + (iterator.hasNext() ? " AND " : ""));
=======

public class RetrieverSqlProducer {
    private final static String SELECT = "\nSELECT ALL ";
    private final static String FROM = "\nFROM ";
    private final static String WHERE = "\nWHERE ";
    private final static String GROUP_BY = "\nGROUP BY ";
    private final static String ORDER_BY = "\nORDER BY ";
    
    public static String getSql(final IRetriever<? extends AbstractEntity<?>> retriever) {
        return getSql(retriever, true);
    }

    public static String getSqlWithoutOrdering(final IRetriever<? extends AbstractEntity<?>> retriever) {
        return getSql(retriever, false);
    }
	
    private static String getSql(final IRetriever<? extends AbstractEntity<?>> retriever, final boolean withOrdering) {
        final var sb = new StringBuilder();
        sb.append(allYieldsSql(retriever.resultFields()));
        sb.append(coreSql(retriever));
        if (withOrdering) {
            sb.append(orderBySql(retriever));    
>>>>>>> 7e542753
        }
        return sb.toString();
    }

<<<<<<< HEAD
    public static String getCoreSql(final IRetriever<? extends AbstractEntity<?>> retriever) {
        final StringBuffer sb = new StringBuffer();
        sb.append(getFromSql(retriever));
        sb.append(getWhereSql(retriever));
        sb.append(getGroupBySql(retriever));
        return sb.toString();
    }

    public static String getCoreSqlWithCriteria(final IRetriever<? extends AbstractEntity<?>> retriever, final Map<String, String> criteria) {
        final StringBuffer sb = new StringBuffer();
        sb.append(getFromSql(retriever));
        sb.append(getWhereWithAdditionalCriteriaSql(retriever, criteria));
        sb.append(getGroupBySql(retriever));
        return sb.toString();
    }

    private static String getKeyResultsOnlySql(final IRetriever<? extends AbstractEntity<?>> retriever, final List<String> keyProps) {
        final StringBuffer sb = new StringBuffer();
        sb.append(getAllYieldsSql(getSpecifiedPropsYields(retriever, keyProps)));
        sb.append(getCoreSql(retriever));
        return sb.toString();
    }

    public static SortedMap<String, String> getSpecifiedPropsYields(final IRetriever<? extends AbstractEntity<?>> retriever, final List<String> specifiedProps) {
=======
    public static String getKeyResultsOnlySql(final IRetriever<? extends AbstractEntity<?>> retriever, final List<String> keyProps) {
        final var sb = new StringBuilder();
        sb.append(allYieldsSql(getSpecifiedPropsYields(retriever, keyProps)));
        sb.append(coreSql(retriever));
        return sb.toString();
    }
    
    private static SortedMap<String, String> getSpecifiedPropsYields(final IRetriever<? extends AbstractEntity<?>> retriever, final List<String> specifiedProps) {
>>>>>>> 7e542753
        final SortedMap<String, String> result = new TreeMap<String, String>();
        for (final Map.Entry<String, String> resultField : retriever.resultFields().entrySet()) {
            if (specifiedProps.contains(resultField.getKey())) {
                result.put(resultField.getKey(), resultField.getValue());
            }
        }
        return result;
    }
<<<<<<< HEAD

    public static String getAllYieldsSql(final SortedMap<String, String> resultProps) {
        final StringBuffer sb = new StringBuffer();
        sb.append("\nSELECT ALL ");
        sb.append(getYieldsSql(resultProps));
        return sb.toString();
    }

    private static String getYieldsSql(final SortedMap<String, String> resultProps) {
        final StringBuffer sb = new StringBuffer();
        for (final Iterator<Entry<String, String>> iterator = resultProps.entrySet().iterator(); iterator.hasNext();) {
            final Map.Entry<String, String> keyPropName = iterator.next();
            sb.append(keyPropName.getValue() + " \"" + keyPropName.getKey() + "\"" + (iterator.hasNext() ? ", " : ""));
        }
        return sb.toString();
    }

    public static String getDistinctYieldsSql(final SortedMap<String, String> resultProps) {
        final StringBuffer sb = new StringBuffer();
        sb.append("\nSELECT DISTINCT ");
        sb.append(getYieldsSql(resultProps));
        return sb.toString();
    }

    private static StringBuffer getWhereSql(final IRetriever<? extends AbstractEntity<?>> retriever) {
        final StringBuffer sb = new StringBuffer();
        if (retriever.whereSql() != null) {
            sb.append("\nWHERE ");
            sb.append(retriever.whereSql());
        }
        return sb;
    }

    private static StringBuffer getWhereWithAdditionalCriteriaSql(final IRetriever<? extends AbstractEntity<?>> retriever, final Map<String, String> criteria) {
        final StringBuffer sb = new StringBuffer();
        sb.append("\nWHERE ");
        if (retriever.whereSql() != null) {
            sb.append("(" + retriever.whereSql() + ") AND ");
        }
        sb.append("(");
        for (final Iterator<Entry<String, String>> iterator = criteria.entrySet().iterator(); iterator.hasNext();) {
            final Entry<String, String> entry = iterator.next();
            sb.append("(" + retriever.resultFields().get(entry.getKey()) + ") = (" + entry.getValue() + ")");
            sb.append(iterator.hasNext() ? " AND " : ")");
        }

        return sb;
    }

    private static StringBuffer getOrderBySql(final IRetriever<? extends AbstractEntity<?>> retriever) {
        final StringBuffer sb = new StringBuffer();

        if (retriever.orderSql() != null) {
            sb.append("\nORDER BY ");
            sb.append(retriever.orderSql().stream().collect(joining(", ")));
        }

        return sb;
    }

    private static StringBuffer getFromSql(final IRetriever<? extends AbstractEntity<?>> retriever) {
        final StringBuffer sb = new StringBuffer();
        sb.append("\nFROM ");
        sb.append(retriever.fromSql());
        return sb;
    }

    private static StringBuffer getGroupBySql(final IRetriever<? extends AbstractEntity<?>> retriever) {
        final StringBuffer sb = new StringBuffer();

        if (retriever.groupSql() != null) {
            sb.append("\nGROUP BY ");
            sb.append(retriever.groupSql().stream().collect(joining(", ")));
        }

        return sb;
=======
    
    private static String coreSql(final IRetriever<? extends AbstractEntity<?>> retriever) {
        final var sb = new StringBuilder();
        sb.append(fromSql(retriever));
        sb.append(whereSql(retriever));
        sb.append(groupBySql(retriever));
        return sb.toString();
    }

    public static String allYieldsSql(final SortedMap<String, String> resultProps) {
        return SELECT + resultProps.entrySet().stream().map(e -> e.getValue() + " \"" + e.getKey() + "\"").collect(joining(", "));
    }

    private static String fromSql(final IRetriever<? extends AbstractEntity<?>> retriever) {
        return FROM + retriever.fromSql();
    }

    private static String whereSql(final IRetriever<? extends AbstractEntity<?>> retriever) {
        return retriever.whereSql() != null ? WHERE + retriever.whereSql() : "";
    }
    
    private static String groupBySql(final IRetriever<? extends AbstractEntity<?>> retriever) {
        return retriever.groupSql() != null ? GROUP_BY + retriever.groupSql().stream().collect(joining(", ")) : "";
    }
    
    private static String orderBySql(final IRetriever<? extends AbstractEntity<?>> retriever) {
        return retriever.orderSql() != null ? ORDER_BY + retriever.orderSql().stream().collect(joining(", ")) : "";
>>>>>>> 7e542753
    }
}<|MERGE_RESOLUTION|>--- conflicted
+++ resolved
@@ -2,44 +2,12 @@
 
 import static java.util.stream.Collectors.joining;
 
-<<<<<<< HEAD
-import java.util.Iterator;
 import java.util.List;
 import java.util.Map;
-import java.util.Map.Entry;
-=======
-import java.util.List;
-import java.util.Map;
->>>>>>> 7e542753
 import java.util.SortedMap;
 import java.util.TreeMap;
 
 import ua.com.fielden.platform.entity.AbstractEntity;
-<<<<<<< HEAD
-import ua.com.fielden.platform.entity.query.metadata.DomainMetadataAnalyser;
-
-public class RetrieverSqlProducer {
-
-    public static String getSql(final IRetriever<? extends AbstractEntity<?>> retriever, final boolean withOrdering) {
-        final StringBuffer sb = new StringBuffer();
-        sb.append(getAllYieldsSql(retriever.resultFields()));
-        sb.append(getCoreSql(retriever));
-        if (withOrdering) {
-            sb.append(getOrderBySql(retriever));    
-        }
-        return sb.toString();
-    }
-
-    public static String getKeyUniquenessViolationSql(final IRetriever<? extends AbstractEntity<?>> retriever, final DomainMetadataAnalyser dma) {
-        final List<String> keyProps = MigrationUtils.keyPaths(retriever.type());
-
-        final StringBuffer sb = new StringBuffer();
-        final String baseSql = getKeyResultsOnlySql(retriever, keyProps);
-        sb.append("SELECT 1 WHERE EXISTS (SELECT * FROM (" + baseSql + ") MT WHERE 1 < (SELECT COUNT(*) FROM (" + baseSql + ") AA WHERE ");
-        for (final Iterator<String> iterator = keyProps.iterator(); iterator.hasNext();) {
-            final String keyPropName = iterator.next();
-            sb.append("AA.\"" + keyPropName + "\" = MT.\"" + keyPropName + "\"" + (iterator.hasNext() ? " AND " : ""));
-=======
 
 public class RetrieverSqlProducer {
     private final static String SELECT = "\nSELECT ALL ";
@@ -62,37 +30,10 @@
         sb.append(coreSql(retriever));
         if (withOrdering) {
             sb.append(orderBySql(retriever));    
->>>>>>> 7e542753
         }
         return sb.toString();
     }
 
-<<<<<<< HEAD
-    public static String getCoreSql(final IRetriever<? extends AbstractEntity<?>> retriever) {
-        final StringBuffer sb = new StringBuffer();
-        sb.append(getFromSql(retriever));
-        sb.append(getWhereSql(retriever));
-        sb.append(getGroupBySql(retriever));
-        return sb.toString();
-    }
-
-    public static String getCoreSqlWithCriteria(final IRetriever<? extends AbstractEntity<?>> retriever, final Map<String, String> criteria) {
-        final StringBuffer sb = new StringBuffer();
-        sb.append(getFromSql(retriever));
-        sb.append(getWhereWithAdditionalCriteriaSql(retriever, criteria));
-        sb.append(getGroupBySql(retriever));
-        return sb.toString();
-    }
-
-    private static String getKeyResultsOnlySql(final IRetriever<? extends AbstractEntity<?>> retriever, final List<String> keyProps) {
-        final StringBuffer sb = new StringBuffer();
-        sb.append(getAllYieldsSql(getSpecifiedPropsYields(retriever, keyProps)));
-        sb.append(getCoreSql(retriever));
-        return sb.toString();
-    }
-
-    public static SortedMap<String, String> getSpecifiedPropsYields(final IRetriever<? extends AbstractEntity<?>> retriever, final List<String> specifiedProps) {
-=======
     public static String getKeyResultsOnlySql(final IRetriever<? extends AbstractEntity<?>> retriever, final List<String> keyProps) {
         final var sb = new StringBuilder();
         sb.append(allYieldsSql(getSpecifiedPropsYields(retriever, keyProps)));
@@ -101,7 +42,6 @@
     }
     
     private static SortedMap<String, String> getSpecifiedPropsYields(final IRetriever<? extends AbstractEntity<?>> retriever, final List<String> specifiedProps) {
->>>>>>> 7e542753
         final SortedMap<String, String> result = new TreeMap<String, String>();
         for (final Map.Entry<String, String> resultField : retriever.resultFields().entrySet()) {
             if (specifiedProps.contains(resultField.getKey())) {
@@ -110,84 +50,6 @@
         }
         return result;
     }
-<<<<<<< HEAD
-
-    public static String getAllYieldsSql(final SortedMap<String, String> resultProps) {
-        final StringBuffer sb = new StringBuffer();
-        sb.append("\nSELECT ALL ");
-        sb.append(getYieldsSql(resultProps));
-        return sb.toString();
-    }
-
-    private static String getYieldsSql(final SortedMap<String, String> resultProps) {
-        final StringBuffer sb = new StringBuffer();
-        for (final Iterator<Entry<String, String>> iterator = resultProps.entrySet().iterator(); iterator.hasNext();) {
-            final Map.Entry<String, String> keyPropName = iterator.next();
-            sb.append(keyPropName.getValue() + " \"" + keyPropName.getKey() + "\"" + (iterator.hasNext() ? ", " : ""));
-        }
-        return sb.toString();
-    }
-
-    public static String getDistinctYieldsSql(final SortedMap<String, String> resultProps) {
-        final StringBuffer sb = new StringBuffer();
-        sb.append("\nSELECT DISTINCT ");
-        sb.append(getYieldsSql(resultProps));
-        return sb.toString();
-    }
-
-    private static StringBuffer getWhereSql(final IRetriever<? extends AbstractEntity<?>> retriever) {
-        final StringBuffer sb = new StringBuffer();
-        if (retriever.whereSql() != null) {
-            sb.append("\nWHERE ");
-            sb.append(retriever.whereSql());
-        }
-        return sb;
-    }
-
-    private static StringBuffer getWhereWithAdditionalCriteriaSql(final IRetriever<? extends AbstractEntity<?>> retriever, final Map<String, String> criteria) {
-        final StringBuffer sb = new StringBuffer();
-        sb.append("\nWHERE ");
-        if (retriever.whereSql() != null) {
-            sb.append("(" + retriever.whereSql() + ") AND ");
-        }
-        sb.append("(");
-        for (final Iterator<Entry<String, String>> iterator = criteria.entrySet().iterator(); iterator.hasNext();) {
-            final Entry<String, String> entry = iterator.next();
-            sb.append("(" + retriever.resultFields().get(entry.getKey()) + ") = (" + entry.getValue() + ")");
-            sb.append(iterator.hasNext() ? " AND " : ")");
-        }
-
-        return sb;
-    }
-
-    private static StringBuffer getOrderBySql(final IRetriever<? extends AbstractEntity<?>> retriever) {
-        final StringBuffer sb = new StringBuffer();
-
-        if (retriever.orderSql() != null) {
-            sb.append("\nORDER BY ");
-            sb.append(retriever.orderSql().stream().collect(joining(", ")));
-        }
-
-        return sb;
-    }
-
-    private static StringBuffer getFromSql(final IRetriever<? extends AbstractEntity<?>> retriever) {
-        final StringBuffer sb = new StringBuffer();
-        sb.append("\nFROM ");
-        sb.append(retriever.fromSql());
-        return sb;
-    }
-
-    private static StringBuffer getGroupBySql(final IRetriever<? extends AbstractEntity<?>> retriever) {
-        final StringBuffer sb = new StringBuffer();
-
-        if (retriever.groupSql() != null) {
-            sb.append("\nGROUP BY ");
-            sb.append(retriever.groupSql().stream().collect(joining(", ")));
-        }
-
-        return sb;
-=======
     
     private static String coreSql(final IRetriever<? extends AbstractEntity<?>> retriever) {
         final var sb = new StringBuilder();
@@ -215,6 +77,5 @@
     
     private static String orderBySql(final IRetriever<? extends AbstractEntity<?>> retriever) {
         return retriever.orderSql() != null ? ORDER_BY + retriever.orderSql().stream().collect(joining(", ")) : "";
->>>>>>> 7e542753
     }
 }