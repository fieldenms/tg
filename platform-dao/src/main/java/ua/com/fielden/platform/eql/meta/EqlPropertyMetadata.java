--- conflicted
+++ resolved
@@ -7,13 +7,7 @@
 import java.util.List;
 import java.util.Objects;
 
-<<<<<<< HEAD
-public class EqlPropertyMetadata {
-=======
-import ua.com.fielden.platform.entity.query.model.ExpressionModel;
-
 public class EqlPropertyMetadata implements Comparable<EqlPropertyMetadata> {
->>>>>>> 04028d60
     public final String name;
     public final Class<?> javaType;
     public final Object hibType;
@@ -21,14 +15,8 @@
     public final boolean critOnly;
 
     public final PropColumn column;
-<<<<<<< HEAD
     public final List<EqlPropertyMetadata> subitems;
     public final CalcPropInfo expressionModel;
-=======
-    private final List<EqlPropertyMetadata> subitems;
-    public final ExpressionModel expressionModel;
-    public final boolean implicit;
->>>>>>> 04028d60
 
     private EqlPropertyMetadata(final Builder builder) {
         name = Objects.requireNonNull(builder.name);
@@ -123,14 +111,6 @@
             required = false;
             return this;
         }
-<<<<<<< HEAD
-=======
-
-        public Builder expression(final ExpressionModel val) {
-            expressionModel = val;
-            return this;
-        }
->>>>>>> 04028d60
 
         public Builder expression(final CalcPropInfo val) {
             expressionModel = val;
