--- conflicted
+++ resolved
@@ -85,11 +85,7 @@
         return new QueryComponents1(
                 result.joinRoot(), result.whereConditions(), udfModel, result.yields(), result.groups(),
                 orderModel == null ? EMPTY_ORDER_BYS : produceOrderBys(orderModel),
-<<<<<<< HEAD
-                qryModel.isYieldAll(), qryModel.shouldMaterialiseCalcPropsAsColumnsInSqlQuery);
-=======
                 qryModel.isYieldAll(), qryModel.shouldMaterialiseCalcPropsAsColumnsInSqlQuery());
->>>>>>> 2e518a75
     }
 
     private Conditions1 generateUserDataFilteringCondition(final boolean filterable, final IFilter filter, final String username, final ISource1<?> mainSource) {
