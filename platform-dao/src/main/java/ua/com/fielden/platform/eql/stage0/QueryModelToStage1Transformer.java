package ua.com.fielden.platform.eql.stage0;

import ua.com.fielden.platform.entity.AbstractEntity;
import ua.com.fielden.platform.entity.query.IFilter;
import ua.com.fielden.platform.entity.query.IRetrievalModel;
import ua.com.fielden.platform.entity.query.model.ConditionModel;
import ua.com.fielden.platform.entity.query.model.OrderingModel;
import ua.com.fielden.platform.entity.query.model.QueryModel;
import ua.com.fielden.platform.eql.antlr.EqlCompilationResult;
import ua.com.fielden.platform.eql.antlr.EqlCompiler;
import ua.com.fielden.platform.eql.retrieval.QueryNowValue;
import ua.com.fielden.platform.eql.stage1.QueryComponents1;
import ua.com.fielden.platform.eql.stage1.conditions.Conditions1;
import ua.com.fielden.platform.eql.stage1.queries.ResultQuery1;
import ua.com.fielden.platform.eql.stage1.queries.SourceQuery1;
import ua.com.fielden.platform.eql.stage1.queries.SubQuery1;
import ua.com.fielden.platform.eql.stage1.queries.SubQueryForExists1;
import ua.com.fielden.platform.eql.stage1.sources.ISource1;
import ua.com.fielden.platform.eql.stage1.sundries.OrderBys1;

import java.util.HashMap;
import java.util.Map;
import java.util.Optional;

import static java.util.Collections.emptyMap;
import static ua.com.fielden.platform.eql.stage1.conditions.Conditions1.EMPTY_CONDITIONS;
<<<<<<< HEAD
import static ua.com.fielden.platform.eql.stage1.sundries.OrderBys1.EMPTY_ORDER_BYS;
=======
>>>>>>> 460a33db

/**
 * Transforms EQL models in the form of fluent API tokens to the stage 1 representation.
 *
 */
public class QueryModelToStage1Transformer {
    public final QueryNowValue nowValue;
    public final IFilter filter;
    private final Optional<String> username;
    private final Map<String, Object> paramValues = new HashMap<>();

    public QueryModelToStage1Transformer(
            final IFilter filter,
            final Optional<String> username,
            final QueryNowValue nowValue,
            final Map<String, Object> paramValues)
    {
        this.filter = filter;
        this.username = username;
        this.nowValue = nowValue;
        this.paramValues.putAll(paramValues);
    }

    public QueryModelToStage1Transformer() {
        this(null, Optional.empty(), null, emptyMap());
    }

    private int sourceId = 0;

    public int nextSourceId() {
        sourceId = sourceId + 1;
        return sourceId;
    }

    public <T extends AbstractEntity<?>, Q extends QueryModel<T>> ResultQuery1 generateAsResultQuery(final QueryModel<T> qm, final OrderingModel orderModel, final IRetrievalModel<T> fetchModel) {
        return new ResultQuery1(parseTokensIntoComponents(qm, orderModel), qm.getResultType(), fetchModel);
    }

    public <T extends AbstractEntity<?>> SourceQuery1 generateAsCorrelatedSourceQuery(final QueryModel<T> qryModel) {
        return generateAsSourceQuery(qryModel, true);
    }

    public <T extends AbstractEntity<?>> SourceQuery1 generateAsUncorrelatedSourceQuery(final QueryModel<T> qryModel) {
        return generateAsSourceQuery(qryModel, false);
    }

    private <T extends AbstractEntity<?>> SourceQuery1 generateAsSourceQuery(final QueryModel<T> qryModel, final boolean isCorrelated) {
        return new SourceQuery1(parseTokensIntoComponents(qryModel, null), qryModel.getResultType(), isCorrelated);
    }

    public SubQuery1 generateAsSubQuery(final QueryModel<?> qryModel) {
        return new SubQuery1(parseTokensIntoComponents(qryModel, null), qryModel.getResultType());
    }

    public SubQueryForExists1 generateAsSubQueryForExists(final QueryModel<?> qryModel) {
        return new SubQueryForExists1(parseTokensIntoComponents(qryModel, null));
    }

    private QueryComponents1 parseTokensIntoComponents(final QueryModel<?> qryModel, final OrderingModel orderModel) {
        final EqlCompilationResult.Select result = new EqlCompiler(this).compile(qryModel.getTokenSource(), EqlCompilationResult.Select.class);
<<<<<<< HEAD
=======

        if (orderModel != null && !result.orderBys().isEmpty()) {
            throw new OrderingModelConflictException("Ordering model cannot be specified both as standalone and as part of a query.");
        }
        final OrderBys1 orderBys = orderModel != null ? produceOrderBys(orderModel) : result.orderBys();

>>>>>>> 460a33db
        final Conditions1 udfModel = result.joinRoot() == null
                ? EMPTY_CONDITIONS
                : generateUserDataFilteringCondition(qryModel.isFilterable(), filter, username, result.joinRoot().mainSource());
        return new QueryComponents1(
                result.joinRoot(), result.whereConditions(), udfModel, result.yields(), result.groups(),
<<<<<<< HEAD
                orderModel == null ? EMPTY_ORDER_BYS : produceOrderBys(orderModel),
=======
                orderBys,
>>>>>>> 460a33db
                qryModel.isYieldAll(), qryModel.shouldMaterialiseCalcPropsAsColumnsInSqlQuery());
    }

    private Conditions1 generateUserDataFilteringCondition(
            final boolean filterable,
            final IFilter filter,
            final Optional<String> username,
            final ISource1<?> mainSource)
    {
        if (filterable && filter != null) {
            // now there is no need to rely on the main source alias while processing UDF (that's why null can be used until alias parameter is removed from the enhance() method.
            final ConditionModel filteringCondition = filter.enhance(mainSource.sourceType(), null, username.orElse(null));
            if (filteringCondition != null) {
                // LOGGER.debug("\nApplied user-driven-filter to query main source type [" + mainSource.sourceType().getSimpleName() + "]");
                return new EqlCompiler(this).compile(filteringCondition.getTokenSource(), EqlCompilationResult.StandaloneCondition.class).model();
            }
        }

        return EMPTY_CONDITIONS;
    }

    private OrderBys1 produceOrderBys(final OrderingModel orderModel) {
<<<<<<< HEAD
        final EqlCompilationResult.OrderBy result = new EqlCompiler(this).compile(orderModel.getTokenSource(), EqlCompilationResult.OrderBy.class);
=======
        final EqlCompilationResult.StandaloneOrderBy result = new EqlCompiler(this).compile(orderModel.getTokenSource(), EqlCompilationResult.StandaloneOrderBy.class);
>>>>>>> 460a33db
        return result.model();
    }

    public Object getParamValue(final String paramName) {
        return paramValues.get(paramName);
    }
}<|MERGE_RESOLUTION|>--- conflicted
+++ resolved
@@ -24,10 +24,6 @@
 
 import static java.util.Collections.emptyMap;
 import static ua.com.fielden.platform.eql.stage1.conditions.Conditions1.EMPTY_CONDITIONS;
-<<<<<<< HEAD
-import static ua.com.fielden.platform.eql.stage1.sundries.OrderBys1.EMPTY_ORDER_BYS;
-=======
->>>>>>> 460a33db
 
 /**
  * Transforms EQL models in the form of fluent API tokens to the stage 1 representation.
@@ -88,25 +84,18 @@
 
     private QueryComponents1 parseTokensIntoComponents(final QueryModel<?> qryModel, final OrderingModel orderModel) {
         final EqlCompilationResult.Select result = new EqlCompiler(this).compile(qryModel.getTokenSource(), EqlCompilationResult.Select.class);
-<<<<<<< HEAD
-=======
 
         if (orderModel != null && !result.orderBys().isEmpty()) {
             throw new OrderingModelConflictException("Ordering model cannot be specified both as standalone and as part of a query.");
         }
         final OrderBys1 orderBys = orderModel != null ? produceOrderBys(orderModel) : result.orderBys();
 
->>>>>>> 460a33db
         final Conditions1 udfModel = result.joinRoot() == null
                 ? EMPTY_CONDITIONS
                 : generateUserDataFilteringCondition(qryModel.isFilterable(), filter, username, result.joinRoot().mainSource());
         return new QueryComponents1(
                 result.joinRoot(), result.whereConditions(), udfModel, result.yields(), result.groups(),
-<<<<<<< HEAD
-                orderModel == null ? EMPTY_ORDER_BYS : produceOrderBys(orderModel),
-=======
                 orderBys,
->>>>>>> 460a33db
                 qryModel.isYieldAll(), qryModel.shouldMaterialiseCalcPropsAsColumnsInSqlQuery());
     }
 
@@ -129,11 +118,7 @@
     }
 
     private OrderBys1 produceOrderBys(final OrderingModel orderModel) {
-<<<<<<< HEAD
-        final EqlCompilationResult.OrderBy result = new EqlCompiler(this).compile(orderModel.getTokenSource(), EqlCompilationResult.OrderBy.class);
-=======
         final EqlCompilationResult.StandaloneOrderBy result = new EqlCompiler(this).compile(orderModel.getTokenSource(), EqlCompilationResult.StandaloneOrderBy.class);
->>>>>>> 460a33db
         return result.model();
     }
 
