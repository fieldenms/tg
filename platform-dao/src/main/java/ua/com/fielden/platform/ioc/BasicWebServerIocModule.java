--- conflicted
+++ resolved
@@ -124,18 +124,12 @@
         bindConstant().annotatedWith(Names.named("auth.mode")).to(props.getProperty("auth.mode", AuthMode.RSO.name()));
         bindConstant().annotatedWith(Names.named("auth.sso.provider")).to(props.getProperty("auth.sso.provider", "Identity Provider"));
         // date related parameters
-<<<<<<< HEAD
-        bindConstant().annotatedWith(Names.named("dates.weekStart")).to(Integer.valueOf(props.getProperty("dates.weekStart", "1"))); // 1 - Monday
-        bindConstant().annotatedWith(Names.named("dates.finYearStartDay")).to(Integer.valueOf(props.getProperty("dates.finYearStartDay", "1"))); // 1 - the first day of the month
-        bindConstant().annotatedWith(Names.named("dates.finYearStartMonth")).to(Integer.valueOf(props.getProperty("dates.finYearStartMonth", "7"))); // 7 - July, the 1st of July is the start of Fin Year in Australia
+        bindConstant().annotatedWith(Names.named("dates.weekStart")).to(Integer.parseInt(props.getProperty("dates.weekStart", "1"))); // 1 - Monday
+        bindConstant().annotatedWith(Names.named("dates.finYearStartDay")).to(Integer.parseInt(props.getProperty("dates.finYearStartDay", "1"))); // 1 - the first day of the month
+        bindConstant().annotatedWith(Names.named("dates.finYearStartMonth")).to(Integer.parseInt(props.getProperty("dates.finYearStartMonth", "7"))); // 7 - July, the 1st of July is the start of Fin Year in Australia
         // Auditing
         bindConstant().annotatedWith(Names.named(AUDIT_PATH)).to(props.getProperty(AUDIT_PATH, ""));
         bindConstant().annotatedWith(Names.named(AUDIT_MODE)).to(props.getProperty(AUDIT_MODE, ""));
-=======
-        bindConstant().annotatedWith(Names.named("dates.weekStart")).to(Integer.parseInt(props.getProperty("dates.weekStart", "1"))); // 1 - Monday
-        bindConstant().annotatedWith(Names.named("dates.finYearStartDay")).to(Integer.parseInt(props.getProperty("dates.finYearStartDay", "1"))); // 1 - the first day of the month
-        bindConstant().annotatedWith(Names.named("dates.finYearStartMonth")).to(Integer.parseInt(props.getProperty("dates.finYearStartMonth", "7"))); // 7 - July, the 1st of July is the start of Fin Year in Australia
->>>>>>> 4d48686f
 
         bind(IApplicationSettings.class).to(ApplicationSettings.class);
         requireBinding(ISecurityTokenProvider.class);
