--- conflicted
+++ resolved
@@ -1,27 +1,17 @@
 package ua.com.fielden.platform.eql.meta;
 
-<<<<<<< HEAD
 import java.util.ArrayList;
-=======
->>>>>>> 04028d60
 import java.util.Collections;
 import java.util.List;
-<<<<<<< HEAD
-=======
-import java.util.Map;
-import java.util.Set;
-import java.util.TreeSet;
->>>>>>> 04028d60
 
 import ua.com.fielden.platform.entity.AbstractEntity;
 
-<<<<<<< HEAD
 /**
  * Represents entity metadata for every property defined, except so called "pure", which affectively have no data source behind them.
- * 
+ *
  * @param <ET>
  */
-public class EqlEntityMetadata<ET extends AbstractEntity<?>> {
+public class EqlEntityMetadata<ET extends AbstractEntity<?>> implements Comparable<EqlEntityMetadata<ET>> {
     public final EntityTypeInfo<? super ET> typeInfo;
     public final Class<ET> entityType;
     private final List<EqlPropertyMetadata> props = new ArrayList<>();
@@ -36,29 +26,9 @@
         return Collections.unmodifiableList(props);
     }
 
-=======
-public class EqlEntityMetadata implements Comparable<EqlEntityMetadata> {
-    public final EntityTypeInfo<? extends AbstractEntity<?>> typeInfo;
-    private final Map<String, EqlPropertyMetadata> props = new LinkedHashMap<>();
-
-    public EqlEntityMetadata(EntityTypeInfo<? extends AbstractEntity<?>> typeInfo, final List<EqlPropertyMetadata> props) {
-        this.typeInfo = typeInfo;
-        for (final EqlPropertyMetadata eqlPropertyMetadata : props) {
-            this.props.put(eqlPropertyMetadata.name, eqlPropertyMetadata);
-        }
+    @Override
+    public int compareTo(final EqlEntityMetadata<ET> that) {
+        return this.entityType.getSimpleName().compareTo(that.entityType.getSimpleName());
     }
 
-    public Set<EqlPropertyMetadata> props() {
-        return Collections.unmodifiableSet(new TreeSet<>(props.values()));
-    }
-
-    public EqlPropertyMetadata findProp(final String propName) {
-        return props.get(propName);
-    }
-
-    @Override
-    public int compareTo(final EqlEntityMetadata that) {
-        return this.typeInfo.entityType.getSimpleName().compareTo(that.typeInfo.entityType.getSimpleName());
-    }
->>>>>>> 04028d60
 }