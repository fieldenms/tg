--- conflicted
+++ resolved
@@ -1,13 +1,8 @@
 package ua.com.fielden.platform.eql.retrieval;
 
-<<<<<<< HEAD
-import org.apache.logging.log4j.Logger;
-import org.joda.time.DateTime;
-import org.joda.time.Period;
 import ua.com.fielden.platform.entity.AbstractEntity;
 import ua.com.fielden.platform.entity.proxy.EntityProxyContainer;
 import ua.com.fielden.platform.entity.query.*;
-import ua.com.fielden.platform.entity.query.model.EntityResultQueryModel;
 import ua.com.fielden.platform.eql.retrieval.exceptions.EntityRetrievalException;
 import ua.com.fielden.platform.meta.IDomainMetadata;
 import ua.com.fielden.platform.meta.PropertyMetadataUtils;
@@ -16,26 +11,9 @@
 
 import java.util.*;
 import java.util.function.Function;
+import java.util.stream.StreamSupport;
 
 import static com.google.common.collect.ImmutableMap.toImmutableMap;
-import static java.util.Objects.requireNonNull;
-import static java.util.stream.Collectors.groupingBy;
-import static org.apache.logging.log4j.LogManager.getLogger;
-import static ua.com.fielden.platform.entity.query.fluent.EntityQueryUtils.select;
-import static ua.com.fielden.platform.utils.EntityUtils.findCollectionalProperty;
-=======
-import ua.com.fielden.platform.entity.AbstractEntity;
-import ua.com.fielden.platform.entity.proxy.EntityProxyContainer;
-import ua.com.fielden.platform.entity.query.*;
-import ua.com.fielden.platform.entity.query.metadata.DomainMetadataAnalyser;
-import ua.com.fielden.platform.entity.query.metadata.PropertyMetadata;
-import ua.com.fielden.platform.reflection.Finder;
-import ua.com.fielden.platform.utils.EntityUtils;
-
-import java.lang.reflect.Field;
-import java.util.*;
-import java.util.stream.StreamSupport;
-
 import static com.google.common.collect.Iterables.partition;
 import static java.util.Spliterator.NONNULL;
 import static java.util.Spliterators.spliterator;
@@ -43,7 +21,7 @@
 import static ua.com.fielden.platform.entity.AbstractEntity.ID;
 import static ua.com.fielden.platform.entity.query.fluent.EntityQueryUtils.select;
 import static ua.com.fielden.platform.types.tuples.T2.t2;
->>>>>>> b8782a10
+import static ua.com.fielden.platform.utils.EntityUtils.findCollectionalProperty;
 
 public class EntityContainerEnhancer<E extends AbstractEntity<?>> {
 
@@ -167,23 +145,6 @@
      * Depth of scanning is limited to a single level.
      */
     private Map<Long, List<EntityContainer<E>>> getEntityPropertyIds(final List<EntityContainer<E>> entities, final String propertyName) {
-<<<<<<< HEAD
-        final Map<Long, List<EntityContainer<E>>> propValuesMap = new HashMap<>();
-        for (final EntityContainer<E> entity : entities) {
-            if (entity.isEmpty()) {
-                throw new EntityRetrievalException("Entity container [%s] is empty!".formatted(entity));
-            }
-            requireNonNull(entity.getEntities());
-            final EntityContainer<? extends AbstractEntity<?>> propEntity = entity.getEntities().get(propertyName);
-            if (propEntity != null && !propEntity.isEmpty() && propEntity.getId() != null) {
-                if (!propValuesMap.containsKey(propEntity.getId())) {
-                    propValuesMap.put(propEntity.getId(), new ArrayList<>());
-                }
-                propValuesMap.get(propEntity.getId()).add(entity);
-            }
-        }
-        return propValuesMap;
-=======
         return entities.stream()
                 .peek(entity -> {
                     if (entity.isEmpty()) {
@@ -199,7 +160,6 @@
                 .map(entity -> t2(entity, entity.getEntities().get(propertyName)))
                 .filter(e_p -> e_p._2 != null && !e_p._2.isEmpty() && e_p._2.getId() != null)
                 .collect(groupingBy(e_p -> e_p._2.getId(), mapping(e_p -> e_p._1, toList())));
->>>>>>> b8782a10
     }
 
     private <T extends AbstractEntity<?>> List<EntityContainer<T>> getRetrievedPropertyInstances(final List<EntityContainer<E>> entities, final String propName) {
@@ -217,17 +177,10 @@
             // Constructing model for retrieving property instances based on the provided fetch model and list of instances ids
             final List<EntityContainer<T>> retrievedPropertyInstances = getRetrievedPropertyInstances(entities, propertyName);
             // IMPORTANT: it is assumed that EntityContainer can contain either only id or all props at once. Such assumption relied on fact that once join to property has been made all its columns had been yielded automatically.
-<<<<<<< HEAD
-            final List<EntityContainer<T>> enhancedPropInstances = (retrievedPropertyInstances.size() == 0) ? //
-            getDataInBatches(new ArrayList<Long>(propertyValuesIds.keySet()), fetchModel, paramValues)
-                    : //
-                    new EntityContainerEnhancer<T>(fetcher, domainMetadata, idOnlyProxiedEntityTypeCache).enhance(retrievedPropertyInstances, fetchModel, paramValues);
-=======
             final List<EntityContainer<T>> enhancedPropInstances = retrievedPropertyInstances.isEmpty()
                     ? getDataInBatches(propertyValuesIds.keySet(), ID, fetchModel, paramValues)
-                    :  new EntityContainerEnhancer<T>(fetcher, domainMetadataAnalyser, idOnlyProxiedEntityTypeCache)
+                    :  new EntityContainerEnhancer<T>(fetcher, domainMetadata, idOnlyProxiedEntityTypeCache)
                             .enhance(retrievedPropertyInstances, fetchModel, paramValues);
->>>>>>> b8782a10
 
             // Replacing in entities the proxies of properties with properly enhanced property instances.
             for (final EntityContainer<? extends AbstractEntity<?>> enhancedPropInstance : enhancedPropInstances) {
@@ -263,16 +216,9 @@
             // Constructing model for retrieving property instances based on the provided fetch model and list of instances ids
             final List<EntityContainer<T>> retrievedPropertyInstances = getRetrievedPropertyInstances(entities, propertyName);
             // IMPORTANT: it is assumed that EntityContainer can contain either only id or all props at once. Such assumption relied on fact that once join to property has been made all its columns had been yielded automatically.
-<<<<<<< HEAD
-            final List<EntityContainer<T>> enhancedPropInstances = (retrievedPropertyInstances.size() == 0) ? //
-            getDataInBatches(new ArrayList<Long>(propertyValuesIds.keySet()), fetchModel, paramValues)
-                    : //
-                    new EntityContainerEnhancer<T>(fetcher, domainMetadata, idOnlyProxiedEntityTypeCache).enhance(retrievedPropertyInstances, fetchModel, paramValues);
-=======
             final List<EntityContainer<T>> enhancedPropInstances = retrievedPropertyInstances.isEmpty()
                     ? getDataInBatches(propertyValuesIds.keySet(), ID, fetchModel, paramValues)
-                    : new EntityContainerEnhancer<T>(fetcher, domainMetadataAnalyser, idOnlyProxiedEntityTypeCache).enhance(retrievedPropertyInstances, fetchModel, paramValues);
->>>>>>> b8782a10
+                    : new EntityContainerEnhancer<T>(fetcher, domainMetadata, idOnlyProxiedEntityTypeCache).enhance(retrievedPropertyInstances, fetchModel, paramValues);
 
             // Replacing in entities the proxies of properties with properly enhanced property instances.
             for (final EntityContainer<? extends AbstractEntity<?>> enhancedPropInstance : enhancedPropInstances) {
@@ -284,32 +230,6 @@
         }
 
         return entities;
-    }
-
-<<<<<<< HEAD
-    private <T extends AbstractEntity<?>> List<EntityContainer<T>> getDataInBatches(final List<Long> ids, final EntityRetrievalModel<T> fetchModel, final Map<String, Object> paramValues) {
-        final List<EntityContainer<T>> result = new ArrayList<EntityContainer<T>>();
-        final Long[] allParentIds = new ArrayList<Long>(ids).toArray(new Long[] {});
-
-        final Integer batchSize = 990;
-        Integer from = 0;
-        Integer to = batchSize;
-        boolean endReached = false;
-        while (!endReached) {
-            if (to >= allParentIds.length) {
-                endReached = true;
-                to = allParentIds.length;
-            }
-            final Long[] batch = Arrays.copyOfRange(allParentIds, from, to);
-            final EntityResultQueryModel<T> currTypePropertyModel = select(fetchModel.getEntityType()).where().prop(AbstractEntity.ID).in().values(batch).model();
-            final QueryProcessingModel<T, ?> qpm = new QueryProcessingModel<>(currTypePropertyModel, null, fetchModel, paramValues/*emptyMap()*/, false);
-            final List<EntityContainer<T>> properties = fetcher.listAndEnhanceContainers(qpm, null, null);
-            result.addAll(properties);
-            from = to;
-            to = to + batchSize;
-        }
-
-        return result;
     }
 
     /**
@@ -344,7 +264,7 @@
         final Map<Long, EntityContainer<E>> idToMaster = masterEntities.stream()
                 .collect(toImmutableMap(EntityContainer::getId, Function.identity()));
         // DE containers where the value of link property is contained in master IDs
-        final List<EntityContainer<T>> details = getCollectionalDataInBatches(idToMaster.keySet(), linkPropName, fetchModel, paramValues);
+        final List<EntityContainer<T>> details = getDataInBatches(idToMaster.keySet(), linkPropName, fetchModel, paramValues);
         // group DE containers by master's id
         final Map<Long, List<EntityContainer<T>>> masterIdToDetails = details.stream()
                 .collect(groupingBy(det -> det.getEntities().get(linkPropName).getId()));
@@ -355,26 +275,6 @@
         if (!(SortedSet.class.equals(collPropType) || Set.class.equals(collPropType))) {
             throw new EntityRetrievalException(
                     "Fetching of collectional property type [%s] is not supported.".formatted(collPropType.getTypeName()));
-=======
-    private <T extends AbstractEntity<?>> List<EntityContainer<E>> enhanceCollectional(final List<EntityContainer<E>> entitiesToBeEnhanced, final String propertyName, final Class propType, final String parentPropName, final EntityRetrievalModel<T> fetchModel, final Map<String, Object> paramValues) {
-        // collect parental ids
-        final Map<Long, EntityContainer<E>> parentIds = new HashMap<Long, EntityContainer<E>>();
-        for (final EntityContainer<E> parentEntity : entitiesToBeEnhanced) {
-            parentIds.put(parentEntity.getId(), parentEntity);
-        }
-        final List<EntityContainer<T>> properties = getDataInBatches(parentIds.keySet(), parentPropName, fetchModel, paramValues);
-
-        // group retrieved collections by parents
-        final Map<Long, List<EntityContainer<T>>> results = new HashMap<Long, List<EntityContainer<T>>>();
-        for (final EntityContainer<T> collectionalItem : properties) {
-            final Long currentParentId = collectionalItem.getEntities().get(parentPropName).getId();
-            if (!results.containsKey(currentParentId)) {
-                results.put(currentParentId, new ArrayList<EntityContainer<T>>());
-            }
-            // assign collectional item parent property reference to its already fetched parent
-            collectionalItem.getEntities().put(parentPropName, parentIds.get(currentParentId));
-            results.get(currentParentId).add(collectionalItem);
->>>>>>> b8782a10
         }
 
         // populate ME containers with associated DE containers
@@ -405,5 +305,5 @@
                     return fetcher.streamAndEnhanceContainers(qpm, Optional.empty()).flatMap(Collection::stream);
                 }).toList();
     }
-
+    
 }