--- conflicted
+++ resolved
@@ -4,11 +4,8 @@
 import org.apache.logging.log4j.Logger;
 import ua.com.fielden.platform.entity.AbstractEntity;
 import ua.com.fielden.platform.entity.query.DbVersion;
-<<<<<<< HEAD
 import ua.com.fielden.platform.entity.query.IDbVersionProvider;
-=======
 import ua.com.fielden.platform.eql.dbschema.exceptions.DbSchemaException;
->>>>>>> 088c4506
 import ua.com.fielden.platform.eql.exceptions.EqlMetadataGenerationException;
 import ua.com.fielden.platform.eql.meta.EqlTables;
 import ua.com.fielden.platform.eql.meta.PropColumn;
@@ -18,7 +15,6 @@
 import java.util.List;
 import java.util.Optional;
 import java.util.Set;
-import java.util.function.Predicate;
 
 import static java.util.Comparator.comparing;
 import static org.apache.logging.log4j.LogManager.getLogger;
@@ -68,19 +64,11 @@
                 .sorted(comparing(em -> em.javaType().getSimpleName())) // sort for testing purposes
                 .forEach(em -> {
                     try {
-<<<<<<< HEAD
-                        String tableName = eqlTables.getTableForEntityType(em.javaType()).name();
+                        final var tableName = eqlTables.getTableForEntityType(em.javaType()).name();
                         sb.append(generateEntityClassMapping(domainMetadata, em, tableName, dbVersionProvider.dbVersion()));
-                    } catch (final Exception e) {
-                        LOGGER.error(e);
-                        throw new EqlMetadataGenerationException("Couldn't generate mapping for " + em, e);
-=======
-                        final var tableName = domainMetadata.getTableForEntityType(em.javaType()).name();
-                        sb.append(generateEntityClassMapping(domainMetadata, em, tableName, dbVersion));
                     } catch (final Exception ex) {
                         LOGGER.error(ex);
                         throw new EqlMetadataGenerationException("Could not generate mapping for " + em, ex);
->>>>>>> 088c4506
                     }
                     sb.append("\n");
                 });
