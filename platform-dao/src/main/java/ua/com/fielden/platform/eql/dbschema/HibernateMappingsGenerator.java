package ua.com.fielden.platform.eql.dbschema;

import com.google.inject.Inject;
import org.apache.logging.log4j.Logger;
import ua.com.fielden.platform.entity.AbstractEntity;
import ua.com.fielden.platform.entity.query.DbVersion;
import ua.com.fielden.platform.entity.query.IDbVersionProvider;
import ua.com.fielden.platform.eql.dbschema.exceptions.DbSchemaException;
import ua.com.fielden.platform.eql.exceptions.EqlMetadataGenerationException;
import ua.com.fielden.platform.eql.meta.EqlTables;
import ua.com.fielden.platform.eql.meta.PropColumn;
import ua.com.fielden.platform.meta.*;
import ua.com.fielden.platform.types.either.Either;

import java.util.List;
import java.util.Optional;
import java.util.Set;

import static java.util.Comparator.comparing;
import static org.apache.logging.log4j.LogManager.getLogger;
import static ua.com.fielden.platform.entity.AbstractEntity.*;
import static ua.com.fielden.platform.types.either.Either.left;
import static ua.com.fielden.platform.types.either.Either.right;
import static ua.com.fielden.platform.utils.EntityUtils.isOneToOne;

/**
 * Generates hibernate class mappings from MapTo annotations on domain entity types.
 *
 * @author TG Team
 *
 */
public class HibernateMappingsGenerator {
    private static final Logger LOGGER = getLogger(HibernateMappingsGenerator.class);

    public static final String ID_SEQUENCE_NAME = "TG_ENTITY_ID_SEQ";

    private static final Set<String> SPECIAL_PROPS = Set.of(ID, KEY, VERSION);

    private final IDomainMetadata domainMetadata;
    private final IDomainMetadataUtils domainMetadataUtils;
    private final EqlTables eqlTables;
    private final IDbVersionProvider dbVersionProvider;
    private final PropertyMetadataUtils pmUtils;
    private final PropertyInliner propertyInliner;

    @Inject
    public HibernateMappingsGenerator(final IDomainMetadata domainMetadata,
                                      final IDomainMetadataUtils domainMetadataUtils,
                                      final IDbVersionProvider dbVersionProvider,
                                      final EqlTables eqlTables,
                                      final PropertyInliner propertyInliner) {
        this.eqlTables = eqlTables;
        this.domainMetadata = domainMetadata;
        this.domainMetadataUtils = domainMetadataUtils;
        this.pmUtils = domainMetadata.propertyMetadataUtils();
        this.dbVersionProvider = dbVersionProvider;
        this.propertyInliner = propertyInliner;
    }

    public String generateMappings() {
        final var sb = new StringBuilder();
        sb.append("<?xml version=\"1.0\" encoding=\"UTF-8\"?>\n");
        sb.append("<!DOCTYPE hibernate-mapping PUBLIC\n");
        sb.append("\"-//Hibernate/Hibernate Mapping DTD 3.0//EN\"\n");
        sb.append("\"http://hibernate.sourceforge.net/hibernate-mapping-3.0.dtd\">\n");
        sb.append("<hibernate-mapping default-access=\"field\">\n");

        domainMetadataUtils.registeredEntities()
                .distinct()
                .filter(EntityMetadata::isPersistent)
                .sorted(comparing(em -> em.javaType().getSimpleName())) // sort for testing purposes
                .forEach(em -> {
                    try {
                        final var tableName = eqlTables.getTableForEntityType(em.javaType()).name();
                        sb.append(generateEntityClassMapping(domainMetadata, em, tableName, dbVersionProvider.dbVersion()));
                    } catch (final Exception ex) {
                        LOGGER.error(ex);
                        throw new EqlMetadataGenerationException("Could not generate mapping for " + em, ex);
                    }
                    sb.append("\n");
                });
        sb.append("</hibernate-mapping>");

        return sb.toString();
    }

    private static String generateEntityIdMapping(final String name, final String columnName, final String hibTypeName) {
        final var sb = new StringBuilder();
        sb.append("\t<id name=\"").append(name).append("\" column=\"").append(columnName).append("\" type=\"").append(hibTypeName).append("\" access=\"property\">\n");
        sb.append("\t</id>\n");
        return sb.toString();
    }

    private static String generateOneToOneEntityIdMapping(final String name, final String columnName, final String hibTypeName) {
        final var sb = new StringBuilder();
        sb.append("\t<id name=\"").append(name).append("\" column=\"").append(columnName).append("\" type=\"").append(hibTypeName).append("\" access=\"property\">\n");
        sb.append("\t\t<generator class=\"foreign\">\n");
        sb.append("\t\t\t<param name=\"property\">key</param>\n");
        sb.append("\t\t</generator>\n");
        sb.append("\t</id>\n");

        return sb.toString();
    }

    private static String generateEntityVersionMapping(final String name, final String columnName, final String hibTypeName) {
<<<<<<< HEAD
        final var sb = new StringBuffer();
        // insert: whether or not to include the version column in SQL insert statements.
        //         Defaults to true, but you can set it to false if the database column is defined with a default value of 0.
        sb.append("\t<version name=\"" + name + "\" type=\"" + hibTypeName + "\" access=\"field\" insert=\"false\">\n");
        sb.append("\t\t<column name=\"" + columnName + "\" default=\"0\" />\n");
=======
        final var sb = new StringBuilder();
        sb.append("\t<version name=\"").append(name).append("\" type=\"").append(hibTypeName).append("\" access=\"field\" insert=\"false\">\n");
        sb.append("\t\t<column name=\"").append(columnName).append("\" default=\"0\" />\n");
>>>>>>> f283d953
        sb.append("\t</version>\n");
        return sb.toString();
    }

    private static String generateManyToOnePropertyMapping(final String propName, final String columnName, final Class<?> entityType) {
        final var sb = new StringBuilder();
        sb.append("\t<many-to-one name=\"").append(propName).append("\" class=\"").append(entityType.getName()).append("\" column=\"").append(columnName).append("\"");
        sb.append("/>\n");
        return sb.toString();
    }

    private static String generateOneToOnePropertyMapping(final String propName, final Class<?> entityType) {
        return "\t<one-to-one name=\"" + propName + "\" class=\"" + entityType.getName() + "\" constrained=\"true\"/>\n";
    }

    private static String generateUnionEntityPropertyMapping(final PropertyMetadata pm, final PropertyMetadataUtils pmUtils) {
        final var entityType = pm.type().javaType();

        final var sb = new StringBuilder();
        sb.append("\t<component name=\"").append(pm.name()).append("\" class=\"").append(entityType.getName()).append("\">\n");

        pmUtils.subProperties(pm).stream()
                .flatMap(spm -> spm.asPersistent().stream())
                .map(spm -> {
                    final var spType = spm.type().javaType();
                    return "\t\t<many-to-one name=\"" + spm.name() + "\" class=\"" + spType.getName() + "\" column = \"" + spm.data().column().name.toUpperCase() + "\"/>\n";
                })
                .forEach(sb::append);

        sb.append("\t</component>\n");
        return sb.toString();
    }

    /**
     * @param column  either a single column or multiple column names
     */
    private static String generatePlainPropertyMapping(
            final String propName,
            final Either<PropColumn, List<String>> column,
            final String hibTypeName)
    {
        final var propNameClause = "\t<property name=\"" + propName + "\"";
        final var typeClause = hibTypeName == null ? "" : " type=\"" + hibTypeName + "\"";
        final var endClause = "/>\n";
        return column.fold(
                singleColumn -> {
                    final var columnClause = " column=\"" + singleColumn.name + "\"";
                    final var lengthClause = singleColumn.length == null ? "" : " length=\"" + singleColumn.length + "\"";
                    final var precisionClause = singleColumn.precision == null ? "" : " precision=\"" + singleColumn.precision + "\"";
                    final var scaleClause = singleColumn.scale == null ? "" : " scale=\"" + singleColumn.scale + "\"";
                    return propNameClause + columnClause + typeClause + lengthClause + precisionClause + scaleClause + endClause;
                },
                multipleColumns -> {
                    final var sb = new StringBuilder();
                    sb.append(propNameClause).append(typeClause).append(">\n");
                    for (final String name : multipleColumns) {
                        // TODO: The following condition is responsible for identifying and mapping RichText.searchText as a write-only component.
                        //       Ultimately, condition `name.endsWith("_SEARCHTEXT")` should be changed in favor of explicit support for write-only components/properties more generically.
                        //       The write-only aspect is implemented by specifying attribute `read="NULL"`, which results in returning NULL for searchText instead of the actual value upon data retrieval.
                        //       The Hibernate Mapping DTD (https://hibernate.org/dtd/hibernate-mapping-3.0.dtd) defaults attribute `read` to a column name, but it can be any valid SQL expression.
                        //       Assigning this attribute to `NULL` results in `NULL` being retrieved from a database, saving some valuable bandwidth.
                        sb.append("\t\t<column name=\"").append(name).append("\"");
                        if (name.endsWith("_SEARCHTEXT")) {
                            sb.append(" read=\"NULL\"");
                        }
                        sb.append(endClause);
                    }
                    sb.append("\t</property>\n");
                    return sb.toString();
                });
    }

    /**
     * Generates mapping for an entity type.
     */
    private String generateEntityClassMapping(
            final IDomainMetadata domainMetadata,
            final EntityMetadata em,
            final String tableName,
            final DbVersion dbVersion)
    {
        final Class<? extends AbstractEntity<?>> entityType= em.javaType();
        final var sb = new StringBuilder();
        sb.append("<class name=\"").append(entityType.getName()).append("\" table=\"").append(tableName).append("\">\n");

        sb.append(em.propertyOpt(ID).flatMap(PropertyMetadata::asPersistent).map(pm -> {
            if (isOneToOne(entityType)) {
                return generateOneToOneEntityIdMapping(pm.name(), pm.data().column().name, pm.hibType().getClass().getName());
            } else {
                return generateEntityIdMapping(pm.name(), pm.data().column().name, pm.hibType().getClass().getName());
            }
        }).orElseThrow(() -> unexpectedPropNature("%s.%s".formatted(entityType.getSimpleName(), ID), PropertyNature.PERSISTENT)));

        sb.append(em.propertyOpt(VERSION).flatMap(PropertyMetadata::asPersistent).map(pm -> {
            return generateEntityVersionMapping(pm.name(), pm.data().column().name, pm.hibType().getClass().getName());
        }).orElseThrow(() -> unexpectedPropNature("%s.%s".formatted(entityType.getSimpleName(), VERSION), PropertyNature.PERSISTENT)));

        em.property(KEY).asPersistent().ifPresent(pm -> sb.append(generatePropertyMappingFromPropertyMetadata(domainMetadata, pm)));

        em.properties().stream()
                // sort for testing purposes
                .sorted(comparing(PropertyMetadata::name))
                .filter(pm -> !SPECIAL_PROPS.contains(pm.name()))
                .map(PropertyMetadata::asPersistent).flatMap(Optional::stream)
                .forEach(pm -> sb.append(generatePropertyMappingFromPropertyMetadata(domainMetadata, pm)));

        sb.append("</class>\n");
        return sb.toString();
    }

    /**
     * Generates mapping string for common property based on it persistence info.
     */
    private String generatePropertyMappingFromPropertyMetadata(
            final IDomainMetadata domainMetadata,
            final PropertyMetadata.Persistent prop)
    {
        final var pmUtils = domainMetadata.propertyMetadataUtils();
        if (pmUtils.isPropEntityType(prop, EntityMetadata::isUnion)) {
            return generateUnionEntityPropertyMapping(prop, pmUtils);
        }
        return propertyInliner.inline(prop)
                .map(props -> props.stream().map(p -> p.data().column()).toList())
                .map(columns -> {
                    final Either<PropColumn, List<String>> column = columns.size() == 1
                            ? left(columns.getFirst())
                            : right(columns.stream().map(c -> c.name).toList());
                    return generatePlainPropertyMapping(prop.name(), column, prop.hibType().getClass().getName());
                })
                .orElseGet(() -> {
                    if (pmUtils.isPropEntityType(prop, EntityMetadata::isPersistent)) {
                        final var et = prop.type().asEntity().orElseThrow();
                        if (KEY.equals(prop.name())) {
                            return generateOneToOnePropertyMapping(prop.name(), et.javaType());
                        } else {
                            return generateManyToOnePropertyMapping(prop.name(), prop.data().column().name, et.javaType());
                        }
                    }
                    else {
                        return generatePlainPropertyMapping(prop.name(), left(prop.data().column()), prop.hibType().getClass().getName());
                    }
                });
    }

    private static DbSchemaException unexpectedPropNature(final String prop, final PropertyNature expectedNature) {
        return new DbSchemaException("Expected property [%s] to have nature [%s].".formatted(prop, expectedNature));
    }

}<|MERGE_RESOLUTION|>--- conflicted
+++ resolved
@@ -103,17 +103,11 @@
     }
 
     private static String generateEntityVersionMapping(final String name, final String columnName, final String hibTypeName) {
-<<<<<<< HEAD
-        final var sb = new StringBuffer();
+        final var sb = new StringBuilder();
         // insert: whether or not to include the version column in SQL insert statements.
         //         Defaults to true, but you can set it to false if the database column is defined with a default value of 0.
-        sb.append("\t<version name=\"" + name + "\" type=\"" + hibTypeName + "\" access=\"field\" insert=\"false\">\n");
-        sb.append("\t\t<column name=\"" + columnName + "\" default=\"0\" />\n");
-=======
-        final var sb = new StringBuilder();
         sb.append("\t<version name=\"").append(name).append("\" type=\"").append(hibTypeName).append("\" access=\"field\" insert=\"false\">\n");
         sb.append("\t\t<column name=\"").append(columnName).append("\" default=\"0\" />\n");
->>>>>>> f283d953
         sb.append("\t</version>\n");
         return sb.toString();
     }
