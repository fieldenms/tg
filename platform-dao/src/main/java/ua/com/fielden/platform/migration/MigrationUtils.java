package ua.com.fielden.platform.migration;

import com.google.common.collect.ImmutableList;
import com.google.common.collect.Maps;
import com.google.common.collect.Sets;
import com.google.inject.Inject;
import jakarta.annotation.Nullable;
import jakarta.inject.Singleton;
import org.apache.logging.log4j.LogManager;
import org.apache.logging.log4j.Logger;
import ua.com.fielden.platform.entity.AbstractEntity;
import ua.com.fielden.platform.entity.factory.ICompanionObjectFinder;
import ua.com.fielden.platform.meta.EntityMetadata;
import ua.com.fielden.platform.meta.IDomainMetadata;
import ua.com.fielden.platform.meta.PropertyMetadata;
import ua.com.fielden.platform.meta.PropertyTypeMetadata;
import ua.com.fielden.platform.types.markers.IUtcDateTimeType;
import ua.com.fielden.platform.types.tuples.T2;
import ua.com.fielden.platform.utils.CollectionUtil;
import ua.com.fielden.platform.utils.EntityUtils;

import java.sql.ResultSet;
import java.util.*;
import java.util.stream.Stream;

import static com.google.common.collect.ImmutableList.toImmutableList;
import static java.util.Collections.unmodifiableMap;
import static java.util.function.Predicate.not;
import static ua.com.fielden.platform.entity.AbstractEntity.*;
import static ua.com.fielden.platform.entity.query.fluent.EntityQueryUtils.from;
import static ua.com.fielden.platform.entity.query.fluent.EntityQueryUtils.select;
import static ua.com.fielden.platform.meta.PropertyMetadataKeys.REQUIRED;
import static ua.com.fielden.platform.types.tuples.T2.t2;
import static ua.com.fielden.platform.utils.CollectionUtil.listCopy;
import static ua.com.fielden.platform.utils.CollectionUtil.setOf;
import static ua.com.fielden.platform.utils.EntityUtils.isOneToOne;
import static ua.com.fielden.platform.utils.EntityUtils.isPersistentEntityType;

@Singleton
final class MigrationUtils {

    public static final String
            ERR_READING_DATA = "Could not read data.",
            ERR_UNRECOGNISED_PROPERTIES = "Unrecognised properties were specified in the mapping: [%s].",
            ERR_MISSING_MAPPINGS_FOR_SOME_KEY_MEMBERS = "Mappings for some key members are missing: [%s].",
            ERR_MISSING_MAPPING_FOR_REQUIRED_PROPERTY = "Mapping for required property [%s] is missing.",
            ERR_MAPPING_IS_INCOMPLETE = "Mapping for property [%s] is incomplete, missing members: [%s].",
            ERR_NON_PERSISTENT_ENTITY = "Unable to generate a retriever job for non-persistent entity [%s].";

    private static final Logger LOGGER = LogManager.getLogger();

    private static final Set<String> PROPS_TO_IGNORE = setOf(ID, VERSION);

    private final IDomainMetadata domainMetadata;
    private final ICompanionObjectFinder coFinder;

    @Inject
    MigrationUtils(final IDomainMetadata domainMetadata, final ICompanionObjectFinder coFinder) {
        this.domainMetadata = domainMetadata;
        this.coFinder = coFinder;
    }

    public EntityMd generateEntityMd(final Class<? extends AbstractEntity<?>> entityType) {
        final var entityMetadata = domainMetadata.forEntity(entityType).asPersistent()
                .orElseThrow(() -> new DataMigrationException(ERR_NON_PERSISTENT_ENTITY.formatted(entityType.getSimpleName())));
        final var tableName = entityMetadata.data().tableName();
        final var pmUtils = domainMetadata.propertyMetadataUtils();
<<<<<<< HEAD
        final var propMds = pms.stream()
                .filter(pm -> !pm.type().isCollectional())
                .flatMap(pm -> switch (pm) {
                    case PropertyMetadata.Persistent ppm when !PROPS_TO_IGNORE.contains(ppm.name()) -> {
                        final var leafs = pmUtils.isPropEntityType(ppm, EntityMetadata::isPersistent)
                                ? keyPaths(ppm, domainMetadata)
                                : List.of(pm.name());
                        yield Stream.of(new PropMd(ppm.name(), ppm.type().javaType(), ppm.data().column().name,
                                                   ppm.is(REQUIRED), pm.hibType() instanceof IUtcDateTimeType, leafs));
                    }
                    default -> {
                        final boolean required = !pmUtils.isPropEntityType(pm, EntityMetadata::isUnion) && pm.is(REQUIRED);
                        yield pmUtils.subProperties(pm).stream()
                                .map(PropertyMetadata::asPersistent).flatMap(Optional::stream)
                                .map(spm -> {
                                    final var leafs = pmUtils.isPropEntityType(spm, EntityMetadata::isPersistent)
                                            ? keyPaths(spm, domainMetadata).stream().map(s -> pm.name() + "." + s).toList()
                                            : List.of(pm.name() + "." + spm.name());
                                    return new PropMd(pm.name() + "." + spm.name(), spm.type().javaType(),
                                                      spm.data().column().name, required,
                                                      spm.hibType() instanceof IUtcDateTimeType, leafs);
                                });
                    }
                }).toList();
=======
        final var propMds = entityMetadata.properties().stream()
                .filter(pm -> !PROPS_TO_IGNORE.contains(pm.name()))
                .map(PropertyMetadata::asPersistent).flatMap(Optional::stream)
                .flatMap(pm -> Optional.<Stream<PropMd>>empty()
                        // Component-typed property: expand into components, unless there is just a single component.
                        .or(() -> pm.type()
                                .asComponent()
                                .map(ct -> {
                                    final var subPms = pmUtils.subProperties(pm)
                                            .stream()
                                            .map(PropertyMetadata::asPersistent).flatMap(Optional::stream)
                                            .toList();
                                    if (subPms.size() > 1) {
                                        return subPms.stream()
                                                .map(spm -> generatePropMd(spm, pm));
                                    }
                                    // Special case: a component-typed property with a single component.
                                    // Expanding into sub-properties should be skipped, so that the property could be specified in retrievers by itself.
                                    // For example, `money` instead of `money.amount`.
                                    else {
                                        return Stream.of(generatePropMd(pm, null));
                                    }
                                }))
                        // Union-typed property: expand into union members.
                        .or(() -> pm.type()
                                .asEntity()
                                .flatMap(et -> domainMetadata.forEntityOpt(et.javaType()))
                                .flatMap(EntityMetadata::asUnion)
                                .map(union -> pmUtils.subProperties(pm)
                                        .stream()
                                        .map(PropertyMetadata::asPersistent).flatMap(Optional::stream)
                                        .map(spm -> generatePropMd(spm, pm))))
                        // Other properties
                        .orElseGet(() -> Stream.of(generatePropMd(pm, null))))
                .toList();
>>>>>>> 18b51268

        return new EntityMd(tableName, propMds);
    }

    private PropMd generatePropMd(
            final PropertyMetadata.Persistent prop,
            final @Nullable PropertyMetadata parentProp)
    {
        final var name = combinePath(parentProp, prop.name());
        final var leaves = keyPaths(parentProp, prop);
        return new PropMd(name,
                          (Class<?>) prop.type().javaType(),
                          prop.data().column().name,
                          prop.is(REQUIRED),
                          prop.hibType() instanceof IUtcDateTimeType,
                          leaves);
    }

    private static String combinePath(final @Nullable PropertyMetadata a, final String b) {
        return a == null ? b : a.name() + "." + b;
    }

    public List<String> keyPaths(final Class<? extends AbstractEntity<?>> entityType) {
        final EntityMetadata em = domainMetadata.forEntity(entityType);
        final var keyMembers = domainMetadata.entityMetadataUtils().compositeKeyMembers(em);
        if (keyMembers.isEmpty()) {
            if (EntityUtils.isOneToOne(entityType)) {
                return keyPaths(em.property(KEY));
            } else {
                return List.of(KEY);
            }
        } else {
            return keyMembers.stream().map(this::keyPaths).flatMap(Collection::stream).collect(toImmutableList());
        }
    }

    private List<String> keyPaths(final PropertyMetadata pm) {
        return keyPaths(null, pm);
    }

    private List<String> keyPaths(final @Nullable PropertyMetadata parentProp, final PropertyMetadata prop) {
        final var paths = switch (prop.type()) {
            case PropertyTypeMetadata.Entity et ->
                    keyPaths_(et.javaType())
                            .map(it -> it.stream().map(p -> combinePath(prop, p)).toList())
                            .orElseGet(() -> List.of(prop.name()));
            default -> List.of(prop.name());
        };

        return paths.stream().map(p -> combinePath(parentProp, p)).collect(toImmutableList());
    }

    private Optional<List<String>> keyPaths_(final Class<? extends AbstractEntity<?>> entityType) {
        return domainMetadata.forEntityOpt(entityType)
                .flatMap(em -> switch (em) {
                    case EntityMetadata.Union union -> Optional.of(
                            domainMetadata.entityMetadataUtils()
                                    .unionMembers(union)
                                    .stream()
                                    .map(this::keyPaths)
                                    .flatMap(Collection::stream)
                                    .toList());
                    case EntityMetadata.Persistent persistent -> {
                        final var keyMembers = domainMetadata.entityMetadataUtils().compositeKeyMembers(domainMetadata.forEntity(persistent.javaType()));
                        yield keyMembers.isEmpty()
                                ? Optional.empty()
                                : Optional.of(keyMembers.stream().map(this::keyPaths).flatMap(Collection::stream).toList());
                    }
                    default -> Optional.empty();
                });
    }

    private List<PropInfo> produceContainers(
            final List<PropMd> props,
            final List<String> keyMemberPaths,
            final Map<String, Integer> resultFieldIndices,
            final boolean isUpdater)
    {
        final var usedPaths = new HashSet<String>();

        final var propInfos = props.stream()
                .map(propMd -> {
                    final var indices = obtainIndices(propMd.leafProps(), resultFieldIndices);
                    // If the number of null values doesn't match the number of indices, the mapping is incomplete.
                    final long nullCount = indices.values().stream().filter(Objects::isNull).count();
                    if (nullCount > 0 && nullCount != indices.size()) {
                        throw new DataMigrationException(ERR_MAPPING_IS_INCOMPLETE
                                                         .formatted(propMd.name(),
                                                                    CollectionUtil.toString(Maps.filterValues(indices, Objects::isNull).keySet(), ", ")));
                    }
                    else if (!indices.containsValue(null)) {
                        usedPaths.addAll(propMd.leafProps());
                        return new PropInfo(propMd.name(), propMd.type(), propMd.column(), propMd.utcType(), ImmutableList.copyOf(indices.values()));
                    }
                    else if (propMd.required() && !isUpdater) {
                        throw new DataMigrationException(ERR_MISSING_MAPPING_FOR_REQUIRED_PROPERTY.formatted(propMd.name()));
                    }
                    else return null;
                })
                .filter(Objects::nonNull)
                .toList();

        final var missingKeys = keyMemberPaths.stream().filter(not(resultFieldIndices::containsKey)).toList();
        if (!missingKeys.isEmpty()) {
            throw new DataMigrationException(ERR_MISSING_MAPPINGS_FOR_SOME_KEY_MEMBERS.formatted(CollectionUtil.toString(missingKeys, ", ")));
        }

        if (!resultFieldIndices.keySet().equals(usedPaths)) {
            final var diff = Sets.difference(resultFieldIndices.keySet(), usedPaths);
            throw new DataMigrationException(ERR_UNRECOGNISED_PROPERTIES.formatted(CollectionUtil.toString(diff, ", ")));
        }

        return propInfos;
    }

    private static LinkedHashMap<String, Integer> obtainIndices(final List<String> leafProps, final Map<String, Integer> resultFieldIndices) {
        final var result = new LinkedHashMap<String, Integer>();
        for (final var lp : leafProps) {
            result.put(lp, resultFieldIndices.get(lp));
        }
        return result;
    }

    public List<Integer> produceKeyFieldsIndices(final Class<? extends AbstractEntity<?>> entityType, final Map<String, Integer> resultFieldIndices) {
        return listCopy(obtainIndices(keyPaths(entityType), resultFieldIndices).values());
    }

    public Map<Object, Long> cacheForType(final IdCache cache, final Class<? extends AbstractEntity<?>> entityType) {
        return cache.cacheFor(entityType, () -> retrieveDataForCache(entityType));
    }

    private <ET extends AbstractEntity<?>> Map<Object, Long> retrieveDataForCache(final Class<ET> entityType) {
        final var co = coFinder.find(entityType);
        final var keyPaths = keyPaths(entityType);
        final var result = new HashMap<Object, Long>();
        try (final var stream = co.stream(from(select(entityType).model()).model(), 1000)) {
            stream.forEach(entity -> result.put(entityToCacheKey(entity, keyPaths), entity.getId()));
        }
        return unmodifiableMap(result);
    }

    private Object entityToCacheKey(final AbstractEntity<?> entity, final List<String> keyPaths) {
        if (keyPaths.size() == 1) {
            return entity.get(keyPaths.getFirst());
        }
        else {
            return keyPaths.stream().map(entity::get).toList();
        }
    }

    public TargetDataInsert targetDataInsert(
            final Class<? extends AbstractEntity<?>> entityType,
            final Map<String, Integer> resultFieldIndices,
            final EntityMd entityMd)
    {
        final var containers = produceContainers(entityMd.props(), keyPaths(entityType), resultFieldIndices, false);
        final var insertStmt = TargetDataInsert.generateInsertStmt(containers.stream().map(PropInfo::column).toList(),
                                                                   entityMd.tableName(),
                                                                   !isOneToOne(entityType));
        final var keyIndices = produceKeyFieldsIndices(entityType, resultFieldIndices);
        return new TargetDataInsert(entityType, containers, insertStmt, keyIndices);
    }

    public List<T2<Object, Boolean>> transformValuesForInsert(
            final TargetDataInsert tdi,
            final ResultSet resultSet,
            final IdCache cache,
            final long id)
    {
        final var result = new ArrayList<T2<Object, Boolean>>();
        for (final var propInfo : tdi.containers()) {
            final var values = propInfo.indices()
                    .stream()
                    .map(index -> {
                        try {
                            return resultSet.getObject(index);
                        } catch (final Exception ex) {
                            throw new DataMigrationException(ERR_READING_DATA, ex);
                        }
                    })
                    .toList();
            result.add(t2(transformValue(propInfo.propType(), values, cache), propInfo.utcType()));
        }

        result.add(t2(0, false)); // for version
        if (!isOneToOne(tdi.entityType())) {
            result.add(t2(id, false)); // for ID where applicable
        }

        return result;
    }

    private Object transformValue(final Class<?> type, final List<Object> values, final IdCache cache) {
        if (!isPersistentEntityType(type)) {
            return values.getFirst();
        }
        else {
            final var cacheForType = cacheForType(cache, (Class<? extends AbstractEntity<?>>) type);
            final var entityKeyObject = values.size() == 1 ? values.getFirst() : values;
            final var id = cacheForType.get(entityKeyObject);

            if (id == null && values.size() == 1 && values.getFirst() != null) {
                LOGGER.warn(() -> "Could not find ID for [%s] with key [%s]".formatted(type.getSimpleName(), values.getFirst()));
            }
            if (id == null && values.size() > 1 && values.stream().allMatch(Objects::isNull)) {
                LOGGER.warn(() -> "Could not find ID for [%s] with key values %s".formatted(type.getSimpleName(), CollectionUtil.toString(values, "[%s]"::formatted, ", ")));
            }

            return id;
        }
    }

    public TargetDataUpdate targetDataUpdate(
            final Class<? extends AbstractEntity<?>> entityType,
            final Map<String, Integer> retrieverResultFieldsIndices,
            final EntityMd entityMd)
    {
        final var containers = produceContainers(entityMd.props(), keyPaths(entityType), retrieverResultFieldsIndices, true);
        final var updateStmt = TargetDataUpdate.generateUpdateStmt(containers.stream().map(PropInfo::column).toList(), entityMd.tableName());
        final var keyIndices = produceKeyFieldsIndices(entityType, retrieverResultFieldsIndices);
        return new TargetDataUpdate(entityType, containers, updateStmt, keyIndices);
    }

    public List<Object> transformValuesForUpdate(final TargetDataUpdate tdu, final ResultSet legacyRs, final IdCache cache, final long id) {
        final var result = new ArrayList<>();
        for (final var propInfo : tdu.containers()) {
            final var values = propInfo.indices()
                    .stream()
                    .map(index -> {
                        try {
                            return legacyRs.getObject(index);
                        } catch (final Exception ex) {
                            throw new DataMigrationException(ERR_READING_DATA, ex);
                        }
                    })
                    .toList();
            result.add(transformValue(propInfo.propType(), values, cache));
        }
        result.add(id);
        return result;
    }

}<|MERGE_RESOLUTION|>--- conflicted
+++ resolved
@@ -65,32 +65,6 @@
                 .orElseThrow(() -> new DataMigrationException(ERR_NON_PERSISTENT_ENTITY.formatted(entityType.getSimpleName())));
         final var tableName = entityMetadata.data().tableName();
         final var pmUtils = domainMetadata.propertyMetadataUtils();
-<<<<<<< HEAD
-        final var propMds = pms.stream()
-                .filter(pm -> !pm.type().isCollectional())
-                .flatMap(pm -> switch (pm) {
-                    case PropertyMetadata.Persistent ppm when !PROPS_TO_IGNORE.contains(ppm.name()) -> {
-                        final var leafs = pmUtils.isPropEntityType(ppm, EntityMetadata::isPersistent)
-                                ? keyPaths(ppm, domainMetadata)
-                                : List.of(pm.name());
-                        yield Stream.of(new PropMd(ppm.name(), ppm.type().javaType(), ppm.data().column().name,
-                                                   ppm.is(REQUIRED), pm.hibType() instanceof IUtcDateTimeType, leafs));
-                    }
-                    default -> {
-                        final boolean required = !pmUtils.isPropEntityType(pm, EntityMetadata::isUnion) && pm.is(REQUIRED);
-                        yield pmUtils.subProperties(pm).stream()
-                                .map(PropertyMetadata::asPersistent).flatMap(Optional::stream)
-                                .map(spm -> {
-                                    final var leafs = pmUtils.isPropEntityType(spm, EntityMetadata::isPersistent)
-                                            ? keyPaths(spm, domainMetadata).stream().map(s -> pm.name() + "." + s).toList()
-                                            : List.of(pm.name() + "." + spm.name());
-                                    return new PropMd(pm.name() + "." + spm.name(), spm.type().javaType(),
-                                                      spm.data().column().name, required,
-                                                      spm.hibType() instanceof IUtcDateTimeType, leafs);
-                                });
-                    }
-                }).toList();
-=======
         final var propMds = entityMetadata.properties().stream()
                 .filter(pm -> !PROPS_TO_IGNORE.contains(pm.name()))
                 .map(PropertyMetadata::asPersistent).flatMap(Optional::stream)
@@ -126,7 +100,6 @@
                         // Other properties
                         .orElseGet(() -> Stream.of(generatePropMd(pm, null))))
                 .toList();
->>>>>>> 18b51268
 
         return new EntityMd(tableName, propMds);
     }
