package ua.com.fielden.platform.eql.stage2.conditions;

import com.google.common.collect.ImmutableList;
import ua.com.fielden.platform.entity.AbstractEntity;
import ua.com.fielden.platform.eql.stage2.TransformationContextFromStage2To3;
import ua.com.fielden.platform.eql.stage2.TransformationResultFromStage2To3;
import ua.com.fielden.platform.eql.stage2.operands.Prop2;
import ua.com.fielden.platform.eql.stage3.conditions.Conditions3;
import ua.com.fielden.platform.eql.stage3.conditions.ICondition3;

import java.util.ArrayList;
import java.util.List;
import java.util.Objects;
import java.util.Set;

import static java.util.Collections.emptySet;
import static java.util.stream.Collectors.toSet;

public class Conditions2 implements ICondition2<Conditions3> {
    public static final Conditions2 EMPTY_CONDITIONS = new Conditions2(false, ImmutableList.of());

    private final List<List<? extends ICondition2<?>>> dnf;
    private final boolean negated;

    public static Conditions2 conditions(final boolean negated, final List<List<? extends ICondition2<?>>> dnf) {
        if (dnf.isEmpty()) {
            return EMPTY_CONDITIONS;
        }
        // (OR (AND <Conditions2>)) == <Conditions2>
        else if (dnf.size() == 1 && dnf.getFirst().size() == 1 && dnf.getFirst().getFirst() instanceof Conditions2 conds) {
            // NOT cancels NOT
            return conds.withNegated(conds.negated != negated);
        }
        return new Conditions2(negated, dnf);
    }

    public Conditions2(final boolean negated, final List<List<? extends ICondition2<?>>> dnf) {
        this.dnf = ImmutableList.copyOf(dnf);
        this.negated = negated;
    }

<<<<<<< HEAD
    public Conditions2 withNegated(final boolean negated) {
=======
    private Conditions2 withNegated(final boolean negated) {
>>>>>>> db478359
        return negated == this.negated ? this : new Conditions2(negated, dnf);
    }

    @Override
    public boolean ignore() {
        return dnf.isEmpty();
    }

    @Override
    public TransformationResultFromStage2To3<Conditions3> transform(final TransformationContextFromStage2To3 context) {
        if (ignore()) {
            return new TransformationResultFromStage2To3<>(null, context);
        }

        final List<List<? extends ICondition3>> result = new ArrayList<>();
        TransformationContextFromStage2To3 currentContext = context;

        for (final List<? extends ICondition2<?>> andGroup : dnf) {
            final List<ICondition3> transformedAndGroup = new ArrayList<>();
            for (final ICondition2<? extends ICondition3> andGroupCondition : andGroup) {
                final TransformationResultFromStage2To3<? extends ICondition3> andGroupConditionTr = andGroupCondition.transform(currentContext);
                transformedAndGroup.add(andGroupConditionTr.item);
                currentContext = andGroupConditionTr.updatedContext;
            }
            result.add(transformedAndGroup);
        }

        return new TransformationResultFromStage2To3<>(new Conditions3(negated, result), currentContext);
    }

    @Override
    public Set<Prop2> collectProps() {
        return dnf.stream()
                .flatMap(List::stream)
                .flatMap(cond -> cond.collectProps().stream())
                .collect(toSet());
    }

    @Override
    public Set<Class<? extends AbstractEntity<?>>> collectEntityTypes() {
        if (ignore()) {
            return emptySet();
        } else {
            return dnf.stream().flatMap(conds -> conds.stream().flatMap(c -> c.collectEntityTypes().stream())).collect(toSet());
        }
    }

    public boolean conditionIsSatisfied(final ICondition2<?> condition) {
        for (final List<? extends ICondition2<?>> conditions : dnf) {
            if (!conditionMatchesAnyOf(conditions, condition)) {
                return false;
            }
        }

        return !dnf.isEmpty() && !negated;
    }

    private static boolean conditionMatchesAnyOf(final List<? extends ICondition2<?>> conditions, final ICondition2<?> conditionToMatch) {
        return conditions.stream()
                .anyMatch(cond -> cond.equals(conditionToMatch)
                        || (cond instanceof Conditions2 conds && conds.conditionIsSatisfied(conditionToMatch)));
    }

    @Override
    public int hashCode() {
        final int prime = 31;
        int result = 1;
        result = prime * result + dnf.hashCode();
        result = prime * result + (negated ? 1231 : 1237);
        return result;
    }

    @Override
    public boolean equals(final Object obj) {
        if (this == obj) {
            return true;
        }

        if (!(obj instanceof Conditions2)) {
            return false;
        }

        final Conditions2 other = (Conditions2) obj;

        return Objects.equals(dnf, other.dnf) && (negated == other.negated);
    }
}<|MERGE_RESOLUTION|>--- conflicted
+++ resolved
@@ -39,11 +39,7 @@
         this.negated = negated;
     }
 
-<<<<<<< HEAD
-    public Conditions2 withNegated(final boolean negated) {
-=======
     private Conditions2 withNegated(final boolean negated) {
->>>>>>> db478359
         return negated == this.negated ? this : new Conditions2(negated, dnf);
     }
 
