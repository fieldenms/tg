--- conflicted
+++ resolved
@@ -101,29 +101,19 @@
     private final HibernateTypeGenerator hibTypeGenerator;
     private final Map<String, PropColumn> specialPropColumns;
 
-<<<<<<< HEAD
+    /** Long-lasting (but not necessarily permanent) cache for entity types. */
+    private final Cache<Class<? extends AbstractEntity>, EntityMetadata> entityMetadataCache;
+    /** Temporary cache for entity types. */
+    private final Cache<Class<? extends AbstractEntity>, EntityMetadata> tmpEntityMetadataCache;
+    /** Permanent cache for composite types. */
+    private final Cache<Class<?>, TypeMetadata.Composite> compositeTypeMetadataCache;
+
     DomainMetadataGenerator(final HibernateTypeMappings hibernateTypeMappings, final IDbVersionProvider dbVersionProvider) {
         // some columns are DB-dependent
         this.specialPropColumns = Map.of(
                 ID, new PropColumn(dbVersionProvider.dbVersion().idColumnName()),
                 VERSION, new PropColumn(dbVersionProvider.dbVersion().versionColumnName()));
         this.hibTypeGenerator = new HibernateTypeGenerator(hibernateTypeMappings);
-=======
-    /** Long-lasting (but not necessarily permanent) cache for entity types. */
-    private final Cache<Class<? extends AbstractEntity>, EntityMetadata> entityMetadataCache;
-    /** Temporary cache for entity types. */
-    private final Cache<Class<? extends AbstractEntity>, EntityMetadata> tmpEntityMetadataCache;
-    /** Permanent cache for composite types. */
-    private final Cache<Class<?>, TypeMetadata.Composite> compositeTypeMetadataCache;
-
-    // TODO make this injectable
-    DomainMetadataGenerator(final Injector hibTypesInjector, final Map<? extends Class, ? extends Class> hibTypesDefaults,
-                            final DbVersion dbVersion) {
-        // some columns are DB-dependent
-        this.specialPropColumns = Map.of(
-                ID, new PropColumn(dbVersion.idColumnName()),
-                VERSION, new PropColumn(dbVersion.versionColumnName()));
-        this.hibTypeGenerator = new HibernateTypeGenerator(hibTypesDefaults, hibTypesInjector);
         this.entityMetadataCache = CacheBuilder.newBuilder()
                 .concurrencyLevel(50)
                 .maximumSize(8192)
@@ -156,7 +146,6 @@
             return entityMetadataCache.asMap().values().stream()
                     .mapMulti(typeFilter(metadataType));
         }
->>>>>>> 1cbb58c0
     }
 
     // ****************************************
