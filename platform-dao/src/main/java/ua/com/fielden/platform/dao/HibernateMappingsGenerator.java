--- conflicted
+++ resolved
@@ -1,32 +1,7 @@
 package ua.com.fielden.platform.dao;
 
-<<<<<<< HEAD
-=======
-import static org.apache.logging.log4j.LogManager.getLogger;
-import static ua.com.fielden.platform.entity.AbstractEntity.ID;
-import static ua.com.fielden.platform.entity.AbstractEntity.KEY;
-import static ua.com.fielden.platform.entity.AbstractEntity.VERSION;
-import static ua.com.fielden.platform.entity.query.metadata.DomainMetadata.specialProps;
-
-import java.lang.reflect.Field;
-import java.util.List;
 import java.util.Set;
 import java.util.TreeSet;
-
-import org.apache.commons.lang.StringUtils;
-import org.apache.logging.log4j.Logger;
-
-import ua.com.fielden.platform.entity.AbstractEntity;
-import ua.com.fielden.platform.entity.AbstractUnionEntity;
-import ua.com.fielden.platform.entity.annotation.MapTo;
-import ua.com.fielden.platform.entity.query.DbVersion;
-import ua.com.fielden.platform.entity.query.metadata.DomainMetadata;
-import ua.com.fielden.platform.entity.query.metadata.PersistedEntityMetadata;
-import ua.com.fielden.platform.entity.query.metadata.PropertyColumn;
-import ua.com.fielden.platform.entity.query.metadata.PropertyMetadata;
-import ua.com.fielden.platform.reflection.AnnotationReflector;
-
->>>>>>> 04028d60
 /**
  * Temporary left-over from old version migrated to EQL3 in order to avoid breaking changes in dependent applications. 
  *
@@ -34,168 +9,6 @@
  *
  */
 public class HibernateMappingsGenerator {
-<<<<<<< HEAD
     // TODO update references in final applications with newer version of the class
     public static final String ID_SEQUENCE_NAME = ua.com.fielden.platform.eql.dbschema.HibernateMappingsGenerator.ID_SEQUENCE_NAME;
-=======
-    private static final Logger LOGGER = getLogger(HibernateMappingsGenerator.class);
-
-    public static final String ID_SEQUENCE_NAME = "TG_ENTITY_ID_SEQ";
-
-    public String generateMappings(final DomainMetadata domainMetadata) {
-        final Set<PersistedEntityMetadata<?>> entityMetadatas = new TreeSet<>(domainMetadata.getPersistedEntityMetadatas());
-        final StringBuffer sb = new StringBuffer();
-        sb.append("<?xml version=\"1.0\" encoding=\"UTF-8\"?>\n");
-        sb.append("<!DOCTYPE hibernate-mapping PUBLIC\n");
-        sb.append("\"-//Hibernate/Hibernate Mapping DTD 3.0//EN\"\n");
-        sb.append("\"http://hibernate.sourceforge.net/hibernate-mapping-3.0.dtd\">\n");
-        sb.append("<hibernate-mapping default-access=\"field\">\n");
-
-        for (final PersistedEntityMetadata<?> entityMetadata : entityMetadatas) {
-            try {
-                sb.append(generateEntityClassMapping(entityMetadata, domainMetadata.dbVersion));
-            } catch (final Exception e) {
-                throw new RuntimeException("Couldn't generate mapping for " + entityMetadata.getType().getName() + " due to: " + e.getMessage());
-            }
-            sb.append("\n");
-        }
-        sb.append("</hibernate-mapping>");
-
-        final String result = sb.toString();
-        LOGGER.debug("\n\n" + result + "\n\n");
-        return result;
-    }
-
-    private String generateEntityIdMapping(final String name, final PropertyColumn column, final String hibTypeName, final DbVersion dbVersion) {
-        final StringBuilder sb = new StringBuilder();
-        sb.append("\t<id name=\"" + name + "\" column=\"" + column.getName() + "\" type=\"" + hibTypeName + "\" access=\"property\">\n");
-        sb.append("\t</id>\n");
-        return sb.toString();
-    }
-
-    private String generateOneToOneEntityIdMapping(final String name, final PropertyColumn column, final String hibTypeName) {
-        final StringBuffer sb = new StringBuffer();
-        sb.append("\t<id name=\"" + name + "\" column=\"" + column.getName() + "\" type=\"" + hibTypeName + "\" access=\"property\">\n");
-        sb.append("\t\t<generator class=\"foreign\">\n");
-        sb.append("\t\t\t<param name=\"property\">key</param>\n");
-        sb.append("\t\t</generator>\n");
-        sb.append("\t</id>\n");
-
-        return sb.toString();
-    }
-
-    private String generateEntityVersionMapping(final String name, final PropertyColumn column, final String hibTypeName) {
-        final StringBuffer sb = new StringBuffer();
-        sb.append("\t<version name=\"" + name + "\" type=\"" + hibTypeName + "\" access=\"field\" insert=\"false\">\n");
-        sb.append("\t\t<column name=\"" + column.getName() + "\" default=\"0\" />\n");
-        sb.append("\t</version>\n");
-        return sb.toString();
-    }
-
-    private String generateManyToOnePropertyMapping(final String propName, final PropertyColumn propColumn, final Class entityType) {
-        final StringBuffer sb = new StringBuffer();
-        sb.append("\t<many-to-one name=\"" + propName + "\" class=\"" + entityType.getName() + "\" column=\"" + propColumn.getName() + "\"");
-        sb.append("/>\n");
-        return sb.toString();
-    }
-
-    private String generateOneToOnePropertyMapping(final String propName, final Class entityType) {
-        return "\t<one-to-one name=\"" + propName + "\" class=\"" + entityType.getName() + "\" constrained=\"true\"/>\n";
-    }
-
-    private String generateUnionEntityPropertyMapping(final PropertyMetadata info) {
-        final StringBuffer sb = new StringBuffer();
-        sb.append("\t<component name=\"" + info.getName() + "\" class=\"" + info.getJavaType().getName() + "\">\n");
-        final List<Field> propsFields = AbstractUnionEntity.unionProperties(info.getJavaType());
-        for (final Field subpropField : propsFields) {
-            final MapTo mapTo = AnnotationReflector.getAnnotation(subpropField, MapTo.class);
-            if (mapTo == null) {
-                throw new IllegalStateException("Property [" + subpropField.getName() + "] in union entity type [" + info.getJavaType() + "] is not annotated  no MapTo ");
-            }
-            final String column = info.getColumn().getName() + "_" + (StringUtils.isEmpty(mapTo.value()) ? subpropField.getName() : mapTo.value());
-            sb.append("\t\t<many-to-one name=\"" + subpropField.getName() + "\" class=\"" + subpropField.getType().getName() + "\" column = \"" + column.toUpperCase() + "\"/>\n");
-        }
-        sb.append("\t</component>\n");
-        return sb.toString();
-    }
-
-    private String generatePlainPropertyMapping(final String propName, final List<PropertyColumn> propColumns, final String hibTypeName) {
-        final String propNameClause = "\t<property name=\"" + propName + "\"";
-        final String typeClause = hibTypeName == null ? "" : " type=\"" + hibTypeName + "\"";
-        final String endClause = "/>\n";
-        if (propColumns.size() == 1) {
-            final PropertyColumn column = propColumns.get(0);
-            final String columnClause = " column=\"" + column.getName() + "\"";
-            final String lengthClause = column.getLength() == null ? "" : " length=\"" + column.getLength() + "\"";
-            final String precisionClause = column.getPrecision() == null ? "" : " precision=\"" + column.getPrecision() + "\"";
-            final String scaleClause = column.getScale() == null ? "" : " scale=\"" + column.getScale() + "\"";
-            return propNameClause + columnClause + typeClause + lengthClause + precisionClause + scaleClause + endClause;
-        } else {
-            final StringBuffer sb = new StringBuffer();
-            sb.append(propNameClause + typeClause + ">\n");
-            for (final PropertyColumn column : propColumns) {
-                sb.append("\t\t<column name=\"" + column.getName() + "\"" + endClause);
-            }
-            sb.append("\t</property>\n");
-            return sb.toString();
-        }
-    }
-
-    /**
-     * Generates mapping for entity type.
-     *
-     * @param entityType
-     * @return
-     * @throws Exception
-     */
-    private <ET extends AbstractEntity<?>> String generateEntityClassMapping(final PersistedEntityMetadata<ET> entityMetadata, final DbVersion dbVersion) throws Exception {
-        final StringBuffer sb = new StringBuffer();
-        sb.append("<class name=\"" + entityMetadata.getType().getName() + "\" table=\"" + entityMetadata.getTable() + "\">\n");
-
-        sb.append(generatePropertyMappingFromPropertyMetadata(entityMetadata.getProps().get(ID), dbVersion));
-        sb.append(generatePropertyMappingFromPropertyMetadata(entityMetadata.getProps().get(VERSION), dbVersion));
-
-        final PropertyMetadata keyProp = entityMetadata.getProps().get(KEY);
-        if (keyProp.affectsMapping()) {
-            sb.append(generatePropertyMappingFromPropertyMetadata(keyProp, dbVersion));
-        }
-
-        for (final PropertyMetadata ppi : entityMetadata.getProps().values()) {
-            if (ppi.affectsMapping() && !specialProps.contains(ppi.getName()) && !ppi.isCalculatedCompositeUserTypeHeader()) {
-                sb.append(generatePropertyMappingFromPropertyMetadata(ppi, dbVersion));
-            }
-        }
-        sb.append("</class>\n");
-        return sb.toString();
-    }
-
-    /**
-     * Generates mapping string for common property based on it persistence info.
-     *
-     * @param propMetadata
-     * @return
-     * @throws Exception
-     */
-    private String generatePropertyMappingFromPropertyMetadata(final PropertyMetadata propMetadata, final DbVersion dbVersion) throws Exception {
-        switch (propMetadata.getCategory()) {
-        case UNION_ENTITY_HEADER:
-            return generateUnionEntityPropertyMapping(propMetadata);
-        case ENTITY_AS_KEY:
-            return generateOneToOnePropertyMapping(propMetadata.getName(), propMetadata.getJavaType());
-        case ENTITY:
-        case ENTITY_MEMBER_OF_COMPOSITE_KEY:
-            return generateManyToOnePropertyMapping(propMetadata.getName(), propMetadata.getColumn(), propMetadata.getJavaType());
-        case ONE2ONE_ID:
-            return generateOneToOneEntityIdMapping(propMetadata.getName(), propMetadata.getColumn(), propMetadata.getTypeString());
-        default:
-            if (propMetadata.getName().equals(ID)) {
-                return generateEntityIdMapping(propMetadata.getName(), propMetadata.getColumn(), propMetadata.getTypeString(), dbVersion);
-            } else if (propMetadata.getName().equals(VERSION)) {
-                return generateEntityVersionMapping(propMetadata.getName(), propMetadata.getColumn(), propMetadata.getTypeString());
-            } else {
-                return generatePlainPropertyMapping(propMetadata.getName(), propMetadata.getColumns(), propMetadata.getTypeString());
-            }
-        }
-    }
->>>>>>> 04028d60
 }