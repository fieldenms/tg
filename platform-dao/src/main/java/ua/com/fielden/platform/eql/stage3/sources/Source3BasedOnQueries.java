package ua.com.fielden.platform.eql.stage3.sources;

<<<<<<< HEAD
import ua.com.fielden.platform.entity.query.DbVersion;
import ua.com.fielden.platform.eql.stage3.queries.SourceQuery3;
import ua.com.fielden.platform.eql.stage3.sundries.Yield3;

import java.util.*;

import static java.util.stream.Collectors.joining;

=======
import com.google.common.collect.ImmutableList;
import ua.com.fielden.platform.eql.exceptions.EqlStage3ProcessingException;
import ua.com.fielden.platform.eql.meta.EqlDomainMetadata;
import ua.com.fielden.platform.eql.meta.PropType;
import ua.com.fielden.platform.eql.stage3.queries.SourceQuery3;
import ua.com.fielden.platform.eql.stage3.sundries.Yield3;
import ua.com.fielden.platform.utils.StreamUtils;

import java.util.Collection;
import java.util.List;
import java.util.Map;
import java.util.Objects;

import static java.util.stream.Collectors.joining;
import static java.util.stream.Collectors.toMap;
import static ua.com.fielden.platform.entity.query.DbVersion.POSTGRESQL;
import static ua.com.fielden.platform.eql.stage3.sundries.Yield3.NO_EXPECTED_TYPE;
import static ua.com.fielden.platform.utils.StreamUtils.enumerated;
import static ua.com.fielden.platform.utils.StreamUtils.transpose;

/**
 * A query source formed by concatenating results of its underlying queries.
 */
>>>>>>> 31f6bf78
public class Source3BasedOnQueries extends AbstractSource3 {

    private final List<SourceQuery3> models;
    
    public Source3BasedOnQueries(final List<SourceQuery3> models, final Integer id, final int sqlId) {
        super("Q_" + sqlId, id, obtainColumnsFromYields(validateModels(models).getFirst().yields.getYields()));
        this.models = ImmutableList.copyOf(models);
    }

    private static List<SourceQuery3> validateModels(final List<SourceQuery3> models) {
        // number of yields is valid only if either there are no yields or all models have the same number of yields
        final Boolean isValidNumberOfYields = StreamUtils.areAllEqual(models.stream().mapToInt(m -> m.yields.size())).orElse(true);
        if (!isValidNumberOfYields) {
            throw new EqlStage3ProcessingException("""
                    Queries whose results are concatenated must have the same number of yields. Queries:
                    %s""".formatted(
                    enumerated(models.stream(), 1, (i, model) -> "%s. %s".formatted(i, model)).collect(joining("\n"))));
        }

        return models;
    }
    
    private static Map<String, String> obtainColumnsFromYields(final Collection<Yield3> yields) {
        return yields.stream().collect(toMap(y -> y.alias, y -> y.column));
    }

    @Override
<<<<<<< HEAD
    public String sql(final DbVersion dbVersion) {
        return switch (dbVersion) {
            // a SELECT with an ORDER BY inside a UNION must be enclosed in parentheses, although this inner ordering
            // is not guaranteed to have an effect on the results of UNION
            // https://www.postgresql.org/docs/16/sql-select.html#SQL-UNION
            case POSTGRESQL ->
                    "("
                    + models.stream().map(m -> '(' + m.sql(dbVersion) + ')').collect(joining("\n UNION ALL \n"))
                    + ") AS " + sqlAlias;
            default ->
                    "("
                    + models.stream().map(m -> m.sql(dbVersion)).collect(joining("\n UNION ALL \n"))
                    + ") AS " + sqlAlias;
        };
=======
    public String sql(final EqlDomainMetadata metadata) {
        if (metadata.dbVersion == POSTGRESQL) {
            final List<PropType> types = expectedYieldTypes();
            return models.stream().map(m -> m.sql(metadata, types)).collect(joining("\n UNION ALL \n", "(", ")"))
                    + "AS " + sqlAlias;
        } else {
            return models.stream().map(m -> m.sql(metadata)).collect(joining("\n UNION ALL \n", "(", ")"))
                    + "AS " + sqlAlias;
        }
    }

    /**
     * Returns a list of types corresponding to yielded values that will form columns of the result set.
     * <p>
     * It is assumed that the types of yielded values are compatible across underlying queries.
     * It is also assumed that the underlying queries are equal in the number of yielded values.
     */
    private List<PropType> expectedYieldTypes() {
        // in each column of the result set find the first value with non-NULL type; assume that all values in the same
        // column are compatible with each other in terms of their types
        return transpose(models, q -> q.yields.getYields().stream())
                .map(column -> column.stream().map(y -> y.type).filter(PropType::isNotNull).findFirst().orElse(NO_EXPECTED_TYPE))
                .toList();
>>>>>>> 31f6bf78
    }

    @Override
    public String toString() {
        return "Source3BasedOnQueries of type " + models.getFirst().resultType;
    }

    @Override
    public int hashCode() {
        final int prime = 31;
        int result = super.hashCode();
        result = prime * result + models.hashCode();
        return result;
    }

    @Override
    public boolean equals(final Object obj) {
        if (this == obj) {
            return true;
        }
        
        if (!super.equals(obj)) {
            return false;
        }
        
        if (!(obj instanceof Source3BasedOnQueries)) {
            return false;
        }
        
        final Source3BasedOnQueries other = (Source3BasedOnQueries) obj;
        
        return Objects.equals(models, other.models);
    }

}<|MERGE_RESOLUTION|>--- conflicted
+++ resolved
@@ -1,15 +1,5 @@
 package ua.com.fielden.platform.eql.stage3.sources;
 
-<<<<<<< HEAD
-import ua.com.fielden.platform.entity.query.DbVersion;
-import ua.com.fielden.platform.eql.stage3.queries.SourceQuery3;
-import ua.com.fielden.platform.eql.stage3.sundries.Yield3;
-
-import java.util.*;
-
-import static java.util.stream.Collectors.joining;
-
-=======
 import com.google.common.collect.ImmutableList;
 import ua.com.fielden.platform.eql.exceptions.EqlStage3ProcessingException;
 import ua.com.fielden.platform.eql.meta.EqlDomainMetadata;
@@ -25,7 +15,6 @@
 
 import static java.util.stream.Collectors.joining;
 import static java.util.stream.Collectors.toMap;
-import static ua.com.fielden.platform.entity.query.DbVersion.POSTGRESQL;
 import static ua.com.fielden.platform.eql.stage3.sundries.Yield3.NO_EXPECTED_TYPE;
 import static ua.com.fielden.platform.utils.StreamUtils.enumerated;
 import static ua.com.fielden.platform.utils.StreamUtils.transpose;
@@ -33,7 +22,6 @@
 /**
  * A query source formed by concatenating results of its underlying queries.
  */
->>>>>>> 31f6bf78
 public class Source3BasedOnQueries extends AbstractSource3 {
 
     private final List<SourceQuery3> models;
@@ -61,31 +49,23 @@
     }
 
     @Override
-<<<<<<< HEAD
-    public String sql(final DbVersion dbVersion) {
-        return switch (dbVersion) {
-            // a SELECT with an ORDER BY inside a UNION must be enclosed in parentheses, although this inner ordering
+    public String sql(final EqlDomainMetadata metadata) {
+        return switch (metadata.dbVersion) {
+            // 1. Issue #2313 - PostgreSQL requires explicit type casts
+            // 2. a SELECT with an ORDER BY inside a UNION must be enclosed in parentheses, although this inner ordering
             // is not guaranteed to have an effect on the results of UNION
             // https://www.postgresql.org/docs/16/sql-select.html#SQL-UNION
-            case POSTGRESQL ->
-                    "("
-                    + models.stream().map(m -> '(' + m.sql(dbVersion) + ')').collect(joining("\n UNION ALL \n"))
-                    + ") AS " + sqlAlias;
+            case POSTGRESQL -> {
+                final List<PropType> types = expectedYieldTypes();
+                yield "("
+                      + models.stream().map(m -> '(' + m.sql(metadata, types) + ')').collect(joining("\n UNION ALL \n"))
+                      + ") AS " + sqlAlias;
+            }
             default ->
                     "("
-                    + models.stream().map(m -> m.sql(dbVersion)).collect(joining("\n UNION ALL \n"))
+                    + models.stream().map(m -> m.sql(metadata)).collect(joining("\n UNION ALL \n"))
                     + ") AS " + sqlAlias;
         };
-=======
-    public String sql(final EqlDomainMetadata metadata) {
-        if (metadata.dbVersion == POSTGRESQL) {
-            final List<PropType> types = expectedYieldTypes();
-            return models.stream().map(m -> m.sql(metadata, types)).collect(joining("\n UNION ALL \n", "(", ")"))
-                    + "AS " + sqlAlias;
-        } else {
-            return models.stream().map(m -> m.sql(metadata)).collect(joining("\n UNION ALL \n", "(", ")"))
-                    + "AS " + sqlAlias;
-        }
     }
 
     /**
@@ -100,7 +80,6 @@
         return transpose(models, q -> q.yields.getYields().stream())
                 .map(column -> column.stream().map(y -> y.type).filter(PropType::isNotNull).findFirst().orElse(NO_EXPECTED_TYPE))
                 .toList();
->>>>>>> 31f6bf78
     }
 
     @Override
