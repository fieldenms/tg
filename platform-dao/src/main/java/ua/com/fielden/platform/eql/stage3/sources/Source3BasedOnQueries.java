package ua.com.fielden.platform.eql.stage3.sources;

import com.google.common.collect.ImmutableList;
import ua.com.fielden.platform.entity.query.DbVersion;
import ua.com.fielden.platform.eql.exceptions.EqlStage3ProcessingException;
import ua.com.fielden.platform.eql.meta.PropType;
import ua.com.fielden.platform.eql.stage3.queries.SourceQuery3;
import ua.com.fielden.platform.eql.stage3.sundries.Yield3;
import ua.com.fielden.platform.meta.IDomainMetadata;
import ua.com.fielden.platform.utils.StreamUtils;

import java.util.Collection;
import java.util.List;
import java.util.Map;
import java.util.Objects;

import static java.util.stream.Collectors.joining;
import static java.util.stream.Collectors.toMap;
import static ua.com.fielden.platform.eql.stage3.sundries.Yield3.NO_EXPECTED_TYPE;
import static ua.com.fielden.platform.utils.StreamUtils.enumerated;
import static ua.com.fielden.platform.utils.StreamUtils.transpose;

/**
 * A query source formed by concatenating results of its underlying queries.
 */
public class Source3BasedOnQueries extends AbstractSource3 {

    private final List<SourceQuery3> models;
    
    public Source3BasedOnQueries(final List<SourceQuery3> models, final Integer id, final int sqlId) {
        super("Q_" + sqlId, id, obtainColumnsFromYields(validateModels(models).getFirst().yields.getYields()));
        this.models = ImmutableList.copyOf(models);
    }

    private static List<SourceQuery3> validateModels(final List<SourceQuery3> models) {
        // number of yields is valid only if either there are no yields or all models have the same number of yields
        final Boolean isValidNumberOfYields = StreamUtils.areAllEqual(models.stream().mapToInt(m -> m.yields.size())).orElse(true);
        if (!isValidNumberOfYields) {
            throw new EqlStage3ProcessingException("""
                    Queries whose results are concatenated must have the same number of yields. Queries:
                    %s""".formatted(
                    enumerated(models.stream(), 1, (i, model) -> "%s. %s".formatted(i, model)).collect(joining("\n"))));
        }

        return models;
    }
    
    private static Map<String, String> obtainColumnsFromYields(final Collection<Yield3> yields) {
        return yields.stream().collect(toMap(y -> y.alias, y -> y.column));
    }

    @Override
<<<<<<< HEAD
    public String sql(final EqlDomainMetadata metadata) {
        return switch (metadata.dbVersion) {
            // 1. Issue #2313 - PostgreSQL requires explicit type casts
            // 2. a SELECT with an ORDER BY inside a UNION must be enclosed in parentheses, although this inner ordering
            // is not guaranteed to have an effect on the results of UNION
            // https://www.postgresql.org/docs/16/sql-select.html#SQL-UNION
            case POSTGRESQL -> {
                final List<PropType> types = expectedYieldTypes();
                yield "("
                      + models.stream().map(m -> '(' + m.sql(metadata, types) + ')').collect(joining("\n UNION ALL \n"))
                      + ") AS " + sqlAlias;
            }
            default ->
                    "("
                    + models.stream().map(m -> m.sql(metadata)).collect(joining("\n UNION ALL \n"))
                    + ") AS " + sqlAlias;
        };
=======
    public String sql(final IDomainMetadata metadata, final DbVersion dbVersion) {
        if (dbVersion == POSTGRESQL) {
            final List<PropType> types = expectedYieldTypes();
            return models.stream().map(m -> m.sql(metadata, dbVersion, types)).collect(joining("\n UNION ALL \n", "(", ")"))
                    + "AS " + sqlAlias;
        } else {
            return models.stream().map(m -> m.sql(metadata, dbVersion)).collect(joining("\n UNION ALL \n", "(", ")"))
                    + "AS " + sqlAlias;
        }
>>>>>>> 93ef2841
    }

    /**
     * Returns a list of types corresponding to yielded values that will form columns of the result set.
     * <p>
     * It is assumed that the types of yielded values are compatible across underlying queries.
     * It is also assumed that the underlying queries are equal in the number of yielded values.
     */
    private List<PropType> expectedYieldTypes() {
        // in each column of the result set find the first value with non-NULL type; assume that all values in the same
        // column are compatible with each other in terms of their types
        return transpose(models, q -> q.yields.getYields().stream())
                .map(column -> column.stream().map(y -> y.type).filter(PropType::isNotNull).findFirst().orElse(NO_EXPECTED_TYPE))
                .toList();
    }

    @Override
    public String toString() {
        return "Source3BasedOnQueries of type " + models.getFirst().resultType;
    }

    @Override
    public int hashCode() {
        final int prime = 31;
        int result = super.hashCode();
        result = prime * result + models.hashCode();
        return result;
    }

    @Override
    public boolean equals(final Object obj) {
        if (this == obj) {
            return true;
        }
        
        if (!super.equals(obj)) {
            return false;
        }
        
        if (!(obj instanceof Source3BasedOnQueries)) {
            return false;
        }
        
        final Source3BasedOnQueries other = (Source3BasedOnQueries) obj;
        
        return Objects.equals(models, other.models);
    }

}<|MERGE_RESOLUTION|>--- conflicted
+++ resolved
@@ -16,6 +16,7 @@
 
 import static java.util.stream.Collectors.joining;
 import static java.util.stream.Collectors.toMap;
+import static ua.com.fielden.platform.entity.query.DbVersion.POSTGRESQL;
 import static ua.com.fielden.platform.eql.stage3.sundries.Yield3.NO_EXPECTED_TYPE;
 import static ua.com.fielden.platform.utils.StreamUtils.enumerated;
 import static ua.com.fielden.platform.utils.StreamUtils.transpose;
@@ -50,35 +51,21 @@
     }
 
     @Override
-<<<<<<< HEAD
-    public String sql(final EqlDomainMetadata metadata) {
-        return switch (metadata.dbVersion) {
+    public String sql(final IDomainMetadata metadata, final DbVersion dbVersion) {
+        if (dbVersion == POSTGRESQL) {
             // 1. Issue #2313 - PostgreSQL requires explicit type casts
             // 2. a SELECT with an ORDER BY inside a UNION must be enclosed in parentheses, although this inner ordering
             // is not guaranteed to have an effect on the results of UNION
             // https://www.postgresql.org/docs/16/sql-select.html#SQL-UNION
-            case POSTGRESQL -> {
-                final List<PropType> types = expectedYieldTypes();
-                yield "("
-                      + models.stream().map(m -> '(' + m.sql(metadata, types) + ')').collect(joining("\n UNION ALL \n"))
-                      + ") AS " + sqlAlias;
-            }
-            default ->
-                    "("
-                    + models.stream().map(m -> m.sql(metadata)).collect(joining("\n UNION ALL \n"))
-                    + ") AS " + sqlAlias;
-        };
-=======
-    public String sql(final IDomainMetadata metadata, final DbVersion dbVersion) {
-        if (dbVersion == POSTGRESQL) {
             final List<PropType> types = expectedYieldTypes();
-            return models.stream().map(m -> m.sql(metadata, dbVersion, types)).collect(joining("\n UNION ALL \n", "(", ")"))
-                    + "AS " + sqlAlias;
+            return "("
+                  + models.stream().map(m -> '(' + m.sql(metadata, dbVersion, types) + ')').collect(joining("\n UNION ALL \n"))
+                  + ") AS " + sqlAlias;
         } else {
-            return models.stream().map(m -> m.sql(metadata, dbVersion)).collect(joining("\n UNION ALL \n", "(", ")"))
-                    + "AS " + sqlAlias;
+            return "("
+            + models.stream().map(m -> m.sql(metadata, dbVersion)).collect(joining("\n UNION ALL \n"))
+            + ") AS " + sqlAlias;
         }
->>>>>>> 93ef2841
     }
 
     /**
