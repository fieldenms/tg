package ua.com.fielden.platform.entity.query;

import com.google.inject.Inject;
import jakarta.inject.Singleton;
import org.apache.logging.log4j.Logger;
import org.hibernate.Session;
import org.joda.time.DateTime;
import org.joda.time.Period;
import ua.com.fielden.platform.dao.QueryExecutionModel;
import ua.com.fielden.platform.entity.AbstractEntity;
import ua.com.fielden.platform.entity.factory.EntityFactory;
import ua.com.fielden.platform.entity.query.exceptions.EntityFetcherException;
import ua.com.fielden.platform.entity.query.fluent.fetch;
import ua.com.fielden.platform.entity.query.model.FillModel;
import ua.com.fielden.platform.entity.query.model.FillModelApplier;
import ua.com.fielden.platform.eql.retrieval.IEntityContainerFetcher;
import ua.com.fielden.platform.meta.IDomainMetadata;

import java.util.ArrayList;
import java.util.List;
import java.util.Optional;
import java.util.stream.Stream;

import static java.lang.String.format;
import static org.apache.logging.log4j.LogManager.getLogger;
import static ua.com.fielden.platform.entity.query.fluent.EntityQueryUtils.fetch;
import static ua.com.fielden.platform.utils.DefinersExecutor.definersExecutor;

@Singleton
final class EntityFetcher implements IEntityFetcher {

    private static final Logger LOGGER = getLogger(EntityFetcher.class);

    private final IEntityContainerFetcher entityContainerFetcher;
    private final IDomainMetadata domainMetadata;
    private final EntityFactory entityFactory;
    private final FillModelApplier fillModelApplier;

    @Inject
    EntityFetcher(final IEntityContainerFetcher entityContainerFetcher,
                  final IDomainMetadata domainMetadata,
                  final EntityFactory entityFactory,
                  final FillModelApplier fillModelApplier) {
        this.entityContainerFetcher = entityContainerFetcher;
        this.domainMetadata = domainMetadata;
        this.entityFactory = entityFactory;
        this.fillModelApplier = fillModelApplier;
    }

    @Override
    public <E extends AbstractEntity<?>> List<E> getEntities(final Session session, final QueryExecutionModel<E, ?> queryModel) {
        return getEntitiesOnPage(session, queryModel, null, null);
    }

    @Override
    public <E extends AbstractEntity<?>> List<E>
    getEntitiesOnPage(final Session session, final QueryExecutionModel<E, ?> queryModel,
                      final Integer pageNumber, final Integer pageCapacity) {
        try {
            final DateTime st = new DateTime();
            final List<EntityContainer<E>> containers = getContainers(session, queryModel, pageNumber, pageCapacity);
            
            if (!queryModel.isLightweight()) {
                setContainersToBeInstrumented(containers);
            }

            final List<E> result = instantiateFromContainers(containers, queryModel.getFillModel());
            final Period pd = new Period(st, new DateTime());

            final String entityTypeName = queryModel.getQueryModel().getResultType() != null ? queryModel.getQueryModel().getResultType().getSimpleName() : "?";
            LOGGER.debug(format("Duration: %s m %s s %s ms. Entities (%s) count: %s.", pd.getMinutes(), pd.getSeconds(), pd.getMillis(), entityTypeName, result.size()));

            return result;
        } catch (final Exception e) {
<<<<<<< HEAD
            logger.error(e);
            throw e;
=======
            LOGGER.error(e);
            throw new IllegalStateException(e);
>>>>>>> 93ef2841
        }
    }
    
    private <E extends AbstractEntity<?>> List<EntityContainer<E>>
    getContainers(final Session session, final QueryExecutionModel<E, ?> queryModel,
                  final Integer pageNumber, final Integer pageCapacity) {
        final IRetrievalModel<E> fm = produceRetrievalModel(queryModel.getFetchModel(), queryModel.getQueryModel().getResultType());
        final var qpm = new QueryProcessingModel<>(queryModel.getQueryModel(), queryModel.getOrderModel(),
                                                   fm, queryModel.getParamValues(), queryModel.isLightweight());
        return entityContainerFetcher.listAndEnhanceContainers(session, qpm, pageNumber, pageCapacity);
    }

    private <E extends AbstractEntity<?>> IRetrievalModel<E>
    produceRetrievalModel(final fetch<E> fetchModel, final Class<E> resultType) {
        return fetchModel == null
                ? (resultType.equals(EntityAggregates.class) ? null : new EntityRetrievalModel<E>(fetch(resultType), domainMetadata))
                : (resultType.equals(EntityAggregates.class)
                    ? new EntityAggregatesRetrievalModel<E>(fetchModel, domainMetadata)
                    : new EntityRetrievalModel<E>(fetchModel, domainMetadata));
    }

    @Override
    public <E extends AbstractEntity<?>> Stream<E>
    streamEntities(final Session session, final QueryExecutionModel<E, ?> queryModel, final Optional<Integer> fetchSize) {
        try {
            final IRetrievalModel<E> fm = produceRetrievalModel(queryModel.getFetchModel(), queryModel.getQueryModel().getResultType());
            final QueryProcessingModel<E, ?> qpm = new QueryProcessingModel<>(queryModel.getQueryModel(), queryModel.getOrderModel(), fm, queryModel.getParamValues(), queryModel.isLightweight());
            return entityContainerFetcher
                        .streamAndEnhanceContainers(session, qpm, fetchSize)
                        .map(c -> !queryModel.isLightweight() ? setContainersToBeInstrumented(c) : c)
                        .map(c -> instantiateFromContainers(c, queryModel.getFillModel()))
                        .flatMap(List::stream);
        } catch (final Exception e) {
            LOGGER.error(e);
            throw new EntityFetcherException("Could not stream entities.", e);
        }
    }

    private <E extends AbstractEntity<?>> List<EntityContainer<E>> setContainersToBeInstrumented(final List<EntityContainer<E>> containers) {
        for (final EntityContainer<E> entityContainer : containers) {
            entityContainer.mkInstrumented();
        }
        return containers;
    }

    private <E extends AbstractEntity<?>> List<E> instantiateFromContainers(final List<EntityContainer<E>> containers,
                                                                            final FillModel fillModel) {
        final List<E> result = new ArrayList<>();
        final var instantiator = new EntityFromContainerInstantiator(entityFactory);
        for (final EntityContainer<E> entityContainer : containers) {
            result.add(fillModelApplier.apply(fillModel, instantiator.instantiate(entityContainer)));
        }
        return definersExecutor(fillModel.properties()).execute(result);
    }
}<|MERGE_RESOLUTION|>--- conflicted
+++ resolved
@@ -72,13 +72,8 @@
 
             return result;
         } catch (final Exception e) {
-<<<<<<< HEAD
-            logger.error(e);
+            LOGGER.error(e);
             throw e;
-=======
-            LOGGER.error(e);
-            throw new IllegalStateException(e);
->>>>>>> 93ef2841
         }
     }
     
