package ua.com.fielden.platform.entity.query;

<<<<<<< HEAD
import static java.lang.String.format;
import static org.apache.logging.log4j.LogManager.getLogger;
import static ua.com.fielden.platform.entity.query.IRetrievalModel.createRetrievalModel;
import static ua.com.fielden.platform.entity.query.fluent.EntityQueryUtils.fetch;

import java.util.ArrayList;
import java.util.List;
import java.util.Optional;
import java.util.stream.Stream;

=======
import com.google.inject.Inject;
import jakarta.inject.Singleton;
>>>>>>> d0c84d72
import org.apache.logging.log4j.Logger;
import org.hibernate.Session;
import org.joda.time.DateTime;
import org.joda.time.Period;
import ua.com.fielden.platform.dao.QueryExecutionModel;
import ua.com.fielden.platform.entity.AbstractEntity;
import ua.com.fielden.platform.entity.factory.EntityFactory;
import ua.com.fielden.platform.entity.query.exceptions.EntityFetcherException;
import ua.com.fielden.platform.entity.query.fluent.fetch;
import ua.com.fielden.platform.eql.retrieval.IEntityContainerFetcher;
import ua.com.fielden.platform.meta.IDomainMetadata;
import ua.com.fielden.platform.utils.DefinersExecutor;

import java.util.ArrayList;
import java.util.List;
import java.util.Optional;
import java.util.stream.Stream;

import static java.lang.String.format;
import static org.apache.logging.log4j.LogManager.getLogger;
import static ua.com.fielden.platform.entity.query.fluent.EntityQueryUtils.fetch;

@Singleton
final class EntityFetcher implements IEntityFetcher {

    private static final Logger LOGGER = getLogger(EntityFetcher.class);

    private final IEntityContainerFetcher entityContainerFetcher;
    private final IDomainMetadata domainMetadata;
    private final EntityFactory entityFactory;

    @Inject
    EntityFetcher(final IEntityContainerFetcher entityContainerFetcher,
                  final IDomainMetadata domainMetadata,
                  final EntityFactory entityFactory) {
        this.entityContainerFetcher = entityContainerFetcher;
        this.domainMetadata = domainMetadata;
        this.entityFactory = entityFactory;
    }

    @Override
    public <E extends AbstractEntity<?>> List<E> getEntities(final Session session, final QueryExecutionModel<E, ?> queryModel) {
        return getEntitiesOnPage(session, queryModel, null, null);
    }

    @Override
    public <E extends AbstractEntity<?>> List<E>
    getEntitiesOnPage(final Session session, final QueryExecutionModel<E, ?> queryModel,
                      final Integer pageNumber, final Integer pageCapacity) {
        try {
            final DateTime st = new DateTime();
            final List<EntityContainer<E>> containers = getContainers(session, queryModel, pageNumber, pageCapacity);
            
            if (!queryModel.isLightweight()) {
                setContainersToBeInstrumented(containers);
            }

            final List<E> result = instantiateFromContainers(containers);
            final Period pd = new Period(st, new DateTime());

            final String entityTypeName = queryModel.getQueryModel().getResultType() != null ? queryModel.getQueryModel().getResultType().getSimpleName() : "?";
            LOGGER.debug(format("Duration: %s m %s s %s ms. Entities (%s) count: %s.", pd.getMinutes(), pd.getSeconds(), pd.getMillis(), entityTypeName, result.size()));

            return result;
        } catch (final Exception e) {
            LOGGER.error(e);
            throw new IllegalStateException(e);
        }
    }
    
    private <E extends AbstractEntity<?>> List<EntityContainer<E>>
    getContainers(final Session session, final QueryExecutionModel<E, ?> queryModel,
                  final Integer pageNumber, final Integer pageCapacity) {
        final IRetrievalModel<E> fm = produceRetrievalModel(queryModel.getFetchModel(), queryModel.getQueryModel().getResultType());
        final QueryProcessingModel<E, ?> qpm = new QueryProcessingModel<>(queryModel.getQueryModel(), queryModel.getOrderModel(), fm, queryModel.getParamValues(), queryModel.isLightweight());
        return entityContainerFetcher.listAndEnhanceContainers(session, qpm, pageNumber, pageCapacity);
    }
<<<<<<< HEAD

    private <E extends AbstractEntity<?>> IRetrievalModel<E> produceRetrievalModel(final fetch<E> fetchModel, final Class<E> resultType, final IDomainMetadata domainMetadata) {
        if (fetchModel == null) {
            return resultType == EntityAggregates.class ? null : new EntityRetrievalModel<>(fetch(resultType), domainMetadata);
        } else {
            return createRetrievalModel(fetchModel, domainMetadata);
        }
=======
    
    private <E extends AbstractEntity<?>> IRetrievalModel<E>
    produceRetrievalModel(final fetch<E> fetchModel, final Class<E> resultType) {
        return fetchModel == null ? //
        (resultType.equals(EntityAggregates.class) ? null
                : new EntityRetrievalModel<E>(fetch(resultType), domainMetadata))
                : // 
                (resultType.equals(EntityAggregates.class) ? new EntityAggregatesRetrievalModel<E>(fetchModel, domainMetadata)
                        : new EntityRetrievalModel<E>(fetchModel, domainMetadata));
>>>>>>> d0c84d72
    }
    
    @Override
    public <E extends AbstractEntity<?>> Stream<E>
    streamEntities(final Session session, final QueryExecutionModel<E, ?> queryModel, final Optional<Integer> fetchSize) {
        try {
            final IRetrievalModel<E> fm = produceRetrievalModel(queryModel.getFetchModel(), queryModel.getQueryModel().getResultType());
            final QueryProcessingModel<E, ?> qpm = new QueryProcessingModel<>(queryModel.getQueryModel(), queryModel.getOrderModel(), fm, queryModel.getParamValues(), queryModel.isLightweight());
            return entityContainerFetcher
                        .streamAndEnhanceContainers(session, qpm, fetchSize)
                        .map(c -> !queryModel.isLightweight() ? setContainersToBeInstrumented(c) : c)
                        .map(this::instantiateFromContainers)
                        .flatMap(List::stream);
        } catch (final Exception e) {
            LOGGER.error(e);
            throw new EntityFetcherException("Could not stream entities.", e);
        }
    }

    private <E extends AbstractEntity<?>> List<EntityContainer<E>> setContainersToBeInstrumented(final List<EntityContainer<E>> containers) {
        for (final EntityContainer<E> entityContainer : containers) {
            entityContainer.mkInstrumented();
        }
        return containers;
    }

    private <E extends AbstractEntity<?>> List<E> instantiateFromContainers(final List<EntityContainer<E>> containers) {
        final List<E> result = new ArrayList<>();
        final var instantiator = new EntityFromContainerInstantiator(entityFactory);
        for (final EntityContainer<E> entityContainer : containers) {
            result.add(instantiator.instantiate(entityContainer));
        }
        return DefinersExecutor.execute(result);
    }
}<|MERGE_RESOLUTION|>--- conflicted
+++ resolved
@@ -1,20 +1,7 @@
 package ua.com.fielden.platform.entity.query;
 
-<<<<<<< HEAD
-import static java.lang.String.format;
-import static org.apache.logging.log4j.LogManager.getLogger;
-import static ua.com.fielden.platform.entity.query.IRetrievalModel.createRetrievalModel;
-import static ua.com.fielden.platform.entity.query.fluent.EntityQueryUtils.fetch;
-
-import java.util.ArrayList;
-import java.util.List;
-import java.util.Optional;
-import java.util.stream.Stream;
-
-=======
 import com.google.inject.Inject;
 import jakarta.inject.Singleton;
->>>>>>> d0c84d72
 import org.apache.logging.log4j.Logger;
 import org.hibernate.Session;
 import org.joda.time.DateTime;
@@ -35,6 +22,7 @@
 
 import static java.lang.String.format;
 import static org.apache.logging.log4j.LogManager.getLogger;
+import static ua.com.fielden.platform.entity.query.IRetrievalModel.createRetrievalModel;
 import static ua.com.fielden.platform.entity.query.fluent.EntityQueryUtils.fetch;
 
 @Singleton
@@ -88,11 +76,10 @@
     private <E extends AbstractEntity<?>> List<EntityContainer<E>>
     getContainers(final Session session, final QueryExecutionModel<E, ?> queryModel,
                   final Integer pageNumber, final Integer pageCapacity) {
-        final IRetrievalModel<E> fm = produceRetrievalModel(queryModel.getFetchModel(), queryModel.getQueryModel().getResultType());
+        final IRetrievalModel<E> fm = produceRetrievalModel(queryModel.getFetchModel(), queryModel.getQueryModel().getResultType(), domainMetadata);
         final QueryProcessingModel<E, ?> qpm = new QueryProcessingModel<>(queryModel.getQueryModel(), queryModel.getOrderModel(), fm, queryModel.getParamValues(), queryModel.isLightweight());
         return entityContainerFetcher.listAndEnhanceContainers(session, qpm, pageNumber, pageCapacity);
     }
-<<<<<<< HEAD
 
     private <E extends AbstractEntity<?>> IRetrievalModel<E> produceRetrievalModel(final fetch<E> fetchModel, final Class<E> resultType, final IDomainMetadata domainMetadata) {
         if (fetchModel == null) {
@@ -100,24 +87,13 @@
         } else {
             return createRetrievalModel(fetchModel, domainMetadata);
         }
-=======
-    
-    private <E extends AbstractEntity<?>> IRetrievalModel<E>
-    produceRetrievalModel(final fetch<E> fetchModel, final Class<E> resultType) {
-        return fetchModel == null ? //
-        (resultType.equals(EntityAggregates.class) ? null
-                : new EntityRetrievalModel<E>(fetch(resultType), domainMetadata))
-                : // 
-                (resultType.equals(EntityAggregates.class) ? new EntityAggregatesRetrievalModel<E>(fetchModel, domainMetadata)
-                        : new EntityRetrievalModel<E>(fetchModel, domainMetadata));
->>>>>>> d0c84d72
     }
     
     @Override
     public <E extends AbstractEntity<?>> Stream<E>
     streamEntities(final Session session, final QueryExecutionModel<E, ?> queryModel, final Optional<Integer> fetchSize) {
         try {
-            final IRetrievalModel<E> fm = produceRetrievalModel(queryModel.getFetchModel(), queryModel.getQueryModel().getResultType());
+            final IRetrievalModel<E> fm = produceRetrievalModel(queryModel.getFetchModel(), queryModel.getQueryModel().getResultType(), domainMetadata);
             final QueryProcessingModel<E, ?> qpm = new QueryProcessingModel<>(queryModel.getQueryModel(), queryModel.getOrderModel(), fm, queryModel.getParamValues(), queryModel.isLightweight());
             return entityContainerFetcher
                         .streamAndEnhanceContainers(session, qpm, fetchSize)
