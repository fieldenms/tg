--- conflicted
+++ resolved
@@ -26,16 +26,5 @@
     public AcknowledgeWarningsDao(final IFilter filter) {
         super(filter);
     }
-<<<<<<< HEAD
     
-=======
-
-    @Override
-    @SessionRequired
-    public AcknowledgeWarnings save(final AcknowledgeWarnings entity) {
-        LOGGER.debug(format("Master entity for continuation: [%s]", entity.getContext().getMasterEntity()));
-        
-        return super.save(entity);
-    }
->>>>>>> 767585d6
 }