package ua.com.fielden.platform.eql.dbschema;

import com.google.common.collect.ImmutableMap;
import org.hibernate.dialect.Dialect;
import org.hibernate.type.Type;
import org.hibernate.usertype.CompositeUserType;
import org.hibernate.usertype.UserType;
import ua.com.fielden.platform.audit.AbstractAuditEntity;
import ua.com.fielden.platform.entity.AbstractEntity;
import ua.com.fielden.platform.entity.AbstractUnionEntity;
import ua.com.fielden.platform.entity.annotation.IsProperty;
import ua.com.fielden.platform.entity.annotation.MapTo;
import ua.com.fielden.platform.entity.annotation.PersistentType;
import ua.com.fielden.platform.entity.annotation.factory.IsPropertyAnnotation;
import ua.com.fielden.platform.eql.dbschema.exceptions.DbSchemaException;
import ua.com.fielden.platform.persistence.types.HibernateTypeMappings;
import ua.com.fielden.platform.reflection.Finder;
import ua.com.fielden.platform.types.Money;
import ua.com.fielden.platform.types.RichText;
import ua.com.fielden.platform.utils.Pair;

import java.lang.reflect.Field;
import java.util.Date;
import java.util.List;
import java.util.Map;
import java.util.Optional;

import static com.google.common.collect.ImmutableMap.toImmutableMap;
import static java.lang.String.format;
import static java.util.Optional.empty;
import static java.util.Optional.of;
import static org.apache.commons.lang3.StringUtils.isEmpty;
import static org.apache.commons.lang3.StringUtils.isNotBlank;
import static ua.com.fielden.platform.audit.AuditUtils.isAuditEntityType;
import static ua.com.fielden.platform.entity.AbstractEntity.*;
import static ua.com.fielden.platform.entity.AbstractUnionEntity.unionProperties;
import static ua.com.fielden.platform.eql.dbschema.ColumnIndex.Order.ASC;
import static ua.com.fielden.platform.eql.dbschema.ColumnIndex.Order.DESC;
import static ua.com.fielden.platform.eql.dbschema.HibernateToJdbcSqlTypeCorrespondence.jdbcSqlTypeFor;
import static ua.com.fielden.platform.reflection.AnnotationReflector.getAnnotation;
import static ua.com.fielden.platform.reflection.AnnotationReflector.getKeyType;
import static ua.com.fielden.platform.reflection.Finder.findFieldByName;
import static ua.com.fielden.platform.utils.CollectionUtil.first;
import static ua.com.fielden.platform.utils.EntityUtils.*;

/**
 * This class is responsible for generating instances of {@link ColumnDefinition} based on the entity property definition. This information then can be used for generation of table DDL.
 * 
 * @author TG Team
 *
 */
public class ColumnDefinitionExtractor {
    private static final IsProperty defaultIsPropertyAnnotation = new IsPropertyAnnotation().newInstance();
    private final HibernateTypeDeterminer hibernateTypeDeterminer;
    private final Dialect dialect;
    
    public ColumnDefinitionExtractor(final HibernateTypeMappings hibernateTypeMappings, final Dialect dialect) {
        this.hibernateTypeDeterminer = new HibernateTypeDeterminer(hibernateTypeMappings);
        this.dialect = dialect;
    }

    /**
     * Generates a column definition for the specified property.
     * The returned value is a mapping between a property path and its column definition.
     * <p>
     * The structure of the returned map depend on the type of the specified property.
     * <ul>
     *   <li> If the property is component-typed, the map contains entries for each component, with each key representing a full path to the component
     *        (e.g., the set of keys for property {@code note : RichText} is {@code {note.coreText, note.formattedText}}).
     *   <li> If the property is union-typed, the map contains entries for each union member, with each key representing a full path to the member
     *        (e.g., the set of keys for union-typed property {@code location : Location}, where union members are {@code workshop, station},
     *        is {@code {location.workshop, location.station}}).
     *   <li> Otherwise, the map contains a single entry, with the key equal to the specified property's name.
     * </ul>
     */
<<<<<<< HEAD
    public Set<ColumnDefinition> extractFromProperty(
            final Class<? extends AbstractEntity<?>> enclosingEntityType,
=======
    public Map<String, ColumnDefinition> extractFromProperty(
>>>>>>> f283d953
            final String propName, 
            final Class<?> propType, 
            final IsProperty isProperty, 
            final MapTo mapTo, 
            final PersistentType persistedType, 
            final boolean required, 
            final boolean unique, 
            final Optional<Integer> compositeKeyMemberOrder)
    {
        final String columnName = nameClause(propName, mapTo.value());
        final Object hibType = hibernateTypeDeterminer.getHibernateType(propType, persistedType);
        final int length = isProperty.length();
        final int precision = isProperty.precision();
        final int scale = isProperty.scale();

        if (isUnionEntityType(propType)) {
<<<<<<< HEAD
            final var propUnionEntityType = (Class<? extends AbstractUnionEntity>) propType;
            return unionProperties(propUnionEntityType).stream().map(sField -> {
                final MapTo sMapTo = getAnnotation(sField, MapTo.class);
                if (sMapTo == null) {
                    throw new DbSchemaException(format("Property [%s] in union entity type [%s] is not annotated MapTo.", sField.getName(), propType));
                }

                final IsProperty sIsProperty = getAnnotation(sField, IsProperty.class);
                if (sIsProperty == null) {
                    throw new DbSchemaException(format("Property [%s] in union entity type [%s] is not annotated IsProperty.", sField.getName(), propType));
                }

                final String sColumnName = columnName + "_" + (isEmpty(sMapTo.value()) ? sField.getName().toUpperCase() : sMapTo.value());
                return new ColumnDefinition(unique, compositeKeyMemberOrder, true, sColumnName,
                                            sField.getType(), jdbcSqlTypeFor((Type) hibType),
                                            sIsProperty.length(), sIsProperty.scale(), sIsProperty.precision(),
                                            sMapTo.defaultValue(),
                                            maybeIndexFor(propUnionEntityType, sField.getType(), sField.getName()),
                                            dialect);
            }).collect(toImmutableSet());
=======
            return unionProperties((Class<? extends AbstractUnionEntity>) propType).stream()
                    .collect(toImmutableMap(
                            sField -> propName + '.' + sField,
                            sField -> {
                                final MapTo sMapTo = getAnnotation(sField, MapTo.class);
                                if (sMapTo == null) {
                                    throw new DbSchemaException(format("Property [%s] in union entity type [%s] is not annotated MapTo.", sField.getName(), propType));
                                }

                                final IsProperty sIsProperty = getAnnotation(sField, IsProperty.class);
                                if (sIsProperty == null) {
                                    throw new DbSchemaException(format("Property [%s] in union entity type [%s] is not annotated IsProperty.", sField.getName(), propType));
                                }

                                final String sColumnName = columnName + "_" + (isEmpty(sMapTo.value()) ? sField.getName().toUpperCase() : sMapTo.value());
                                return new ColumnDefinition(unique, compositeKeyMemberOrder, true, sColumnName,
                                                            sField.getType(), jdbcSqlTypeFor((Type) hibType),
                                                            sIsProperty.length(), sIsProperty.scale(), sIsProperty.precision(),
                                                            sMapTo.defaultValue(), false, dialect);
                            }));
>>>>>>> f283d953
        } else {
            if (hibType instanceof Type t) {
                return ImmutableMap.of(propName,
                                       new ColumnDefinition(unique, compositeKeyMemberOrder, isNullable(propType, required),
                                                            columnName, propType,
                                                            jdbcSqlTypeFor(t),
                                                            length, scale, precision, mapTo.defaultValue(),
                                                            maybeIndexFor(enclosingEntityType, propType, propName),
                                                            dialect));
            } else if (hibType instanceof UserType t) {
                return ImmutableMap.of(propName,
                                       new ColumnDefinition(unique, compositeKeyMemberOrder, isNullable(propType, required),
                                                            columnName, propType,
                                                            jdbcSqlTypeFor(t),
                                                            length, scale, precision, mapTo.defaultValue(),
                                                            maybeIndexFor(enclosingEntityType, propType, propName),
                                                            dialect));
            } else if (hibType instanceof CompositeUserType compositeUserType) {
                final List<Pair<String, Integer>> subProps = jdbcSqlTypeFor(compositeUserType);
<<<<<<< HEAD
                return subProps.stream().map(pair -> {
                    final String parentColumn = columnName;
                    final var sName = pair.getKey();
                    final var sType = compositeUserType.returnedClass();
                    final Field sField = findFieldByName(sType, sName);
                    final MapTo sMapTo = getAnnotation(sField, MapTo.class);
                    final IsProperty sIsProperty = getAnnotation(sField, IsProperty.class);
                    final String sColumnNameSuggestion = sMapTo.value();
                    final Object sHibType = hibernateTypeDeterminer.getHibernateType(sField.getType(),
                                                                                           getAnnotation(sField, PersistentType.class));
                    final var sSqlType = switch (sHibType) {
                        case UserType t -> jdbcSqlTypeFor(t);
                        case Type t -> jdbcSqlTypeFor(t);
                        default -> throw new DbSchemaException("Property [%s] has unsupported Hibernate type: %s".formatted(
                                "%s.%s".formatted(propType.getTypeName(), sName),
                                sHibType));
                    };

                    final int sLength;
                    if (RichText.class.isAssignableFrom(propType) && RichText.CORE_TEXT.equals(sField.getName())) {
                        sLength = isProperty.length();
                    } else {
                        sLength = sIsProperty.length();
                    }

                    // properties of type Money need special handling as the precision and scale for Money.amount can be overridden
                    final int sPrecision;
                    if (Money.class.isAssignableFrom(sType) && "amount".equals(sField.getName()) && precision != IsProperty.DEFAULT_PRECISION) {
                        sPrecision = precision;
                    } else {
                        sPrecision = sIsProperty.precision();
                    }

                    final int sScale;
                    if (Money.class.isAssignableFrom(sType) && "amount".equals(sField.getName()) && scale != IsProperty.DEFAULT_SCALE) {
                        sScale = scale;
                    } else {
                        sScale = sIsProperty.scale();
                    }


                    final String sColumnName = subProps.size() == 1 ? parentColumn
                            : (parentColumn + (parentColumn.endsWith("_") ? "" : "_") + (isEmpty(sColumnNameSuggestion) ? sName.toUpperCase() : sColumnNameSuggestion));

                    final Optional<ColumnIndex> sMaybeIndex;
                    if (RichText.class.isAssignableFrom(propType) && RichText.CORE_TEXT.equals(sField.getName())) {
                        sMaybeIndex = Optional.of(new ColumnIndex(ASC));
                    } else {
                        sMaybeIndex = maybeIndexFor(sType, sField.getType(), sName);
                    }

                    return new ColumnDefinition(unique, compositeKeyMemberOrder, isNullable(propType, required),
                                                sColumnName, sField.getType(), sSqlType,
                                                sLength, sScale, sPrecision,
                                                sMapTo.defaultValue(), sMaybeIndex, dialect);
                }).collect(toImmutableSet());
=======
                return subProps.stream().collect(
                        toImmutableMap(pair -> {
                                           final var subPropName = pair.getKey();
                                           return propName + '.' + subPropName;
                                       },
                                       pair -> {
                                           final String parentColumn = columnName;
                                           final var sName = pair.getKey();
                                           final var sType = compositeUserType.returnedClass();
                                           final Field sField = findFieldByName(sType, sName);
                                           final MapTo sMapTo = getAnnotation(sField, MapTo.class);
                                           final IsProperty sIsProperty = getAnnotation(sField, IsProperty.class);
                                           final String sColumnNameSuggestion = sMapTo.value();
                                           final Object sHibType = hibernateTypeDeterminer.getHibernateType(sField.getType(),
                                                                                                            getAnnotation(sField, PersistentType.class));
                                           final var sSqlType = switch (sHibType) {
                                               case UserType t -> jdbcSqlTypeFor(t);
                                               case Type t -> jdbcSqlTypeFor(t);
                                               default -> throw new DbSchemaException("Property [%s] has unsupported Hibernate type: %s".formatted(
                                                       "%s.%s".formatted(propType.getTypeName(), sName),
                                                       sHibType));
                                           };

                                           final int sLength;
                                           if (RichText.class.isAssignableFrom(propType) && RichText.SEARCH_TEXT.equals(sField.getName())) {
                                               sLength = isProperty.length();
                                           } else {
                                               sLength = sIsProperty.length();
                                           }

                                           // properties of type Money need special handling as the precision and scale for Money.amount can be overridden
                                           final int sPrecision;
                                           if (Money.class.isAssignableFrom(sType) && "amount".equals(sField.getName()) && precision != IsProperty.DEFAULT_PRECISION) {
                                               sPrecision = precision;
                                           } else {
                                               sPrecision = sIsProperty.precision();
                                           }

                                           final int sScale;
                                           if (Money.class.isAssignableFrom(sType) && "amount".equals(sField.getName()) && scale != IsProperty.DEFAULT_SCALE) {
                                               sScale = scale;
                                           } else {
                                               sScale = sIsProperty.scale();
                                           }


                                           final String sColumnName = subProps.size() == 1 ? parentColumn
                                                   : (parentColumn + (parentColumn.endsWith("_") ? "" : "_") + (isEmpty(sColumnNameSuggestion) ? sName.toUpperCase() : sColumnNameSuggestion));

                                           final boolean sRequiresIndex;
                                           if (RichText.class.isAssignableFrom(propType) && RichText.SEARCH_TEXT.equals(sField.getName())) {
                                               sRequiresIndex = true;
                                           } else {
                                               sRequiresIndex = false;
                                           }

                                           return new ColumnDefinition(unique, compositeKeyMemberOrder, isNullable(propType, required),
                                                                       sColumnName, sField.getType(), sSqlType,
                                                                       sLength, sScale, sPrecision,
                                                                       sMapTo.defaultValue(), sRequiresIndex, dialect);
                                       })
                );
>>>>>>> f283d953
            } else {
                throw new DbSchemaException(format("Unexpected Hibernate type [%s] for property [%s.%s].", hibType, propType.getTypeName(), propName));
            }
        }
    }

    private Optional<ColumnIndex> maybeIndexFor(
            final Class<?> enclosingType,
            final Class<?> propType,
            final String propName)
    {
        if (isAuditEntityType(enclosingType) && propName.equals(AbstractAuditEntity.AUDIT_DATE) && propType == Date.class) {
            return Optional.of(new ColumnIndex(DESC));
        }
        if (isPersistentEntityType(propType)) {
            return Optional.of(new ColumnIndex(ASC));
        }
        else {
            return empty();
        }
    }

    private boolean isNullable(final Class<?> propType, final boolean required) {
        return !required && !boolean.class.isAssignableFrom(propType) && !Boolean.class.isAssignableFrom(propType);
    }
    
    public ColumnDefinition extractVersionProperty(final Class<? extends AbstractEntity<?>> enclosingEntityType) {
        final Field versionField = Finder.getFieldByName(AbstractEntity.class, VERSION);
<<<<<<< HEAD
        return extractFromProperty(enclosingEntityType, versionField.getName(), versionField.getType(), defaultIsPropertyAnnotation, getAnnotation(versionField, MapTo.class), null, true, false, empty()).iterator().next();
=======
        final var columns = extractFromProperty(versionField.getName(), versionField.getType(), defaultIsPropertyAnnotation, getAnnotation(versionField, MapTo.class), null, true, false, empty());
        return first(columns.values()).orElseThrow();
>>>>>>> f283d953
    }

    public ColumnDefinition extractIdProperty(final Class<? extends AbstractEntity<?>> enclosingEntityType) {
        final Field idField = Finder.getFieldByName(AbstractEntity.class, ID);
<<<<<<< HEAD
        return extractFromProperty(enclosingEntityType, idField.getName(), idField.getType(), defaultIsPropertyAnnotation, getAnnotation(idField, MapTo.class), null, true, false, empty()).iterator().next();
=======
        final var columns =  extractFromProperty(idField.getName(), idField.getType(), defaultIsPropertyAnnotation, getAnnotation(idField, MapTo.class), null, true, false, empty());
        return first(columns.values()).orElseThrow();
>>>>>>> f283d953
    }

    public Optional<ColumnDefinition> extractSimpleKeyProperty(final Class<? extends AbstractEntity<?>> enclosingEntityType) {
        if (isCompositeEntity(enclosingEntityType) || isOneToOne(enclosingEntityType)) {
            return empty();
        }
        final Field keyField = Finder.getFieldByName(AbstractEntity.class, KEY);
<<<<<<< HEAD
        return of(extractFromProperty(enclosingEntityType, keyField.getName(), getKeyType(enclosingEntityType), getAnnotation(keyField, IsProperty.class), getAnnotation(keyField, MapTo.class), null, true, true, empty()).iterator().next());
=======
        final var columns = extractFromProperty(keyField.getName(), getKeyType(entityType), getAnnotation(keyField, IsProperty.class), getAnnotation(keyField, MapTo.class), null, true, true, empty());
        return of(first(columns.values()).orElseThrow());
>>>>>>> f283d953
    }
    
    private String nameClause(final String propName, final String columnNameSuggestion) {
        return (isNotBlank(columnNameSuggestion) ? columnNameSuggestion : propName.toUpperCase() + "_");
    }
}<|MERGE_RESOLUTION|>--- conflicted
+++ resolved
@@ -73,13 +73,9 @@
      *   <li> Otherwise, the map contains a single entry, with the key equal to the specified property's name.
      * </ul>
      */
-<<<<<<< HEAD
-    public Set<ColumnDefinition> extractFromProperty(
+    public Map<String, ColumnDefinition> extractFromProperty(
             final Class<? extends AbstractEntity<?>> enclosingEntityType,
-=======
-    public Map<String, ColumnDefinition> extractFromProperty(
->>>>>>> f283d953
-            final String propName, 
+            final String propName,
             final Class<?> propType, 
             final IsProperty isProperty, 
             final MapTo mapTo, 
@@ -95,29 +91,8 @@
         final int scale = isProperty.scale();
 
         if (isUnionEntityType(propType)) {
-<<<<<<< HEAD
             final var propUnionEntityType = (Class<? extends AbstractUnionEntity>) propType;
-            return unionProperties(propUnionEntityType).stream().map(sField -> {
-                final MapTo sMapTo = getAnnotation(sField, MapTo.class);
-                if (sMapTo == null) {
-                    throw new DbSchemaException(format("Property [%s] in union entity type [%s] is not annotated MapTo.", sField.getName(), propType));
-                }
-
-                final IsProperty sIsProperty = getAnnotation(sField, IsProperty.class);
-                if (sIsProperty == null) {
-                    throw new DbSchemaException(format("Property [%s] in union entity type [%s] is not annotated IsProperty.", sField.getName(), propType));
-                }
-
-                final String sColumnName = columnName + "_" + (isEmpty(sMapTo.value()) ? sField.getName().toUpperCase() : sMapTo.value());
-                return new ColumnDefinition(unique, compositeKeyMemberOrder, true, sColumnName,
-                                            sField.getType(), jdbcSqlTypeFor((Type) hibType),
-                                            sIsProperty.length(), sIsProperty.scale(), sIsProperty.precision(),
-                                            sMapTo.defaultValue(),
-                                            maybeIndexFor(propUnionEntityType, sField.getType(), sField.getName()),
-                                            dialect);
-            }).collect(toImmutableSet());
-=======
-            return unionProperties((Class<? extends AbstractUnionEntity>) propType).stream()
+            return unionProperties(propUnionEntityType).stream()
                     .collect(toImmutableMap(
                             sField -> propName + '.' + sField,
                             sField -> {
@@ -135,9 +110,10 @@
                                 return new ColumnDefinition(unique, compositeKeyMemberOrder, true, sColumnName,
                                                             sField.getType(), jdbcSqlTypeFor((Type) hibType),
                                                             sIsProperty.length(), sIsProperty.scale(), sIsProperty.precision(),
-                                                            sMapTo.defaultValue(), false, dialect);
+                                                            sMapTo.defaultValue(),
+                                                            maybeIndexFor(propUnionEntityType, sField.getType(), sField.getName()),
+                                                            dialect);
                             }));
->>>>>>> f283d953
         } else {
             if (hibType instanceof Type t) {
                 return ImmutableMap.of(propName,
@@ -157,64 +133,6 @@
                                                             dialect));
             } else if (hibType instanceof CompositeUserType compositeUserType) {
                 final List<Pair<String, Integer>> subProps = jdbcSqlTypeFor(compositeUserType);
-<<<<<<< HEAD
-                return subProps.stream().map(pair -> {
-                    final String parentColumn = columnName;
-                    final var sName = pair.getKey();
-                    final var sType = compositeUserType.returnedClass();
-                    final Field sField = findFieldByName(sType, sName);
-                    final MapTo sMapTo = getAnnotation(sField, MapTo.class);
-                    final IsProperty sIsProperty = getAnnotation(sField, IsProperty.class);
-                    final String sColumnNameSuggestion = sMapTo.value();
-                    final Object sHibType = hibernateTypeDeterminer.getHibernateType(sField.getType(),
-                                                                                           getAnnotation(sField, PersistentType.class));
-                    final var sSqlType = switch (sHibType) {
-                        case UserType t -> jdbcSqlTypeFor(t);
-                        case Type t -> jdbcSqlTypeFor(t);
-                        default -> throw new DbSchemaException("Property [%s] has unsupported Hibernate type: %s".formatted(
-                                "%s.%s".formatted(propType.getTypeName(), sName),
-                                sHibType));
-                    };
-
-                    final int sLength;
-                    if (RichText.class.isAssignableFrom(propType) && RichText.CORE_TEXT.equals(sField.getName())) {
-                        sLength = isProperty.length();
-                    } else {
-                        sLength = sIsProperty.length();
-                    }
-
-                    // properties of type Money need special handling as the precision and scale for Money.amount can be overridden
-                    final int sPrecision;
-                    if (Money.class.isAssignableFrom(sType) && "amount".equals(sField.getName()) && precision != IsProperty.DEFAULT_PRECISION) {
-                        sPrecision = precision;
-                    } else {
-                        sPrecision = sIsProperty.precision();
-                    }
-
-                    final int sScale;
-                    if (Money.class.isAssignableFrom(sType) && "amount".equals(sField.getName()) && scale != IsProperty.DEFAULT_SCALE) {
-                        sScale = scale;
-                    } else {
-                        sScale = sIsProperty.scale();
-                    }
-
-
-                    final String sColumnName = subProps.size() == 1 ? parentColumn
-                            : (parentColumn + (parentColumn.endsWith("_") ? "" : "_") + (isEmpty(sColumnNameSuggestion) ? sName.toUpperCase() : sColumnNameSuggestion));
-
-                    final Optional<ColumnIndex> sMaybeIndex;
-                    if (RichText.class.isAssignableFrom(propType) && RichText.CORE_TEXT.equals(sField.getName())) {
-                        sMaybeIndex = Optional.of(new ColumnIndex(ASC));
-                    } else {
-                        sMaybeIndex = maybeIndexFor(sType, sField.getType(), sName);
-                    }
-
-                    return new ColumnDefinition(unique, compositeKeyMemberOrder, isNullable(propType, required),
-                                                sColumnName, sField.getType(), sSqlType,
-                                                sLength, sScale, sPrecision,
-                                                sMapTo.defaultValue(), sMaybeIndex, dialect);
-                }).collect(toImmutableSet());
-=======
                 return subProps.stream().collect(
                         toImmutableMap(pair -> {
                                            final var subPropName = pair.getKey();
@@ -264,20 +182,19 @@
                                            final String sColumnName = subProps.size() == 1 ? parentColumn
                                                    : (parentColumn + (parentColumn.endsWith("_") ? "" : "_") + (isEmpty(sColumnNameSuggestion) ? sName.toUpperCase() : sColumnNameSuggestion));
 
-                                           final boolean sRequiresIndex;
+                                           final Optional<ColumnIndex> sMaybeIndex;
                                            if (RichText.class.isAssignableFrom(propType) && RichText.SEARCH_TEXT.equals(sField.getName())) {
-                                               sRequiresIndex = true;
-                                           } else {
-                                               sRequiresIndex = false;
+                                               sMaybeIndex = Optional.of(new ColumnIndex(ASC));
+                                           } else {
+                                               sMaybeIndex = maybeIndexFor(sType, sField.getType(), sName);
                                            }
 
                                            return new ColumnDefinition(unique, compositeKeyMemberOrder, isNullable(propType, required),
                                                                        sColumnName, sField.getType(), sSqlType,
                                                                        sLength, sScale, sPrecision,
-                                                                       sMapTo.defaultValue(), sRequiresIndex, dialect);
+                                                                       sMapTo.defaultValue(), sMaybeIndex, dialect);
                                        })
                 );
->>>>>>> f283d953
             } else {
                 throw new DbSchemaException(format("Unexpected Hibernate type [%s] for property [%s.%s].", hibType, propType.getTypeName(), propName));
             }
@@ -306,22 +223,14 @@
     
     public ColumnDefinition extractVersionProperty(final Class<? extends AbstractEntity<?>> enclosingEntityType) {
         final Field versionField = Finder.getFieldByName(AbstractEntity.class, VERSION);
-<<<<<<< HEAD
-        return extractFromProperty(enclosingEntityType, versionField.getName(), versionField.getType(), defaultIsPropertyAnnotation, getAnnotation(versionField, MapTo.class), null, true, false, empty()).iterator().next();
-=======
-        final var columns = extractFromProperty(versionField.getName(), versionField.getType(), defaultIsPropertyAnnotation, getAnnotation(versionField, MapTo.class), null, true, false, empty());
+        final var columns = extractFromProperty(enclosingEntityType, versionField.getName(), versionField.getType(), defaultIsPropertyAnnotation, getAnnotation(versionField, MapTo.class), null, true, false, empty());
         return first(columns.values()).orElseThrow();
->>>>>>> f283d953
     }
 
     public ColumnDefinition extractIdProperty(final Class<? extends AbstractEntity<?>> enclosingEntityType) {
         final Field idField = Finder.getFieldByName(AbstractEntity.class, ID);
-<<<<<<< HEAD
-        return extractFromProperty(enclosingEntityType, idField.getName(), idField.getType(), defaultIsPropertyAnnotation, getAnnotation(idField, MapTo.class), null, true, false, empty()).iterator().next();
-=======
-        final var columns =  extractFromProperty(idField.getName(), idField.getType(), defaultIsPropertyAnnotation, getAnnotation(idField, MapTo.class), null, true, false, empty());
+        final var columns =  extractFromProperty(enclosingEntityType, idField.getName(), idField.getType(), defaultIsPropertyAnnotation, getAnnotation(idField, MapTo.class), null, true, false, empty());
         return first(columns.values()).orElseThrow();
->>>>>>> f283d953
     }
 
     public Optional<ColumnDefinition> extractSimpleKeyProperty(final Class<? extends AbstractEntity<?>> enclosingEntityType) {
@@ -329,12 +238,8 @@
             return empty();
         }
         final Field keyField = Finder.getFieldByName(AbstractEntity.class, KEY);
-<<<<<<< HEAD
-        return of(extractFromProperty(enclosingEntityType, keyField.getName(), getKeyType(enclosingEntityType), getAnnotation(keyField, IsProperty.class), getAnnotation(keyField, MapTo.class), null, true, true, empty()).iterator().next());
-=======
-        final var columns = extractFromProperty(keyField.getName(), getKeyType(entityType), getAnnotation(keyField, IsProperty.class), getAnnotation(keyField, MapTo.class), null, true, true, empty());
+        final var columns = extractFromProperty(enclosingEntityType, keyField.getName(), getKeyType(enclosingEntityType), getAnnotation(keyField, IsProperty.class), getAnnotation(keyField, MapTo.class), null, true, true, empty());
         return of(first(columns.values()).orElseThrow());
->>>>>>> f283d953
     }
     
     private String nameClause(final String propName, final String columnNameSuggestion) {
