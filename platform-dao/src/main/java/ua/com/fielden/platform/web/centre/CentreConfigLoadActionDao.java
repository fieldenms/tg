--- conflicted
+++ resolved
@@ -72,14 +72,6 @@
                         return t2(selectionCrit.updateInheritedFromSharedCentre(saveAsNameToLoad, centreConfig.getConfig().getConfigUuid()), true);
                     }
                 }
-<<<<<<< HEAD
-                return of(saveAsNameToLoad);
-            });
-        // configuration being loaded need to become preferred
-        selectionCrit.makePreferredConfig(actualSaveAsName);
-        final EnhancedCentreEntityQueryCriteria<AbstractEntity<?>, ? extends IEntityDao<AbstractEntity<?>>> newSelectionCrit = selectionCrit.createCriteriaValidationPrototype(actualSaveAsName);
-        entity.setCustomObject(getCustomObject(selectionCrit, newSelectionCrit, actualSaveAsName, of(selectionCrit.centreConfigUuid(actualSaveAsName)), of(newSelectionCrit.getCentreDomainTreeMangerAndEnhancer().getPreferredView())));
-=======
                 return t2(of(saveAsNameToLoad), false);
             })
             .orElse(t2(empty(), false));
@@ -89,10 +81,10 @@
         if (!isInheritedFromShared) {
             selectionCrit.makePreferredConfig(actualSaveAsName); // 'own save-as / inherited from base' kinds -- can be preferred
         }
-        final Map<String, Object> customObject = getCustomObject(selectionCrit, selectionCrit.createCriteriaValidationPrototype(actualSaveAsName), actualSaveAsName, of(selectionCrit.centreConfigUuid(actualSaveAsName)));
+        final EnhancedCentreEntityQueryCriteria<AbstractEntity<?>, ? extends IEntityDao<AbstractEntity<?>>> newSelectionCrit = selectionCrit.createCriteriaValidationPrototype(actualSaveAsName);
+        final Map<String, Object> customObject = getCustomObject(selectionCrit, newSelectionCrit, actualSaveAsName, of(selectionCrit.centreConfigUuid(actualSaveAsName)), of(newSelectionCrit.getCentreDomainTreeMangerAndEnhancer().getPreferredView()));
         customObject.put(AUTO_RUN, selectionCrit.centreRunAutomatically(actualSaveAsName));
         entity.setCustomObject(customObject);
->>>>>>> d6d73c1a
         return super.save(entity);
     }
     
