package ua.com.fielden.platform.entity;

import java.io.IOException;
import java.util.ArrayList;
import java.util.HashSet;
import java.util.LinkedHashMap;
import java.util.List;
import java.util.Map;
import java.util.Set;
<<<<<<< HEAD
=======
import java.util.stream.Collectors;
import java.util.stream.Stream;
>>>>>>> f25b2152

import com.google.inject.Inject;

import ua.com.fielden.platform.dao.CommonEntityDao;
import ua.com.fielden.platform.dao.annotations.SessionRequired;
import ua.com.fielden.platform.entity.annotation.EntityType;
import ua.com.fielden.platform.entity.query.IFilter;
import ua.com.fielden.platform.entity_centre.review.criteria.EnhancedCentreEntityQueryCriteria;
import ua.com.fielden.platform.error.Result;
import ua.com.fielden.platform.file_reports.WorkbookExporter;
import ua.com.fielden.platform.utils.Pair;
import ua.com.fielden.platform.web.utils.ICriteriaEntityRestorer;

/**
 * DAO implementation for companion object {@link IEntityExportAction}.
 *
 * @author TG Team
 *
 */
@EntityType(EntityExportAction.class)
public class EntityExportActionDao extends CommonEntityDao<EntityExportAction> implements IEntityExportAction {
<<<<<<< HEAD
    private final ICriteriaEntityRestorer criteriaEntityRestorer;
=======
>>>>>>> f25b2152
    
    @Inject
    public EntityExportActionDao(final IFilter filter, final ICriteriaEntityRestorer criteriaEntityRestorer) {
        super(filter);
        this.criteriaEntityRestorer = criteriaEntityRestorer;
    }

    @Override
    public EntityExportAction new_() {
        final EntityExportAction entity = super.new_();
        entity.setKey("Export");
        entity.setExportAll(true);
        return entity;
    }
    
    @Override
    @SessionRequired
    public EntityExportAction save(final EntityExportAction entity) {
        //If entity is not valid then throw validation result
        final Result validation = entity.isValid();
        if (!validation.isSuccessful()) {
            throw validation;
        }
        // Otherwise continue data exporting.
        final EnhancedCentreEntityQueryCriteria<?, ?> selectionCrit = criteriaEntityRestorer.restoreCriteriaEntity(entity.getCentreContextHolder());
        
        entity.setFileName(String.format("export-of-%s.xls", selectionCrit.getEntityClass().getSimpleName()));
        entity.setMime("application/vnd.ms-excel");
        final Map<String, Object> adhocParams = new LinkedHashMap<>();
        final Stream<AbstractEntity<?>> entities;
        if (entity.isExportAll()) {
            entities = selectionCrit.exportQueryRunner().apply(adhocParams);
        } else if (entity.isExportTop()) {
            adhocParams.put("fetchSize", entity.getNumber());
            entities = selectionCrit.exportQueryRunner().apply(adhocParams).limit(entity.getNumber());
        } else {
<<<<<<< HEAD
            final Set<Long> selectedEntityIds = entity.getSelectedEntityIds();
            if (selectedEntityIds.isEmpty()) {
                throw Result.failure("Please select at least one entity to export");
            }
            customObject.put("@@pageNumber", -1);
            customObject.put("@@action", "export all");
            entities = selectEntities(selectionCrit.exportQueryRunner().apply(customObject), selectedEntityIds);
=======
            if (entity.getContext().getSelectedEntities().isEmpty()) {
                throw Result.failure("Please select at least one entry to export.");
            }
            final Long[] ids = entity.getContext().getSelectedEntities().stream().map(ent -> ent.getId()).toArray(size -> new Long[size]);
            adhocParams.put("ids", ids);
            entities = selectionCrit.exportQueryRunner().apply(adhocParams);
>>>>>>> f25b2152
        }
        try {
            final Pair<String[], String[]> propAndTitles = selectionCrit.generatePropTitlesToExport();
            entity.setData(WorkbookExporter.convertToByteArray(WorkbookExporter.export(entities, propAndTitles.getKey(), propAndTitles.getValue())));
        } catch (final IOException e) {
            throw Result.failure("An exception occurred during the data export.", e);
        } finally {
            entities.close();
        }

        return entity;
    }

<<<<<<< HEAD
    /**
     * Selects the entities from resulting <code>data</code> to contain only those, that have specified <code>longIds</code>.
     *
     * @param data
     * @param ids
     * @return
     */
    private List<AbstractEntity<?>> selectEntities(final List<AbstractEntity<?>> data, final Set<Long> longIds) {
        final List<AbstractEntity<?>> list = new ArrayList<>();
        if (longIds.isEmpty()) {
            return list;
        } else {
            for (final AbstractEntity<?> retrievedEntity : data) {
                if (longIds.contains(retrievedEntity.getId())) {
                    list.add(retrievedEntity);
                }
            }
        }
        return list;
    }
=======
>>>>>>> f25b2152
}<|MERGE_RESOLUTION|>--- conflicted
+++ resolved
@@ -7,11 +7,8 @@
 import java.util.List;
 import java.util.Map;
 import java.util.Set;
-<<<<<<< HEAD
-=======
 import java.util.stream.Collectors;
 import java.util.stream.Stream;
->>>>>>> f25b2152
 
 import com.google.inject.Inject;
 
@@ -33,10 +30,7 @@
  */
 @EntityType(EntityExportAction.class)
 public class EntityExportActionDao extends CommonEntityDao<EntityExportAction> implements IEntityExportAction {
-<<<<<<< HEAD
     private final ICriteriaEntityRestorer criteriaEntityRestorer;
-=======
->>>>>>> f25b2152
     
     @Inject
     public EntityExportActionDao(final IFilter filter, final ICriteriaEntityRestorer criteriaEntityRestorer) {
@@ -73,22 +67,11 @@
             adhocParams.put("fetchSize", entity.getNumber());
             entities = selectionCrit.exportQueryRunner().apply(adhocParams).limit(entity.getNumber());
         } else {
-<<<<<<< HEAD
             final Set<Long> selectedEntityIds = entity.getSelectedEntityIds();
             if (selectedEntityIds.isEmpty()) {
-                throw Result.failure("Please select at least one entity to export");
-            }
-            customObject.put("@@pageNumber", -1);
-            customObject.put("@@action", "export all");
-            entities = selectEntities(selectionCrit.exportQueryRunner().apply(customObject), selectedEntityIds);
-=======
-            if (entity.getContext().getSelectedEntities().isEmpty()) {
-                throw Result.failure("Please select at least one entry to export.");
-            }
             final Long[] ids = entity.getContext().getSelectedEntities().stream().map(ent -> ent.getId()).toArray(size -> new Long[size]);
             adhocParams.put("ids", ids);
             entities = selectionCrit.exportQueryRunner().apply(adhocParams);
->>>>>>> f25b2152
         }
         try {
             final Pair<String[], String[]> propAndTitles = selectionCrit.generatePropTitlesToExport();
@@ -102,27 +85,4 @@
         return entity;
     }
 
-<<<<<<< HEAD
-    /**
-     * Selects the entities from resulting <code>data</code> to contain only those, that have specified <code>longIds</code>.
-     *
-     * @param data
-     * @param ids
-     * @return
-     */
-    private List<AbstractEntity<?>> selectEntities(final List<AbstractEntity<?>> data, final Set<Long> longIds) {
-        final List<AbstractEntity<?>> list = new ArrayList<>();
-        if (longIds.isEmpty()) {
-            return list;
-        } else {
-            for (final AbstractEntity<?> retrievedEntity : data) {
-                if (longIds.contains(retrievedEntity.getId())) {
-                    list.add(retrievedEntity);
-                }
-            }
-        }
-        return list;
-    }
-=======
->>>>>>> f25b2152
 }