package ua.com.fielden.platform.entity.query;

import static java.lang.String.format;
import static ua.com.fielden.platform.entity.query.fluent.EntityQueryUtils.select;

import java.util.Collections;
import java.util.List;
import java.util.Map;
import java.util.Optional;
import java.util.SortedSet;
import java.util.TreeSet;
import java.util.stream.Stream;

import org.apache.log4j.Logger;
import org.hibernate.Query;
import org.hibernate.ScrollMode;
import org.joda.time.DateTime;
import org.joda.time.Period;

import ua.com.fielden.platform.entity.AbstractEntity;
import ua.com.fielden.platform.entity.query.generation.EntQueryGenerator;
import ua.com.fielden.platform.entity.query.generation.elements.EntQuery;
import ua.com.fielden.platform.entity.query.generation.elements.ResultQueryYieldDetails;
import ua.com.fielden.platform.entity.query.generation.elements.ResultQueryYieldDetails.YieldDetailsType;
import ua.com.fielden.platform.entity.query.generation.elements.Yield;
import ua.com.fielden.platform.entity.query.generation.elements.Yields;
import ua.com.fielden.platform.entity.query.metadata.DomainMetadataAnalyser;
import ua.com.fielden.platform.entity.query.model.EntityResultQueryModel;
import ua.com.fielden.platform.entity.query.model.SingleResultQueryModel;
import ua.com.fielden.platform.entity.query.stream.ScrollableResultStream;
import ua.com.fielden.platform.eql.meta.EntityInfo;
import ua.com.fielden.platform.eql.meta.MetadataGenerator;
import ua.com.fielden.platform.eql.stage1.elements.PropsResolutionContext;
import ua.com.fielden.platform.eql.stage1.elements.TransformationResult;
import ua.com.fielden.platform.eql.stage2.elements.TransformationContext;
import ua.com.fielden.platform.eql.stage2.elements.operands.EntQuery2;
import ua.com.fielden.platform.eql.stage3.elements.Table;
import ua.com.fielden.platform.eql.stage3.elements.Yield3;
import ua.com.fielden.platform.eql.stage3.elements.Yields3;
import ua.com.fielden.platform.eql.stage3.elements.operands.EntQuery3;
import ua.com.fielden.platform.streaming.SequentialGroupingStream;

public class EntityContainerFetcher {
    private final QueryExecutionContext executionContext;    
    private final Logger logger = Logger.getLogger(this.getClass());

    public EntityContainerFetcher(final QueryExecutionContext executionContext) {
        this.executionContext = executionContext;
    }
    
    public <E extends AbstractEntity<?>> List<EntityContainer<E>> listAndEnhanceContainers(final QueryProcessingModel<E, ?> queryModel, final Integer pageNumber, final Integer pageCapacity) {
        final DomainMetadataAnalyser domainMetadataAnalyser = new DomainMetadataAnalyser(executionContext.getDomainMetadata());
        final QueryModelResult<E> modelResult = getModelResult(queryModel, domainMetadataAnalyser, executionContext.getFilter(), executionContext.getUsername());

        if (modelResult.idOnlyQuery()) {
            return listContainersForIdOnlyQuery(queryModel, modelResult.getResultType(), pageNumber, pageCapacity);
        }
        
        final List<EntityContainer<E>> result = listContainersAsIs(modelResult, pageNumber, pageCapacity);
        // logger.debug("Fetch model:\n" + modelResult.getFetchModel());
        return new EntityContainerEnhancer<E>(this, domainMetadataAnalyser, executionContext.getIdOnlyProxiedEntityTypeCache()).enhance(result, modelResult.getFetchModel(), queryModel.getParamValues());
    }
    
    public <E extends AbstractEntity<?>> Stream<List<EntityContainer<E>>> streamAndEnhanceContainers(final QueryProcessingModel<E, ?> queryModel, final Optional<Integer> fetchSize) {
        final DomainMetadataAnalyser domainMetadataAnalyser = new DomainMetadataAnalyser(executionContext.getDomainMetadata());
        final QueryModelResult<E> modelResult = getModelResult(queryModel, domainMetadataAnalyser, executionContext.getFilter(), executionContext.getUsername());

        if (modelResult.idOnlyQuery()) {
            return streamContainersForIdOnlyQuery(queryModel, modelResult.getResultType(), fetchSize);
        }
        
        final Stream<List<EntityContainer<E>>> stream = streamContainersAsIs(modelResult, fetchSize);
        // logger.debug("Fetch model:\n" + modelResult.getFetchModel());
        
        final EntityContainerEnhancer<E> entityContainerEnhancer = new EntityContainerEnhancer<>(this, domainMetadataAnalyser, executionContext.getIdOnlyProxiedEntityTypeCache());
        
        return stream.map(container -> entityContainerEnhancer.enhance(container, modelResult.getFetchModel(), queryModel.getParamValues()));
    }

    
    private <E extends AbstractEntity<?>> List<EntityContainer<E>> listContainersForIdOnlyQuery(final QueryProcessingModel<E, ?> queryModel, final Class<E> resultType, final Integer pageNumber, final Integer pageCapacity) {
        final EntityResultQueryModel<E> idOnlyModel = select(resultType).where().prop("id").in().model((SingleResultQueryModel<?>) queryModel.queryModel).model();
        
        final QueryProcessingModel<E,EntityResultQueryModel<E>> idOnlyQpm = new QueryProcessingModel<>(idOnlyModel, queryModel.orderModel, queryModel.fetchModel, queryModel.getParamValues(), queryModel.lightweight);
        
        return listAndEnhanceContainers(idOnlyQpm, pageNumber, pageCapacity);
    }

    private <E extends AbstractEntity<?>> List<EntityContainer<E>> listContainersAsIs(final QueryModelResult<E> modelResult, final Integer pageNumber, final Integer pageCapacity) {
        final EntityTree<E> resultTree = new EntityResultTreeBuilder().buildEntityTree(modelResult.getResultType(), modelResult.getYieldedPropsInfo());

        final EntityHibernateRetrievalQueryProducer queryProducer = EntityHibernateRetrievalQueryProducer.mkQueryProducerWithPagination(modelResult.getSql(), resultTree.getScalarFromEntityTree(), modelResult.getParamValues(), pageNumber, pageCapacity);
        
        final Query query = queryProducer.produceHibernateQuery(executionContext.getSession());

        final EntityRawResultConverter<E> entityRawResultConverter = new EntityRawResultConverter<>(executionContext.getEntityFactory());

        // let's execute the query and time the duration
        final DateTime st = new DateTime();
        final List<?> res = query.list();
        final Period pd = new Period(st, new DateTime());
        logger.info(format("Query exec duration: %s m %s s %s ms for type [%s].", pd.getMinutes(), pd.getSeconds(), pd.getMillis(), modelResult.getResultType().getSimpleName()));
        return entityRawResultConverter.transformFromNativeResult(resultTree, res);
    }

    private <E extends AbstractEntity<?>> Stream<List<EntityContainer<E>>> streamContainersForIdOnlyQuery(final QueryProcessingModel<E, ?> queryModel, final Class<E> resultType, final Optional<Integer> fetchSize) {
        final EntityResultQueryModel<E> idOnlyModel = select(resultType).where().prop("id").in().model((SingleResultQueryModel<?>) queryModel.queryModel).model();
        
        final QueryProcessingModel<E,EntityResultQueryModel<E>> idOnlyQpm = new QueryProcessingModel<>(idOnlyModel, queryModel.orderModel, queryModel.fetchModel, queryModel.getParamValues(), queryModel.lightweight);
        
        return streamAndEnhanceContainers(idOnlyQpm, fetchSize);
    }

    
    private <E extends AbstractEntity<?>> Stream<List<EntityContainer<E>>> streamContainersAsIs(final QueryModelResult<E> modelResult, final Optional<Integer> fetchSize) {
        final EntityTree<E> resultTree = new EntityResultTreeBuilder().buildEntityTree(modelResult.getResultType(), modelResult.getYieldedPropsInfo());

        final EntityHibernateRetrievalQueryProducer queryProducer = EntityHibernateRetrievalQueryProducer.mkQueryProducerWithoutPagination(modelResult.getSql(), resultTree.getScalarFromEntityTree(), modelResult.getParamValues());
        final int batchSize = fetchSize.orElse(100);
        final Query query = queryProducer
                            .produceHibernateQuery(executionContext.getSession())            
                            .setFetchSize(batchSize);
        final Stream<Object[]> stream = ScrollableResultStream.streamOf(query.scroll(ScrollMode.FORWARD_ONLY));
        
        final EntityRawResultConverter<E> entityRawResultConverter = new EntityRawResultConverter<>(executionContext.getEntityFactory());
        
        return SequentialGroupingStream.stream(stream, (el, group) -> group.size() < batchSize, Optional.of(batchSize))
                .map(group -> entityRawResultConverter.transformFromNativeResult(resultTree, group));
    }

    private <E extends AbstractEntity<?>> QueryModelResult<E> getModelResult(final QueryProcessingModel<E, ?> qem, final DomainMetadataAnalyser domainMetadataAnalyser, final IFilter filter, final String username) {
<<<<<<< HEAD
        if (qem.paramValues.containsKey("EQL3")) {
            final ua.com.fielden.platform.eql.stage1.builders.EntQueryGenerator gen1 = new ua.com.fielden.platform.eql.stage1.builders.EntQueryGenerator();
            Map<Class<? extends AbstractEntity<?>>, EntityInfo<?>> domainInfo = null;
            Map<String, Table> tables = null;
            
            try {
                final MetadataGenerator mtg = new MetadataGenerator(null);
                domainInfo = mtg.generate(executionContext.getDomainMetadata().getPersistedEntityMetadataMap().keySet());
                tables = mtg.generateTables(executionContext.getDomainMetadata().getPersistedEntityMetadataMap().keySet());
            } catch (final Exception e) {
                e.printStackTrace();
            }
            
            final PropsResolutionContext resolutionContext = new PropsResolutionContext(domainInfo );
            final TransformationResult<EntQuery2> s1tr = gen1.generateEntQueryAsResultQuery(qem.queryModel, qem.orderModel).transform(resolutionContext);
            final EntQuery3 entQuery3 = s1tr.item.transform(new TransformationContext(tables, s1tr.updatedContext)).item;
            final String sql3 = entQuery3.sql(domainMetadataAnalyser.getDbVersion());
            return new QueryModelResult<>((Class<E>)EntityAggregates.class, sql3, getResultPropsInfos(entQuery3.yields), Collections.<String, Object>emptyMap(), qem.fetchModel);
            
        } else {
            final EntQueryGenerator gen = new EntQueryGenerator(domainMetadataAnalyser, filter, username, executionContext.getUniversalConstants());
            final EntQuery entQuery = gen.generateEntQueryAsResultQuery(qem.queryModel, qem.orderModel, qem.queryModel.getResultType(), qem.fetchModel, qem.paramValues);
            final String sql = entQuery.sql();
            return new QueryModelResult<>((Class<E>)entQuery.type(), sql, getResultPropsInfos(entQuery.getYields()), entQuery.getValuesForSqlParams(), qem.fetchModel);
        }
=======
        final EntQueryGenerator gen = new EntQueryGenerator(domainMetadataAnalyser, filter, username, executionContext.getUniversalConstants());

        final EntQuery entQuery = gen.generateEntQueryAsResultQuery(qem.queryModel, qem.orderModel, qem.queryModel.getResultType(), qem.fetchModel, qem.getParamValues());
        final String sql = entQuery.sql();
        return new QueryModelResult<>((Class<E>)entQuery.type(), sql, getResultPropsInfos(entQuery.getYields()), entQuery.getValuesForSqlParams(), qem.fetchModel);
>>>>>>> 0ef8a362
    }

    private SortedSet<ResultQueryYieldDetails> getResultPropsInfos(final Yields model) {
        final SortedSet<ResultQueryYieldDetails> result = new TreeSet<>();
        for (final Yield yield : model.getYields()) {
            result.add(new ResultQueryYieldDetails(yield.getInfo().getName(), yield.getInfo().getJavaType(), yield.getInfo().getHibType(), yield.getInfo().getColumn(), yield.getInfo().getYieldDetailsType()));
        }
        return result;
    }
    
    private SortedSet<ResultQueryYieldDetails> getResultPropsInfos(final Yields3 model) {
        final SortedSet<ResultQueryYieldDetails> result = new TreeSet<>();
        for (final Yield3 yield : model.getYields()) {
            result.add(new ResultQueryYieldDetails(yield.alias, null, null, yield.column.name, YieldDetailsType.USUAL_PROP));
        }
        return result;
    }
}<|MERGE_RESOLUTION|>--- conflicted
+++ resolved
@@ -129,8 +129,7 @@
     }
 
     private <E extends AbstractEntity<?>> QueryModelResult<E> getModelResult(final QueryProcessingModel<E, ?> qem, final DomainMetadataAnalyser domainMetadataAnalyser, final IFilter filter, final String username) {
-<<<<<<< HEAD
-        if (qem.paramValues.containsKey("EQL3")) {
+        if (qem.getParamValues().containsKey("EQL3")) {
             final ua.com.fielden.platform.eql.stage1.builders.EntQueryGenerator gen1 = new ua.com.fielden.platform.eql.stage1.builders.EntQueryGenerator();
             Map<Class<? extends AbstractEntity<?>>, EntityInfo<?>> domainInfo = null;
             Map<String, Table> tables = null;
@@ -151,17 +150,10 @@
             
         } else {
             final EntQueryGenerator gen = new EntQueryGenerator(domainMetadataAnalyser, filter, username, executionContext.getUniversalConstants());
-            final EntQuery entQuery = gen.generateEntQueryAsResultQuery(qem.queryModel, qem.orderModel, qem.queryModel.getResultType(), qem.fetchModel, qem.paramValues);
+            final EntQuery entQuery = gen.generateEntQueryAsResultQuery(qem.queryModel, qem.orderModel, qem.queryModel.getResultType(), qem.fetchModel, qem.getParamValues());
             final String sql = entQuery.sql();
             return new QueryModelResult<>((Class<E>)entQuery.type(), sql, getResultPropsInfos(entQuery.getYields()), entQuery.getValuesForSqlParams(), qem.fetchModel);
         }
-=======
-        final EntQueryGenerator gen = new EntQueryGenerator(domainMetadataAnalyser, filter, username, executionContext.getUniversalConstants());
-
-        final EntQuery entQuery = gen.generateEntQueryAsResultQuery(qem.queryModel, qem.orderModel, qem.queryModel.getResultType(), qem.fetchModel, qem.getParamValues());
-        final String sql = entQuery.sql();
-        return new QueryModelResult<>((Class<E>)entQuery.type(), sql, getResultPropsInfos(entQuery.getYields()), entQuery.getValuesForSqlParams(), qem.fetchModel);
->>>>>>> 0ef8a362
     }
 
     private SortedSet<ResultQueryYieldDetails> getResultPropsInfos(final Yields model) {
