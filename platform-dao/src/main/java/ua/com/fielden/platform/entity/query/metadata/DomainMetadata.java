package ua.com.fielden.platform.entity.query.metadata;

import static java.lang.String.format;
import static java.util.Collections.unmodifiableCollection;
import static java.util.stream.Collectors.toList;
import static org.apache.commons.lang.StringUtils.isEmpty;
import static org.apache.commons.lang.StringUtils.isNotEmpty;
import static ua.com.fielden.platform.entity.AbstractEntity.ID;
import static ua.com.fielden.platform.entity.AbstractEntity.KEY;
import static ua.com.fielden.platform.entity.AbstractEntity.VERSION;
import static ua.com.fielden.platform.entity.AbstractUnionEntity.commonProperties;
import static ua.com.fielden.platform.entity.AbstractUnionEntity.unionProperties;
import static ua.com.fielden.platform.entity.query.fluent.EntityQueryUtils.expr;
import static ua.com.fielden.platform.entity.query.fluent.EntityQueryUtils.select;
import static ua.com.fielden.platform.entity.query.metadata.CompositeKeyEqlExpressionGenerator.generateCompositeKeyEqlExpression;
import static ua.com.fielden.platform.entity.query.metadata.DomainMetadataUtils.extractExpressionModelFromCalculatedProperty;
import static ua.com.fielden.platform.entity.query.metadata.DomainMetadataUtils.generateUnionEntityPropertyExpression;
import static ua.com.fielden.platform.entity.query.metadata.EntityCategory.PERSISTED;
import static ua.com.fielden.platform.entity.query.metadata.PropertyCategory.COLLECTIONAL;
import static ua.com.fielden.platform.entity.query.metadata.PropertyCategory.COMPONENT_HEADER;
import static ua.com.fielden.platform.entity.query.metadata.PropertyCategory.ENTITY;
import static ua.com.fielden.platform.entity.query.metadata.PropertyCategory.ENTITY_AS_KEY;
import static ua.com.fielden.platform.entity.query.metadata.PropertyCategory.ENTITY_MEMBER_OF_COMPOSITE_KEY;
import static ua.com.fielden.platform.entity.query.metadata.PropertyCategory.EXPRESSION;
import static ua.com.fielden.platform.entity.query.metadata.PropertyCategory.ONE2ONE_ID;
import static ua.com.fielden.platform.entity.query.metadata.PropertyCategory.PRIMITIVE;
import static ua.com.fielden.platform.entity.query.metadata.PropertyCategory.PRIMITIVE_MEMBER_OF_COMPOSITE_KEY;
import static ua.com.fielden.platform.entity.query.metadata.PropertyCategory.SYNTHETIC;
import static ua.com.fielden.platform.entity.query.metadata.PropertyCategory.SYNTHETIC_COMPONENT_HEADER;
import static ua.com.fielden.platform.entity.query.metadata.PropertyCategory.UNION_ENTITY_HEADER;
import static ua.com.fielden.platform.entity.query.metadata.PropertyCategory.VIRTUAL_OVERRIDE;
import static ua.com.fielden.platform.reflection.AnnotationReflector.getAnnotation;
import static ua.com.fielden.platform.reflection.AnnotationReflector.getKeyType;
import static ua.com.fielden.platform.reflection.AnnotationReflector.getPropertyAnnotation;
import static ua.com.fielden.platform.reflection.AnnotationReflector.isAnnotationPresent;
import static ua.com.fielden.platform.reflection.Finder.hasLinkProperty;
import static ua.com.fielden.platform.reflection.Finder.isOne2One_association;
import static ua.com.fielden.platform.reflection.PropertyTypeDeterminator.determinePropertyType;
import static ua.com.fielden.platform.utils.CollectionUtil.unmodifiableListOf;
import static ua.com.fielden.platform.utils.EntityUtils.getRealProperties;
import static ua.com.fielden.platform.utils.EntityUtils.isEntityType;
import static ua.com.fielden.platform.utils.EntityUtils.isOneToOne;
import static ua.com.fielden.platform.utils.EntityUtils.isPersistedEntityType;
import static ua.com.fielden.platform.utils.EntityUtils.isSyntheticBasedOnPersistentEntityType;
import static ua.com.fielden.platform.utils.EntityUtils.isUnionEntityType;

import java.lang.reflect.Field;
import java.util.ArrayList;
import java.util.Collection;
import java.util.HashMap;
import java.util.LinkedList;
import java.util.List;
import java.util.Map;
import java.util.Map.Entry;
import java.util.SortedMap;
import java.util.TreeMap;
import java.util.concurrent.ConcurrentHashMap;
import java.util.concurrent.ConcurrentMap;
import java.util.stream.Collectors;

import org.apache.log4j.Logger;
import org.hibernate.dialect.Dialect;
import org.hibernate.type.BooleanType;
import org.hibernate.type.TrueFalseType;
import org.hibernate.type.Type;
import org.hibernate.type.TypeResolver;
import org.hibernate.type.YesNoType;

import com.google.inject.Injector;

import ua.com.fielden.platform.domaintree.ICalculatedProperty.CalculatedPropertyCategory;
import ua.com.fielden.platform.entity.AbstractEntity;
import ua.com.fielden.platform.entity.AbstractUnionEntity;
import ua.com.fielden.platform.entity.DynamicEntityKey;
import ua.com.fielden.platform.entity.annotation.Calculated;
import ua.com.fielden.platform.entity.annotation.CompositeKeyMember;
import ua.com.fielden.platform.entity.annotation.CritOnly;
import ua.com.fielden.platform.entity.annotation.IsProperty;
import ua.com.fielden.platform.entity.annotation.MapTo;
import ua.com.fielden.platform.entity.annotation.Optional;
import ua.com.fielden.platform.entity.annotation.PersistentType;
import ua.com.fielden.platform.entity.annotation.Required;
import ua.com.fielden.platform.entity.exceptions.EntityDefinitionException;
import ua.com.fielden.platform.entity.query.DbVersion;
import ua.com.fielden.platform.entity.query.ICompositeUserTypeInstantiate;
import ua.com.fielden.platform.entity.query.model.ExpressionModel;
import ua.com.fielden.platform.eql.dbschema.ColumnDefinitionExtractor;
import ua.com.fielden.platform.eql.dbschema.TableDdl;
import ua.com.fielden.platform.eql.meta.EqlDomainMetadata;
import ua.com.fielden.platform.utils.StreamUtils;

public class DomainMetadata {
    private static final Logger LOGGER = Logger.getLogger(DomainMetadata.class);
<<<<<<< HEAD
    public final EqlDomainMetadata lmd;
=======
    public final EqlDomainMetadata eqlDomainMetadata;
>>>>>>> 9acaca67
    
    private static final TypeResolver typeResolver = new TypeResolver();
    private static final Type H_LONG = typeResolver.basic("long");
    private static final Type H_STRING = typeResolver.basic("string");
    private static final Type H_BOOLEAN = typeResolver.basic("yes_no");
    private static final Type H_BIG_DECIMAL = typeResolver.basic("big_decimal");
    private static final Type H_BIG_INTEGER = typeResolver.basic("big_integer");

    public static final List<String> specialProps = unmodifiableListOf(ID, KEY, VERSION);

    private final PropertyColumn id;
    private final PropertyColumn version;
    private final PropertyColumn key = new PropertyColumn("KEY_");
    //    private final static PropertyMetadata idProperty(final Class<? extends AbstractEntity<?>> entityType) { return new PropertyMetadata.Builder(AbstractEntity.ID, entityType, /*Long.class,*/ false).column(id).hibType(TypeFactory.basic("long")).type(ID).build();}

    public final DbVersion dbVersion;
    public final boolean eql2;
    /**
     * Map between java type and hibernate persistence type (implementers of Type, IUserTypeInstantiate, ICompositeUserTypeInstantiate).
     */
    private final ConcurrentMap<Class<?>, Object> hibTypesDefaults;
    private final ConcurrentMap<Class<? extends AbstractEntity<?>>, PersistedEntityMetadata<?>> persistedEntityMetadataMap;
    private final ConcurrentMap<Class<? extends AbstractEntity<?>>, ModelledEntityMetadata> modelledEntityMetadataMap;
    private final ConcurrentMap<Class<? extends AbstractEntity<?>>, PureEntityMetadata> pureEntityMetadataMap;

    public final List<Class<? extends AbstractEntity<?>>> entityTypes;
    public final Map<Class<?>, Class<?>> htd = new HashMap<>(); 
    
    public Injector hibTypesInjector;

    public DomainMetadata(//
            final Map<Class, Class> hibTypesDefaults, //
            final Injector hibTypesInjector, //
            final List<Class<? extends AbstractEntity<?>>> entityTypes, //
            final DbVersion dbVersion) {
        this(hibTypesDefaults, hibTypesInjector, entityTypes, dbVersion, false);
    }
    
    public DomainMetadata(//
            final Map<Class, Class> hibTypesDefaults, //
            final Injector hibTypesInjector, //
            final List<Class<? extends AbstractEntity<?>>> entityTypes, //
            final DbVersion dbVersion,
            final boolean eql2) {
        this.dbVersion = dbVersion;
        this.eql2 = eql2;

        this.hibTypesDefaults = new ConcurrentHashMap<>(entityTypes.size());
        this.persistedEntityMetadataMap = new ConcurrentHashMap<>(entityTypes.size());
        this.modelledEntityMetadataMap = new ConcurrentHashMap<>(entityTypes.size());
        this.pureEntityMetadataMap = new ConcurrentHashMap<>(entityTypes.size());
        
        this.entityTypes = new ArrayList<>(entityTypes);

        // initialise meta-data for basic entity properties, which is RDBMS dependent
        if (dbVersion != DbVersion.ORACLE) {
            id = new PropertyColumn("_ID");
            version = new PropertyColumn("_VERSION");
        } else {
            id = new PropertyColumn("TG_ID");
            version = new PropertyColumn("TG_VERSION");
        }
        
        final Map<Class<?>, Class<?>> htd = new HashMap<>(); 
        
        // carry on with other stuff
        if (hibTypesDefaults != null) {
            for (final Entry<Class, Class> el : hibTypesDefaults.entrySet()) {
                htd.put(el.getKey(), el.getValue());
            }

            for (final Entry<Class, Class> entry : hibTypesDefaults.entrySet()) {
                htd.put(entry.getKey(), entry.getValue());
                try {
                    this.hibTypesDefaults.put(entry.getKey(), entry.getValue().newInstance());
                } catch (final Exception e) {
                    throw new IllegalStateException("Couldn't generate instantiate hibernate type [" + entry.getValue() + "] due to: " + e);
                }
            }
        }
        this.hibTypesDefaults.put(Boolean.class, H_BOOLEAN);
        this.hibTypesDefaults.put(boolean.class, H_BOOLEAN);

        this.hibTypesInjector = hibTypesInjector;
        
<<<<<<< HEAD
        this.lmd = new EqlDomainMetadata(htd, hibTypesInjector, entityTypes, dbVersion);
=======
        this.eqlDomainMetadata = new EqlDomainMetadata(htd, hibTypesInjector, entityTypes, dbVersion);
>>>>>>> 9acaca67

        // the following operations are a bit heave and benefit from parallel processing
        entityTypes.parallelStream().forEach(entityType -> {
            try {
                final EntityTypeInfo<? extends AbstractEntity<?>> parentInfo = new EntityTypeInfo<>(entityType);
                switch (parentInfo.category) {
                case PERSISTED:
                    persistedEntityMetadataMap.put(entityType, generatePersistedEntityMetadata(parentInfo));
                    break;
                case QUERY_BASED:
                    modelledEntityMetadataMap.put(entityType, generateModelledEntityMetadata(parentInfo));
                    break;
                case UNION:
                    modelledEntityMetadataMap.put(entityType, generateUnionedEntityMetadata(parentInfo));
                    break;
                default:
                    pureEntityMetadataMap.put(entityType, generatePureEntityMetadata(parentInfo));
                    //System.out.println("PURE ENTITY: " + entityType);
                    //throw new IllegalStateException("Not yet supported category: " + baseInfoForDomainMetadata.getCategory(entityType) + " of " + entityType);
                }
            } catch (final Exception e) {
                e.printStackTrace();
                throw new IllegalStateException("Couldn't generate persistence metadata for entity [" + entityType + "] due to: " + e);
            }
        });
    }
    
    
    /**
     * Generates DDL statements for creating tables, primary keys, indices and foreign keys for all persistent entity types, which includes domain entities and auxiliary platform entities.
     * 
     * @param dialect
     * @return
     */
    public List<String> generateDatabaseDdl(final Dialect dialect) {
        
        final ColumnDefinitionExtractor columnDefinitionExtractor = new ColumnDefinitionExtractor(hibTypesInjector, this.hibTypesDefaults);
        
        final List<Class<? extends AbstractEntity<?>>> persystentTypes = entityTypes.stream().filter(et -> isPersistedEntityType(et)).collect(Collectors.toList());
        
        final List<String> ddlTables = new LinkedList<>();
        final List<String> ddlFKs = new LinkedList<>();
        
        for (final Class<? extends AbstractEntity<?>> entityType : persystentTypes) {
            final TableDdl tableDefinition = new TableDdl(columnDefinitionExtractor, entityType);
            ddlTables.add(tableDefinition.createTableSchema(dialect, ""));
            ddlTables.add(tableDefinition.createPkSchema(dialect));
            ddlTables.addAll(tableDefinition.createIndicesSchema(dialect));
            ddlFKs.addAll(tableDefinition.createFkSchema(dialect));
        }
        final List<String> ddl = new LinkedList<>();
        ddl.addAll(ddlTables);
        ddl.addAll(ddlFKs);
        return ddl;
    }

    public List<String> generateDatabaseDdl(final Dialect dialect, final Class<? extends AbstractEntity<?>> type, final Class<? extends AbstractEntity<?>>... types) {
        final ColumnDefinitionExtractor columnDefinitionExtractor = new ColumnDefinitionExtractor(hibTypesInjector, this.hibTypesDefaults);
        
        final List<Class<? extends AbstractEntity<?>>> persystentTypes = StreamUtils.of(type, types).filter(et -> isPersistedEntityType(et)).collect(Collectors.toList());
        
        final List<String> ddlTables = new LinkedList<>();
        final List<String> ddlFKs = new LinkedList<>();
        
        for (final Class<? extends AbstractEntity<?>> entityType : persystentTypes) {
            final TableDdl tableDefinition = new TableDdl(columnDefinitionExtractor, entityType);
            ddlTables.add(tableDefinition.createTableSchema(dialect, "\n"));
            ddlTables.add(tableDefinition.createPkSchema(dialect));
            ddlTables.addAll(tableDefinition.createIndicesSchema(dialect));
            ddlFKs.addAll(tableDefinition.createFkSchema(dialect));
        }
        final List<String> ddl = new LinkedList<>();
        ddl.addAll(ddlTables);
        ddl.addAll(ddlFKs);
        return ddl;
    }

    public <ET extends AbstractEntity<?>> PersistedEntityMetadata<ET> generatePersistedEntityMetadata(final EntityTypeInfo <ET> parentInfo) throws Exception {
        return new PersistedEntityMetadata<ET>(parentInfo.tableName, parentInfo.entityType, generatePropertyMetadatasForEntity(parentInfo));
    }

    public <ET extends AbstractEntity<?>> ModelledEntityMetadata<ET> generateModelledEntityMetadata(final EntityTypeInfo <ET> parentInfo) throws Exception {
        return new ModelledEntityMetadata<ET>(parentInfo.entityModels, parentInfo.entityType, generatePropertyMetadatasForEntity(parentInfo));
    }

    public <ET extends AbstractEntity<?>> ModelledEntityMetadata<ET> generateUnionedEntityMetadata(final EntityTypeInfo<ET> parentInfo) throws Exception {
        final SortedMap<String, PropertyMetadata> propsMetadata = generatePropertyMetadatasForEntity(parentInfo);
        
        final Class<? extends AbstractUnionEntity> entityType = (Class<? extends AbstractUnionEntity>) parentInfo.entityType;
        final List<String> commonProps = commonProperties(entityType);
        final List<Field> unionProps = unionProperties(entityType);
        final List<String> unionPropsNames = unionProps.stream().map(up -> up.getName()).collect(toList());
        final Class<?> unionEntityPropType = unionProps.get(0).getType();
        for (final String propName : commonProps) {
            if (unionPropsNames.contains(propName)) {
                throw new EntityDefinitionException(format("The name of common prop [%s] conflicts with union prop [%s] in union entity [%s].", propName, propName, entityType.getSimpleName()));
            }
            final Class<?> javaType = determinePropertyType(unionEntityPropType, propName);
            safeMapAdd(propsMetadata, new PropertyMetadata.Builder(propName, javaType, false, parentInfo).expression(generateUnionEntityPropertyExpression(entityType, propName)).category(EXPRESSION).build());
        }

        return new ModelledEntityMetadata<ET>(parentInfo.unionEntityModels, parentInfo.entityType, propsMetadata);
    }

    public <ET extends AbstractEntity<?>> PureEntityMetadata<ET> generatePureEntityMetadata(final EntityTypeInfo <ET> parentInfo) {
        return new PureEntityMetadata<>(parentInfo.tableName, parentInfo.entityType);
    }

    public Object getBooleanValue(final boolean value) {
        final Object booleanHibClass = hibTypesDefaults.get(boolean.class);
        if (booleanHibClass instanceof YesNoType) {
            return value ? "Y" : "N";
        }
        if (booleanHibClass instanceof TrueFalseType) {
            return value ? "T" : "F";
        }
        if (booleanHibClass instanceof BooleanType) {
            return value ? 1 : 0;
        }

        throw new IllegalStateException("No appropriate converting hib type found for java boolean type");
    }

    private PropertyMetadata generateIdPropertyMetadata(final EntityTypeInfo <? extends AbstractEntity<?>> parentInfo) {
        final PropertyMetadata idProperty = new PropertyMetadata.Builder(ID, Long.class, false, parentInfo).column(id).hibType(H_LONG).category(PRIMITIVE).build();
        final PropertyMetadata idPropertyInOne2One = new PropertyMetadata.Builder(ID, Long.class, false, parentInfo).column(id).hibType(H_LONG).category(ONE2ONE_ID).build();
        switch (parentInfo.category) {
        case PERSISTED:
            return isOneToOne(parentInfo.entityType) ? idPropertyInOne2One : idProperty/*(entityType)*/;
        case QUERY_BASED:
            if (isSyntheticBasedOnPersistentEntityType(parentInfo.entityType)) {
                if (isEntityType(getKeyType(parentInfo.entityType))) {
                    throw new EntityDefinitionException(format("Entity [%s] is recognised as synthetic that is based on a persystent type with an entity-typed key. This is not supported.", parentInfo.entityType.getName()));
                }
                return idProperty;
            } else if (isEntityType(getKeyType(parentInfo.entityType))) {
                return new PropertyMetadata.Builder(ID, Long.class, false, parentInfo).hibType(H_LONG).expression(expr().prop(KEY).model()).category(EXPRESSION).build();
            } else {
                return null;
            }
        case UNION:
            return new PropertyMetadata.Builder(ID, Long.class, false, parentInfo).hibType(H_LONG).expression(generateUnionEntityPropertyExpression((Class<? extends AbstractUnionEntity>) parentInfo.entityType, ID)).category(EXPRESSION).build();
        default:
            return null;
        }
    }

    private PropertyMetadata generateVersionPropertyMetadata(final EntityTypeInfo <? extends AbstractEntity<?>> parentInfo) {
        return PERSISTED == parentInfo.category ? new PropertyMetadata.Builder(VERSION, Long.class, false, parentInfo).column(version).hibType(H_LONG).category(PRIMITIVE).build() : null;
    }
    
    private PropertyMetadata generateKeyPropertyMetadata(final EntityTypeInfo <? extends AbstractEntity<?>> parentInfo) throws Exception {
        final Class<? extends Comparable> keyType = getKeyType(parentInfo.entityType);
        if (isOneToOne(parentInfo.entityType)) {
            switch (parentInfo.category) {
            case PERSISTED:
                return new PropertyMetadata.Builder(KEY, keyType, false, parentInfo).column(id).hibType(H_LONG).category(ENTITY_AS_KEY).build();
            case QUERY_BASED:
                return new PropertyMetadata.Builder(KEY, keyType, false, parentInfo).hibType(H_LONG).category(SYNTHETIC).build();
            default:
                return null;
            }
        } else if (DynamicEntityKey.class.equals(keyType)) {
            return getVirtualPropInfoForDynamicEntityKey((EntityTypeInfo <? extends AbstractEntity<DynamicEntityKey>>) parentInfo);
        } else {
            switch (parentInfo.category) {
            case PERSISTED:
                return new PropertyMetadata.Builder(KEY, keyType, false, parentInfo).column(key).hibType(typeResolver.basic(keyType.getName())).category(PRIMITIVE).build();
            case QUERY_BASED:
                if (isSyntheticBasedOnPersistentEntityType(parentInfo.entityType)) {
                    return new PropertyMetadata.Builder(KEY, keyType, false, parentInfo).column(key).hibType(typeResolver.basic(keyType.getName())).category(PRIMITIVE).build();
                }
                return null; //FIXME
            case UNION:
                return new PropertyMetadata.Builder(KEY, String.class, false, parentInfo).hibType(H_STRING).expression(generateUnionEntityPropertyExpression((Class<? extends AbstractUnionEntity>) parentInfo.entityType, KEY)).category(EXPRESSION).build();
            default:
                return null;
            }
        }
    }

    /**
     * Generates persistence info for common properties of provided entity type.
     *
     * @param entityType
     * @return
     * @throws Exception
     */
    private SortedMap<String, PropertyMetadata> generatePropertyMetadatasForEntity(final EntityTypeInfo <? extends AbstractEntity<?>> parentInfo) throws Exception {
        final SortedMap<String, PropertyMetadata> result = new TreeMap<>();

        safeMapAdd(result, generateIdPropertyMetadata(parentInfo));
        safeMapAdd(result, generateVersionPropertyMetadata(parentInfo));
        safeMapAdd(result, generateKeyPropertyMetadata(parentInfo));

        for (final Field field : getRealProperties(parentInfo.entityType)) {
            if (!result.containsKey(field.getName())) {
                if (Collection.class.isAssignableFrom(field.getType()) && hasLinkProperty(parentInfo.entityType, field.getName())) {
                    safeMapAdd(result, getCollectionalPropInfo(field, parentInfo));
                } else if (isAnnotationPresent(field, Calculated.class)) {
                    safeMapAdd(result, getCalculatedPropInfo(field, parentInfo));
                } else if (isAnnotationPresent(field, MapTo.class)) {
                    safeMapAdd(result, getCommonPropInfo(field, parentInfo));
                } else if (isOne2One_association(parentInfo.entityType, field.getName())) {
                    safeMapAdd(result, getOneToOnePropInfo(field, parentInfo));
                } else if (!isAnnotationPresent(field, CritOnly.class)) {
                    safeMapAdd(result, getSyntheticPropInfo(field, parentInfo));
                } else {
                    //System.out.println(" --------------------------------------------------------- " + entityType.getSimpleName() + ": " + field.getName());
                }
            }
        }

        return result;
    }

    private void safeMapAdd(final Map<String, PropertyMetadata> map, final PropertyMetadata addedItem) {
        if (addedItem != null) {
            map.put(addedItem.getName(), addedItem);

            for (final PropertyMetadata propMetadata : addedItem.getCompositeTypeSubprops()) {
                map.put(propMetadata.getName(), propMetadata);
            }

            for (final PropertyMetadata propMetadata : addedItem.getComponentTypeSubprops()) {
                map.put(propMetadata.getName(), propMetadata);
            }
        }
    }

    /**
     * Generates list of column names for mapping of CompositeUserType implementors.
     *
     * @param hibType
     * @param parentColumn
     * @return
     * @throws Exception
     */
    private List<PropertyColumn> getCompositeUserTypeColumns(final ICompositeUserTypeInstantiate hibType, final String parentColumn) throws Exception {
        final String[] propNames = hibType.getPropertyNames();
        final List<PropertyColumn> result = new ArrayList<>();
        for (final String propName : propNames) {
            final MapTo mapTo = getPropertyAnnotation(MapTo.class, hibType.returnedClass(), propName);
            final IsProperty isProperty = getPropertyAnnotation(IsProperty.class, hibType.returnedClass(), propName);
            final String mapToColumn = mapTo.value();
            final Integer length = isProperty.length() > 0 ? isProperty.length() : null;
            final Integer precision = isProperty.precision() >= 0 ? isProperty.precision() : null;
            final Integer scale = isProperty.scale() >= 0 ? isProperty.scale() : null;
            final String columnName = propNames.length == 1 ? parentColumn
                    : (parentColumn + (parentColumn.endsWith("_") ? "" : "_") + (isEmpty(mapToColumn) ? propName.toUpperCase() : mapToColumn));
            result.add(new PropertyColumn(columnName, length, precision, scale));
        }
        return result;
    }

    /**
     * Determines hibernate type instance for entity property based on provided property's meta information.
     *
     * @param entityType
     * @param field
     * @return
     * @throws Exception
     * @throws
     */
    private Object getHibernateType(final Class javaType, final PersistentType persistentType, final boolean entity) {
        final String hibernateTypeName = persistentType != null ? persistentType.value() : null;
        final Class hibernateUserTypeImplementor = persistentType != null ? persistentType.userType() : Void.class;

        if (entity) {
            return H_LONG;
        }

        if (isNotEmpty(hibernateTypeName)) {
            return typeResolver.basic(hibernateTypeName);
        }

        if (hibTypesInjector != null && !Void.class.equals(hibernateUserTypeImplementor)) { // Hibernate type is definitely either IUserTypeInstantiate or ICompositeUserTypeInstantiate
            return hibTypesInjector.getInstance(hibernateUserTypeImplementor);
        } else {
            final Object defaultHibType = hibTypesDefaults.get(javaType);
            if (defaultHibType != null) { // default is provided for given property java type
                return defaultHibType;
            } else { // trying to mimic hibernate logic when no type has been specified - use hibernate's map of defaults
                return typeResolver.basic(javaType.getName());
            }
        }
    }

    private List<PropertyColumn> getPropColumns(final Field field, final IsProperty isProperty, final MapTo mapTo, final Object hibernateType) throws Exception {
        final String columnName = isNotEmpty(mapTo.value()) ? mapTo.value() : field.getName().toUpperCase() + "_";
        final Integer length = isProperty.length() > 0 ? isProperty.length() : null;
        final Integer precision = isProperty.precision() >= 0 ? isProperty.precision() : null;
        final Integer scale = isProperty.scale() >= 0 ? isProperty.scale() : null;

        final List<PropertyColumn> result = new ArrayList<>();
        if (hibernateType instanceof ICompositeUserTypeInstantiate) {
            final ICompositeUserTypeInstantiate hibCompositeUSerType = (ICompositeUserTypeInstantiate) hibernateType;
            for (final PropertyColumn column : getCompositeUserTypeColumns(hibCompositeUSerType, columnName)) {
                result.add(column);
            }
        } else {
            result.add(new PropertyColumn(columnName, length, precision, scale));
        }
        return result;
    }

    private PropertyMetadata getCommonPropInfo(final Field propField, final EntityTypeInfo <? extends AbstractEntity<?>> parentInfo) throws Exception {
        final String propName = propField.getName();
        final Class<?> javaType = determinePropertyType(parentInfo.entityType, propName); // redetermines prop type in platform understanding (e.g. type of Set<MeterReading> readings property will be MeterReading;
        final boolean isEntity = isPersistedEntityType(javaType);
        final boolean isUnionEntity = isUnionEntityType(javaType);

        final boolean isCompositeKeyMember = getPropertyAnnotation(CompositeKeyMember.class, parentInfo.entityType, propName) != null;
        final boolean isRequired = isAnnotationPresent(propField, Required.class);
        final PersistentType persistentType = getPersistentType(parentInfo.entityType, propName);
        final boolean nullable = !(isRequired || (isCompositeKeyMember && getPropertyAnnotation(Optional.class, parentInfo.entityType, propName) == null));

        final Object hibernateType = getHibernateType(javaType, persistentType, isEntity);

        PropertyCategory propertyCategory;
        if (isEntity) {
            propertyCategory = isCompositeKeyMember ? ENTITY_MEMBER_OF_COMPOSITE_KEY : ENTITY;
        } else if (isUnionEntity) {
            propertyCategory = UNION_ENTITY_HEADER;
        } else if (hibernateType instanceof ICompositeUserTypeInstantiate) {
            propertyCategory = COMPONENT_HEADER;
        } else {
            propertyCategory = isCompositeKeyMember ? PRIMITIVE_MEMBER_OF_COMPOSITE_KEY : PRIMITIVE;
        }
        
        final MapTo mapTo = getPropertyAnnotation(MapTo.class, parentInfo.entityType, propName);
        final IsProperty isProperty = getPropertyAnnotation(IsProperty.class, parentInfo.entityType, propName);
        return new PropertyMetadata.Builder(propName, javaType, nullable, parentInfo).category(propertyCategory).hibType(hibernateType).columns(getPropColumns(propField, isProperty, mapTo, hibernateType)).build();
    }

    private PropertyMetadata getVirtualPropInfoForDynamicEntityKey(final EntityTypeInfo <? extends AbstractEntity<DynamicEntityKey>> parentInfo) throws Exception {
        return new PropertyMetadata.Builder(KEY, String.class, true, parentInfo).expression(generateCompositeKeyEqlExpression(parentInfo.entityType)).hibType(H_STRING).category(VIRTUAL_OVERRIDE).build();
    }

    private PropertyMetadata getCalculatedPropInfo(final Field propField, final EntityTypeInfo <? extends AbstractEntity<?>> parentInfo) throws Exception {
        final boolean aggregatedExpression = CalculatedPropertyCategory.AGGREGATED_EXPRESSION.equals(getAnnotation(propField, Calculated.class).category());
        
        final Class<?> javaType = determinePropertyType(parentInfo.entityType, propField.getName()); // redetermines prop type in platform understanding (e.g. type of Set<MeterReading> readings property will be MeterReading;
        final PersistentType persistentType = getPersistentType(parentInfo.entityType, propField.getName());
        final Object hibernateType = getHibernateType(javaType, persistentType, isPersistedEntityType(javaType));

        final ExpressionModel expressionModel = extractExpressionModelFromCalculatedProperty(parentInfo.entityType, propField);
        final PropertyCategory propCat = hibernateType instanceof ICompositeUserTypeInstantiate ? COMPONENT_HEADER : EXPRESSION;
        return new PropertyMetadata.Builder(propField.getName(), propField.getType(), true, parentInfo).expression(expressionModel).hibType(hibernateType).category(propCat).aggregatedExpression(aggregatedExpression).build();
    }

    private PropertyMetadata getOneToOnePropInfo(final Field propField, final EntityTypeInfo <? extends AbstractEntity<?>> parentInfo) throws Exception {
        final Class<?> javaType = determinePropertyType(parentInfo.entityType, propField.getName()); // redetermines prop type in platform understanding (e.g. type of Set<MeterReading> readings property will be MeterReading;
        final PersistentType persistentType = getPersistentType(parentInfo.entityType, propField.getName());
        final Object hibernateType = getHibernateType(javaType, persistentType, true);

        // 1-2-1 is not required to exist -- that's why need longer formula -- that's why 1-2-1 is in fact implicitly calculated nullable prop
        final ExpressionModel expressionModel = expr().model(select((Class<? extends AbstractEntity<?>>) propField.getType()).where().prop(KEY).eq().extProp(ID).model()).model();
        return new PropertyMetadata.Builder(propField.getName(), propField.getType(), true, parentInfo).expression(expressionModel).hibType(hibernateType).category(PropertyCategory.EXPRESSION).build();
    }

    private PropertyMetadata getSyntheticPropInfo(final Field propField, final EntityTypeInfo <? extends AbstractEntity<?>> parentInfo) throws Exception {
        final Class<?> javaType = determinePropertyType(parentInfo.entityType, propField.getName()); // redetermines prop type in platform understanding (e.g. type of Set<MeterReading> readings property will be MeterReading;
        final PersistentType persistentType = getPersistentType(parentInfo.entityType, propField.getName());
        final Object hibernateType = getHibernateType(javaType, persistentType, false);
        final PropertyCategory propCat = hibernateType instanceof ICompositeUserTypeInstantiate ? SYNTHETIC_COMPONENT_HEADER : SYNTHETIC;
        return new PropertyMetadata.Builder(propField.getName(), propField.getType(), true, parentInfo).hibType(hibernateType).category(propCat).build();
    }

    private PropertyMetadata getCollectionalPropInfo(final Field propField, final EntityTypeInfo <? extends AbstractEntity<?>> parentInfo) throws Exception {
        return new PropertyMetadata.Builder(propField.getName(), determinePropertyType(parentInfo.entityType, propField.getName()), true, parentInfo).category(COLLECTIONAL).build();
    }

    private PersistentType getPersistentType(final Class entityType, final String propName) {
        return getPropertyAnnotation(PersistentType.class, entityType, propName);
    }

    public Map<Class<?>, Object> getHibTypesDefaults() {
        return hibTypesDefaults;
    }

    public Collection<PersistedEntityMetadata<?>> getPersistedEntityMetadatas() {
        return unmodifiableCollection(persistedEntityMetadataMap.values());
    }

    public DbVersion getDbVersion() {
        return dbVersion;
    }

    public Map<Class<? extends AbstractEntity<?>>, PersistedEntityMetadata<?>> getPersistedEntityMetadataMap() {
        return persistedEntityMetadataMap;
    }

    public Map<Class<? extends AbstractEntity<?>>, ModelledEntityMetadata> getModelledEntityMetadataMap() {
        return modelledEntityMetadataMap;
    }

    public Map<Class<? extends AbstractEntity<?>>, PureEntityMetadata> getPureEntityMetadataMap() {
        return pureEntityMetadataMap;
    }
}<|MERGE_RESOLUTION|>--- conflicted
+++ resolved
@@ -91,11 +91,7 @@
 
 public class DomainMetadata {
     private static final Logger LOGGER = Logger.getLogger(DomainMetadata.class);
-<<<<<<< HEAD
-    public final EqlDomainMetadata lmd;
-=======
     public final EqlDomainMetadata eqlDomainMetadata;
->>>>>>> 9acaca67
     
     private static final TypeResolver typeResolver = new TypeResolver();
     private static final Type H_LONG = typeResolver.basic("long");
@@ -181,11 +177,7 @@
 
         this.hibTypesInjector = hibTypesInjector;
         
-<<<<<<< HEAD
-        this.lmd = new EqlDomainMetadata(htd, hibTypesInjector, entityTypes, dbVersion);
-=======
         this.eqlDomainMetadata = new EqlDomainMetadata(htd, hibTypesInjector, entityTypes, dbVersion);
->>>>>>> 9acaca67
 
         // the following operations are a bit heave and benefit from parallel processing
         entityTypes.parallelStream().forEach(entityType -> {
