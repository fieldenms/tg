--- conflicted
+++ resolved
@@ -92,16 +92,10 @@
 import ua.com.fielden.platform.utils.StreamUtils;
 
 public class DomainMetadata {
-<<<<<<< HEAD
     private static final Logger LOGGER = getLogger(DomainMetadata.class);
+    public final EqlDomainMetadata eqlDomainMetadata;
 
     private static final TypeResolver typeResolver = new TypeConfiguration().getTypeResolver();
-=======
-    private static final Logger LOGGER = Logger.getLogger(DomainMetadata.class);
-    public final EqlDomainMetadata eqlDomainMetadata;
-    
-    private static final TypeResolver typeResolver = new TypeResolver();
->>>>>>> 1f7b31b7
     private static final Type H_LONG = typeResolver.basic("long");
     private static final Type H_STRING = typeResolver.basic("string");
     private static final Type H_BOOLEAN = typeResolver.basic("yes_no");
