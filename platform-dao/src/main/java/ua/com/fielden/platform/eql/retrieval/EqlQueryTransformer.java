package ua.com.fielden.platform.eql.retrieval;

import jakarta.inject.Inject;
import jakarta.inject.Singleton;
import ua.com.fielden.platform.entity.AbstractEntity;
import ua.com.fielden.platform.entity.query.IDbVersionProvider;
import ua.com.fielden.platform.entity.query.IFilter;
import ua.com.fielden.platform.entity.query.QueryProcessingModel;
import ua.com.fielden.platform.eql.meta.EqlTables;
import ua.com.fielden.platform.eql.meta.QuerySourceInfoProvider;
import ua.com.fielden.platform.eql.retrieval.records.QueryModelResult;
import ua.com.fielden.platform.eql.retrieval.records.YieldedColumn;
import ua.com.fielden.platform.eql.stage0.QueryModelToStage1Transformer;
import ua.com.fielden.platform.eql.stage1.TransformationContextFromStage1To2;
import ua.com.fielden.platform.eql.stage1.queries.ResultQuery1;
import ua.com.fielden.platform.eql.stage2.TransformationContextFromStage2To3;
import ua.com.fielden.platform.eql.stage2.TransformationResultFromStage2To3;
import ua.com.fielden.platform.eql.stage2.queries.ResultQuery2;
import ua.com.fielden.platform.eql.stage2.sources.enhance.PathsToTreeTransformer;
import ua.com.fielden.platform.eql.stage3.queries.ResultQuery3;
import ua.com.fielden.platform.eql.stage3.sundries.Yields3;
import ua.com.fielden.platform.meta.IDomainMetadata;
import ua.com.fielden.platform.utils.IDates;

import java.util.List;
import java.util.Optional;

import static java.util.Collections.unmodifiableList;

/**
 * An entry point for transforming an EQL query to SQL.
 * <p>
 * The transformation of EQL into SQL happens in 4 stages:
 * <ol>
 * <li> <b>Stage 0: parsing</b>.
 *      A {@linkplain ua.com.fielden.platform.eql.antlr.tokens.util.ListTokenSource sequence of EQL tokens} is transformed into a {@linkplain ResultQuery1 stage 1 AST}.
 *      See {@link ua.com.fielden.platform.eql.antlr.EqlCompiler}.
 * <li> <b>Stage 1: property resolution</b>.
 *      Properties are resolved to their respective sources.
 *      An important part of this stage is the resolution of dot-notated properties.
<<<<<<< HEAD
 * <li> <b>Stage 2</b>.
 *      <ul>
 *        <li> Processing of dot-expessions: Builds up implicit table joins that result from dot-expressions,
 *        substitutes calculated property names used in dot-expressions with their respective expressions.
 *        <li> Optimisation of union queries with an ordering.
 *      </ul>
=======
 * <li> <b>Stage 2:</b>
 *      <ul>
 *        <li> Processing of dot-expressions: builds up implicit table joins that result from dot-expressions,
 *             substitutes calculated property names used in dot-expressions with their respective expressions.
 *        <li> Substitution of literal values with parameters (crucial for strings as to prevent SQL injection).
 *      </ul>
 *
>>>>>>> 8a0b1e74
 * <li> <b>Stage 3: SQL generation</b>.
 *      This stage also gathers the information, needed to instantiate entities from the SQL query result.
 * </ol>
 * For stages 1-3 there is a corresponding package, named {@code ua.com.fielden.platform.eql.stage$N}, where {@code $N} is the stage number.
 * Each package contains classes that comprise a stage-specific AST.
 * These classes are named with a suffix that corresponds to their stage number.
 * For example, {@code Prop1} represents a property in stage 1, and is a result of stage 0.
 *
 * @author TG Team
 */
@Singleton
public final class EqlQueryTransformer {

    private final IFilter filter;
    private final IDates dates;
    private final EqlTables eqlTables;
    private final QuerySourceInfoProvider querySourceInfoProvider;
    private final IDomainMetadata domainMetadata;
    private final IDbVersionProvider dbVersionProvider;

    // TODO: Make private once dependent EQL tests are refactored and use IoC.
    @Inject
    public EqlQueryTransformer(
            final IFilter filter,
            final IDates dates,
            final EqlTables eqlTables,
            final QuerySourceInfoProvider querySourceInfoProvider,
            final IDomainMetadata domainMetadata,
            final IDbVersionProvider dbVersionProvider)
    {
        this.filter = filter;
        this.dates = dates;
        this.eqlTables = eqlTables;
        this.querySourceInfoProvider = querySourceInfoProvider;
        this.domainMetadata = domainMetadata;
        this.dbVersionProvider = dbVersionProvider;
    }

    public <E extends AbstractEntity<?>> TransformationResultFromStage2To3<ResultQuery3> transform(
            final QueryProcessingModel<E, ?> qem,
            final Optional<String> username)
    {
        final QueryModelToStage1Transformer gen = new QueryModelToStage1Transformer(filter, username, new QueryNowValue(dates), qem.getParamValues());
        final ResultQuery1 query1 = gen.generateAsResultQuery(qem.queryModel, qem.orderModel, qem.fetchModel);

        final TransformationContextFromStage1To2 context1 = TransformationContextFromStage1To2.forMainContext(querySourceInfoProvider, domainMetadata);
        final ResultQuery2 query2 = query1.transform(context1);

        final PathsToTreeTransformer p2tt = new PathsToTreeTransformer(querySourceInfoProvider, domainMetadata, gen);
        final var context2 = new TransformationContextFromStage2To3(p2tt.transformFinally(query2.collectProps()), eqlTables, dbVersionProvider.dbVersion());
        return query2.transform(context2);
    }

    <E extends AbstractEntity<?>> QueryModelResult<E> getModelResult(
            final QueryProcessingModel<E, ?> qem,
            final Optional<String> username)
    {
        final TransformationResultFromStage2To3<ResultQuery3> tr = transform(qem, username);
        final ResultQuery3 entQuery3 = tr.item;
        final String sql = entQuery3.sql(domainMetadata, dbVersionProvider.dbVersion());
        return new QueryModelResult<E>((Class<E>) entQuery3.resultType, sql, getYieldedColumns(entQuery3.yields), tr.updatedContext.getSqlParamValues(), qem.fetchModel);
    }

    private static List<YieldedColumn> getYieldedColumns(final Yields3 model) {
        return unmodifiableList(model.getYields().stream().map(yield -> new YieldedColumn(yield.alias(), yield.type(), yield.column())).toList());
    }

}<|MERGE_RESOLUTION|>--- conflicted
+++ resolved
@@ -38,22 +38,14 @@
  * <li> <b>Stage 1: property resolution</b>.
  *      Properties are resolved to their respective sources.
  *      An important part of this stage is the resolution of dot-notated properties.
-<<<<<<< HEAD
  * <li> <b>Stage 2</b>.
- *      <ul>
- *        <li> Processing of dot-expessions: Builds up implicit table joins that result from dot-expressions,
- *        substitutes calculated property names used in dot-expressions with their respective expressions.
- *        <li> Optimisation of union queries with an ordering.
- *      </ul>
-=======
- * <li> <b>Stage 2:</b>
  *      <ul>
  *        <li> Processing of dot-expressions: builds up implicit table joins that result from dot-expressions,
  *             substitutes calculated property names used in dot-expressions with their respective expressions.
  *        <li> Substitution of literal values with parameters (crucial for strings as to prevent SQL injection).
+ *        <li> Optimisation of union queries with an ordering.
  *      </ul>
  *
->>>>>>> 8a0b1e74
  * <li> <b>Stage 3: SQL generation</b>.
  *      This stage also gathers the information, needed to instantiate entities from the SQL query result.
  * </ol>
