--- conflicted
+++ resolved
@@ -259,15 +259,13 @@
         bind(IEntityNavigationAction.class).to(EntityNavigationActionDao.class);
         bind(IEntityDeleteAction.class).to(EntityDeleteActionDao.class);
 
-<<<<<<< HEAD
         //Bar Code Scanning
         bind(IBarCodeLocator.class).to(BarCodeLocatorDao.class);
-=======
+
         //Reference Hierarchy
         bind(IReferenceHierarchy.class).to(ReferenceHierarchyDao.class);
         //Bind master info companion
         bind(IMasterInfo.class).to(MasterInfoDao.class);
->>>>>>> 1f7b31b7
 
         // user security related bindings
         bind(IUser.class).to(UserDao.class);
