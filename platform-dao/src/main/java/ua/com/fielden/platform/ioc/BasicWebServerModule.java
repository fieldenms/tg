package ua.com.fielden.platform.ioc;

import java.util.Map;
import java.util.Properties;

import com.google.inject.Scopes;
import com.google.inject.name.Names;

import ua.com.fielden.platform.attachment.AttachmentDao;
import ua.com.fielden.platform.attachment.AttachmentPreviewEntityActionDao;
import ua.com.fielden.platform.attachment.AttachmentUploaderDao;
import ua.com.fielden.platform.attachment.AttachmentsUploadActionDao;
import ua.com.fielden.platform.attachment.IAttachment;
import ua.com.fielden.platform.attachment.IAttachmentPreviewEntityAction;
import ua.com.fielden.platform.attachment.IAttachmentUploader;
import ua.com.fielden.platform.attachment.IAttachmentsUploadAction;
import ua.com.fielden.platform.basic.config.ApplicationSettings;
import ua.com.fielden.platform.basic.config.IApplicationDomainProvider;
import ua.com.fielden.platform.basic.config.IApplicationSettings;
import ua.com.fielden.platform.criteria.generator.ICriteriaGenerator;
import ua.com.fielden.platform.criteria.generator.impl.CriteriaGenerator;
import ua.com.fielden.platform.dao.GeneratedEntityDao;
import ua.com.fielden.platform.dao.IGeneratedEntityController;
import ua.com.fielden.platform.dao.ISecurityRoleAssociation;
import ua.com.fielden.platform.dao.IUserAndRoleAssociation;
import ua.com.fielden.platform.dao.IUserRole;
import ua.com.fielden.platform.entity.EntityDeleteActionDao;
import ua.com.fielden.platform.entity.EntityEditActionDao;
import ua.com.fielden.platform.entity.EntityNavigationActionDao;
import ua.com.fielden.platform.entity.EntityNewActionDao;
import ua.com.fielden.platform.entity.IEntityDeleteAction;
import ua.com.fielden.platform.entity.IEntityEditAction;
import ua.com.fielden.platform.entity.IEntityNavigationAction;
import ua.com.fielden.platform.entity.IEntityNewAction;
import ua.com.fielden.platform.entity.IReferenceHierarchy;
import ua.com.fielden.platform.entity.ISecurityMatrixInsertionPoint;
import ua.com.fielden.platform.entity.ISecurityMatrixSaveAction;
import ua.com.fielden.platform.entity.ISecurityTokenTreeNodeEntity;
import ua.com.fielden.platform.entity.ReferenceHierarchyDao;
import ua.com.fielden.platform.entity.SecurityMatrixInsertionPointDao;
import ua.com.fielden.platform.entity.SecurityMatrixSaveActionDao;
import ua.com.fielden.platform.entity.SecurityTokenTreeNodeEntityDao;
import ua.com.fielden.platform.entity.functional.master.AcknowledgeWarningsDao;
import ua.com.fielden.platform.entity.functional.master.IAcknowledgeWarnings;
import ua.com.fielden.platform.entity.functional.master.IPropertyWarning;
import ua.com.fielden.platform.entity.functional.master.PropertyWarningDao;
import ua.com.fielden.platform.entity.matcher.IValueMatcherFactory;
import ua.com.fielden.platform.entity.matcher.ValueMatcherFactory;
import ua.com.fielden.platform.entity.query.IFilter;
import ua.com.fielden.platform.keygen.IKeyNumber;
import ua.com.fielden.platform.keygen.KeyNumberDao;
import ua.com.fielden.platform.master.IMasterInfo;
import ua.com.fielden.platform.master.MasterInfoDao;
import ua.com.fielden.platform.menu.CustomViewDao;
import ua.com.fielden.platform.menu.EntityCentreViewDao;
import ua.com.fielden.platform.menu.EntityMasterViewDao;
import ua.com.fielden.platform.menu.ICustomView;
import ua.com.fielden.platform.menu.IEntityCentreView;
import ua.com.fielden.platform.menu.IEntityMasterView;
import ua.com.fielden.platform.menu.IMenu;
import ua.com.fielden.platform.menu.IMenuSaveAction;
import ua.com.fielden.platform.menu.IModule;
import ua.com.fielden.platform.menu.IModuleMenuItem;
import ua.com.fielden.platform.menu.IView;
import ua.com.fielden.platform.menu.IWebMenuItemInvisibility;
import ua.com.fielden.platform.menu.MenuDao;
import ua.com.fielden.platform.menu.MenuSaveActionDao;
import ua.com.fielden.platform.menu.ModuleDao;
import ua.com.fielden.platform.menu.ModuleMenuItemDao;
import ua.com.fielden.platform.menu.ViewDao;
import ua.com.fielden.platform.menu.WebMenuItemInvisibilityDao;
import ua.com.fielden.platform.security.IAuthorisationModel;
import ua.com.fielden.platform.security.ISecurityRoleAssociationBatchAction;
import ua.com.fielden.platform.security.IUserAndRoleAssociationBatchAction;
import ua.com.fielden.platform.security.SecurityRoleAssociationBatchActionDao;
import ua.com.fielden.platform.security.ServerAuthorisationModel;
import ua.com.fielden.platform.security.UserAndRoleAssociationBatchActionDao;
import ua.com.fielden.platform.security.dao.SecurityRoleAssociationDao;
import ua.com.fielden.platform.security.dao.UserAndRoleAssociationDao;
import ua.com.fielden.platform.security.dao.UserRoleDao;
import ua.com.fielden.platform.security.provider.ISecurityTokenController;
import ua.com.fielden.platform.security.provider.SecurityTokenController;
import ua.com.fielden.platform.security.provider.SecurityTokenInfoDao;
import ua.com.fielden.platform.security.provider.SecurityTokenProvider;
import ua.com.fielden.platform.security.provider.UserRoleTokensUpdaterDao;
import ua.com.fielden.platform.security.provider.UserRolesUpdaterDao;
import ua.com.fielden.platform.security.session.IUserSession;
import ua.com.fielden.platform.security.session.UserSessionDao;
import ua.com.fielden.platform.security.user.ISecurityTokenInfo;
import ua.com.fielden.platform.security.user.IUser;
import ua.com.fielden.platform.security.user.IUserRoleTokensUpdater;
import ua.com.fielden.platform.security.user.IUserRolesUpdater;
import ua.com.fielden.platform.security.user.IUserSecret;
import ua.com.fielden.platform.security.user.UserDao;
import ua.com.fielden.platform.security.user.UserSecretDao;
import ua.com.fielden.platform.serialisation.api.ISerialisationClassProvider;
import ua.com.fielden.platform.serialisation.api.ISerialiser;
import ua.com.fielden.platform.serialisation.api.impl.Serialiser;
import ua.com.fielden.platform.ui.config.EntityCentreAnalysisConfigDao;
import ua.com.fielden.platform.ui.config.IEntityCentreAnalysisConfig;
import ua.com.fielden.platform.ui.config.api.IEntityCentreConfig;
import ua.com.fielden.platform.ui.config.api.IEntityLocatorConfig;
import ua.com.fielden.platform.ui.config.api.IEntityMasterConfig;
import ua.com.fielden.platform.ui.config.api.IMainMenuItem;
import ua.com.fielden.platform.ui.config.controller.EntityCentreConfigDao;
import ua.com.fielden.platform.ui.config.controller.EntityLocatorConfigDao;
import ua.com.fielden.platform.ui.config.controller.EntityMasterConfigDao;
import ua.com.fielden.platform.ui.config.controller.MainMenuItemDao;
import ua.com.fielden.platform.web.centre.CentreConfigDeleteActionDao;
import ua.com.fielden.platform.web.centre.CentreConfigDuplicateActionDao;
import ua.com.fielden.platform.web.centre.CentreConfigNewActionDao;
import ua.com.fielden.platform.web.centre.CustomisableColumnDao;
import ua.com.fielden.platform.web.centre.ICentreConfigDeleteAction;
import ua.com.fielden.platform.web.centre.ICentreConfigDuplicateAction;
import ua.com.fielden.platform.web.centre.ICentreConfigNewAction;
import ua.com.fielden.platform.web.centre.ICustomisableColumn;
import ua.com.fielden.platform.web.centre.ILoadableCentreConfig;
import ua.com.fielden.platform.web.centre.IOverrideCentreConfig;
import ua.com.fielden.platform.web.centre.LoadableCentreConfigDao;
import ua.com.fielden.platform.web.centre.OverrideCentreConfigDao;

/**
 * Basic IoC module for server web applications, which should be enhanced by the application specific IoC module.
 *
 * This IoC provides all the necessary bindings for:
 * <ul>
 * <li>Applications settings (refer {@link IApplicatonSettings});
 * <li>Serialisation mechanism;
 * <li>All essential DAO interfaces such as {@link IFilter}, {@link IUserEx}, {@link IDaoFactory}, {@link IValueMatcherFactory}, {@link IUser}, {@link IAuthorisationModel} and
 * more;
 * <li>Provides application main menu configuration related DAO bindings.
 * </ul>
 *
 * @author TG Team
 *
 */
public class BasicWebServerModule extends CommonFactoryModule {

    private final Properties props;
    private final SecurityTokenProvider tokenProvider;
    private final IApplicationDomainProvider applicationDomainProvider;
    private final Class<? extends ISerialisationClassProvider> serialisationClassProviderType;
    private final Class<? extends IFilter> automaticDataFilterType;
    private final Class<? extends IAuthorisationModel> authorisationModelType;

    public BasicWebServerModule(final Map<Class, Class> defaultHibernateTypes, //
            final IApplicationDomainProvider applicationDomainProvider,//
            final Class<? extends ISerialisationClassProvider> serialisationClassProviderType, //
            final Class<? extends IFilter> automaticDataFilterType, //
            final SecurityTokenProvider tokenProvider,//
            final Properties props) throws Exception {
        super(props, defaultHibernateTypes, applicationDomainProvider.entityTypes());
        this.props = props;
        this.tokenProvider = tokenProvider;
        this.applicationDomainProvider = applicationDomainProvider;
        this.serialisationClassProviderType = serialisationClassProviderType;
        this.automaticDataFilterType = automaticDataFilterType;
        this.authorisationModelType = ServerAuthorisationModel.class;
    }

    public BasicWebServerModule(final Map<Class, Class> defaultHibernateTypes, //
            final IApplicationDomainProvider applicationDomainProvider,//
            final Class<? extends ISerialisationClassProvider> serialisationClassProviderType, //
            final Class<? extends IFilter> automaticDataFilterType, //
            final Class<? extends IAuthorisationModel> authorisationModelType,
            final SecurityTokenProvider tokenProvider,//
            final Properties props) throws Exception {
        super(props, defaultHibernateTypes, applicationDomainProvider.entityTypes());
        this.props = props;
        this.tokenProvider = tokenProvider;
        this.applicationDomainProvider = applicationDomainProvider;
        this.serialisationClassProviderType = serialisationClassProviderType;
        this.automaticDataFilterType = automaticDataFilterType;
        this.authorisationModelType = authorisationModelType;
    }

    @Override
    protected void configure() {
        super.configure();
        // bind application specific constants
        bindConstant().annotatedWith(Names.named("app.name")).to(props.getProperty("app.name"));
        bindConstant().annotatedWith(Names.named("reports.path")).to("");
        bindConstant().annotatedWith(Names.named("domain.path")).to(props.getProperty("domain.path"));
        bindConstant().annotatedWith(Names.named("domain.package")).to(props.getProperty("domain.package"));
        bindConstant().annotatedWith(Names.named("tokens.path")).to(props.getProperty("tokens.path"));
        bindConstant().annotatedWith(Names.named("tokens.package")).to(props.getProperty("tokens.package"));
        bindConstant().annotatedWith(Names.named("workflow")).to(props.getProperty("workflow"));
        bindConstant().annotatedWith(Names.named("attachments.location")).to(props.getProperty("attachments.location"));
        bindConstant().annotatedWith(Names.named("email.smtp")).to(props.getProperty("email.smtp"));
        bindConstant().annotatedWith(Names.named("email.fromAddress")).to(props.getProperty("email.fromAddress"));
        bindConstant().annotatedWith(Names.named("independent.time.zone")).to(Boolean.valueOf(props.getProperty("independent.time.zone")));

        bind(IApplicationSettings.class).to(ApplicationSettings.class).in(Scopes.SINGLETON);
        bind(IApplicationDomainProvider.class).toInstance(applicationDomainProvider);
        // serialisation related binding
        bind(ISerialisationClassProvider.class).to(serialisationClassProviderType).in(Scopes.SINGLETON); // FleetSerialisationClassProvider.class
        bind(ISerialiser.class).to(Serialiser.class).in(Scopes.SINGLETON); //

        // bind DAO and any other implementations of the required application controllers
        bind(IFilter.class).to(automaticDataFilterType); // UserDrivenFilter.class
        bind(IKeyNumber.class).to(KeyNumberDao.class);

        // bind attachment related companions
        bind(IAttachment.class).to(AttachmentDao.class);
        bind(IAttachmentUploader.class).to(AttachmentUploaderDao.class);
        bind(IAttachmentsUploadAction.class).to(AttachmentsUploadActionDao.class);
        bind(IAttachmentPreviewEntityAction.class).to(AttachmentPreviewEntityActionDao.class);

        // configuration menu related binding
        bind(IModuleMenuItem.class).to(ModuleMenuItemDao.class);
        bind(IEntityCentreView.class).to(EntityCentreViewDao.class);
        bind(IView.class).to(ViewDao.class);
        bind(ICustomView.class).to(CustomViewDao.class);
        bind(IModule.class).to(ModuleDao.class);
        bind(IMenu.class).to(MenuDao.class);
        bind(IEntityMasterView.class).to(EntityMasterViewDao.class);
        bind(IMenuSaveAction.class).to(MenuSaveActionDao.class);
        bind(IWebMenuItemInvisibility.class).to(WebMenuItemInvisibilityDao.class);

        // configuration related binding
        bind(IMainMenuItem.class).to(MainMenuItemDao.class);
        bind(IEntityMasterConfig.class).to(EntityMasterConfigDao.class);
        bind(IEntityLocatorConfig.class).to(EntityLocatorConfigDao.class);
        bind(IEntityCentreConfig.class).to(EntityCentreConfigDao.class);
        bind(IEntityCentreAnalysisConfig.class).to(EntityCentreAnalysisConfigDao.class);
        bind(ICriteriaGenerator.class).to(CriteriaGenerator.class).in(Scopes.SINGLETON);
        bind(IGeneratedEntityController.class).to(GeneratedEntityDao.class);

        // bind entity manipulation controller
        bind(IEntityNewAction.class).to(EntityNewActionDao.class);
        bind(IEntityEditAction.class).to(EntityEditActionDao.class);
        bind(IEntityNavigationAction.class).to(EntityNavigationActionDao.class);
        bind(IEntityDeleteAction.class).to(EntityDeleteActionDao.class);

<<<<<<< HEAD
        //Reference Hierarchy
        bind(IReferenceHierarchy.class).to(ReferenceHierarchyDao.class);
=======
        //Bind master info companion
        bind(IMasterInfo.class).to(MasterInfoDao.class);
>>>>>>> b1beb52d

        // user security related bindings
        bind(IUser.class).to(UserDao.class);
        bind(IUserSecret.class).to(UserSecretDao.class);
        bind(IUserRolesUpdater.class).to(UserRolesUpdaterDao.class);

        bind(IUserRole.class).to(UserRoleDao.class);
        bind(IUserRoleTokensUpdater.class).to(UserRoleTokensUpdaterDao.class);
        bind(ISecurityTokenInfo.class).to(SecurityTokenInfoDao.class);
        bind(ISecurityMatrixInsertionPoint.class).to(SecurityMatrixInsertionPointDao.class);
        bind(ISecurityTokenTreeNodeEntity.class).to(SecurityTokenTreeNodeEntityDao.class);
        bind(ISecurityMatrixSaveAction.class).to(SecurityMatrixSaveActionDao.class);

        bind(ICustomisableColumn.class).to(CustomisableColumnDao.class);
        bind(ICentreConfigNewAction.class).to(CentreConfigNewActionDao.class);
        bind(ICentreConfigDuplicateAction.class).to(CentreConfigDuplicateActionDao.class);
        bind(ICentreConfigDeleteAction.class).to(CentreConfigDeleteActionDao.class);
        bind(ILoadableCentreConfig.class).to(LoadableCentreConfigDao.class);
        bind(IOverrideCentreConfig.class).to(OverrideCentreConfigDao.class);

        bind(IUserAndRoleAssociation.class).to(UserAndRoleAssociationDao.class);
        bind(ISecurityRoleAssociation.class).to(SecurityRoleAssociationDao.class);
        bind(IUserAndRoleAssociationBatchAction.class).to(UserAndRoleAssociationBatchActionDao.class);
        bind(ISecurityRoleAssociationBatchAction.class).to(SecurityRoleAssociationBatchActionDao.class);

        bind(IUserSession.class).to(UserSessionDao.class);
        bind(ISecurityTokenController.class).to(SecurityTokenController.class);
        if (tokenProvider != null) {
            bind(SecurityTokenProvider.class).toInstance(tokenProvider);
        }
        bind(IAuthorisationModel.class).to(authorisationModelType);

        // bind value matcher factory to support autocompleters
        // TODO is this binding really needed for the server side???
        bind(IValueMatcherFactory.class).to(ValueMatcherFactory.class).in(Scopes.SINGLETON);

        // warnings acknowledgement binding
        bind(IAcknowledgeWarnings.class).to(AcknowledgeWarningsDao.class);
        bind(IPropertyWarning.class).to(PropertyWarningDao.class);
    }

    public Properties getProps() {
        return props;
    }
}<|MERGE_RESOLUTION|>--- conflicted
+++ resolved
@@ -232,13 +232,10 @@
         bind(IEntityNavigationAction.class).to(EntityNavigationActionDao.class);
         bind(IEntityDeleteAction.class).to(EntityDeleteActionDao.class);
 
-<<<<<<< HEAD
         //Reference Hierarchy
         bind(IReferenceHierarchy.class).to(ReferenceHierarchyDao.class);
-=======
         //Bind master info companion
         bind(IMasterInfo.class).to(MasterInfoDao.class);
->>>>>>> b1beb52d
 
         // user security related bindings
         bind(IUser.class).to(UserDao.class);
