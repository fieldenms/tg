--- conflicted
+++ resolved
@@ -33,14 +33,9 @@
 import java.util.List;
 import java.util.Properties;
 
-<<<<<<< HEAD
-=======
 import static org.apache.logging.log4j.LogManager.getLogger;
-import static ua.com.fielden.platform.reflection.CompanionObjectAutobinder.bindCo;
 import static ua.com.fielden.platform.web_api.GraphQLService.DEFAULT_MAX_QUERY_DEPTH;
 import static ua.com.fielden.platform.web_api.GraphQLService.WARN_INSUFFICIENT_MAX_QUERY_DEPTH;
-
->>>>>>> 50b24cfd
 /**
  * Basic IoC module for server web applications, which should be enhanced by the application specific IoC module.
  *
@@ -58,12 +53,8 @@
  * @author TG Team
  *
  */
-<<<<<<< HEAD
 public class BasicWebServerModule extends CompanionModule {
-=======
-public class BasicWebServerModule extends CommonFactoryModule {
     private static final Logger LOGGER = getLogger(BasicWebServerModule.class);
->>>>>>> 50b24cfd
 
     private final Properties props;
     private final Class<? extends ISecurityTokenProvider> tokenProviderType;
