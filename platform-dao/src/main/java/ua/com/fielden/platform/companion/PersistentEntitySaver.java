package ua.com.fielden.platform.companion;

import com.google.inject.ImplementedBy;
import com.google.inject.Inject;
import com.google.inject.assistedinject.Assisted;
import jakarta.annotation.Nullable;
import org.apache.logging.log4j.Logger;
import org.hibernate.Session;
import org.hibernate.StaleStateException;
import org.hibernate.resource.transaction.spi.TransactionStatus;
import org.joda.time.DateTime;
import ua.com.fielden.platform.dao.IEntityDao;
import ua.com.fielden.platform.dao.exceptions.EntityAlreadyExists;
import ua.com.fielden.platform.dao.exceptions.EntityCompanionException;
import ua.com.fielden.platform.dao.exceptions.EntityWasUpdatedOrDeletedConcurrently;
import ua.com.fielden.platform.entity.AbstractEntity;
import ua.com.fielden.platform.entity.AbstractPersistentEntity;
import ua.com.fielden.platform.entity.AbstractUnionEntity;
import ua.com.fielden.platform.entity.ActivatableAbstractEntity;
import ua.com.fielden.platform.entity.annotation.DeactivatableDependencies;
import ua.com.fielden.platform.entity.annotation.MapEntityTo;
import ua.com.fielden.platform.entity.annotation.MapTo;
import ua.com.fielden.platform.entity.annotation.Required;
import ua.com.fielden.platform.entity.factory.ICompanionObjectFinder;
import ua.com.fielden.platform.entity.fetch.FetchModelReconstructor;
import ua.com.fielden.platform.entity.meta.MetaProperty;
import ua.com.fielden.platform.entity.meta.PropertyDescriptor;
import ua.com.fielden.platform.entity.query.IDbVersionProvider;
import ua.com.fielden.platform.entity.query.IEntityFetcher;
import ua.com.fielden.platform.entity.query.fluent.fetch;
import ua.com.fielden.platform.entity.query.model.EntityResultQueryModel;
import ua.com.fielden.platform.entity.query.model.FillModelBuilder;
import ua.com.fielden.platform.entity.query.model.IFillModel;
import ua.com.fielden.platform.entity.validation.EntityExistsValidator;
import ua.com.fielden.platform.error.Result;
import ua.com.fielden.platform.meta.EntityMetadata;
import ua.com.fielden.platform.meta.IDomainMetadata;
import ua.com.fielden.platform.meta.PropertyMetadata;
import ua.com.fielden.platform.reflection.AnnotationReflector;
import ua.com.fielden.platform.security.user.IUserProvider;
import ua.com.fielden.platform.security.user.User;
import ua.com.fielden.platform.types.tuples.T2;
import ua.com.fielden.platform.utils.EntityUtils;
import ua.com.fielden.platform.utils.IUniversalConstants;

import javax.persistence.OptimisticLockException;
import java.util.*;
import java.util.function.BiConsumer;
import java.util.function.Consumer;
import java.util.function.Function;
import java.util.function.Supplier;
import java.util.stream.Collectors;
import java.util.stream.Stream;

import static java.lang.String.format;
import static java.util.Objects.requireNonNull;
import static java.util.Optional.empty;
import static java.util.Optional.of;
import static java.util.stream.Collectors.toSet;
import static org.hibernate.LockOptions.UPGRADE;
import static ua.com.fielden.platform.companion.helper.KeyConditionBuilder.createQueryByKey;
import static ua.com.fielden.platform.entity.AbstractEntity.ID;
import static ua.com.fielden.platform.entity.ActivatableAbstractEntity.ACTIVE;
import static ua.com.fielden.platform.entity.ActivatableAbstractEntity.REF_COUNT;
import static ua.com.fielden.platform.entity.query.fluent.EntityQueryUtils.from;
import static ua.com.fielden.platform.entity.query.fluent.EntityQueryUtils.select;
import static ua.com.fielden.platform.entity.query.model.IFillModel.emptyFillModel;
import static ua.com.fielden.platform.entity.validation.ActivePropertyValidator.ERR_INACTIVE_REFERENCES;
import static ua.com.fielden.platform.entity.validation.EntityExistsValidator.ERR_ENTITY_EXISTS_BUT_NOT_ACTIVE;
import static ua.com.fielden.platform.entity.validation.custom.DefaultEntityValidator.validateWithoutCritOnly;
import static ua.com.fielden.platform.eql.dbschema.HibernateMappingsGenerator.ID_SEQUENCE_NAME;
import static ua.com.fielden.platform.error.Result.failure;
import static ua.com.fielden.platform.reflection.ActivatableEntityRetrospectionHelper.isActivatableReference;
import static ua.com.fielden.platform.reflection.Reflector.isMethodOverriddenOrDeclared;
import static ua.com.fielden.platform.reflection.TitlesDescsGetter.getEntityTitleAndDesc;
import static ua.com.fielden.platform.reflection.TitlesDescsGetter.getTitleAndDesc;
import static ua.com.fielden.platform.types.tuples.T2.t2;
import static ua.com.fielden.platform.utils.DbUtils.nextIdValue;
import static ua.com.fielden.platform.utils.EntityUtils.*;
import static ua.com.fielden.platform.utils.MiscUtilities.optional;
import static ua.com.fielden.platform.utils.Validators.findActiveDeactivatableDependencies;

/**
 * The default implementation of contract {@link IEntityActuator} to save/update persistent entities.
 * 
 * @author TG Team
 *
 * @param <T>
 */
public final class PersistentEntitySaver<T extends AbstractEntity<?>> implements IEntityActuator<T> {

    public static final String ERR_COULD_NOT_RESOLVE_CONFLICTING_CHANGES = "Could not resolve conflicting changes.";
    public static final String ERR_OPTIMISTIC_LOCK = "%s [%s] was updated or deleted by another user. Please try saving again.";
    public static final String ERR_CONFLICTING_CONCURRENT_CHANGE = "There was a conflicting change by another user. Please try saving again.";
    public static final String ERR_ALREADY_EXISTS = "%s [%s] already exists.";

    private final Supplier<Session> session;
    private final Supplier<String> transactionGuid;
    private final IDbVersionProvider dbVersionProvider;
    
    private final Class<T> entityType;
    private final Class<? extends Comparable<?>> keyType;
    private final ICompanionObjectFinder coFinder;
    private final IDomainMetadata domainMetadata;
    private final IEntityFetcher entityFetcher;
    private final IUserProvider userProvider;
    private final Supplier<DateTime> now;
    
    private final BiConsumer<T, Set<String>> processAfterSaveEvent;
    private final Consumer<MetaProperty<?>> assignBeforeSave;

    private final FindEntityById<T> findById;
    private final Function<EntityResultQueryModel<T>, Boolean> entityExists;

    private Boolean targetEntityTypeHasValidateOverridden;
    
    private final Logger logger;

    @Inject
    public PersistentEntitySaver(
            @Assisted final Supplier<Session> session,
            @Assisted final Supplier<String> transactionGuid,
            @Assisted final Class<T> entityType,
            @Assisted final Class<? extends Comparable<?>> keyType,
            @Assisted final BiConsumer<T, Set<String>> processAfterSaveEvent,
            @Assisted final Consumer<MetaProperty<?>> assignBeforeSave,
            @Assisted final FindEntityById<T> findById,
            @Assisted final Function<EntityResultQueryModel<T>, Boolean> entityExists,
            @Assisted final Logger logger,
            final IDbVersionProvider dbVersionProvider,
            final IEntityFetcher entityFetcher,
            final IUserProvider userProvider,
            final IUniversalConstants universalConstants,
            final ICompanionObjectFinder coFinder,
            final IDomainMetadata domainMetadata)
    {
        this.session = session;
        this.transactionGuid = transactionGuid;
        this.entityType = entityType;
        this.keyType = keyType;
        this.processAfterSaveEvent = processAfterSaveEvent;
        this.assignBeforeSave = assignBeforeSave;
        this.findById = findById;
        this.entityExists = entityExists;
        this.logger = logger;
        this.dbVersionProvider = dbVersionProvider;
        this.entityFetcher = entityFetcher;
        this.userProvider = userProvider;
        this.now = universalConstants::now;
        this.coFinder = coFinder;
        this.domainMetadata = domainMetadata;
    }

    @ImplementedBy(FactoryImpl.class)
    public interface IFactory {
        <E extends AbstractEntity<?>> PersistentEntitySaver<E> create(
                final Supplier<Session> session,
                final Supplier<String> transactionGuid,
                final Class<E> entityType,
                final Class<? extends Comparable<?>> keyType,
                final BiConsumer<E, Set<String>> processAfterSaveEvent,
                final Consumer<MetaProperty<?>> assignBeforeSave,
                final FindEntityById<E> findById,
                final Function<EntityResultQueryModel<E>, Boolean> entityExists,
                final Logger logger);
    }
    
    /**
     * Saves the provided entity. This method checks entity version and throws StaleObjectStateException if the provided entity is stale. There is no in-memory referential
     * integrity guarantee -- the returned instance is always a different instance. However, from the perspective of data loading, it is guaranteed that the object graph of the
     * returned instance contains the object graph of the passed in entity as its subgraph (i.e. it can be wider, but not narrower).
     * <p>
     * New or already persisted entity instances should not be reused after successful saving.
     * There is no guarantee as to what properties may or may not get mutated as part of the saving logic.
     * For example, saving new entities does not result in assigning their {@code ID} values to the passed in instances.
     * Instead, the returned instances should be used.
     * The future direction is complete immutability where setting any property value would not modify that entity, but return a new instance with the new property value assigned. 
     * <p>
     * This method must be invoked in the context of an open DB session and supports saving only of persistent entities. Otherwise, an exception is thrown. 
     */
    @Override
    public T save(final T entity) {
        return coreSave(entity, false, empty())._2;
    }

    public T2<Long, T> coreSave(final T entity, final boolean skipRefetching, final Optional<fetch<T>> maybeFetch) {
        if (entity == null || !entity.isPersistent()) {
            throw new EntityCompanionException(format("Only non-null persistent entities are permitted for saving. Ether type [%s] is not persistent or entity is null.", entityType.getName()));
        } else if (!entity.isInstrumented()) {
            throw new EntityCompanionException(format("Uninstrumented entity of type [%s] cannot be saved.", entityType.getName()));
        } else if (!entity.isDirty()) {
            final Result isValid = validateEntity(entity);
            if (isValid.isSuccessful()) {
                final T entityToReturn;
                if (skipRefetching) {
                    entityToReturn = entity;
                }
                else {
                    final fetch<T> fetchModel = maybeFetch.orElseGet(() -> FetchModelReconstructor.reconstruct(entity));
                    final var dm = domainMetadata.forEntity(entityType);
                    final var plainProps = dm.properties().stream().filter(PropertyMetadata::isPlain).collect(toSet());
                    if (plainProps.isEmpty()) {
                        entityToReturn = findById.find(entity.getId(), fetchModel, emptyFillModel());
                    }
                    else {
                        final var fillModelBld = new FillModelBuilder(domainMetadata);
                        plainProps.stream().forEach(dmp -> {
                            final var value = entity.get(dmp.name());
                            if (value != null) {
                                fillModelBld.set(dmp.name(), value);
                            }
                        });
                        entityToReturn = findById.find(entity.getId(), fetchModel, fillModelBld.build(entityType));
                    }
                }
                return t2(entity.getId(), entityToReturn);
            } else {
                throw isValid;
            }
        }

        // logger.debug(format("Start saving entity %s (ID = %s)", entity, entity.getId())); is taking too much time for many saves

        // Need to capture names of dirty properties before the actual saving takes place and makes all properties not dirty.
        // This is needed for executing after save event handler
        // Also, collect dirty plain properties to be used for a fill model to populate those properties after saving.
        final var dirtyPlainProps = new HashSet<MetaProperty<?>>();
        final var entityMetadata = domainMetadata.forEntity(entity.getType());
        final Set<String> dirtyPropNames = entity.getDirtyProperties().stream().map(mp -> {
            final var propName = mp.getName();
            if (entityMetadata.propertyOpt(propName).filter(PropertyMetadata::isPlain).isPresent()) {
                dirtyPlainProps.add(mp);
            }
            return propName;
        }).collect(toSet());

        final T2<Long, T> savedEntityAndId;
        // let's try to save entity
        try {
            // firstly validate the entity
            final Result isValid = validateEntity(entity);
            if (!isValid.isSuccessful()) {
                throw isValid;
            }
            final Supplier<IFillModel<T>> fillModel = () -> buildFillModel(dirtyPlainProps);
            // entity is valid, and we should proceed with saving
            // new and previously saved entities are handled differently
            if (!entity.isPersisted()) { // is it a new entity?
                savedEntityAndId = saveNewEntity(entity, skipRefetching, maybeFetch, fillModel, session.get());
            } else { // so, this is a modified entity
                savedEntityAndId = saveModifiedEntity(entity, skipRefetching, maybeFetch, fillModel, entityMetadata, session.get());
            }
        } finally {
            //logger.debug("Finished saving entity " + entity + " (ID = " + entity.getId() + ")");
        }

        final T savedEntity = savedEntityAndId._2;
        // this call never throws any exceptions
        processAfterSaveEvent.accept(savedEntity, dirtyPropNames);

        return savedEntityAndId;
    }

    /**
     * Builds a {@link IFillModel} based on {@code dirtyPlainProps} for a dirty entity, before it was saved.
     * <p>
     * The fill model is then used to restore values for dirty plain properties and reset their meta-state,
     * so that they are not dirty in the returned saved instance.
     *
     * @param dirtyPlainProps
     * @return
     */
    private IFillModel<T> buildFillModel(final Set<MetaProperty<?>> dirtyPlainProps) {
        if (dirtyPlainProps.isEmpty()) {
            return emptyFillModel();
        }
        final FillModelBuilder builder = new FillModelBuilder(domainMetadata);
        for (final MetaProperty<?> mp : dirtyPlainProps) {
            final var value = mp.getValue();
            if (value != null) {
                builder.set(mp.getName(), value);
            }
        }
        return builder.build(entityType);
    }

    /**
     * Chooses between overridden validation or an alternative default validation that skips crit-only properties. 
     * 
     * @param entity
     * @return
     */
    private Result validateEntity(final T entity) {
        if (targetEntityTypeHasValidateOverridden == null) {
            this.targetEntityTypeHasValidateOverridden = isMethodOverriddenOrDeclared(AbstractEntity.class, entityType, "validate");
        }
        return targetEntityTypeHasValidateOverridden ? entity.isValid() : entity.isValid(validateWithoutCritOnly);
    }

    /**
     * This is a helper method that is used during saving of the modified entity, which has been persisted previously, and ensures that no removal of required assignable before save properties has
     * happened.
     *
     * @param entity
     */
    private void checkDirtyMarkedForAssignmentBeforeSaveProperties(final T entity) {
        final List<MetaProperty<?>> props = entity.getDirtyProperties().stream().
                filter(p -> p.shouldAssignBeforeSave() && null != AnnotationReflector.getPropertyAnnotation(Required.class, entity.getType(), p.getName())).toList();
        if (!props.isEmpty()) {
            for (final MetaProperty<?> prop : props) {
                if (prop.getValue() == null) {
                    throw new EntityCompanionException("Property %s@%s is marked as assignable before save, but had its value removed.".formatted(prop.getName(), entity.getType().getName()));
                }
            }
        }
    }

    /**
     * Saves previously persisted and now modified entity.
     *
     * @param entity  an entity instance being saved
     * @param skipRefetching  instructs whether re-fetching should be skipped
     * @param maybeFetch  fetch model to apply to an entity instance after saving
     * @param fillModel  will be applied only in the presence of a fetch model
     * @param entityMetadata  entity domain metadata
     * @param session  the current database session
     */
    private T2<Long, T> saveModifiedEntity(
            final T entity,
            final boolean skipRefetching,
            final Optional<fetch<T>> maybeFetch,
            final Supplier<IFillModel<T>> fillModel,
            final EntityMetadata entityMetadata,
            final Session session)
    {
        // let's first prevent not permissibly modifications that could not be checked any earlier than this,
        // which pertain to required and marked as assign before save properties that must have values
        checkDirtyMarkedForAssignmentBeforeSaveProperties(entity);
        // let's make sure that entity is not a duplicate
        final var model = select(createQueryByKey(dbVersionProvider.dbVersion(), entityType, keyType, false, entity.getKey())).yield().prop(AbstractEntity.ID).as(AbstractEntity.ID).modelAsAggregate();
        final var ids = entityFetcher.getEntities(session, from(model).lightweight().model());
        final int count = ids.size();
        if (count == 1 && entity.getId().longValue() != ((Number) ids.getFirst().get(AbstractEntity.ID)).longValue()) {
            throw new EntityAlreadyExists(ERR_ALREADY_EXISTS.formatted(getEntityTitleAndDesc(entity.getType()).getKey(), entity));
        }

        // load the entity directly from the session
        final T persistedEntity = (T) session.load(entity.getType(), entity.getId());
        persistedEntity.setIgnoreEditableState(true);
        // check for data staleness and try to resolve the conflict is possible (refer #83)
        if (persistedEntity.getVersion() != null && persistedEntity.getVersion() > entity.getVersion() && !canResolveConflict(entity, persistedEntity)) {
            throw new EntityCompanionException(format("%s %s [%s] could not be saved.", ERR_COULD_NOT_RESOLVE_CONFLICTING_CHANGES, getEntityTitleAndDesc(entityType).getKey(), entity));
        }

        // From this point on, until `session.flush()`, if the persisted version of `entity` is modified
        // (i.e., `persistedEntity.version` is no longer the actual persisted version),
        // then `session.flush()` will fail with StaleObjectException.
        // This may happen if and only if there is a concurrent update to the entity during this interval.

        // reconstruct entity fetch model for future retrieval at the end of the method call
        final Optional<fetch<T>> entityFetchOption = skipRefetching ? empty() : (maybeFetch.isPresent() ? maybeFetch : of(FetchModelReconstructor.reconstruct(entity)));

        // Need to record the persisted active status before `persistedEntity` is modified to support processing of deactivatable dependencies.
        final Optional<Boolean> persistedIsActive = entity instanceof ActivatableAbstractEntity ? optional(persistedEntity.get(ACTIVE)) : empty();

        // Perform reference counting in case entity is activatable.
        refCountInstructions(entity, persistedEntity, session).forEach(ins -> execute(ins, session));

        // Proceed with property assignment from entity to persistent entity, which in case of a resolvable conflict acts like a fetch/rebase in Git.
        for (final var prop : entity.getDirtyProperties()) {
            // Set of meta-properties and set of properties with metadata may be different, but persistent properties
            // must always be present in both sets.
            final var maybePropMetadata = entityMetadata.property(prop).orElseThrow(Function.identity());
            if (maybePropMetadata.filter(PropertyMetadata::isPersistent).isPresent()) {
                final Object value = prop.getValue();
                // If a property is of an entity type, it should be re-associated with the current session before being set.
                // TODO Is this still true?
                if (value instanceof AbstractEntity<?> valueAsEntity && !(value instanceof PropertyDescriptor) && !(value instanceof AbstractUnionEntity)) {
                    persistedEntity.set(prop.getName(), session.load(valueAsEntity.getType(), valueAsEntity.getId()));
                }
                else {
                    persistedEntity.set(prop.getName(), value);
                }
            }
        }

        // Deactivatable dependencies should be processed after property changes have been assigned to `persistedEntity`,
        // as this will reflect the property changes in the persisted state of `entity` that could be read during saving of deactivatable dependencies.
        try {
            processDeactivatableDependencies(entity, persistedIsActive.orElse(false));
        } catch (final StaleStateException | OptimisticLockException | EntityWasUpdatedOrDeletedConcurrently ex) {
            // These exceptions occur when processing deactivatable dependencies encounters concurrent modifications.
            // Since processDeactivatableDependencies recursively saves dependent entities via co.save(),
            // each save operation may conflict with concurrent transactions modifying the same entities.
            //
            // Possible scenarios:
            // - StaleStateException: Hibernate detects unexpected row counts during batch operations
            //   (e.g., expected to update 1 row but updated 0 due to concurrent deletion)
            // - OptimisticLockException: Version mismatch detected during entity update
            // - EntityWasUpdatedOrDeletedConcurrently: TG's wrapped optimistic lock exception from recursive saves
            //
            // All these exceptions indicate the same user-facing issue: concurrent modification of related data.
            throw new EntityCompanionException(ERR_CONFLICTING_CONCURRENT_CHANGE, ex);
        }

        // perform meta-data assignment to capture the information about this modification
        if (entity instanceof AbstractPersistentEntity<?> entityAsPersistent) {
            assignLastModificationInfo(entityAsPersistent, (AbstractPersistentEntity<?>) persistedEntity);
        }

        // update entity
        try {
            session.update(persistedEntity);
            session.flush();
        } catch (final OptimisticLockException ex) {
            // optimistic locking exception may occur during concurrent saving
            // let's present a more user-friendly message and log the error
            final String msg = ERR_OPTIMISTIC_LOCK.formatted(getEntityTitleAndDesc(persistedEntity).getKey(), persistedEntity);
            logger.error(msg, ex);
            throw new EntityWasUpdatedOrDeletedConcurrently(msg, ex);
        } finally {
            // We can only clear a session if the transaction is active. Otherwise, an exception is thrown.
            // However, we cannot simply check session.getTransaction().isActive() because Hibernate considers active transactions that are going to be rolled back.
            // And at the same time, Hibernate does not permit clearing a session for transactions that are marked to be rolled back.
            // Hence, the need to check transaction status directly.
            if (session.getTransaction().getStatus() == TransactionStatus.ACTIVE) {
                session.clear();
            }
        }

        return t2(persistedEntity.getId(),
                  entityFetchOption.map(fetch -> findById.find(persistedEntity.getId(), fetch, fillModel.get())).orElse(persistedEntity));
    }

    /// If `entity` was deactivated, deactivates its [deactivatable dependencies][DeactivatableDependencies].
    ///
    private <E extends AbstractEntity<?>> void processDeactivatableDependencies(final E entity, final boolean persistedIsActive) {
        if (entity instanceof ActivatableAbstractEntity<?> activatable) {
            processDeactivatableDependencies_(activatable, persistedIsActive);
        }
    }

    @SuppressWarnings("unchecked")
    private <E extends ActivatableAbstractEntity<?>> void processDeactivatableDependencies_(final E entity, final boolean persistedIsActive) {
        if (!entity.isActive() && entity.isActive() != persistedIsActive) {
            for (final ActivatableAbstractEntity<?> deactivatable : findActiveDeactivatableDependencies((ActivatableAbstractEntity<?>) entity, coFinder)) {
                deactivatable.set(ACTIVE, false);
                deactivatable.isValid().ifFailure(Result::throwRuntime);
                // Persisting of deactivatables should go through the logic of companion save, they cannot be persisted through Hibernate Session directly.
                final IEntityDao co = coFinder.find(deactivatable.getType());
                co.save(deactivatable);
            }
        }
    }

    private static @Nullable ActivatableAbstractEntity<?> extractActivatable(final AbstractEntity<?> entity) {
        return switch (entity) {
            case ActivatableAbstractEntity<?> it -> it;
            case AbstractUnionEntity union -> union.activeEntity() instanceof ActivatableAbstractEntity<?> it ? it : null;
            case null, default -> null;
        };
    }

    /// Determines whether automatic conflict resolution between two entities of the same type is possible.
    /// This predicate is `true` iff all dirty properties of `entity` support automatic conflict resolution,
    /// and the value of each such property does not conflict with the same property of `persistedEntity`.
    /// The meaning of "conflict" has one common and one special case:
    /// 1. *Common case:* [EntityUtils#isConflicting] is used to identify a conflict for all properties and entities except property `active` for an activatable entity.
    /// 2. *Special case:* property `active` for an activatable entity is compared directly with the value of `active` in `persistentEntity`, and only if the dirty value is `false`.
    ///    This is required to avoid situations where an entity is being deactivated, and someone is creating an active reference to that instance concurrently.
    ///    Additionally, the condition `persistedEntity.refCount != 0` ensures that deactivation of a stale instance does not fail solely because the `entity` is stale.
    ///
    /// @see MapEntityTo#autoConflictResolution()
    /// @see MapTo#autoConflictResolution()
    ///
    private boolean canResolveConflict(final T entity, final T persistedEntity) {
        if (!requireNonNull(AnnotationReflector.getAnnotation(entity.getClass(), MapEntityTo.class)).autoConflictResolution()) {
            return false;
        }
        // Comparison of property values is most likely to trigger lazy loading if `persistedEntity` is a Hibernate proxy
        for (final MetaProperty<?> prop : entity.getDirtyProperties()) {
            final String name = prop.getName();
            final MapTo mapTo = AnnotationReflector.getPropertyAnnotation(MapTo.class, entity.getType(), name);
            if (mapTo != null && !mapTo.autoConflictResolution()) {
                return false;
            }
            final Object oldValue = prop.getOriginalValue();
            final Object newValue = prop.getValue();
            final Object persistedValue = persistedEntity.get(name);
            if (EntityUtils.isConflicting(newValue, oldValue, persistedValue) ||
                entity instanceof ActivatableAbstractEntity<?> && prop.getName().equals(ACTIVE) &&
                Boolean.FALSE.equals(newValue) && Boolean.TRUE.equals(persistedValue) &&
                Integer.valueOf(0).compareTo(persistedEntity.get(REF_COUNT)) != 0)
            {
                return false;
            }
        }

        return true;
    }

    /**
     * Persists an entity not persisted before.
     * Self-references are not possible for new entities simply because non-persisted instances are not permitted as property values.
     * Unless there is a special case of skipping entity exists validation, but then the developer would need to take care of that somehow specifically for each case.
     *
     * @param entity  an entity instance being saved for the first time
     * @param skipRefetching  instructs whether re-fetching should be skipped
     * @param maybeFetch  fetch model to apply to an entity instance after saving
     * @param fillModel  will be applied only in the presence of a fetch model
     * @param session  the current database session
     */
    private T2<Long, T> saveNewEntity(
            final T entity,
            final boolean skipRefetching,
            final Optional<fetch<T>> maybeFetch,
            final Supplier<IFillModel<T>> fillModel,
            final Session session)
    {
        // Make sure that entity is not a duplicate.
        if (entityExists.apply(createQueryByKey(dbVersionProvider.dbVersion(), entityType, keyType, false, entity.getKey()))) {
            throw new EntityAlreadyExists(format(ERR_ALREADY_EXISTS, getEntityTitleAndDesc(entity.getType()).getKey(), entity));
        }

        // Process transactional assignments.
        if (entity instanceof AbstractPersistentEntity) {
            assignCreationInfo((AbstractPersistentEntity<?>) entity);
        }
        assignPropertiesBeforeSave(entity);

        // Reconstruct entity fetch model for future retrieval at the end of the method call.
        final Optional<fetch<T>> entityFetchOption = skipRefetching ? empty() : (maybeFetch.isPresent() ? maybeFetch : of(FetchModelReconstructor.reconstruct(entity)));

        // New entity might be activatable, but this has no effect on its `refCount` -- should be zero as no other entity could yet reference it.
        // However, this entity might reference other activatables, which warrants update to their `refCount`.
        refCountInstructions(entity, session).forEach(ins -> execute(ins, session));

        // Depending on whether the current entity represents a one-2-one association or not, it may require a new ID.
        // In the case of one-2-one association, the value of ID is derived from its key's ID and does not need to be generated.
        final boolean isOne2OneAssociation = AbstractEntity.class.isAssignableFrom(entity.getKeyType());
        final Long newEntityId = isOne2OneAssociation ? ((AbstractEntity<?>) entity.getKey()).getId() : nextIdValue(ID_SEQUENCE_NAME, session);
        try {
            final var entityToSave = isOne2OneAssociation ? entity : entity.set(ID, newEntityId);
            session.save(entityToSave);
            session.flush(); // force saving to DB
            session.clear();
        } finally {
            // Reset the value of ID to null for the passed-in entity to avoid any possible confusion stemming from the fact that `entity` became persisted.
            // This is relevant for all entities, including one-2-one associations.
            entity.set(ID, null);
        }
        
        return t2(newEntityId,
                  entityFetchOption.map(fetch -> findById.find(newEntityId, fetch, fillModel.get())).orElse(entity));
    }

    /// Creates and collates instructions for modifying `refCount` of activatable references in modified activatable `entity`.
    ///
    /// @param entity           a potentially activatable entity being saved; if is not activatable, an empty stream is returned.
    /// @param persistedEntity  a persisted version of `entity` (i.e., its Hibernate proxy).
    ///
    private <E extends AbstractEntity<?>>
    Stream<RefCountInstruction> refCountInstructions(final E entity, final E persistedEntity, final Session session) {
        return entity instanceof ActivatableAbstractEntity<?> activatable
                ? refCountInstructions_(activatable, (ActivatableAbstractEntity<?>) persistedEntity, session)
                : Stream.of();
    }

    /// Creates and collates instructions for modifying `refCount` of activatable references in new activatable `entity`.
    ///
    /// @param entity a potentially activatable entity being saved; if is not activatable or not active, an empty stream is returned.
    ///
    private <E extends AbstractEntity<?>>
    Stream<RefCountInstruction> refCountInstructions(final E entity, final Session session) {
        return entity instanceof ActivatableAbstractEntity<?> activatable && activatable.isActive()
                ? refCountInstructions_(activatable, null, session)
                : Stream.of();
    }

    /// The actual implementation for creating instructions to increment and decrement `refCount` property for activatable references in activatable `entity`.
    ///
    /// @param entity  an activatable entity; a typecasting runtime exception would get thrown if `entity` is not activatable.
    /// @param persistedEntity a `null` for new `entity` or a Hibernate proxy loaded for persisted `entity`.
    /// @param session  the current Hibernate session for locking and updating `refCount` for the referenced activatable entities.
    ///
    @SuppressWarnings("unchecked")
    private <E extends ActivatableAbstractEntity<?>>
    Stream<RefCountInstruction> refCountInstructions_(final E entity, final @Nullable E persistedEntity, final Session session) {
        final var entityType = (Class<? extends ActivatableAbstractEntity<?>>) entity.getType();

        // If `entity` is persisted and active, process activatables among its non-dirty properties.
        //
        // Under ordinary conditions, where no concurrent modifications take place:
        // * If `entity` was deactivated, `refCount`s are decremented.
        // * If `entity` was activated, `refCount`s are incremented.
        //
        // If `entity` was concurrently modified, these actions will be taken iff the persisted active status is
        // different from the active status in `entity`.
        // Otherwise, if persisted active status matches that of `entity`, no action needs to be taken as all that work
        // would have already been done during the concurrent modification.
        final Stream<RefCountInstruction> instructionsForNonDirty;
        if (persistedEntity != null && entity.getProperty(ACTIVE).isDirty() && entity.isActive() != persistedEntity.isActive()) {
            instructionsForNonDirty = entity.getProperties().values()
                    .stream()
                    .filter(mp -> mp.isProxy() || !mp.isDirty())
                    .<RefCountInstruction>map(mp -> {
                        final var propName = mp.getName();
                        if (isActivatableReference(entityType, propName, persistedEntity.get(propName), coFinder)) {
                            // If the property is proxied, its value will be retrieved lazily by Hibernate.
                            final var activatableValue = extractActivatable(persistedEntity.get(propName));
                            if (activatableValue != null) {
                                final var persistedActivatableValue = (ActivatableAbstractEntity<?>) session.load(activatableValue.getType(), activatableValue.getId(), UPGRADE);
                                persistedActivatableValue.setIgnoreEditableState(true);
                                // Update `refCount` if the referenced entity is active and is not a self-reference.
                                if (!areEqual(entity, persistedActivatableValue)) {
                                    // If the entity being saved is active and references an inactive entity, then we have an erroneous situation
                                    // and should prevent the activation of the entity being saved.
                                    if (entity.isActive()) {
                                        if (!persistedActivatableValue.isActive()) {
                                            session.detach(persistedActivatableValue);
                                            // This property may be proxied, thus we cannot use `mkInactiveReferenceFailure`.
                                            throw new EntityCompanionException(ERR_INACTIVE_REFERENCES.formatted(
                                                    getTitleAndDesc(propName, entityType).getKey(),
                                                    getEntityTitleAndDesc(entityType).getKey(),
                                                    entity,
                                                    getEntityTitleAndDesc(persistedActivatableValue).getKey(),
                                                    persistedActivatableValue));
                                        }
                                        else {
                                            return new RefCountInstruction.Inc(persistedActivatableValue);
                                        }
                                    }
                                    else if (persistedActivatableValue.isActive()) {
                                        return new RefCountInstruction.Dec(persistedActivatableValue);
                                    }
                                    else {
                                        session.detach(persistedActivatableValue);
                                    }
                                }
                                else {
                                    session.detach(persistedActivatableValue);
                                }
                            }
                        }
                        return null;
                    })
                    .filter(Objects::nonNull);
        }
        else {
            instructionsForNonDirty = Stream.of();
        }

        // If the persisted version of `entity` is active, then any active entity it references must have had its `refCount` incremented.
        // Otherwise, the persisted version of `entity` is inactive and any active entity it references must have either had
        // its `refCount` decremented or its `refCount` was not changed at all (if it was referenced after deactivation of `entity`).

        final var wasConcurrentlyModified = persistedEntity != null && persistedEntity.getVersion() > entity.getVersion();
        final var willBeActive = (persistedEntity == null || entity.getProperty(ACTIVE).isDirty()) ? entity.isActive() : persistedEntity.isActive();

        final Stream<RefCountInstruction> instructionsForDirty = entity.getDirtyProperties()
                .stream()
                .filter(prop -> isEntityType(prop.getType()))
                .map(prop -> (MetaProperty<AbstractEntity<?>>) prop)
<<<<<<< HEAD
                .mapMulti((prop, sink) -> {
                    // Process the original property value, which makes sense only for persisted entities.
                    // `refCount` must be decremented if it was incremented previously AND was not decremented by a concurrent modification.
                    if (persistedEntity != null
                        && prop.getOriginalValue() != null
                        && (wasConcurrentlyModified
                            // In case of a concurrent modification, we decrement `refCount` iff `persistedEntity` is still active
                            // and references the original value.
                            ? (persistedEntity.isActive() && prop.getOriginalValue().equals(persistedEntity.get(prop.getName())))
                            // Proceed if `refCount` for the original value was incremented previously.
                            : persistedEntity.isActive())
                        && isActivatableReference(entityType, prop.getName(), prop.getOriginalValue()))
                    {
                        // `refCount` is decremented iff:
                        // * the persisted version of the original value is active;
                        // * AND the original value is not a self-reference to `entity`.
=======
                // If the current and persisted property values are the same, nothing needs to be done.
                // At this stage, these values can only be the same iff a non-conflicting concurrent modification occurred.
                // In such case, recalculation of `refCount` for the referenced entity has already been performed, and double-dipping should be avoided.
                .filter(prop -> persistedEntity == null || !equalsEx(prop.getValue(), persistedEntity.get(prop.getName())))
                .mapMulti((prop, sink) -> {
                    // Process the original property value, which makes sense only for persisted entities.
                    if (persistedEntity != null && persistedEntity.isActive() && isActivatableReference(entityType, prop.getName(), prop.getOriginalValue(), coFinder
                    )) {
                        // If `entity` is persisted, the original value of `prop`, if not null, was dereferenced, and its `refCount` must be decremented.
                        // Original property value should not be null, otherwise property would not become dirty by assigning null.
                        // `refCount` is decremented if and only if:
                        // * `persistedEntity` is active (otherwise, a concurrent update deactivated it and took care of decrementing `refCount`);
                        // * and the persisted version of the original value is active;
                        // * and the original value is not equal to the entity being saved (is not a self-reference).
>>>>>>> 72a876a1
                        final var originalActivatableValue = extractActivatable(prop.getOriginalValue());
                        if (originalActivatableValue != null) {
                            final var persistedOriginalValue = (ActivatableAbstractEntity<?>) session.load(originalActivatableValue.getType(), originalActivatableValue.getId(), UPGRADE);
                            if (persistedOriginalValue.isActive() && !areEqual(entity, persistedOriginalValue)) {
                                sink.accept(new RefCountInstruction.Dec(originalActivatableValue));
                            }
                        }
                    }

<<<<<<< HEAD
                    // For the new value, `refCount` must be incremented if the result of saving `entity` is an active entity
                    // AND the new value's `refCount` was not incremented already by a concurrent assignment.
                    if (willBeActive
                        && prop.getValue() != null
                        && (!wasConcurrentlyModified || !(persistedEntity.isActive() && prop.getValue().equals(persistedEntity.get(prop.getName()))))
                        && isActivatableReference(entityType, prop.getName(), prop.getValue()))
                    {
=======
                    if (isActivatableReference(entityType, prop.getName(), prop.getValue(), coFinder)) {
>>>>>>> 72a876a1
                        final var activatableValue = extractActivatable(prop.getValue());
                        // `entity` began referencing `activatableValue`.
                        if (activatableValue != null) {
                            // The use of `UPGRADE` is not strictly required for safe concurrent updates to `refCount`.
                            // However, with `UPGRADE`, `session.load()` acquires a pessimistic lock on the record,
                            // blocking other transactions from modifying it until the current transaction completes (commit or rollback).
                            // This guarantees that `session.load()` returns the most up-to-date persisted state.
                            //
                            // Without `UPGRADE`, multiple transactions can call `session.load()` concurrently without blocking.
                            // In this case, the first transaction to commit successfully updates the persistent state,
                            // while any concurrent transaction attempting to commit a conflicting change will fail with a `StaleObjectException`.
                            //
                            // Summary:
                            // * With `UPGRADE`: safe concurrent updates with blocking (pessimistic locking).
                            // * Without `UPGRADE`: safe concurrent updates without blocking (optimistic locking), but with a risk of rollback on conflict.
                            //
                            // We prefer using `UPGRADE` in this context to reduce the likelihood of rollbacks in potentially complex transactions caused by concurrent updates to `refCount`.
                            final var persistedActivatableValue = (ActivatableAbstractEntity<?>) session.load(activatableValue.getType(), activatableValue.getId(), UPGRADE);

                            // Ignore self-references.
                            if (!areEqual(entity, persistedActivatableValue)) {
                                if (!persistedActivatableValue.isActive()) {
                                    session.detach(persistedActivatableValue);
                                    throw mkInactiveReferenceFailure(prop, persistedActivatableValue);
                                }
                                else {
                                    sink.accept(new RefCountInstruction.Inc(activatableValue));
                                }
                            }
                        }
                    }
                });

        return Stream.concat(instructionsForNonDirty, instructionsForDirty);
    }


    /// Instruction that operates on `refCount`.
    ///
    /// Execution is implemented by [#execute(RefCountInstruction, Session)].
    ///
    private sealed interface RefCountInstruction {
        /// Instruction that decrements `refCount`.
        record Dec(ActivatableAbstractEntity<?> entity) implements RefCountInstruction {}
        /// Instruction that increments `refCount`.
        record Inc(ActivatableAbstractEntity<?> entity) implements RefCountInstruction {}
    }

    private void execute(final RefCountInstruction instruction, final Session session) {
        switch (instruction) {
            case RefCountInstruction.Dec(var entity) -> {
                final var persistedEntity = (ActivatableAbstractEntity<?>) session.load(entity.getType(), entity.getId(), UPGRADE);
                persistedEntity.setIgnoreEditableState(true);
                session.update(persistedEntity.decRefCount());
            }
            case RefCountInstruction.Inc(var entity) -> {
                final var persistedEntity = (ActivatableAbstractEntity<?>) session.load(entity.getType(), entity.getId(), UPGRADE);
                persistedEntity.setIgnoreEditableState(true);
                session.update(persistedEntity.incRefCount());
            }
        }
    }

    /// Creates a failed validation result based on [EntityExistsValidator#ERR_ENTITY_EXISTS_BUT_NOT_ACTIVE]
    /// with `referencedEntity` in the role of the inactive entity.
    /// This result is then associated with `mp` via [MetaProperty#setEntityExistsValidationResult(Result)], which fits into the standard validation lifecycle
    /// (if this result becomes outdated, it will be correctly replaced during revalidation).
    @SuppressWarnings({"unchecked", "rawtypes"})
    private Result mkInactiveReferenceFailure(final MetaProperty mp, final ActivatableAbstractEntity<?> referencedEntity) {
        final var result = failure(ERR_ENTITY_EXISTS_BUT_NOT_ACTIVE.formatted(getEntityTitleAndDesc(referencedEntity.getType()).getKey(), referencedEntity));
        mp.setEntityExistsValidationResult(result);
        // `persistedEntity` may be proxied by Hibernate and cannot be serialised, hence cannot be set as the last invalid value.
        // For this reason we use a refetched instance.
        // NOTE: Sometimes `persistedEntity` itself is not proxied, but its contents are (values of entity-typed properties).
        final IEntityDao co = coFinder.find(referencedEntity.getType(), true /* uninstrumented */);
        final var refetched = co.findById(referencedEntity.getId(), FetchModelReconstructor.reconstruct(referencedEntity));
        mp.setLastInvalidValue(refetched);
        return result;
    }

    private void assignCreationInfo(final AbstractPersistentEntity<?> entity) {
        // unit tests utilise a permissive VIRTUAL_USER to persist a "current" user for the testing purposes
        // VIRTUAL_USER is transient and cannot be set as a value for properties of persistent entities
        // thus, a check for VIRTUAL_USER as a current user 
        if (!User.system_users.VIRTUAL_USER.name().equals(currUserOrException().getKey())) {
            entity.set(AbstractPersistentEntity.CREATED_BY, currUserOrException());
        }
        
        entity.set(AbstractPersistentEntity.CREATED_DATE, now.get().toDate());
        entity.set(AbstractPersistentEntity.CREATED_TRANSACTION_GUID, transactionGuid.get());
    }

    private void assignLastModificationInfo(final AbstractPersistentEntity<?> entity, final AbstractPersistentEntity<?> persistentEntity) {
        // if the entity is activatable and the only dirty property is refCount than there is no need to update the last-updated-by info
        if (entity instanceof ActivatableAbstractEntity) {
            final List<MetaProperty<?>> dirty = entity.getDirtyProperties();
            if (dirty.size() == 1 && ActivatableAbstractEntity.REF_COUNT.equals(dirty.getFirst().getName())) {
                return;
            }
        }
        // unit tests utilise a permissive VIRTUAL_USER to persist a "current" user for the testing purposes.
        // VIRTUAL_USER is transient and cannot be set as a value for properties of persistent entities.
        // thus, a check for VIRTUAL_USER as a current user.
        if (!User.system_users.VIRTUAL_USER.name().equals(currUserOrException().getKey())) {
            persistentEntity.set(AbstractPersistentEntity.LAST_UPDATED_BY, currUserOrException());
            persistentEntity.set(AbstractPersistentEntity.LAST_UPDATED_DATE, now.get().toDate());
            persistentEntity.set(AbstractPersistentEntity.LAST_UPDATED_TRANSACTION_GUID, transactionGuid.get());
        }
    }

    /**
     * Returns the current user if defined. Otherwise, it throws an exception.
     * @return
     */
    private User currUserOrException() {
        final User currUser = userProvider.getUser();
        if (currUser == null) {
            final String msg = "The current user is not defined.";
            logger.error(msg);
            throw new EntityCompanionException(msg);
        }
        return currUser;
    }
    /**
     * Assigns values to all properties marked for assignment before save. This method should be used only during the saving of new entities.
     *
     * @param entity
     */
    private void assignPropertiesBeforeSave(final T entity) {
        final List<MetaProperty<?>> props = entity.getProperties().values().stream().
                filter(MetaProperty::shouldAssignBeforeSave).collect(Collectors.toList());
        if (!props.isEmpty()) {
            final DateTime rightNow = now.get();
            if (rightNow == null) {
                throw new EntityCompanionException("The now() constant has not been assigned!");
            }

            for (final MetaProperty<?> prop : props) {
                final Object value = prop.getValue();
                if (value == null) {
                    if (User.class.isAssignableFrom(prop.getType())) {
                        prop.setValue(currUserOrException());
                    } else if (Date.class.isAssignableFrom(prop.getType())) {
                        prop.setValue(rightNow.toDate());
                    } else if (DateTime.class.isAssignableFrom(prop.getType())) {
                        prop.setValue(rightNow);
                    } else {
                        assignBeforeSave.accept(prop);
                    }

                    if (prop.getValue() == null) {
                        throw new EntityCompanionException("Property %s@%s is marked as assignable before save, but no value could be determined.".formatted(prop.getName(), entity.getType().getName()));
                    }
                }
            }
        }
    }

    // This factory must be implemented by hand since com.google.inject.assistedinject.FactoryModuleBuilder
    // does not support generic factory methods.
    static final class FactoryImpl implements IFactory {
        private final IDbVersionProvider dbVersionProvider;
        private final IEntityFetcher entityFetcher;
        private final IUserProvider userProvider;
        private final IUniversalConstants universalConstants;
        private final ICompanionObjectFinder coFinder;
        private final IDomainMetadata domainMetadata;

        @Inject
        FactoryImpl(final IDbVersionProvider dbVersionProvider,
                    final IEntityFetcher entityFetcher,
                    final IUserProvider userProvider,
                    final IUniversalConstants universalConstants,
                    final ICompanionObjectFinder coFinder,
                    final IDomainMetadata domainMetadata) {
            this.dbVersionProvider = dbVersionProvider;
            this.entityFetcher = entityFetcher;
            this.userProvider = userProvider;
            this.universalConstants = universalConstants;
            this.coFinder = coFinder;
            this.domainMetadata = domainMetadata;
        }

        public <E extends AbstractEntity<?>> PersistentEntitySaver<E> create(
                final Supplier<Session> session,
                final Supplier<String> transactionGuid,
                final Class<E> entityType,
                final Class<? extends Comparable<?>> keyType,
                final BiConsumer<E, Set<String>> processAfterSaveEvent,
                final Consumer<MetaProperty<?>> assignBeforeSave,
                final FindEntityById<E> findById,
                final Function<EntityResultQueryModel<E>, Boolean> entityExists,
                final Logger logger)
        {
            return new PersistentEntitySaver<>(session, transactionGuid, entityType, keyType, processAfterSaveEvent,
                                               assignBeforeSave, findById, entityExists, logger,
                                               dbVersionProvider, entityFetcher, userProvider, universalConstants,
                                               coFinder, domainMetadata);
        }
    }

    @FunctionalInterface
    public interface FindEntityById<E extends AbstractEntity<?>> {

        E find(Long id, fetch<E> fetchModel, IFillModel<E> fillModel);

    }

}<|MERGE_RESOLUTION|>--- conflicted
+++ resolved
@@ -76,7 +76,8 @@
 import static ua.com.fielden.platform.reflection.TitlesDescsGetter.getTitleAndDesc;
 import static ua.com.fielden.platform.types.tuples.T2.t2;
 import static ua.com.fielden.platform.utils.DbUtils.nextIdValue;
-import static ua.com.fielden.platform.utils.EntityUtils.*;
+import static ua.com.fielden.platform.utils.EntityUtils.areEqual;
+import static ua.com.fielden.platform.utils.EntityUtils.isEntityType;
 import static ua.com.fielden.platform.utils.MiscUtilities.optional;
 import static ua.com.fielden.platform.utils.Validators.findActiveDeactivatableDependencies;
 
@@ -661,7 +662,6 @@
                 .stream()
                 .filter(prop -> isEntityType(prop.getType()))
                 .map(prop -> (MetaProperty<AbstractEntity<?>>) prop)
-<<<<<<< HEAD
                 .mapMulti((prop, sink) -> {
                     // Process the original property value, which makes sense only for persisted entities.
                     // `refCount` must be decremented if it was incremented previously AND was not decremented by a concurrent modification.
@@ -673,27 +673,11 @@
                             ? (persistedEntity.isActive() && prop.getOriginalValue().equals(persistedEntity.get(prop.getName())))
                             // Proceed if `refCount` for the original value was incremented previously.
                             : persistedEntity.isActive())
-                        && isActivatableReference(entityType, prop.getName(), prop.getOriginalValue()))
+                        && isActivatableReference(entityType, prop.getName(), prop.getOriginalValue(), coFinder))
                     {
                         // `refCount` is decremented iff:
                         // * the persisted version of the original value is active;
                         // * AND the original value is not a self-reference to `entity`.
-=======
-                // If the current and persisted property values are the same, nothing needs to be done.
-                // At this stage, these values can only be the same iff a non-conflicting concurrent modification occurred.
-                // In such case, recalculation of `refCount` for the referenced entity has already been performed, and double-dipping should be avoided.
-                .filter(prop -> persistedEntity == null || !equalsEx(prop.getValue(), persistedEntity.get(prop.getName())))
-                .mapMulti((prop, sink) -> {
-                    // Process the original property value, which makes sense only for persisted entities.
-                    if (persistedEntity != null && persistedEntity.isActive() && isActivatableReference(entityType, prop.getName(), prop.getOriginalValue(), coFinder
-                    )) {
-                        // If `entity` is persisted, the original value of `prop`, if not null, was dereferenced, and its `refCount` must be decremented.
-                        // Original property value should not be null, otherwise property would not become dirty by assigning null.
-                        // `refCount` is decremented if and only if:
-                        // * `persistedEntity` is active (otherwise, a concurrent update deactivated it and took care of decrementing `refCount`);
-                        // * and the persisted version of the original value is active;
-                        // * and the original value is not equal to the entity being saved (is not a self-reference).
->>>>>>> 72a876a1
                         final var originalActivatableValue = extractActivatable(prop.getOriginalValue());
                         if (originalActivatableValue != null) {
                             final var persistedOriginalValue = (ActivatableAbstractEntity<?>) session.load(originalActivatableValue.getType(), originalActivatableValue.getId(), UPGRADE);
@@ -703,17 +687,13 @@
                         }
                     }
 
-<<<<<<< HEAD
                     // For the new value, `refCount` must be incremented if the result of saving `entity` is an active entity
                     // AND the new value's `refCount` was not incremented already by a concurrent assignment.
                     if (willBeActive
                         && prop.getValue() != null
                         && (!wasConcurrentlyModified || !(persistedEntity.isActive() && prop.getValue().equals(persistedEntity.get(prop.getName()))))
-                        && isActivatableReference(entityType, prop.getName(), prop.getValue()))
+                        && isActivatableReference(entityType, prop.getName(), prop.getValue(), coFinder))
                     {
-=======
-                    if (isActivatableReference(entityType, prop.getName(), prop.getValue(), coFinder)) {
->>>>>>> 72a876a1
                         final var activatableValue = extractActivatable(prop.getValue());
                         // `entity` began referencing `activatableValue`.
                         if (activatableValue != null) {
