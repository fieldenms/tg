--- conflicted
+++ resolved
@@ -9,13 +9,9 @@
 import org.hibernate.StaleStateException;
 import org.hibernate.resource.transaction.spi.TransactionStatus;
 import org.joda.time.DateTime;
-<<<<<<< HEAD
 import ua.com.fielden.platform.audit.AuditingMode;
 import ua.com.fielden.platform.audit.IAuditTypeFinder;
 import ua.com.fielden.platform.audit.ISynAuditEntityDao;
-import ua.com.fielden.platform.dao.CommonEntityDao;
-=======
->>>>>>> be997ca9
 import ua.com.fielden.platform.dao.IEntityDao;
 import ua.com.fielden.platform.dao.exceptions.EntityAlreadyExists;
 import ua.com.fielden.platform.dao.exceptions.EntityCompanionException;
@@ -103,10 +99,7 @@
     public static final String ERR_COULD_NOT_RESOLVE_CONFLICTING_CHANGES = "Could not resolve conflicting changes.";
     public static final String ERR_OPTIMISTIC_LOCK = "%s [%s] was updated or deleted by another user. Please try saving again.";
     public static final String ERR_CONFLICTING_CONCURRENT_CHANGE = "There was a conflicting change by another user. Please try saving again.";
-<<<<<<< HEAD
-=======
     public static final String ERR_ALREADY_EXISTS = "%s [%s] already exists.";
->>>>>>> be997ca9
 
     private final Supplier<Session> session;
     private final Supplier<String> transactionGuid;
