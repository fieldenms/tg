package ua.com.fielden.platform.ioc;

import com.google.inject.Guice;
import org.hibernate.HibernateException;
import org.hibernate.MappingException;
import org.hibernate.cfg.Configuration;
<<<<<<< HEAD
=======

import com.google.inject.Guice;

import org.hibernate.dialect.Dialect;
>>>>>>> ccb6fed2
import ua.com.fielden.platform.entity.AbstractEntity;
import ua.com.fielden.platform.entity.query.DbVersion;
import ua.com.fielden.platform.entity.query.IdOnlyProxiedEntityTypeCache;
import ua.com.fielden.platform.eql.dbschema.HibernateMappingsGenerator;
<<<<<<< HEAD
import ua.com.fielden.platform.meta.DomainMetadataBuilder;
import ua.com.fielden.platform.meta.IDomainMetadata;

import java.io.ByteArrayInputStream;
import java.io.UnsupportedEncodingException;
import java.util.List;
import java.util.Map;
import java.util.Properties;

import static org.apache.commons.lang3.StringUtils.isEmpty;
=======
import ua.com.fielden.platform.persistence.HibernateHelpers;
import ua.com.fielden.platform.persistence.types.DateTimeType;
import ua.com.fielden.platform.reflection.exceptions.ReflectionException;
>>>>>>> ccb6fed2

/**
 * Hibernate configuration factory. All Hibernate specific properties should be passed as {@link Properties} values. The following list of properties is supported:
 * <ul>
 * <li><i><font color="981515">hibernate.connection.url</font></i> -- required;
 * <li><i><font color="981515">hibernate.connection.driver_class</font></i> -- required;
 * <li><i><font color="981515">hibernate.dialect</font></i> -- required;
 * <li><i><font color="981515">hibernate.connection.username</font></i> -- required;
 * <li><i><font color="981515">hibernate.connection.password</font></i> -- required;
 * <li><i>hibernate.show_sql</i> -- defaults to "true";
 * <li><i>hibernate.format_sql</i> -- defaults to "true";
 * <li><i>hibernate.connection.provider_class</i> -- if provided value org.hibernate.connection.C3P0ConnectionProvider is expected; other types of pulls are not yet supported;
 * <li><i>hibernate.c3p0.min_size</i> -- should accompany the C3P0ConnectionProvider in case it is specified;
 * <li><i>hibernate.c3p0.max_size</i> -- should accompany the C3P0ConnectionProvider in case it is specified;
 * <li><i>hibernate.c3p0.timeout</i> -- should accompany the C3P0ConnectionProvider in case it is specified;
 * <li><i>hibernate.c3p0.max_statements</i> -- should accompany the C3P0ConnectionProvider in case it is specified;
 * <li><i>hibernate.c3p0.acquire_increment</i> -- should accompany the C3P0ConnectionProvider in case it is specified;
 * <li><i>hibernate.c3p0.idle_test_period</i> -- should accompany the C3P0ConnectionProvider in case it is specified;
 * </ul>
 *
 * @author TG Team
 *
 */
public class HibernateConfigurationFactory {

    private static final String SHOW_SQL = "hibernate.show_sql";
    private static final String FORMAT_SQL = "hibernate.format_sql";
    private static final String JDBC_USE_GET_GENERATED_KEYS = "hibernate.jdbc.use_get_generated_keys";
    private static final String CONNECTION_PROVIDER_CLASS = "hibernate.connection.provider_class";

    // C3P0 connection pool settings
    private static final String C3P0_NUM_HELPER_THREADS = "hibernate.c3p0.numHelperThreads";
    private static final String C3P0_MIN_SIZE = "hibernate.c3p0.min_size";
    private static final String C3P0_MAX_SIZE = "hibernate.c3p0.max_size";
    private static final String C3P0_TIMEOUT = "hibernate.c3p0.timeout";
    private static final String C3P0_MAX_STATEMENTS = "hibernate.c3p0.max_statements";
    private static final String C3P0_ACQUIRE_INCREMENT = "hibernate.c3p0.acquire_increment";
    private static final String C3P0_IDLE_TEST_PERIOD = "hibernate.c3p0.idle_test_period";

    // Hikari connection pool settings
    private static final String HIKARI_CONNECTION_TIMEOUT = "hibernate.hikari.connectionTimeout";
    private static final String HIKARI_MIN_SIZE = "hibernate.hikari.minimumIdle";
    private static final String HIKARI_MAX_SIZE = "hibernate.hikari.maximumPoolSize";
    private static final String HIKARI_IDLE_TIMEOUT = "hibernate.hikari.idleTimeout";
    private static final String HIKARI_MAX_LIFETIME = "hibernate.hikari.maxLifetime";

    private static final String HBM2DDL_AUTO = "hibernate.hbm2ddl.auto";
    private static final String CONNECTION_URL = "hibernate.connection.url";
    private static final String CONNECTION_DRIVER_CLASS = "hibernate.connection.driver_class";
    private static final String DIALECT = "hibernate.dialect";
    private static final String CONNECTION_USERNAME = "hibernate.connection.username";
    private static final String CONNECTION_PASWD = "hibernate.connection.password";

    private final Properties props;
    private final IDomainMetadata domainMetadata;
    private final IdOnlyProxiedEntityTypeCache idOnlyProxiedEntityTypeCache;

    private final Configuration cfg = new Configuration();
    private final Configuration cfgManaged = new Configuration();

    public HibernateConfigurationFactory(//
            final Properties props, //
            final Map<Class, Class> defaultHibernateTypes, //
            final List<Class<? extends AbstractEntity<?>>> applicationEntityTypes) {
        this.props = props;

<<<<<<< HEAD
        final var dbVersion = determineDbVersion(props);
        domainMetadata = new DomainMetadataBuilder(defaultHibernateTypes,
                                                   Guice.createInjector(new HibernateUserTypesModule()),
                                                   applicationEntityTypes,
                                                   dbVersion)
                .build();
=======
        domainMetadata = new DomainMetadata(//
                defaultHibernateTypes,//
                Guice.createInjector(new HibernateUserTypesModule()), //
                applicationEntityTypes, //
                getDialect(props),
                determineEql2(props));
>>>>>>> ccb6fed2

        idOnlyProxiedEntityTypeCache = new IdOnlyProxiedEntityTypeCache(domainMetadata);

        final String generatedMappings = new HibernateMappingsGenerator(domainMetadata).generateMappings();

        // TODO use declarative style
        // Register our custom type mapping so that Hibernate uses it during the binding of query parameters.
        cfg.registerTypeContributor((typeContributions, $) -> typeContributions.contributeType(DateTimeType.INSTANCE));

        try {
            cfg.addInputStream(new ByteArrayInputStream(generatedMappings.getBytes("UTF8")));
            cfgManaged.addInputStream(new ByteArrayInputStream(generatedMappings.getBytes("UTF8")));
        } catch (final MappingException | UnsupportedEncodingException e) {
            throw new HibernateException("Could not add mappings.", e);
        }
    }

    private static Dialect getDialect(final Properties props) {
        final String dialect = props.getProperty(DIALECT, "");
        if (dialect.isEmpty()) {
            throw new IllegalStateException("Required property [%s] was not specified.".formatted(DIALECT));
        }

        return HibernateHelpers.getDialect(dialect);
    }

<<<<<<< HEAD
    public static DbVersion determineDbVersion(final String dialect) {
        if (isEmpty(dialect)) {
            throw new IllegalStateException("Hibernate dialect was not provided, but is required");
        }
        if (dialect.equals("org.hibernate.dialect.H2Dialect")) {
            return DbVersion.H2;
        } else if (dialect.equals("org.hibernate.dialect.PostgreSQLDialect")) {
            return DbVersion.POSTGRESQL;
        } else if (dialect.contains("SQLServer")) {
            return DbVersion.MSSQL;
        } else if (dialect.equals("org.hibernate.dialect.OracleDialect")) {
            return DbVersion.ORACLE;
        }

        throw new IllegalStateException("Could not determine DB version based on the provided Hibernate dialect \"" + dialect + "\".");
=======
    private static boolean determineEql2(final Properties props) {
        final String prop = props.getProperty("eql2");
        return (prop != null && prop.toLowerCase().equals("true"));
>>>>>>> ccb6fed2
    }

    public Configuration build() {
        setSafely(cfg, "hibernate.current_session_context_class", "thread");

        setSafely(cfg, SHOW_SQL, "false");
        setSafely(cfg, FORMAT_SQL, "true");
        setSafely(cfg, JDBC_USE_GET_GENERATED_KEYS, "true");

        setSafely(cfg, CONNECTION_PROVIDER_CLASS);

        setSafely(cfg, C3P0_NUM_HELPER_THREADS);
        setSafely(cfg, C3P0_MIN_SIZE);
        setSafely(cfg, C3P0_MAX_SIZE);
        setSafely(cfg, C3P0_TIMEOUT);
        setSafely(cfg, C3P0_MAX_STATEMENTS);
        setSafely(cfg, C3P0_ACQUIRE_INCREMENT);
        setSafely(cfg, C3P0_IDLE_TEST_PERIOD);

        setSafely(cfg, HIKARI_CONNECTION_TIMEOUT);
        setSafely(cfg, HIKARI_MIN_SIZE);
        setSafely(cfg, HIKARI_MAX_SIZE);
        setSafely(cfg, HIKARI_IDLE_TIMEOUT);
        setSafely(cfg, HIKARI_MAX_LIFETIME);

        setSafely(cfg, HBM2DDL_AUTO);

        setSafely(cfg, CONNECTION_URL);
        setSafely(cfg, CONNECTION_DRIVER_CLASS);
        setSafely(cfg, DIALECT);
        setSafely(cfg, CONNECTION_USERNAME, "");
        setSafely(cfg, CONNECTION_PASWD, "");

        return cfg;
    }

    public IDomainMetadata getDomainMetadata() {
        return domainMetadata;
    }

    public IdOnlyProxiedEntityTypeCache getIdOnlyProxiedEntityTypeCache() {
        return idOnlyProxiedEntityTypeCache;
    }

    private Configuration setSafely(final Configuration cfg, final String propertyName, final String defaultValue) {
        final String value = props.getProperty(propertyName);
        if (value != null) {
            cfg.setProperty(propertyName, value);
        } else if (defaultValue != null) {
            cfg.setProperty(propertyName, defaultValue);
        }
        return cfg;
    }

    private Configuration setSafely(final Configuration cfg, final String propertyName) {
        return setSafely(cfg, propertyName, null);
    }
}<|MERGE_RESOLUTION|>--- conflicted
+++ resolved
@@ -4,33 +4,20 @@
 import org.hibernate.HibernateException;
 import org.hibernate.MappingException;
 import org.hibernate.cfg.Configuration;
-<<<<<<< HEAD
-=======
-
-import com.google.inject.Guice;
-
 import org.hibernate.dialect.Dialect;
->>>>>>> ccb6fed2
 import ua.com.fielden.platform.entity.AbstractEntity;
-import ua.com.fielden.platform.entity.query.DbVersion;
 import ua.com.fielden.platform.entity.query.IdOnlyProxiedEntityTypeCache;
 import ua.com.fielden.platform.eql.dbschema.HibernateMappingsGenerator;
-<<<<<<< HEAD
 import ua.com.fielden.platform.meta.DomainMetadataBuilder;
 import ua.com.fielden.platform.meta.IDomainMetadata;
+import ua.com.fielden.platform.persistence.HibernateHelpers;
+import ua.com.fielden.platform.persistence.types.DateTimeType;
 
 import java.io.ByteArrayInputStream;
 import java.io.UnsupportedEncodingException;
 import java.util.List;
 import java.util.Map;
 import java.util.Properties;
-
-import static org.apache.commons.lang3.StringUtils.isEmpty;
-=======
-import ua.com.fielden.platform.persistence.HibernateHelpers;
-import ua.com.fielden.platform.persistence.types.DateTimeType;
-import ua.com.fielden.platform.reflection.exceptions.ReflectionException;
->>>>>>> ccb6fed2
 
 /**
  * Hibernate configuration factory. All Hibernate specific properties should be passed as {@link Properties} values. The following list of properties is supported:
@@ -97,21 +84,12 @@
             final List<Class<? extends AbstractEntity<?>>> applicationEntityTypes) {
         this.props = props;
 
-<<<<<<< HEAD
-        final var dbVersion = determineDbVersion(props);
+        final var dbVersion = HibernateHelpers.getDbVersion(getDialect(props));
         domainMetadata = new DomainMetadataBuilder(defaultHibernateTypes,
                                                    Guice.createInjector(new HibernateUserTypesModule()),
                                                    applicationEntityTypes,
                                                    dbVersion)
                 .build();
-=======
-        domainMetadata = new DomainMetadata(//
-                defaultHibernateTypes,//
-                Guice.createInjector(new HibernateUserTypesModule()), //
-                applicationEntityTypes, //
-                getDialect(props),
-                determineEql2(props));
->>>>>>> ccb6fed2
 
         idOnlyProxiedEntityTypeCache = new IdOnlyProxiedEntityTypeCache(domainMetadata);
 
@@ -136,29 +114,6 @@
         }
 
         return HibernateHelpers.getDialect(dialect);
-    }
-
-<<<<<<< HEAD
-    public static DbVersion determineDbVersion(final String dialect) {
-        if (isEmpty(dialect)) {
-            throw new IllegalStateException("Hibernate dialect was not provided, but is required");
-        }
-        if (dialect.equals("org.hibernate.dialect.H2Dialect")) {
-            return DbVersion.H2;
-        } else if (dialect.equals("org.hibernate.dialect.PostgreSQLDialect")) {
-            return DbVersion.POSTGRESQL;
-        } else if (dialect.contains("SQLServer")) {
-            return DbVersion.MSSQL;
-        } else if (dialect.equals("org.hibernate.dialect.OracleDialect")) {
-            return DbVersion.ORACLE;
-        }
-
-        throw new IllegalStateException("Could not determine DB version based on the provided Hibernate dialect \"" + dialect + "\".");
-=======
-    private static boolean determineEql2(final Properties props) {
-        final String prop = props.getProperty("eql2");
-        return (prop != null && prop.toLowerCase().equals("true"));
->>>>>>> ccb6fed2
     }
 
     public Configuration build() {
