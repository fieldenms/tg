package ua.com.fielden.platform.eql.stage3.operands.functions;

import static java.lang.String.format;

import java.util.Date;

import ua.com.fielden.platform.entity.query.DbVersion;
import ua.com.fielden.platform.eql.exceptions.EqlStage3ProcessingException;
import ua.com.fielden.platform.eql.meta.PropType;
import ua.com.fielden.platform.eql.stage3.operands.AbstractSingleOperand3;
import ua.com.fielden.platform.eql.stage3.operands.ISingleOperand3;

public abstract class AbstractFunction3 extends AbstractSingleOperand3 {
    
    public AbstractFunction3(PropType type) {
        super(type);
    }

    @Override
    public String sql(final DbVersion dbVersion) {
        throw new EqlStage3ProcessingException(format("Function [%s] is not yet implemented for RDBMS [%s]!", getClass().getSimpleName(), dbVersion));
    }
    
    protected String getConvertToStringSql(final DbVersion dbVersion, final ISingleOperand3 operand) {
        switch (dbVersion) {
        case H2:
            return getConvertToStringSqlForH2(dbVersion, operand);
        case MSSQL:
            return getConvertToStringSqlForMsSql2005(dbVersion, operand);
        case POSTGRESQL:
            return getConvertToStringSqlForPostgresql(dbVersion, operand);
        case ORACLE:
            return getConvertToStringSqlForOracle(dbVersion, operand);
        default:
            throw new EqlStage3ProcessingException("Function of converting value to string [" + getClass().getSimpleName() + "] is not yet implemented for RDBMS [" + dbVersion + "]!");
        }
    }

    private String getConvertToStringSqlForOracle(final DbVersion dbVersion, final ISingleOperand3 operand) {
        if (operand.type() != null && Date.class.equals(operand.type().javaType())) {
            return "TO_CHAR(" + operand.sql(dbVersion) + ", 'YYYY-MM-dd hh24:mm:ss')";
        } else if (operand.type() != null && String.class.equals(operand.type().javaType())) {
            return operand.sql(dbVersion);
        } else {
            return "CAST(" + operand.sql(dbVersion) + " AS VARCHAR2(255))";
        }
    }

    private String getConvertToStringSqlForH2(final DbVersion dbVersion, final ISingleOperand3 operand) {
        if (operand.type() != null && Date.class.equals(operand.type().javaType())) {
            return "FORMATDATETIME(" + operand.sql(dbVersion) + ", 'YYYY-MM-dd hh:mm:ss')";
        } else if (operand.type() != null && String.class.equals(operand.type().javaType())) {
            return operand.sql(dbVersion);
        } else {
            return "CAST(" + operand.sql(dbVersion) + " AS VARCHAR(255))";
        }
    }

    public static String getConvertToStringSqlForMsSql2005(final DbVersion dbVersion, final ISingleOperand3 operand) {
<<<<<<< HEAD
        if (operand.type() != null && Date.class.equals(operand.type().javaType())) {
            return "CONVERT(VARCHAR(19), " + operand.sql(dbVersion) + ", 120)";
        } else if (operand.type() != null && String.class.equals(operand.type().javaType())) {
=======
        if (Date.class.equals(operand.type())) {
            // TODO The date/time format should be read from IDates, once this contract is extended to support domain-specific data formats.
            //      However, there needs to be a database-specific translation between formats.
            final var opSql = operand.sql(dbVersion);
            final var expression = "case " +
                                   // TODO dd/MM/yyyy should really only be used for the case of @DateOnly or LocalDate once supported
                                   "when DATEPART(hour, %s) = 0 and DATEPART(minute, %s) = 0 and DATEPART(second, %s) = 0 and DATEPART(millisecond, %s) = 0 then FORMAT(%s, 'dd/MM/yyyy') " +
                                   "when DATEPART(second, %s) = 0 and DATEPART(millisecond, %s) = 0 then FORMAT(%s, 'dd/MM/yyyy HH:mm') " +
                                   "when DATEPART(millisecond, %s) > 0 then FORMAT(%s, 'dd/MM/yyyy HH:mm:ss.fff') " +
                                   "else FORMAT(%s, 'dd/MM/yyyy HH:mm:ss') end";
            return expression.formatted(
                    opSql, opSql, opSql, opSql, opSql,
                    opSql, opSql, opSql,
                    opSql, opSql,
                    opSql);
        } else if (String.class.equals(operand.type())) {
>>>>>>> 13208452
            return operand.sql(dbVersion);
        } else {
            return "CAST(" + operand.sql(dbVersion) + " AS VARCHAR(255))";
        }
    }

    public static String getConvertToStringSqlForPostgresql(final DbVersion dbVersion, final ISingleOperand3 operand) {
<<<<<<< HEAD
        if (operand.type() != null && Date.class.equals(operand.type().javaType())) {
            // TODO The date/time format should be read from IDates, once this contract is extended to support domain-specific data formats.
            final var opSql = operand.sql(dbVersion);
            final var expression = "case " +
                                   "when extract(milliseconds from %s) = 0 then to_char(%s, 'DD/MM/YYYY HH24:MI') " +
                                   "when cast(floor(extract(milliseconds from %s)) as integer) - 1000 * cast(floor(extract(seconds from %s)) as integer) > 0 then to_char(%s, 'DD/MM/YYYY HH24:MI:SS.MS') " +
                                   "else to_char(%s, 'DD/MM/YYYY HH24:MI:SS') end";
            return expression.formatted(opSql, opSql, opSql, opSql, opSql, opSql);
        } else if (operand.type() != null && String.class.equals(operand.type().javaType())) {
=======
        if (operand.type() != null && Date.class.equals(operand.type())) {
            // TODO The date/time format should be read from IDates, once this contract is extended to support domain-specific data formats.
            //      However, there needs to be a database-specific translation between formats.
            final var opSql = operand.sql(dbVersion);
            final var expression = "case " +
                                   // TODO DD/MM/YYYY should really only be used for the case of @DateOnly or LocalDate once supported
                                   "when extract(milliseconds from %s) = 0 and extract(minutes from %s) = 0 and extract(hours from %s) = 0 then to_char(%s, 'DD/MM/YYYY') " +
                                   "when extract(milliseconds from %s) = 0 then to_char(%s, 'DD/MM/YYYY HH24:MI') " +
                                   "when cast(floor(extract(milliseconds from %s)) as integer) - 1000 * cast(floor(extract(seconds from %s)) as integer) > 0 then to_char(%s, 'DD/MM/YYYY HH24:MI:SS.MS') " +
                                   "else to_char(%s, 'DD/MM/YYYY HH24:MI:SS') end";
            return expression.formatted(
                    opSql, opSql, opSql, opSql,
                    opSql, opSql,
                    opSql, opSql, opSql,
                    opSql);
        } else if (operand.type() != null && String.class.equals(operand.type())) {
>>>>>>> 13208452
            return operand.sql(dbVersion);
        } else {
            return "CAST(" + operand.sql(dbVersion) + " AS VARCHAR(255))";
        }
    }

}<|MERGE_RESOLUTION|>--- conflicted
+++ resolved
@@ -11,7 +11,7 @@
 import ua.com.fielden.platform.eql.stage3.operands.ISingleOperand3;
 
 public abstract class AbstractFunction3 extends AbstractSingleOperand3 {
-    
+
     public AbstractFunction3(PropType type) {
         super(type);
     }
@@ -20,7 +20,7 @@
     public String sql(final DbVersion dbVersion) {
         throw new EqlStage3ProcessingException(format("Function [%s] is not yet implemented for RDBMS [%s]!", getClass().getSimpleName(), dbVersion));
     }
-    
+
     protected String getConvertToStringSql(final DbVersion dbVersion, final ISingleOperand3 operand) {
         switch (dbVersion) {
         case H2:
@@ -57,12 +57,7 @@
     }
 
     public static String getConvertToStringSqlForMsSql2005(final DbVersion dbVersion, final ISingleOperand3 operand) {
-<<<<<<< HEAD
         if (operand.type() != null && Date.class.equals(operand.type().javaType())) {
-            return "CONVERT(VARCHAR(19), " + operand.sql(dbVersion) + ", 120)";
-        } else if (operand.type() != null && String.class.equals(operand.type().javaType())) {
-=======
-        if (Date.class.equals(operand.type())) {
             // TODO The date/time format should be read from IDates, once this contract is extended to support domain-specific data formats.
             //      However, there needs to be a database-specific translation between formats.
             final var opSql = operand.sql(dbVersion);
@@ -77,8 +72,7 @@
                     opSql, opSql, opSql,
                     opSql, opSql,
                     opSql);
-        } else if (String.class.equals(operand.type())) {
->>>>>>> 13208452
+        } else if (operand.type() != null && String.class.equals(operand.type().javaType())) {
             return operand.sql(dbVersion);
         } else {
             return "CAST(" + operand.sql(dbVersion) + " AS VARCHAR(255))";
@@ -86,18 +80,7 @@
     }
 
     public static String getConvertToStringSqlForPostgresql(final DbVersion dbVersion, final ISingleOperand3 operand) {
-<<<<<<< HEAD
         if (operand.type() != null && Date.class.equals(operand.type().javaType())) {
-            // TODO The date/time format should be read from IDates, once this contract is extended to support domain-specific data formats.
-            final var opSql = operand.sql(dbVersion);
-            final var expression = "case " +
-                                   "when extract(milliseconds from %s) = 0 then to_char(%s, 'DD/MM/YYYY HH24:MI') " +
-                                   "when cast(floor(extract(milliseconds from %s)) as integer) - 1000 * cast(floor(extract(seconds from %s)) as integer) > 0 then to_char(%s, 'DD/MM/YYYY HH24:MI:SS.MS') " +
-                                   "else to_char(%s, 'DD/MM/YYYY HH24:MI:SS') end";
-            return expression.formatted(opSql, opSql, opSql, opSql, opSql, opSql);
-        } else if (operand.type() != null && String.class.equals(operand.type().javaType())) {
-=======
-        if (operand.type() != null && Date.class.equals(operand.type())) {
             // TODO The date/time format should be read from IDates, once this contract is extended to support domain-specific data formats.
             //      However, there needs to be a database-specific translation between formats.
             final var opSql = operand.sql(dbVersion);
@@ -113,7 +96,6 @@
                     opSql, opSql, opSql,
                     opSql);
         } else if (operand.type() != null && String.class.equals(operand.type())) {
->>>>>>> 13208452
             return operand.sql(dbVersion);
         } else {
             return "CAST(" + operand.sql(dbVersion) + " AS VARCHAR(255))";
