--- conflicted
+++ resolved
@@ -179,11 +179,6 @@
     @SessionRequired
     public T lazyLoad(final Long id) {
         final QueryExecutionContext queryExecutionContext = new QueryExecutionContext(getSession(), getEntityFactory(), getCoFinder(), domainMetadata, null, null, universalConstants);
-<<<<<<< HEAD
-
-=======
-        
->>>>>>> 2ff62791
         final List<T> result = new EntityFetcher(queryExecutionContext).getLazyEntitiesOnPage(from(select(getEntityType()).where().prop(AbstractEntity.ID).eq().val(id).model()).model(), 0, 1);
 
         return !result.isEmpty() ? result.get(0) : null;
@@ -825,11 +820,8 @@
     protected Pair<Integer, Integer> evalNumOfPages(final QueryModel<T> model, final Map<String, Object> paramValues, final int pageCapacity) {
         final AggregatedResultQueryModel countQuery = model instanceof EntityResultQueryModel ? select((EntityResultQueryModel<T>) model).yield().countAll().as("count").modelAsAggregate()
                 : select((AggregatedResultQueryModel) model).yield().countAll().as("count").modelAsAggregate();
-<<<<<<< HEAD
-        final QueryExecutionModel<EntityAggregates, AggregatedResultQueryModel> countModel = from(countQuery).with(paramValues).with(fetchAggregates().with("count")).lightweight(true).model();
-=======
         final QueryExecutionModel<EntityAggregates, AggregatedResultQueryModel> countModel = from(countQuery).with(paramValues).with(fetchAggregates().with("count")).lightweight().model();
->>>>>>> 2ff62791
+
         final QueryExecutionContext queryExecutionContext = new QueryExecutionContext(getSession(), getEntityFactory(), getCoFinder(), domainMetadata, filter, getUsername(), universalConstants);
         final List<EntityAggregates> counts = new EntityFetcher(queryExecutionContext).getEntities(countModel);
 
