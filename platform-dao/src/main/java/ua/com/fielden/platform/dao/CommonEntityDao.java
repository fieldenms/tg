--- conflicted
+++ resolved
@@ -202,20 +202,6 @@
         return super.findByKey(keyValues);
     }
 
-<<<<<<< HEAD
-    @Override
-    @SessionRequired
-    public T lazyLoad(final Long id) {
-        final QueryExecutionContext queryExecutionContext = new QueryExecutionContext(getSession(), getEntityFactory(), getCoFinder(), domainMetadata, null, null, universalConstants);
-        final List<T> result = new EntityFetcher(queryExecutionContext).getLazyEntitiesOnPage(from(select(getEntityType()).where().prop(AbstractEntity.ID).eq().val(id).model()).model(), 0, 1);
-
-        return !result.isEmpty() ? result.get(0) : null;
-    }
-    
-    
-    
-=======
->>>>>>> 9233d0b0
     /**
      * {@inheritDoc} 
      */
