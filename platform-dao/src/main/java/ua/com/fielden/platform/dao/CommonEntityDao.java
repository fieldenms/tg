package ua.com.fielden.platform.dao;

import static java.lang.String.format;
import static ua.com.fielden.platform.entity.AbstractEntity.ID;
import static ua.com.fielden.platform.entity.ActivatableAbstractEntity.ACTIVE;
import static ua.com.fielden.platform.entity.query.fluent.EntityQueryUtils.fetchAggregates;
import static ua.com.fielden.platform.entity.query.fluent.EntityQueryUtils.from;
import static ua.com.fielden.platform.entity.query.fluent.EntityQueryUtils.select;

import java.io.IOException;
import java.lang.reflect.Method;
import java.util.ArrayList;
import java.util.Arrays;
import java.util.Collection;
import java.util.Collections;
import java.util.Date;
import java.util.HashMap;
import java.util.HashSet;
import java.util.LinkedHashSet;
import java.util.List;
import java.util.Map;
import java.util.Optional;
import java.util.Set;
import java.util.stream.Collectors;
import java.util.stream.Stream;

import org.apache.commons.lang.StringUtils;
import org.apache.log4j.Logger;
import org.hibernate.Session;
import org.hibernate.exception.ConstraintViolationException;
import org.joda.time.DateTime;

import com.google.inject.Inject;
import com.google.inject.Injector;

import ua.com.fielden.platform.dao.annotations.AfterSave;
import ua.com.fielden.platform.dao.annotations.SessionRequired;
import ua.com.fielden.platform.dao.exceptions.EntityCompanionException;
import ua.com.fielden.platform.dao.exceptions.UnexpectedNumberOfReturnedEntities;
import ua.com.fielden.platform.dao.handlers.IAfterSave;
import ua.com.fielden.platform.entity.AbstractEntity;
import ua.com.fielden.platform.entity.AbstractPersistentEntity;
import ua.com.fielden.platform.entity.AbstractUnionEntity;
import ua.com.fielden.platform.entity.ActivatableAbstractEntity;
import ua.com.fielden.platform.entity.IContinuationData;
import ua.com.fielden.platform.entity.annotation.CompanionObject;
import ua.com.fielden.platform.entity.annotation.DeactivatableDependencies;
import ua.com.fielden.platform.entity.annotation.Required;
import ua.com.fielden.platform.entity.factory.ICompanionObjectFinder;
import ua.com.fielden.platform.entity.fetch.FetchModelReconstructor;
import ua.com.fielden.platform.entity.meta.MetaProperty;
import ua.com.fielden.platform.entity.meta.PropertyDescriptor;
import ua.com.fielden.platform.entity.query.EntityAggregates;
import ua.com.fielden.platform.entity.query.EntityBatchDeleterByIds;
import ua.com.fielden.platform.entity.query.EntityBatchDeleterByQueryModel;
import ua.com.fielden.platform.entity.query.EntityFetcher;
import ua.com.fielden.platform.entity.query.IFilter;
import ua.com.fielden.platform.entity.query.IdOnlyProxiedEntityTypeCache;
import ua.com.fielden.platform.entity.query.QueryExecutionContext;
import ua.com.fielden.platform.entity.query.fluent.fetch;
import ua.com.fielden.platform.entity.query.model.AggregatedResultQueryModel;
import ua.com.fielden.platform.entity.query.model.EntityResultQueryModel;
import ua.com.fielden.platform.entity.query.model.QueryModel;
import ua.com.fielden.platform.error.Result;
import ua.com.fielden.platform.file_reports.WorkbookExporter;
import ua.com.fielden.platform.pagination.IPage;
import ua.com.fielden.platform.reflection.AnnotationReflector;
import ua.com.fielden.platform.reflection.Finder;
import ua.com.fielden.platform.reflection.PropertyTypeDeterminator;
import ua.com.fielden.platform.reflection.TitlesDescsGetter;
import ua.com.fielden.platform.security.user.IUserProvider;
import ua.com.fielden.platform.security.user.User;
import ua.com.fielden.platform.utils.EntityUtils;
import ua.com.fielden.platform.utils.IUniversalConstants;
import ua.com.fielden.platform.utils.Pair;
import ua.com.fielden.platform.utils.Validators;

/**
 * This is a most common Hibernate-based implementation of the {@link IEntityDao}.
 * <p>
 * It should not be used directly -- more preferred way is to inherit it for implementation of a more specific DAO.
 * <p>
 * Property <code>session</code> is used to allocation session whenever is appropriate -- all data access methods should use this session. It is envisaged that the real class usage
 * will include Guice method intercepter that would assign session instance dynamically before executing calls to methods annotated with {@link SessionRequired}.
 *
 * @author TG Team
 *
 * @param <T>
 *            -- entity type
 * @param <K>
 *            -- entitie's key type
 */
public abstract class CommonEntityDao<T extends AbstractEntity<?>> extends AbstractEntityDao<T> implements ISessionEnabled {

    private static final String DELETION_WAS_UNSUCCESSFUL_DUE_TO_EXISTING_DEPENDENCIES = "Deletion was unsuccessful due to existing dependencies.";

    private final Logger logger = Logger.getLogger(this.getClass());

    private Session session;
    private String transactionGuid;

    private DomainMetadata domainMetadata;
    
    private IdOnlyProxiedEntityTypeCache idOnlyProxiedEntityTypeCache;

    @Inject
    private ICompanionObjectFinder coFinder;

    @Inject
    private Injector injector;

    private final IFilter filter;

    @Inject
    private IUniversalConstants universalConstants;
    @Inject
    private IUserProvider up;

    /** A marker to skip re-fetching an entity during save. */
    private boolean skipRefetching = false;
    
    /** A guard against an accidental use of quick save to prevent its use for companions with overridden method <code>save</code>.
     *  Refer issue <a href='https://github.com/fieldenms/tg/issues/421'>#421</a> for more details. */
    private final boolean hasSaveOverridden;

    private boolean instrumented = true;
    
    @Override
    public boolean instrumented() {
        return instrumented;
    }

    @Override
    public <E extends IEntityDao<T>> E uninstrumented() {
        if (!instrumented) {
            return (E) this;
        }
        
        final Class<?> coType = PropertyTypeDeterminator.stripIfNeeded(getClass());
        final CommonEntityDao<T> co = (CommonEntityDao<T>) injector.getInstance(coType);
        co.instrumented = false;
        return (E) co;
    }
    
    /**
     * A principle constructor.
     *
     * @param entityType
     */
    protected CommonEntityDao(final IFilter filter) {
        this.filter = filter;
        this.hasSaveOverridden = isSaveOverridden();
    }
    
    private boolean isSaveOverridden() {
        // let's check if method save was overridden
        try {
            final Method methodSave = getClass().getMethod("save", getEntityType());
            if (methodSave != null && methodSave.getDeclaringClass() != CommonEntityDao.class) {
                return true;
            }
        } catch (NoSuchMethodException | SecurityException e) {
        }
        
        return false;
    }

    /**
     * A separate setter is used in order to avoid enforcement of providing mapping generator as one of constructor parameter in descendant classes.
     *
     * @param mappingExtractor
     */
    @Inject
    protected void setDomainMetadata(final DomainMetadata domainMetadata) {
        this.domainMetadata = domainMetadata;
    }


    @Inject
    protected void setIdOnlyProxiedEntityTypeCache(final IdOnlyProxiedEntityTypeCache idOnlyProxiedEntityTypeCache) {
        this.idOnlyProxiedEntityTypeCache = idOnlyProxiedEntityTypeCache;
    }

    /**
     * Cancels currently running query.
     *
     * @return
     */
    @Override
    public boolean stop() {
        final Session sess = getSession();
        try {
            sess.cancelQuery();
        } catch (final Exception ex) {
            ex.printStackTrace();
        }
        return true;
    }

    /**
     * By default all DAO computations are considered indefinite. Thus returning <code>null</code> as the result.
     */
    @Override
    public Integer progress() {
        return null;
    }

    @Override
    public final String getUsername() {
        final User user = getUser();
        return user != null ? user.getKey() : null;
    }

    @Override
    @SessionRequired
    public T findById(final Long id, final fetch<T> fetchModel) {
        return super.findById(id, fetchModel);
    }

    @Override
    @SessionRequired
    public T findByKeyAndFetch(final fetch<T> fetchModel, final Object... keyValues) {
        return super.findByKeyAndFetch(fetchModel, keyValues);
    }

    @Override
    @SessionRequired
    public T findByKey(final Object... keyValues) {
        return super.findByKey(keyValues);
    }

    /**
     * {@inheritDoc} 
     */
    @Override
    @SessionRequired
    public final long quickSave(final T entity) {
        if (hasSaveOverridden) {
            throw new EntityCompanionException(
                    format("Quick save is not supported for entity [%s] due to an overridden method save (refer companion [%s]).", 
                            getEntityType().getName(), 
                            getEntityType().getAnnotation(CompanionObject.class).value().getName()));
        }
        
        
        try {
            skipRefetching = true;
            return save(entity).getId();
        } finally {
            skipRefetching = false;
        }
    }
    
    /**
     * Saves the provided entity. This method checks entity version and throws StaleObjectStateException if the provided entity is stale. There is no in-memory referential
     * integrity guarantee -- the returned instance is always a different instance. However, from the perspective of data loading, it is guaranteed that the object graph of the
     * returned instance contains the object graph of the passed in entity as its subgraph (i.e. it can be wider, but not narrower).
     */
    @Override
    @SessionRequired
    public T save(final T entity) {
        if (entity == null) {
            throw new EntityCompanionException(format("Null entity of type [%s] cannot be saved.", getEntityType().getName()));
        } else if (!entity.isPersistent()) {
            return entity;
        } else if (!entity.isInstrumented()) {
            throw new EntityCompanionException(format("Uninstrumented entity of type [%s] cannot be saved.", getEntityType().getName()));
        } else if (!entity.isDirty() && entity.isValid().isSuccessful()) {
            logger.debug(format("Entity [%s] is not dirty (ID = %s). Saving is skipped. Entity refetched.", entity, entity.getId()));
            return skipRefetching ? entity : findById(entity.getId(), FetchModelReconstructor.reconstruct(entity));
        }
        logger.debug(format("Start saving entity %s (ID = %s)", entity, entity.getId()));

        // need to capture names of dirty properties before the actual saving takes place and makes all properties not dirty
        // this is needed for executing after save event handler
        final List<String> dirtyProperties = toStringList(entity.getDirtyProperties());

        final T resultantEntity;
        // let's try to save entity
        try {
            // firstly validate the entity
            final Result isValid = entity.isValid();
            if (!isValid.isSuccessful()) {
                throw isValid;
            }
            // entity is valid and we should proceed with saving
            // new and previously saved entities are handled differently
            if (!entity.isPersisted()) { // is it a new entity?
                resultantEntity = saveNewEntity(entity);
            } else { // so, this is a modified entity
                resultantEntity = saveModifiedEntity(entity);
            }
        } finally {
            logger.debug("Finished saving entity " + entity + " (ID = " + entity.getId() + ")");
        }

        // this call never throws any exceptions
        processAfterSaveEvent(resultantEntity, dirtyProperties);

        return resultantEntity;
    }

    /**
     * Saves previously persisted and now modified entity.
     *
     * @param entity
     */
    private T saveModifiedEntity(final T entity) {
        // let's first prevent not permissibly modifications that could not be checked any earlier than this,
        // which pertain to required and marked as assign before save properties that must have values
        checkDirtyMarkedForAssignmentBeforeSaveProperties(entity);
        // let's make sure that entity is not a duplicate
        final AggregatedResultQueryModel model = select(createQueryByKey(entity.getKey())).yield().prop(AbstractEntity.ID).as(AbstractEntity.ID).modelAsAggregate();
        final QueryExecutionContext queryExecutionContext = new QueryExecutionContext(getSession(), getEntityFactory(), getCoFinder(), domainMetadata, null, null, universalConstants, idOnlyProxiedEntityTypeCache);
        final List<EntityAggregates> ids = new EntityFetcher(queryExecutionContext).getEntities(from(model).lightweight().model());
        final int count = ids.size();
        if (count == 1 && entity.getId().longValue() != ((Number) ids.get(0).get(AbstractEntity.ID)).longValue()) {
            throw new EntityCompanionException(format("Entity \"%s\" of type %s already exists.", entity, TitlesDescsGetter.getEntityTitleAndDesc(entity.getType()).getKey()));
        }

        // load the entity directly from the session
        final T persistedEntity = (T) getSession().load(entity.getType(), entity.getId());
        persistedEntity.setIgnoreEditableState(true);
        // check for data staleness and try to resolve the conflict is possible (refer #83)
        if (persistedEntity.getVersion() != null && persistedEntity.getVersion() > entity.getVersion() && !canResolveConflict(entity, persistedEntity)) {
            throw new EntityCompanionException(format("Could not resolve conflicting changes. Entity %s (%s) could not be saved.", entity.getKey(), TitlesDescsGetter.getEntityTitleAndDesc(getEntityType()).getKey()));
        }

        // reconstruct entity fetch model for future retrieval at the end of the method call
        final Optional<fetch<T>> entityFetchOption = skipRefetching ? Optional.empty() : Optional.of(FetchModelReconstructor.reconstruct(entity));


        // proceed with property assignment from entity to persistent entity, which in case of a resolvable conflict acts like a fetch/rebase in git
        // it is essential that if a property is of an entity type it should be re-associated with the current session before being set
        // the easiest way to do that is to load entity by id using the current session
        for (final MetaProperty<?> prop : entity.getDirtyProperties()) {
            final Object value = prop.getValue();
            if (shouldProcessAsActivatable(entity, prop)) {
                handleDirtyActivatableProperty(entity, persistedEntity, prop, value);
            } else if (value instanceof AbstractEntity && !(value instanceof PropertyDescriptor) && !(value instanceof AbstractUnionEntity)) {
                persistedEntity.set(prop.getName(), getSession().load(((AbstractEntity<?>) value).getType(), ((AbstractEntity<?>) value).getId()));
            } else {
                persistedEntity.set(prop.getName(), value);
            }
        } // end of processing dirty properties

        // handle ref counts of non-dirty activatable properties
        if (entity instanceof ActivatableAbstractEntity) {
            handleNonDirtyActivatableIfNecessary(entity, persistedEntity);
        }

        // perform meta-data assignment to capture the information about this modification
        if (entity instanceof AbstractPersistentEntity) {
            assignLastModificationInfo((AbstractPersistentEntity<?>) entity, (AbstractPersistentEntity<?>) persistedEntity);
        }

        // update entity
        getSession().update(persistedEntity);
        getSession().flush();
        getSession().clear();

        return entityFetchOption.map(fetch -> findById(persistedEntity.getId(), fetch)).orElse(persistedEntity);
    }

    /**
     * Handles dirty activatable property in a special way that manages refCount of its current and previous values, but only if the entity being saving is an activatable that does
     * not fall into the category of those with type that governs deactivatable dependency of the entity being saved.
     *
     * @param entity
     * @param persistedEntity
     * @param prop
     * @param value
     */
    private void handleDirtyActivatableProperty(final T entity, final T persistedEntity, final MetaProperty<?> prop, final Object value) {
        final String propName = prop.getName();
        // if value is null then an activatable entity has been dereferenced and its refCount needs to be decremented
        // but only if the dereferenced value is an active activatable and the entity being saved is not being made active -- thus previously it was not counted as a reference
        if (value == null) {
            final MetaProperty<Boolean> activeProp = entity.getProperty(ACTIVE);
            final boolean beingActivated = activeProp.isDirty() && activeProp.getValue();
            // get the latest value of the dereferenced activatable as the current value of the persisted entity version from the database and decrement its ref count
            // previous property value should not be null as it would become dirty, also, there was no property conflict, so it can be safely assumed that previous value is NOT null
            final ActivatableAbstractEntity<?> prevValue = (ActivatableAbstractEntity<?>) entity.getProperty(propName).getPrevValue();
            final ActivatableAbstractEntity<?> persistedValue = (ActivatableAbstractEntity<?>) getSession().load(prop.getType(), prevValue.getId());
            // if persistedValue active and does not equal to the entity being saving then need to decrement its refCount
            if (!beingActivated && persistedValue.isActive() && !entity.equals(persistedValue)) { // avoid counting self-references
                persistedValue.setIgnoreEditableState(true);
                getSession().update(persistedValue.decRefCount());
            }

            // assign null as the property value to actually dereference activatable
            persistedEntity.set(propName, null);
        } else { // otherwise there could be either referencing (i.e. before property was null) or a reference change (i.e. from one value to some other)
            // need to process previous property value
            final AbstractEntity<?> prevValue = (ActivatableAbstractEntity<?>) entity.getProperty(propName).getPrevValue();
            if (prevValue != null && !entity.equals(prevValue)) { // need to decrement refCount for the dereferenced entity, but avoid counting self-references
                final ActivatableAbstractEntity<?> persistedValue = (ActivatableAbstractEntity<?>) getSession().load(prop.getType(), prevValue.getId());
                persistedValue.setIgnoreEditableState(true);
                getSession().update(persistedValue.decRefCount());
            }
            // also need increment refCount for a newly referenced activatable
            final ActivatableAbstractEntity<?> persistedValue = (ActivatableAbstractEntity<?>) getSession().load(prop.getType(), ((AbstractEntity<?>) value).getId());
            if (!entity.equals(persistedValue)) { // avoid counting self-references
                // now let's check if the entity itself is an active activatable
                // as this influences the decision to increment refCount for the newly referenced activatable
                // because, if it's not then there is no reason to increment refCout for the referenced instance
                // in other words, inactive entity does not count as an active referencer
                if (entity.<Boolean> get(ACTIVE) == true) {
                    persistedValue.setIgnoreEditableState(true);
                    getSession().update(persistedValue.incRefCount());
                }
            }

            // assign updated activatable as the property value
            persistedEntity.set(propName, persistedValue);
        }
    }

    /**
     * In case entity is activatable and has just been activated or deactivated, it is also necessary to make sure that all previously referenced activatables, which did not fall
     * into the dirty category and are active get their refCount increment or decremented accordingly
     *
     * @param entity
     * @param persistedEntity
     */
    private void handleNonDirtyActivatableIfNecessary(final T entity, final T persistedEntity) {
        final MetaProperty<Boolean> activeProp = entity.getProperty(ACTIVE);
        // was activatable entity just activated?
        if (activeProp.isDirty()) {
            // let's collect activatable not dirty properties from entity to check them for activity and also to increment their refCount
            final Set<String> keyMembers = Finder.getKeyMembers(entity.getType()).stream().map(f -> f.getName()).collect(Collectors.toSet());
            for (final MetaProperty<? extends ActivatableAbstractEntity<?>> prop : collectActivatableNotDirtyProperties(entity, keyMembers)) {
                // get value from a persisted version of entity, whch is loaded by Hibernate
                // if a corresponding property is proxied due to insufficient fetch model, its value is retrieved lazily by Hibernate
                final AbstractEntity<?> value = persistedEntity.get(prop.getName());
                if (value != null) { // if there is actually some value
                    // load activatable value
                    final ActivatableAbstractEntity<?> persistedValue = (ActivatableAbstractEntity<?>) getSession().load(prop.getType(), value.getId());
                    persistedValue.setIgnoreEditableState(true);
                    // if activatable property value is not a self-reference
                    // then need to check if it is active and if so increment its refCount
                    // otherwise, if activatable is not active then we've got an erroneous situation that should prevent activation of entity
                    if (!entity.equals(persistedValue)) {
                        if (activeProp.getValue()) { // is entity being activated?
                            if (!persistedValue.isActive()) { // if activatable is not active then this is an error
                                throw new EntityCompanionException(format("Entity %s has a reference to already inactive entity %s (type %s)", entity, persistedValue, prop.getType()));
                            } else { // otherwise, increment refCount
                                getSession().update(persistedValue.incRefCount());
                            }
                        } else if (persistedValue.isActive()) { // is entity being deactivated, but is referencing an active activatable?
                            getSession().update(persistedValue.decRefCount());
                        }
                    }
                }
            }

            // separately need to perform de-activation of deactivatable dependencies in case where the entity being saved is deactivated
            if (!activeProp.getValue()) {
                final List<? extends ActivatableAbstractEntity<?>> deactivatables = Validators.findActiveDeactivatableDependencies((ActivatableAbstractEntity<?>) entity, getCoFinder());
                for (final ActivatableAbstractEntity<?> deactivatable : deactivatables) {
                    deactivatable.set(ACTIVE, false);
                    final Result result = deactivatable.isValid();
                    if (result.isSuccessful()) {
                        // persisting of deactivatables should go through the logic of companion save
                        // and cannot be persisted by just using a call to Hibernate Session
                        final CommonEntityDao co = getCoFinder().find(deactivatable.getType());
                        co.save(deactivatable);
                    } else {
                        throw result;
                    }
                }
            }
        }
    }

    /**
     * This is a convenient predicate method that identifies whether the specified property need to be processed as an activatable reference.
     *
     * @param entity
     * @param prop
     * @return
     */
    private boolean shouldProcessAsActivatable(final T entity, final MetaProperty<?> prop) {
        boolean shouldProcessAsActivatable;
        if (prop.isActivatable() && entity instanceof ActivatableAbstractEntity && isNotSpecialActivatableToBeSkipped(prop)) {
            final Class<? extends ActivatableAbstractEntity<?>> type = (Class<? extends ActivatableAbstractEntity<?>>) prop.getType();
            final DeactivatableDependencies ddAnnotation = type.getAnnotation(DeactivatableDependencies.class);
            if (ddAnnotation != null && prop.isKey()) {
                shouldProcessAsActivatable = !Arrays.asList(ddAnnotation.value()).contains(entity.getType());
            } else {
                shouldProcessAsActivatable = true;
            }
        } else {
            shouldProcessAsActivatable = false;
        }
        return shouldProcessAsActivatable;
    }

    private boolean isNotSpecialActivatableToBeSkipped(final MetaProperty<?> prop) {
        return !AbstractPersistentEntity.CREATED_BY.equals(prop.getName()) && !AbstractPersistentEntity.LAST_UPDATED_BY.equals(prop.getName());
    }

    /**
     * Determines whether automatic conflict resolves between the two entity instance is possible. The ability to resolve conflict automatically is based strictly on dirty
     * properties -- if dirty properties in <code>entity</code> are equals to the same properties in <code>persistedEntity</code> then the conflict can be resolved.
     *
     * @param entity
     * @param persistedEntity
     * @return
     */
    private boolean canResolveConflict(final T entity, final T persistedEntity) {
        // comparison of property values is most likely to trigger lazy loading
        for (final MetaProperty<?> prop : entity.getDirtyProperties()) {
            final String name = prop.getName();
            final Object oldValue = prop.getOriginalValue();
            final Object newValue = prop.getValue();
            final Object persistedValue = persistedEntity.get(name);
            if (EntityUtils.isConflicting(newValue, oldValue, persistedValue)) {
                return false;
            }
        }

        return true;
    }

    /**
     * Persists an entity that was not persisted before. Self-references are not possible for new entities simply because non-persisted instances are not permitted as property
     * values. Unless there is a special case of skipping entity exists validation, but then the developer would need to take case of that somehow specifically for each specific
     * case.
     *
     * @param entity
     */
    private T saveNewEntity(final T entity) {
        // let's make sure that entity is not a duplicate
        final Integer count = count(createQueryByKey(entity.getKey()), Collections.<String, Object> emptyMap());
        if (count > 0) {
            throw new EntityCompanionException(format("Entity \"%s\" of type %s already exists.", entity, TitlesDescsGetter.getEntityTitleAndDesc(entity.getType()).getKey()));
        }

        // process transactional assignments
        if (entity instanceof AbstractPersistentEntity) {
            assignCreationInfo((AbstractPersistentEntity<?>) entity);
        }
        assignPropertiesBeforeSave(entity);
        
        // reconstruct entity fetch model for future retrieval at the end of the method call
        final Optional<fetch<T>> entityFetchOption = skipRefetching ? Optional.empty() : Optional.of(FetchModelReconstructor.reconstruct(entity));

        // new entity might be activatable, but this has no effect on its refCount -- should be zero as no other entity could yet reference it
        // however, it might reference other activatable entities, which warrants update to their refCount.
        final boolean shouldProcessActivatableProperties;
        if (entity instanceof ActivatableAbstractEntity) {
            final ActivatableAbstractEntity<?> activatable = (ActivatableAbstractEntity<?>) entity;
            shouldProcessActivatableProperties = activatable.isActive();
        } else { // refCount should not be updated if referenced by non-activatable
            shouldProcessActivatableProperties = false; // setting true would enable refCount update in case of saving non-activatable
        }

        if (shouldProcessActivatableProperties) {
            final Set<String> keyMembers = Finder.getKeyMembers(entity.getType()).stream().map(f -> f.getName()).collect(Collectors.toSet());
            final Set<MetaProperty<? extends ActivatableAbstractEntity<?>>> activatableDirtyProperties = collectActivatableDirtyProperties(entity, keyMembers);

            for (final MetaProperty<? extends ActivatableAbstractEntity<?>> prop : activatableDirtyProperties) {
                if (prop.getValue() != null) {
                    // need to update refCount for the activatable entity
                    final ActivatableAbstractEntity<?> value = prop.getValue();
                    final ActivatableAbstractEntity<?>  persistedEntity = (ActivatableAbstractEntity<?> ) getSession().load(value.getType(), value.getId());
                    // the returned value could already be inactive due to some concurrent modification
                    // therefore it is critical to ensure that the property of the current entity being saved can still accept the obtained value if it is inactive
                    if (!persistedEntity.isActive()) {
                        entity.beginInitialising();
                        entity.set(prop.getName(), persistedEntity);
                        entity.endInitialising();
                        
                        final Result res = prop.revalidate(false);
                        if (!res.isSuccessful()) {
                            throw res;
                        }
                    }
                    persistedEntity.setIgnoreEditableState(true);
                    getSession().update(persistedEntity.incRefCount());
                }
            }
        }

        // save the entity
        getSession().save(entity);
        getSession().flush();
        getSession().clear();

        return entityFetchOption.map(fetch -> findById(entity.getId(), fetch)).orElse(entity);
    }

    /**
     * Collects properties that represent dirty activatable entities that should have their ref counts updated.
     *
     * @param entity
     * @return
     */
    private Set<MetaProperty<? extends ActivatableAbstractEntity<?>>> collectActivatableDirtyProperties(final T entity, final Set<String> keyMembers) {
        final Set<MetaProperty<? extends ActivatableAbstractEntity<?>>> result = new HashSet<>();
        for (final MetaProperty<?> prop : entity.getProperties().values()) {
            if (prop.isDirty() && prop.isActivatable() && isNotSpecialActivatableToBeSkipped(prop)) {
                addToResultIfApplicableFromActivatablePerspective(entity, keyMembers, result, prop);
            }
        }
        return result;
    }

    /**
     * Collects properties that represent not dirty activatable properties
     *
     * @param entity
     * @return
     */
    private Set<MetaProperty<? extends ActivatableAbstractEntity<?>>> collectActivatableNotDirtyProperties(final T entity, final Set<String> keyMembers) {
        final Set<MetaProperty<? extends ActivatableAbstractEntity<?>>> result = new HashSet<>();
        for (final MetaProperty<?> prop : entity.getProperties().values()) {
            // proxied property is considered to be not dirty in this context
            final boolean notDirty = prop.isProxy() || !prop.isDirty(); 
            if (notDirty && prop.isActivatable() && isNotSpecialActivatableToBeSkipped(prop)) {
                addToResultIfApplicableFromActivatablePerspective(entity, keyMembers, result, prop);
            }
        }
        return result;
    }

    /**
     * A helper method to determine which of the provided properties should be handled upon save from the perspective of activatable entity logic (update of refCount).
     * <p>
     * A remark: the proxied activatable properties need to be handled from the perspective of activatable entity logic (update of refCount).
     *
     * @param entity
     * @param keyMembers
     * @param result
     * @param prop
     */
    private void addToResultIfApplicableFromActivatablePerspective(final T entity, final Set<String> keyMembers, final Set<MetaProperty<? extends ActivatableAbstractEntity<?>>> result, final MetaProperty<?> prop) {
        // let's first identify whether entity belongs to the deactivatable type of the referenced property type
        // if so, it should not inflict any ref counts for this property
        final Class<? extends ActivatableAbstractEntity<?>> type = (Class<? extends ActivatableAbstractEntity<?>>) prop.getType();
        final DeactivatableDependencies ddAnnotation = type.getAnnotation(DeactivatableDependencies.class);
        boolean belongsToDeactivatableDependencies;
        if (ddAnnotation != null) {
            // if the main type belongs to dependent deactivatables of the type for the current property,
            // and that property is a key member then such property should be excluded from standard processing of dirty activatables
            belongsToDeactivatableDependencies = keyMembers.contains(prop.getName()) && Arrays.asList(ddAnnotation.value()).contains(entity.getType());
        } else {
            belongsToDeactivatableDependencies = false;
        }
        // null values correspond to dereferencing and should be allowed only for already persisted entities
        // checking prop.isProxy() is really just to prevent calling prop.getValue() on proxied properties, which fails with StrictProxyException
        // this also assumes that proxied properties might actually have a value and need to be included for further processing
        // values for proxied properties are then retrieved in a lazy fashion by Hibernate
        if (!belongsToDeactivatableDependencies && (prop.isProxy() || prop.getValue() != null || entity.isPersisted())) {
            result.add((MetaProperty<? extends ActivatableAbstractEntity<?>>) prop);
        }
    }

    private List<String> toStringList(final List<MetaProperty<?>> dirtyProperties) {
        final List<String> result = new ArrayList<>(dirtyProperties.size());
        for (final MetaProperty<?> prop : dirtyProperties) {
            result.add(prop.getName());
        }
        return result;
    }

    private void processAfterSaveEvent(final T entity, final List<String> dirtyProperties) {
        try {
            final AfterSave afterSave = AnnotationReflector.getAnnotation(getClass(), AfterSave.class);
            // if after save annotation is present then need to instantiate the declared event handler.
            if (afterSave != null) {
                final Class<? extends IAfterSave<T>> typeForAfterSaveHandler = (Class<? extends IAfterSave<T>>) afterSave.value();
                final IAfterSave<T> handler = injector.getInstance(typeForAfterSaveHandler);
                handler.perfrom(entity, dirtyProperties);
            }
        } catch (final Exception ex) {
            logger.warn("Could not process after save event.", ex);
        }

    }

    private void assignCreationInfo(final AbstractPersistentEntity<?> entity) {
        // unit tests utilise a permissive VIRTUAL_USER to persist a "current" user for the testing purposes
        // VIRTUAL_USER is transient and cannot be set as a value for properties of persistent entities
        // thus, a check for VIRTUAL_USER as a current user 
        if (!User.system_users.VIRTUAL_USER.name().equals(getUser().getKey())) {
            entity.set(AbstractPersistentEntity.CREATED_BY, getUser());
            entity.set(AbstractPersistentEntity.CREATED_DATE, universalConstants.now().toDate());
            entity.set(AbstractPersistentEntity.CREATED_TRANSACTION_GUID, getTransactionGuid());
        }
    }
    
    private void assignLastModificationInfo(final AbstractPersistentEntity<?> entity, final AbstractPersistentEntity<?> persistentEntity) {
        // if the entity is activatable and the only dirty property is refCount than there is no need to update the last-updated-by info
        if (entity instanceof ActivatableAbstractEntity) {
            final List<MetaProperty<?>> dirty = entity.getDirtyProperties();
            if (dirty.size() == 1 && ActivatableAbstractEntity.REF_COUNT.equals(dirty.get(0).getName())) {
                return;
            }
        }
        // unit tests utilise a permissive VIRTUAL_USER to persist a "current" user for the testing purposes
        // VIRTUAL_USER is transient and cannot be set as a value for properties of persistent entities
        // thus, a check for VIRTUAL_USER as a current user 
        if (!User.system_users.VIRTUAL_USER.name().equals(getUser().getKey())) {
            persistentEntity.set(AbstractPersistentEntity.LAST_UPDATED_BY, getUser());
            persistentEntity.set(AbstractPersistentEntity.LAST_UPDATED_DATE, universalConstants.now().toDate());
            persistentEntity.set(AbstractPersistentEntity.LAST_UPDATED_TRANSACTION_GUID, getTransactionGuid());
        }
    }
    
    /**
     * Assigns values to all properties marked for assignment before save. This method should be used only during saving of new entities.
     *
     * @param entity
     */
    private void assignPropertiesBeforeSave(final T entity) {
        final List<MetaProperty<?>> props = entity.getProperties().values().stream().
                filter(p -> p.shouldAssignBeforeSave()).collect(Collectors.toList());
        if (!props.isEmpty()) {
            final DateTime now = universalConstants.now();
            if (now == null) {
                throw new EntityCompanionException("The now() constant has not been assigned!");
            }

            for (final MetaProperty<?> prop : props) {
                final Object value = prop.getValue();
                if (value == null) {
                    if (User.class.isAssignableFrom(prop.getType())) {
                        final User user = getUser();
                        if (user == null) {
                            throw new EntityCompanionException("The user could not be determined!");
                        }
                        prop.setValue(user);
                    } else if (Date.class.isAssignableFrom(prop.getType())) {
                        prop.setValue(now.toDate());
                    } else if (DateTime.class.isAssignableFrom(prop.getType())) {
                        prop.setValue(now);
                    } else {
                        assignBeforeSave(prop);
                    }

                    if (prop.getValue() == null) {
                        throw new EntityCompanionException(format("Property %s@%s is marked as assignable before save, but no value could be determined.", prop.getName(), entity.getType().getName()));
                    }
                }
            }
        }
    }

    /**
     * This method is used during saving of the modified entity, which has been persisted previously, and ensures that no removal of required assignable before save properties has
     * happened.
     *
     * @param entity
     */
    private void checkDirtyMarkedForAssignmentBeforeSaveProperties(final T entity) {
        final List<MetaProperty<?>> props = entity.getDirtyProperties().stream().
                filter(p -> p.shouldAssignBeforeSave() && null != AnnotationReflector.getPropertyAnnotation(Required.class, entity.getType(), p.getName())).
                collect(Collectors.toList());
        if (!props.isEmpty()) {
            for (final MetaProperty<?> prop : props) {
                if (prop.getValue() == null) {
                    throw new EntityCompanionException(format("Property %s@%s is marked as assignable before save, but had its value removed.", prop.getName(), entity.getType().getName()));
                }
            }
        }
    }

    /**
     * A method for assigning a value to a domain specific transactional property. This method does nothing by default, and should be overridden by companion objects in order to
     * provide domain specific behaviour.
     *
     * @param prop
     */
    protected void assignBeforeSave(final MetaProperty<?> prop) {

    }

    @Override
    @SessionRequired
    public boolean isStale(final Long entityId, final Long version) {
        if (entityId == null) {
            return false;
        }

        final Integer count = ((Number) getSession().createQuery("select count(*) from " + getEntityType().getName() + " where id = :id and version = :version")//
        .setParameter("id", entityId).setParameter("version", version).uniqueResult()).intValue();

        return count != 1;
    }

    @Override
    @SessionRequired
    public boolean entityExists(final T entity) {
        return entityExists(entity.getId());
    }

    @Override
    @SessionRequired
    public boolean entityExists(final Long id) {
        if (id == null) {
            return false;
        }
        return getSession().createQuery("select id from " + getEntityType().getName() + " where id = :in_id").setLong("in_id", id).uniqueResult() != null;
    }

    @Override
    @SessionRequired
    public int count(final EntityResultQueryModel<T> model, final Map<String, Object> paramValues) {
        return evalNumOfPages(model, paramValues, 1).getKey();
    }

    @Override
    @SessionRequired
    public int count(final EntityResultQueryModel<T> model) {
        return count(model, Collections.<String, Object> emptyMap());
    }

    /**
     * Fetches the results of the specified page based on the request of the given instance of {@link QueryExecutionModel}.
     *
     * @param queryModel
     * @param pageNumber
     * @param pageCapacity
     * @return
     */
    @SessionRequired
    protected List<T> getEntitiesOnPage(final QueryExecutionModel<T, ?> queryModel, final Integer pageNumber, final Integer pageCapacity) {
        final QueryExecutionModel<T, ?> qem = !instrumented() ? queryModel.lightweight() : queryModel;
        
        final QueryExecutionContext queryExecutionContext = new QueryExecutionContext(getSession(), getEntityFactory(), getCoFinder(), domainMetadata, filter, getUsername(), universalConstants, idOnlyProxiedEntityTypeCache);
        return new EntityFetcher(queryExecutionContext).getEntitiesOnPage(qem, pageNumber, pageCapacity);
    }
    
    /**
     * Returns a stream of entities that match the provided query.
     * The returned stream must always be wrapped into <code>try with resources</code> clause to ensure that the underlying resultset is closed.
     */
    @Override
    @SessionRequired
    public Stream<T> stream(final QueryExecutionModel<T, ?> queryModel) {
        return stream(queryModel, 100);
    }

    /**
     * Returns a stream of entities that match the provided query. Argument <code>fetchSize</code> provides a hint how many rows should be fetched in a batch at the time of scrolling.
     * 
     * The returned stream must always be wrapped into <code>try with resources</code> clause to ensure that the underlying resultset is closed.
     */
    @Override
    @SessionRequired
    public Stream<T> stream(final QueryExecutionModel<T, ?> queryModel, final int fetchSize) {
        final QueryExecutionModel<T, ?> qem = !instrumented() ? queryModel.lightweight() : queryModel;
        
        final QueryExecutionContext queryExecutionContext = new QueryExecutionContext(getSession(), getEntityFactory(), getCoFinder(), domainMetadata, filter, getUsername(), universalConstants, idOnlyProxiedEntityTypeCache);
        return new EntityFetcher(queryExecutionContext).streamEntities(qem, Optional.of(fetchSize));
    }

    @Override
    @SessionRequired
    public List<T> getAllEntities(final QueryExecutionModel<T, ?> query) {
        final QueryExecutionModel<T, ?> qem = !instrumented() ? query.lightweight() : query;
        return getEntitiesOnPage(qem, null, null);
    }

    @Override
    @SessionRequired
    public List<T> getFirstEntities(final QueryExecutionModel<T, ?> query, final int numberOfEntities) {
        final QueryExecutionModel<T, ?> qem = !instrumented() ? query.lightweight() : query;
        return getEntitiesOnPage(qem, 0, numberOfEntities);
    }

    /**
     * Returns a first page holding up to <code>pageCapacity</code> instance of entities retrieved by query with no filtering conditions. Useful for things like autocompleters.
     */
    @Override
    @SessionRequired
    public IPage<T> firstPage(final int pageCapacity) {
        return new EntityQueryPage(getDefaultQueryExecutionModel(), 0, pageCapacity, evalNumOfPages(getDefaultQueryExecutionModel().getQueryModel(), Collections.<String, Object> emptyMap(), pageCapacity));
    }

    /**
     * Returns a first page holding up to <code>size</code> instance of entities retrieved by the provided query model. This allows a query based pagination.
     */
    @Override
    @SessionRequired
    public IPage<T> firstPage(final QueryExecutionModel<T, ?> model, final int pageCapacity) {
        final QueryExecutionModel<T, ?> qem = !instrumented() ? model.lightweight() : model;
        return new EntityQueryPage(qem, 0, pageCapacity, evalNumOfPages(qem.getQueryModel(), qem.getParamValues(), pageCapacity));
    }

    /**
     * Returns a first page holding up to <code>pageCapacity</code> instance of entities retrieved by the provided query model with appropriate summary model. This allows a query
     * based pagination.
     */
    @Override
    @SessionRequired
    public IPage<T> firstPage(final QueryExecutionModel<T, ?> model, final QueryExecutionModel<T, ?> summaryModel, final int pageCapacity) {
        final QueryExecutionModel<T, ?> qem = !instrumented() ? model.lightweight() : model;
        return new EntityQueryPage(qem, summaryModel, 0, pageCapacity, evalNumOfPages(qem.getQueryModel(), qem.getParamValues(), pageCapacity));
    }

    @Override
    @SessionRequired
    public IPage<T> getPage(final QueryExecutionModel<T, ?> model, final int pageNo, final int pageCapacity) {
        final QueryExecutionModel<T, ?> qem = !instrumented() ? model.lightweight() : model;
        return getPage(qem, pageNo, 0, pageCapacity);
    }

    @Override
    @SessionRequired
    public IPage<T> getPage(final QueryExecutionModel<T, ?> model, final int pageNo, final int pageCount, final int pageCapacity) {
        final QueryExecutionModel<T, ?> qem = !instrumented() ? model.lightweight() : model;
        
        final Pair<Integer, Integer> numberOfPagesAndCount = pageCount > 0 ? Pair.pair(pageCount, pageCount * pageCapacity) : evalNumOfPages(qem.getQueryModel(), qem.getParamValues(), pageCapacity);

        final int pageNumber = pageNo < 0 ? numberOfPagesAndCount.getKey() - 1 : pageNo;
        return new EntityQueryPage(qem, pageNumber, pageCapacity, numberOfPagesAndCount);
    }

    @Override
    @SessionRequired
    public T getEntity(final QueryExecutionModel<T, ?> model) {
        final QueryExecutionModel<T, ?> qem = !instrumented() ? model.lightweight() : model;
        final List<T> data = getFirstEntities(qem, 2);
        if (data.size() > 1) {
            throw new UnexpectedNumberOfReturnedEntities(format("The provided query model leads to retrieval of more than one entity (%s).", data.size()));
        }
        return data.size() == 1 ? data.get(0) : null;
    }

    @Override
    @SessionRequired
    public IPage<T> getPage(final int pageNo, final int pageCapacity) {
        final Pair<Integer, Integer> numberOfPagesAndCount = evalNumOfPages(getDefaultQueryExecutionModel().getQueryModel(), Collections.<String, Object> emptyMap(), pageCapacity);
        final int pageNumber = pageNo < 0 ? numberOfPagesAndCount.getKey() - 1 : pageNo;
        return new EntityQueryPage(getDefaultQueryExecutionModel(), pageNumber, pageCapacity, numberOfPagesAndCount);
    }

    @Override
    public Session getSession() {
        if (session == null) {
            throw new EntityCompanionException("Session is missing, most likely, due to missing @SessionRequired annotation.");
        }
        return session;
    }

    @Override
    public void setSession(final Session session) {
        this.session = session;
    }
    
    @Override
    public String getTransactionGuid() {
        if (StringUtils.isEmpty(transactionGuid)) {
            throw new EntityCompanionException("Transaction GUID is missing.");
        }
        return transactionGuid;
    }
    
    @Override
    public void setTransactionGuid(final String guid) {
        this.transactionGuid = guid;
    }

    /**
     * Calculates the number of pages of the given size required to fit the whole result set.
     *
     *
     * @param model
     * @param pageCapacity
     * @return
     */
    @SessionRequired
    protected Pair<Integer, Integer> evalNumOfPages(final QueryModel<T> model, final Map<String, Object> paramValues, final int pageCapacity) {
        final AggregatedResultQueryModel countQuery = model instanceof EntityResultQueryModel ? select((EntityResultQueryModel<T>) model).yield().countAll().as("count").modelAsAggregate()
                : select((AggregatedResultQueryModel) model).yield().countAll().as("count").modelAsAggregate();
        final QueryExecutionModel<EntityAggregates, AggregatedResultQueryModel> countModel = from(countQuery).with(paramValues).with(fetchAggregates().with("count")).lightweight().model();

        final QueryExecutionContext queryExecutionContext = new QueryExecutionContext(getSession(), getEntityFactory(), getCoFinder(), domainMetadata, filter, getUsername(), universalConstants, idOnlyProxiedEntityTypeCache);
        final List<EntityAggregates> counts = new EntityFetcher(queryExecutionContext).getEntities(countModel);

        final int resultSize = ((Number) counts.get(0).get("count")).intValue();

        final Integer pageSize = resultSize % pageCapacity == 0 ? resultSize / pageCapacity : resultSize / pageCapacity + 1;

        return Pair.pair(pageSize, resultSize);
    }

    /**
     * Should return a byte array representation the exported data in a format envisaged by the specific implementation.
     * <p>
     * For example it could be a byte array of GZipped Excel data.
     *
     * @param query
     *            -- query result of which should be exported.
     * @param propertyNames
     *            -- names of properties, including dot notated properties, which should be used in the export.
     * @param propertyTitles
     *            -- titles corresponding to the properties being exported, which are used as headers of columns.
     * @return
     * @throws IOException
     */
    @Override
    @SessionRequired
    public byte[] export(final QueryExecutionModel<T, ?> query, final String[] propertyNames, final String[] propertyTitles) throws IOException {
        // run the query and iterate through result exporting the data
        final List<T> result = getEntitiesOnPage(query, null, null);

        return WorkbookExporter.convertToGZipByteArray(WorkbookExporter.export(result, propertyNames, propertyTitles));
    }

    /**
     * A convenient default implementation for entity deletion, which should be used by overriding method {@link #delete(Long)}.
     *
     * @param entity
     */
    @SessionRequired
    protected void defaultDelete(final T entity) {
        if (entity == null) {
            throw new EntityCompanionException("Null is not an acceptable value for an entity instance.");
        }
        if (!entity.isPersisted()) {
            throw new EntityCompanionException("Only persisted entity instances can be deleted.");
        }
        try {
            getSession().createQuery("delete " + getEntityType().getName() + " where id = " + entity.getId()).executeUpdate();
        } catch (final ConstraintViolationException e) {
<<<<<<< HEAD
            throw new EntityCompanionException("This entity could not be deleted due to existing dependencies.", e);
=======
            throw new EntityCompanionException(DELETION_WAS_UNSUCCESSFUL_DUE_TO_EXISTING_DEPENDENCIES, e);
>>>>>>> 3d6e787c
        }
    }

    /**
     * A convenient default implementation for deletion of entities specified by provided query model.
     *
     * @param entity
     */
    @SessionRequired
    protected void defaultDelete(final EntityResultQueryModel<T> model, final Map<String, Object> paramValues) {
        if (model == null) {
            throw new EntityCompanionException("Null is not an acceptable value for eQuery model.");
        }

        final List<T> toBeDeleted = getAllEntities(from(model).with(paramValues).lightweight().model());

        for (final T entity : toBeDeleted) {
            defaultDelete(entity);
        }
    }

    @SessionRequired
    protected void defaultDelete(final EntityResultQueryModel<T> model) {
        defaultDelete(model, Collections.<String, Object> emptyMap());
    }

    /**
     * A convenient default implementation for batch deletion of entities specified by provided query model.
     *
     * @param entity
     */
    @SessionRequired
    protected int defaultBatchDelete(final EntityResultQueryModel<T> model, final Map<String, Object> paramValues) {
        if (model == null) {
            throw new EntityCompanionException("Null is not an acceptable value for eQuery model.");
        }

        try {
            final QueryExecutionContext queryExecutionContext = new QueryExecutionContext(getSession(), getEntityFactory(), getCoFinder(), domainMetadata, filter, getUsername(), universalConstants, idOnlyProxiedEntityTypeCache);
            return new EntityBatchDeleterByQueryModel(queryExecutionContext).deleteEntities(model, paramValues);
        } catch (final ConstraintViolationException e) {
            throw new EntityCompanionException(DELETION_WAS_UNSUCCESSFUL_DUE_TO_EXISTING_DEPENDENCIES, e);
        }
    }

    @SessionRequired
    protected int defaultBatchDelete(final EntityResultQueryModel<T> model) {
        return defaultBatchDelete(model, Collections.<String, Object> emptyMap());
    }

    @SessionRequired
    protected int defaultBatchDelete(final List<? extends AbstractEntity<?>> entities) {
        return defaultBatchDeleteByPropertyValues(ID, entities);
    }
    
    @SessionRequired
    protected int defaultBatchDelete(final Collection<Long> entitiesIds) {
        return defaultBatchDeleteByPropertyValues(ID, entitiesIds);
    }
    
    @SessionRequired
    protected int defaultBatchDeleteByPropertyValues(final String propName, final List<? extends AbstractEntity<?>> entities) {
        final Set<Long> ids = new LinkedHashSet<>();
        for (final AbstractEntity<?> entity : entities) {
            ids.add(entity.getId());
        }
        return batchDelete(ids);
    }
    
    @SessionRequired
    protected int defaultBatchDeleteByPropertyValues(final String propName, final Collection<Long> entitiesIds) {
        if (entitiesIds.isEmpty()) {
<<<<<<< HEAD
            throw new EntityCompanionException("No entity ids have been provided for deletion.");
        }

        return new EntityBatchDeleterByIds<T>(getSession(), (PersistedEntityMetadata<T>) domainMetadata.getPersistedEntityMetadataMap().get(getEntityType()))
                .deleteEntities(propName, entitiesIds);
=======
            throw new EntityCompanionException("No entities ids have been provided for deletion.");
        }

        try {
            return new EntityBatchDeleterByIds<T>(getSession(), (PersistedEntityMetadata<T>) domainMetadata.getPersistedEntityMetadataMap().get(getEntityType())).deleteEntities(propName, entitiesIds);
        } catch (final ConstraintViolationException e) {
            throw new EntityCompanionException(DELETION_WAS_UNSUCCESSFUL_DUE_TO_EXISTING_DEPENDENCIES, e);
        }
>>>>>>> 3d6e787c
    }

    public DomainMetadata getDomainMetadata() {
        return domainMetadata;
    }

    public IdOnlyProxiedEntityTypeCache getIdOnlyProxiedEntityTypeCache() {
        return idOnlyProxiedEntityTypeCache;
    }

    @Override
    public User getUser() {
        return up.getUser();
    }

    public IFilter getFilter() {
        return filter;
    }

    /**
     * Calculates summary based on the assumption that <code>model</code> represents summary model for the type T.
     */
    private T calcSummary(final QueryExecutionModel<T, ?> model) {
        final List<T> list = getAllEntities(model);
        return list.size() == 1 ? list.get(0) : null;
    }

    /**
     * Implements pagination based on the provided query.
     *
     * @author TG Team
     *
     */
    public class EntityQueryPage implements IPage<T> {
        private final int pageNumber; // zero-based
        private final Pair<Integer, Integer> numberOfPagesAndCount;
        private final int numberOfPages;
        private final int pageCapacity;
        private final List<T> data;
        private final QueryExecutionModel<T, ?> queryModel;
        private final T summary;

        public EntityQueryPage(final QueryExecutionModel<T, ?> queryModel, final int pageNumber, final int pageCapacity, final Pair<Integer, Integer> numberOfPagesAndCount) {
            this(queryModel, (QueryExecutionModel<T, ?>) null, pageNumber, pageCapacity, numberOfPagesAndCount);
        }

        public EntityQueryPage(final QueryExecutionModel<T, ?> queryModel, final QueryExecutionModel<T, ?> summaryModel, final int pageNumber, final int pageCapacity, final Pair<Integer, Integer> numberOfPagesAndCount) {
            this(queryModel, summaryModel != null && numberOfPagesAndCount.getValue() > 0 ? calcSummary(summaryModel) : null, pageNumber, pageCapacity, numberOfPagesAndCount);
        }

        public EntityQueryPage(final QueryExecutionModel<T, ?> queryModel, final T summary, final int pageNumber, final int pageCapacity, final Pair<Integer, Integer> numberOfPagesAndCount) {
            this.numberOfPagesAndCount = numberOfPagesAndCount;
            this.pageNumber = pageNumber;
            this.pageCapacity = pageCapacity;
            this.numberOfPages = numberOfPagesAndCount.getKey() == 0 ? 1 : numberOfPagesAndCount.getKey();
            this.queryModel = queryModel;
            this.data = numberOfPagesAndCount.getValue() > 0 ? getEntitiesOnPage(queryModel, pageNumber, pageCapacity) : new ArrayList<>();

            this.summary = summary;
        }

        @Override
        public T summary() {
            return summary;
        }

        @Override
        public int capacity() {
            return pageCapacity;
        }

        @Override
        public List<T> data() {
            return Collections.unmodifiableList(data);
        }

        @Override
        public boolean hasNext() {
            return pageNumber < numberOfPages - 1;
        }

        @Override
        public boolean hasPrev() {
            return no() > 0;
        }

        @Override
        public IPage<T> next() {
            if (hasNext()) {
                if (queryModel != null && summary != null) {
                    return new EntityQueryPage(queryModel, summary, pageNumber + 1, pageCapacity, numberOfPagesAndCount);
                } else if (queryModel != null) {
                    return new EntityQueryPage(queryModel, pageNumber + 1, pageCapacity, numberOfPagesAndCount);
                } else {
                    throw new EntityCompanionException("There was no query provided to retrieve the data.");
                }
            }
            return null;
        }

        @Override
        public IPage<T> prev() {
            if (hasPrev()) {
                if (queryModel != null && summary != null) {
                    return new EntityQueryPage(queryModel, summary, pageNumber - 1, pageCapacity, numberOfPagesAndCount);
                } else if (queryModel != null) {
                    return new EntityQueryPage(queryModel, pageNumber - 1, pageCapacity, numberOfPagesAndCount);
                } else {
                    throw new EntityCompanionException("There was no query provided to retrieve the data.");
                }
            }
            return null;
        }

        @Override
        public IPage<T> first() {
            if (hasPrev()) {
                if (queryModel != null && summary != null) {
                    return new EntityQueryPage(queryModel, summary, 0, pageCapacity, numberOfPagesAndCount);
                } else if (queryModel != null) {
                    return new EntityQueryPage(queryModel, 0, pageCapacity, numberOfPagesAndCount);
                } else {
                    throw new EntityCompanionException("There was no query provided to retrieve the data.");
                }
            }
            return null;
        }

        @Override
        public IPage<T> last() {
            if (hasNext()) {
                if (queryModel != null && summary != null) {
                    return new EntityQueryPage(queryModel, summary, numberOfPages - 1, pageCapacity, numberOfPagesAndCount);
                } else if (queryModel != null) {
                    return new EntityQueryPage(queryModel, numberOfPages - 1, pageCapacity, numberOfPagesAndCount);
                } else {
                    throw new EntityCompanionException("There was no query provided to retrieve the data.");
                }
            }
            return null;
        }

        @Override
        public int numberOfPages() {
            return numberOfPages;
        }

        @Override
        public String toString() {
            return "Page " + (no() + 1) + " of " + numberOfPages;
        }

        @Override
        public int no() {
            return pageNumber;
        }
    }

    private ICompanionObjectFinder getCoFinder() {
        return coFinder;
    }

    public IUniversalConstants getUniversalConstants() {
        return universalConstants;
    }
    
    private final Map<Class<? extends AbstractEntity<?>>, IEntityDao<?>> coCache = new HashMap<>();
    
    /**
     * A convenient way to obtain companion instances by the types of corresponding entities.
     * 
     * @param type -- entity type whose companion instance needs to be obtained
     * @return
     */
    @SuppressWarnings("unchecked")
    public <C extends IEntityDao<E>, E extends AbstractEntity<?>> C co(final Class<E> type) {
        if (getEntityType().equals(type)) {
            return (C) this;
        }
        
        IEntityDao<?> co = coCache.get(type);
        if (co == null) {
            co = getCoFinder().find(type);
            coCache.put(type, co);
        }
        return (C) co;
    }
    
    private final Map<String, IContinuationData> moreData = new HashMap<>();
    
    /**
     * Replaces any previously provided "more data" with new "more data".
     * This is a bulk operation that is mainly needed for the infrastructural integration.
     * 
     * @param moreData
     */
    public CommonEntityDao<T> setMoreData(final Map<String, IContinuationData> moreData) {
        clearMoreData();
        this.moreData.putAll(moreData);
        return this;
    }
    
    /**
     * A convenient method to set a single "more data" instance for a given key. 
     * Mostly useful for unit tests.
     * 
     * @param key
     * @param moreData
     * @return
     */
    public CommonEntityDao<T> setMoreData(final String key, final IContinuationData moreData) {
        this.moreData.put(key, moreData);
        return this;
    }
    
    /**
     * Clears continuations in this companion object.
     */
    public void clearMoreData() {
        this.moreData.clear();
    }
    
    /**
     * A convenient way to obtain "more data" by key. An empty optional is return if there was no "more data" found.
     * 
     * @param key -- companion object property that identifies continuation
     * @return
     */
    @SuppressWarnings("unchecked")
    public <E extends IContinuationData> Optional<E> moreData(final String key) {
        return Optional.ofNullable((E) this.moreData.get(key));
    }

    /**
     * A convenient way to obtain all "more data" by keys.
     * 
     * @return
     */
    public Map<String, IContinuationData> moreData() {
        return Collections.unmodifiableMap(moreData);
    }
}<|MERGE_RESOLUTION|>--- conflicted
+++ resolved
@@ -1027,11 +1027,7 @@
         try {
             getSession().createQuery("delete " + getEntityType().getName() + " where id = " + entity.getId()).executeUpdate();
         } catch (final ConstraintViolationException e) {
-<<<<<<< HEAD
-            throw new EntityCompanionException("This entity could not be deleted due to existing dependencies.", e);
-=======
             throw new EntityCompanionException(DELETION_WAS_UNSUCCESSFUL_DUE_TO_EXISTING_DEPENDENCIES, e);
->>>>>>> 3d6e787c
         }
     }
 
@@ -1104,14 +1100,7 @@
     @SessionRequired
     protected int defaultBatchDeleteByPropertyValues(final String propName, final Collection<Long> entitiesIds) {
         if (entitiesIds.isEmpty()) {
-<<<<<<< HEAD
             throw new EntityCompanionException("No entity ids have been provided for deletion.");
-        }
-
-        return new EntityBatchDeleterByIds<T>(getSession(), (PersistedEntityMetadata<T>) domainMetadata.getPersistedEntityMetadataMap().get(getEntityType()))
-                .deleteEntities(propName, entitiesIds);
-=======
-            throw new EntityCompanionException("No entities ids have been provided for deletion.");
         }
 
         try {
@@ -1119,7 +1108,6 @@
         } catch (final ConstraintViolationException e) {
             throw new EntityCompanionException(DELETION_WAS_UNSUCCESSFUL_DUE_TO_EXISTING_DEPENDENCIES, e);
         }
->>>>>>> 3d6e787c
     }
 
     public DomainMetadata getDomainMetadata() {
