--- conflicted
+++ resolved
@@ -33,24 +33,14 @@
         this(treeResultBySources, eqlTables, emptyMap(), emptyMap(), emptyMap(), 0, 1);
     }
 
-<<<<<<< HEAD
-    private TransformationContextFromStage2To3(final TreeResultBySources treeResultBySources,
-                                               final EqlTables eqlTables,
-                                               final Map<Integer, ISource3> sourcesByIds,
-                                               final Map<String, Object> sqlParamValuesByNames,
-                                               final Map<Object, String> sqlParamNamesByValues,
-                                               final int sqlId, final int paramId) {
-=======
     private TransformationContextFromStage2To3(
             final TreeResultBySources treeResultBySources,
-            final IDomainMetadata domainMetadata,
             final EqlTables eqlTables,
             final Map<Integer, ISource3> sourcesByIds,
             final Map<String, Object> sqlParamValuesByNames,
             final Map<Object, String> sqlParamNamesByValues,
             final int sqlId, final int paramId)
     {
->>>>>>> dd80694d
         this.treeResultBySources = treeResultBySources;
         this.eqlTables = eqlTables;
         this.sourcesByIds.putAll(sourcesByIds);
