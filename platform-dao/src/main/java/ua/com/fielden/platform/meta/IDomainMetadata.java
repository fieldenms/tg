--- conflicted
+++ resolved
@@ -1,15 +1,8 @@
 package ua.com.fielden.platform.meta;
 
 import ua.com.fielden.platform.entity.AbstractEntity;
-<<<<<<< HEAD
-=======
 import ua.com.fielden.platform.entity.meta.MetaProperty;
-import ua.com.fielden.platform.entity.query.DbVersion;
-import ua.com.fielden.platform.entity.query.EntityBatchInsertOperation;
-import ua.com.fielden.platform.eql.meta.EqlTable;
-import ua.com.fielden.platform.eql.meta.QuerySourceInfoProvider;
 import ua.com.fielden.platform.types.either.Either;
->>>>>>> 1cbb58c0
 
 import java.util.Optional;
 import java.util.stream.Stream;
@@ -71,8 +64,6 @@
      */
     PropertyMetadata forProperty(Class<?> enclosingType, CharSequence propPath);
 
-<<<<<<< HEAD
-=======
     /**
      * Returns metadata for a property represented by the given meta-property.
      * <ul>
@@ -84,28 +75,4 @@
      */
     Either<RuntimeException, Optional<PropertyMetadata>> forProperty(MetaProperty<?> metaProperty);
 
-    // ****************************************
-    // * Temporary baggage from old metadata that can't be moved until dependency injection is properly configured.
-
-    // TODO create a separate service for this
-    /**
-     * Generates DDL statements for creating tables, primary keys, indices and foreign keys for all persistent entity types, which includes domain entities and auxiliary platform entities.
-     */
-    List<String> generateDatabaseDdl(final Dialect dialect);
-
-    List<String> generateDatabaseDdl(final Dialect dialect, final Class<? extends AbstractEntity<?>> type,
-                                     final Class<? extends AbstractEntity<?>>... types);
-
-    // TODO create a separate service for this
-    EqlTable getTableForEntityType(final Class<? extends AbstractEntity<?>> entityType);
-
-    // TODO create a separate service for this
-    EntityBatchInsertOperation.TableStructForBatchInsertion getTableStructsForBatchInsertion(final Class<? extends AbstractEntity<?>> entityType);
-
-    DbVersion dbVersion();
-
-    // TODO make this type injectable
-    QuerySourceInfoProvider querySourceInfoProvider();
-
->>>>>>> 1cbb58c0
 }