--- conflicted
+++ resolved
@@ -60,23 +60,13 @@
         }
     }
 
-<<<<<<< HEAD
     private void specifyParamValuesToHibernateQuery(final SQLQuery query, final Map<String, Object> queryParams) {
-        LOGGER.debug("\nPARAMS:\n   " + queryParams + "\n");
+        // LOGGER.debug("\nPARAMS:\n   " + queryParams + "\n");
         for (final Map.Entry<String, Object> paramEntry : queryParams.entrySet()) {
             if (paramEntry.getValue() instanceof Collection) {
                 throw new IllegalStateException("Should not have collectional param at this level: [" + paramEntry + "]");
             } else if (!(paramEntry.getValue() instanceof DynamicQueryBuilder.QueryProperty)){
-                LOGGER.debug("setting param: name = [" + paramEntry.getKey() + "] value = [" + paramEntry.getValue() + "]");
-=======
-    private void specifyParamValuesToHibernateQuery(SQLQuery query, final Map<String, Object> queryParams) {
-        // LOGGER.debug("\nPARAMS:\n   " + queryParams + "\n");
-        for (final Map.Entry<String, Object> paramEntry : queryParams.entrySet()) {
-            if (paramEntry.getValue() instanceof Collection) {
-                throw new IllegalStateException("Should not have collectional param at this level: [" + paramEntry + "]");
-            } else {
                 // LOGGER.debug("setting param: name = [" + paramEntry.getKey() + "] value = [" + paramEntry.getValue() + "]");
->>>>>>> 3761d350
                 query.setParameter(paramEntry.getKey(), paramEntry.getValue());
             }
         }
