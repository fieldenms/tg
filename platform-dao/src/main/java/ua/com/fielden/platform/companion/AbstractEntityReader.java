--- conflicted
+++ resolved
@@ -291,31 +291,18 @@
     }
 
     /**
-<<<<<<< HEAD
-     * @param filtered -- controls whether filtering is on
-=======
      * @param filtered controls whether user-filtering is on
->>>>>>> db478359
      */
     private T fetchOneEntityInstance(final boolean filtered, final Long id, final fetch<T> fetchModel) {
         if (id == null) {
             throw new EntityCompanionException(ERR_MISSING_ID_VALUE.formatted(getEntityType().getName()));
         }
 
-<<<<<<< HEAD
-        final EntityResultQueryModel<T> query = select(getEntityType()).where().prop(ID).eq().val(id).model()
-                .setFilterable(filtered);
-        final var qem = instrumented()
-                ? from(query).with(fetchModel).model()
-                : from(query).with(fetchModel).lightweight().model();
-
-=======
         final var query = select(getEntityType()).where().prop(ID).eq().val(id).model()
                           .setFilterable(filtered);
         final var qem = instrumented()
                         ? from(query).with(fetchModel).model()
                         : from(query).with(fetchModel).lightweight().model();
->>>>>>> db478359
         try {
             return getEntity(qem);
         } catch (final Exception e) {
