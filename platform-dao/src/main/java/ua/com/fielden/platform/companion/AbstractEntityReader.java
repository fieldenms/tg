--- conflicted
+++ resolved
@@ -292,13 +292,9 @@
     }
 
     /**
-<<<<<<< HEAD
      * A private helper method.
      *
-     * @param filtered  <code>true</code> to turn filtering on.
-=======
      * @param filtered controls whether user-filtering is on
->>>>>>> 381d44a5
      */
     private T fetchOneEntityInstance(final boolean filtered, final Long id, final fetch<T> fetchModel, final FillModel fillModel) {
         if (id == null) {
@@ -307,21 +303,13 @@
 
         final var query = select(getEntityType()).where().prop(ID).eq().val(id).model()
                           .setFilterable(filtered);
-        final var qem = instrumented()
-                        ? from(query).with(fetchModel).model()
-                        : from(query).with(fetchModel).lightweight().model();
+        final var qem = from(query).with(fetchModel).with(fillModel).lightweight(!instrumented()).model();
         try {
-<<<<<<< HEAD
-            final EntityResultQueryModel<T> query = select(getEntityType()).where().prop(ID).eq().val(id).model();
-            query.setFilterable(filtered);
-            return getEntity(from(query).with(fetchModel).with(fillModel).lightweight(!instrumented()).model());
-=======
             return getEntity(qem);
->>>>>>> 381d44a5
         } catch (final Exception e) {
             throw new EntityCompanionException("""
                     Could not fetch one entity of type [%s].
-                    Query: %s
+                    Query: %s\
                     """.formatted(getEntityType().getName(), qem), e);
         }
     }
