--- conflicted
+++ resolved
@@ -1,11 +1,7 @@
 package ua.com.fielden.platform.eql.stage3.queries;
 
-<<<<<<< HEAD
-import ua.com.fielden.platform.entity.query.DbVersion;
-=======
 import ua.com.fielden.platform.eql.meta.EqlDomainMetadata;
 import ua.com.fielden.platform.eql.meta.PropType;
->>>>>>> 31f6bf78
 import ua.com.fielden.platform.eql.stage3.QueryComponents3;
 import ua.com.fielden.platform.eql.stage3.conditions.Conditions3;
 import ua.com.fielden.platform.eql.stage3.sources.IJoinNode3;
@@ -14,11 +10,8 @@
 import ua.com.fielden.platform.eql.stage3.sundries.Yield3;
 import ua.com.fielden.platform.eql.stage3.sundries.Yields3;
 
-<<<<<<< HEAD
-=======
 import java.util.Collections;
 import java.util.List;
->>>>>>> 31f6bf78
 import java.util.Objects;
 
 import static ua.com.fielden.platform.entity.query.DbVersion.ORACLE;
@@ -47,19 +40,11 @@
 
     public String sql(final EqlDomainMetadata metadata, final List<PropType> expectedYieldTypes) {
         final StringBuffer sb = new StringBuffer();
-<<<<<<< HEAD
-        sb.append(yields.sql(dbVersion));
-        sb.append(joinRoot != null ? "\nFROM\n" + joinRoot.sql(dbVersion) : (dbVersion == ORACLE ? " FROM DUAL " : ""));
-        sb.append(whereConditions != null ? "\nWHERE " + whereConditions.sql(dbVersion) : "");
-        sb.append(groups != null ? "\nGROUP BY " + groups.sql(dbVersion) : "");
-        sb.append(orderings != null ? "\nORDER BY " + orderings.sql(dbVersion, this) : "");
-=======
         sb.append(yields.sql(metadata, expectedYieldTypes));
         sb.append(joinRoot != null ? "\nFROM\n" + joinRoot.sql(metadata) : (metadata.dbVersion == ORACLE ? " FROM DUAL " : ""));
         sb.append(whereConditions != null ? "\nWHERE " + whereConditions.sql(metadata) : "");
         sb.append(groups != null ? "\nGROUP BY " + groups.sql(metadata) : "");
-        sb.append(orderings != null ? "\nORDER BY " + orderings.sql(metadata) : "");
->>>>>>> 31f6bf78
+        sb.append(orderings != null ? "\nORDER BY " + orderings.sql(metadata, this) : "");
         return sb.toString();
     }
 
