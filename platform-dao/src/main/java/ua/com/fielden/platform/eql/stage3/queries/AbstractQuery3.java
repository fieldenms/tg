--- conflicted
+++ resolved
@@ -45,11 +45,7 @@
         sb.append(joinRoot != null ? "\nFROM\n" + joinRoot.sql(metadata, dbVersion) : (dbVersion == ORACLE ? " FROM DUAL " : ""));
         sb.append(whereConditions != null ? "\nWHERE " + whereConditions.sql(metadata, dbVersion) : "");
         sb.append(groups != null ? "\nGROUP BY " + groups.sql(metadata, dbVersion) : "");
-<<<<<<< HEAD
-        sb.append(orderings != null ? "\nORDER BY " + orderings.sql(metadata, dbVersion) : "");
-=======
         sb.append(orderings != null ? "\nORDER BY " + orderings.sql(metadata, dbVersion, this) : "");
->>>>>>> 460a33db
         return sb.toString();
     }
 
