package ua.com.fielden.platform.meta;

import ua.com.fielden.platform.entity.AbstractEntity;
import ua.com.fielden.platform.entity.query.IDbVersionProvider;
import ua.com.fielden.platform.persistence.types.HibernateTypeMappings;

import java.util.Collection;

import static com.google.common.collect.ImmutableList.toImmutableList;
<<<<<<< HEAD
import static ua.com.fielden.platform.meta.TypeRegistry.COMPOSITE_TYPES;
=======
import static java.util.stream.Collectors.toConcurrentMap;
import static ua.com.fielden.platform.meta.TypeRegistry.COMPONENT_TYPES;
import static ua.com.fielden.platform.types.try_wrapper.TryWrapper.Try;
import static ua.com.fielden.platform.types.tuples.T2.t2;
>>>>>>> 088c4506

public class DomainMetadataBuilder {

    private final DomainMetadataGenerator generator;
    private final Collection<? extends Class<? extends AbstractEntity<?>>> entityTypes;

    public DomainMetadataBuilder(final HibernateTypeMappings hibernateTypeMappings,
                                 final Collection<? extends Class<? extends AbstractEntity<?>>> entityTypes,
                                 final IDbVersionProvider dbVersionProvider)
    {
        this.generator = new DomainMetadataGenerator(hibernateTypeMappings, dbVersionProvider);
        this.entityTypes = entityTypes.stream().distinct().collect(toImmutableList());
    }

    public IDomainMetadata build() {
<<<<<<< HEAD
        // pre-populate generator's cache
        entityTypes.parallelStream().forEach(generator::forEntity);
        COMPOSITE_TYPES.parallelStream().forEach(generator::forComposite);

        return new DomainMetadataImpl(generator);
=======
        final Map<Class<? extends AbstractEntity<?>>, EntityMetadata> entityMetadataMap = entityTypes.parallelStream()
                .flatMap(type -> Try(() -> generator.forEntity(type))
                        .orElseThrow(ex -> new DomainMetadataGenerationException("Failed to generate metadata for entity [%s].".formatted(type.getTypeName()), ex))
                        .map(em -> t2(type, em)).stream())
                .collect(toConcurrentMap(pair -> pair._1, pair -> pair._2));

        COMPONENT_TYPES.parallelStream().forEach(type -> generator.forComponent(type).map(ctm -> t2(type, ctm)));

        return new DomainMetadataImpl(entityMetadataMap, entityTypes, generator, hibTypesInjector, hibTypesDefaults, dbVersion);
>>>>>>> 088c4506
    }

}<|MERGE_RESOLUTION|>--- conflicted
+++ resolved
@@ -7,14 +7,7 @@
 import java.util.Collection;
 
 import static com.google.common.collect.ImmutableList.toImmutableList;
-<<<<<<< HEAD
-import static ua.com.fielden.platform.meta.TypeRegistry.COMPOSITE_TYPES;
-=======
-import static java.util.stream.Collectors.toConcurrentMap;
 import static ua.com.fielden.platform.meta.TypeRegistry.COMPONENT_TYPES;
-import static ua.com.fielden.platform.types.try_wrapper.TryWrapper.Try;
-import static ua.com.fielden.platform.types.tuples.T2.t2;
->>>>>>> 088c4506
 
 public class DomainMetadataBuilder {
 
@@ -30,23 +23,11 @@
     }
 
     public IDomainMetadata build() {
-<<<<<<< HEAD
         // pre-populate generator's cache
         entityTypes.parallelStream().forEach(generator::forEntity);
-        COMPOSITE_TYPES.parallelStream().forEach(generator::forComposite);
+        COMPONENT_TYPES.parallelStream().forEach(generator::forComponent);
 
         return new DomainMetadataImpl(generator);
-=======
-        final Map<Class<? extends AbstractEntity<?>>, EntityMetadata> entityMetadataMap = entityTypes.parallelStream()
-                .flatMap(type -> Try(() -> generator.forEntity(type))
-                        .orElseThrow(ex -> new DomainMetadataGenerationException("Failed to generate metadata for entity [%s].".formatted(type.getTypeName()), ex))
-                        .map(em -> t2(type, em)).stream())
-                .collect(toConcurrentMap(pair -> pair._1, pair -> pair._2));
-
-        COMPONENT_TYPES.parallelStream().forEach(type -> generator.forComponent(type).map(ctm -> t2(type, ctm)));
-
-        return new DomainMetadataImpl(entityMetadataMap, entityTypes, generator, hibTypesInjector, hibTypesDefaults, dbVersion);
->>>>>>> 088c4506
     }
 
 }