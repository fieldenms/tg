package ua.com.fielden.platform.ioc.session;

import static java.lang.String.format;
import static java.util.UUID.randomUUID;
import static org.apache.logging.log4j.LogManager.getLogger;
import static ua.com.fielden.platform.dao.annotations.SessionRequired.ERR_NESTED_SCOPE_INVOCATION_IS_DISALLOWED;

import java.util.stream.Stream;

import org.aopalliance.intercept.MethodInterceptor;
import org.aopalliance.intercept.MethodInvocation;
import org.apache.commons.lang.StringUtils;
import org.apache.logging.log4j.Logger;
import org.hibernate.FlushMode;
import org.hibernate.Session;
import org.hibernate.SessionFactory;
import org.hibernate.Transaction;

import ua.com.fielden.platform.dao.ISessionEnabled;
import ua.com.fielden.platform.dao.annotations.SessionRequired;
import ua.com.fielden.platform.error.Result;
import ua.com.fielden.platform.ioc.session.exceptions.SessionScopingException;
import ua.com.fielden.platform.ioc.session.exceptions.TransactionRollbackDueToThrowable;
import ua.com.fielden.platform.security.user.User;

/**
 * Intercepts methods annotated with {@link SessionRequired} to inject Hibernate session before the actual method execution. Nested invocation of methods annotated with
 * {@link SessionRequired} is supported. For example, method <code>findAll()</code> could invoke method <code>findByCriteria()</code> -- both with {@link SessionRequired}.
 * <p>
 * A very important functionality provided by this intercepter is transaction management:
 * <ul>
 * <li>If the current session has no active transaction then it is activated and the current method invocation is marked as the one that should commit it.</li>
 * <li>If the current session has an active transaction then the current method invocation is marked as the one that should NOT commit it.</li>
 * <li>In case of an exception, which could occur during method invocation, the transaction is rollbacked if it is active and the exception is propagated up.</li> *
 * </ul>
 *
 * The last item ensures that any exception at any level of method invocation would ensure transaction rollback. If transaction is not active at the time of rollback then that
 * means it has already been rollbacked.
 *
 * Please note that transaction can be started outside of this intercepter, which means it will not be committed within it, and the transaction originator is responsible for
 * commit. At the same time, if an exception occurs then transaction will be rollbacked.
 *
 * @author TG Team
 *
 */
public class SessionInterceptor implements MethodInterceptor {
    private final SessionFactory sessionFactory;

<<<<<<< HEAD
    public static final String WARN_TRANSACTION_ROLLBACK = "Transaction completed (rolled back) with error.";
=======
    public static final String WARN_TRANSACTION_ROLLBACK = "[%s] Transaction completed (rolled back) with error.";
>>>>>>> cc98cad5
    private static final Logger LOGGER = getLogger(SessionInterceptor.class);
    
    private final ThreadLocal<String> transactionGuid = new ThreadLocal<>();

    public SessionInterceptor(final SessionFactory sessnioFactory) {
        this.sessionFactory = sessnioFactory;
    }

    @Override
    public Object invoke(final MethodInvocation invocation) throws Throwable {
        final ISessionEnabled invocationOwner = (ISessionEnabled) invocation.getThis();
        final Session session = sessionFactory.getCurrentSession();
        final Transaction tr = session.getTransaction();
        final User user = invocationOwner.getUser();

        try {
            // This variable indicates whether transaction commit should be handled in this method invocation.
            // Basically, if transaction is activated in this method then it should be committed only in this method.
            // Therefore, shouldCommit is assigned true only when transaction is activated here.
            final boolean shouldCommit = initTransaction(invocationOwner, session, tr, user);
            
            // if should not commit, which means the session was initiated earlier in the calls stack, 
            // and support for nested calls is not allowed then an exception should be thrown.
            if (!shouldCommit && !invocation.getStaticPart().getAnnotation(SessionRequired.class).allowNestedScope()) {
                throw new SessionScopingException(format(ERR_NESTED_SCOPE_INVOCATION_IS_DISALLOWED, invocation.getMethod().getDeclaringClass().getName(), invocation.getMethod().getName()));
            }
            
            // now let's proceed with the actual method invocation, which may throw an exception... or even a throwable...
            final Object result = invocation.proceed();
            
            // if this is the invocation that activated the current transaction then we should commit it
            // but only of the result of invocation is not a stream -- in that case closing of the session is the responsibility of that stream
            if (shouldCommit && tr.isActive()) {
                // if the result is a stream than the current transaction becomes associated with that stream
                // and needs to be committed once the stream has been processed
                if (result instanceof Stream) {
                    ((Stream<?>) result).onClose(() -> {
                        try {
                            LOGGER.debug(format("[%s] Committing DB transaction on stream close.", user));
                            commitTransactionAndCloseSession(session, tr, user);
                            LOGGER.debug(format("[%s] Committed DB transaction on stream close.", user));
                        } catch (final Exception ex) {
                            LOGGER.fatal(format("[%s] Could not commit DB transaction on stream close.", user), ex);
                            throw ex;
                        }
                    });
                } else { // otherwise, commit the current transaction
                    LOGGER.debug(format("[%s] Committing DB transaction", user));
                    commitTransactionAndCloseSession(session, tr, user);
                    LOGGER.debug(format("[%s] Committed DB transaction", user));
                }
            } else if (session.isOpen()) {
                // this is the case of a nested transaction
                // should flush only if the current session is still open
                // this check was not needed before migrating off Hibernate 3.2.6 GA
                session.flush();
            }
            return result;
        } catch (final Throwable e) {
            throw completeTransactionWithError(session, tr, e, user);
        }
    }

    private boolean initTransaction(final ISessionEnabled invocationOwner, final Session session, final Transaction tr, final User user) {
        invocationOwner.setSession(session);
        final boolean shouldCommit = !tr.isActive();
        if (!tr.isActive()) {
            LOGGER.debug(format("[%s] Starting new DB transaction", user));
            tr.begin();
            session.setHibernateFlushMode(FlushMode.COMMIT);
            LOGGER.debug(format("[%s] Started new DB transaction", user));
            
            // generate a GUID for the current transaction
            if (!StringUtils.isEmpty(transactionGuid.get())) {
                throw new SessionScopingException("There should have been no transaction GUID assigned yet for a new session scope."); 
            }
            final String guid = randomUUID().toString();
            transactionGuid.set(guid);
            invocationOwner.setTransactionGuid(guid);
        } else {
            // assigned a transaction GUID, which should already be generated
            final String guid = transactionGuid.get();
            if (StringUtils.isEmpty(guid)) {
                throw new SessionScopingException("A nested session scope is missing a transaction GUID."); 
            }
            
            invocationOwner.setTransactionGuid(guid);
        }
        
        return shouldCommit;
    }

    private Exception completeTransactionWithError(final Session session, final Transaction tr, final Throwable ex, final User user) {
        if (ex instanceof Result) {
            LOGGER.debug(format(WARN_TRANSACTION_ROLLBACK, user), ex);  // most Result exceptions are validation errors, which are more relevant for debug messages
        } else if (ex instanceof SessionScopingException) {
            LOGGER.error(format(WARN_TRANSACTION_ROLLBACK, user), ex); // transactional scoping errors should be reported as errors
        } else {
            LOGGER.warn(format(WARN_TRANSACTION_ROLLBACK, user), ex); // otherwise, warning
        }
        try {
            if (tr.isActive()) { // if transaction is active and there was an exception then it should be rollbacked
                LOGGER.debug(format("[%s] Rolling back DB transaction", user));
                rollbackTransactionAndCloseSession(session, tr, user);
                LOGGER.debug(format("[%s] Rolled back DB transaction", user));
            }
        } finally {
            transactionGuid.remove();
        }
        return ex instanceof Exception ? (Exception) ex : new TransactionRollbackDueToThrowable(ex);
    }

    private void commitTransactionAndCloseSession(final Session session, final Transaction tr, final User user) {
        try {
            if (tr.isActive()) {
                tr.commit();
            }
        } catch (final Exception ex) {
            LOGGER.error(format("[%s] Could not commit transaction.", user), ex);
        } finally {
            transactionGuid.remove();
        }
        
        try {
            LOGGER.debug(format("[%s] Closing session.", user));
            if (session.isOpen()) {
                session.close();
            }
            LOGGER.debug(format("[%s] Closed session.", user));
        } catch (final Exception ex) {
            LOGGER.error(format("[%s] Could not close session.", user), ex);
        }
    }
    
    private static void rollbackTransactionAndCloseSession(final Session session, final Transaction tr, final User user) {
        try {
            if (tr.isActive()) {
                tr.rollback();
            }
        } catch (final Exception ex) {
            LOGGER.error(format("[%s] Could not rollback transaction. Transaction active: [%s].", user, tr.isActive()), ex);
        }
        
        try {
            LOGGER.debug(format("[%s] Closing session.", user));
            if (session.isOpen()) {
                session.close();
            }
            LOGGER.debug(format("[%s] Closed session.", user));
        } catch (final Exception ex) {
            LOGGER.error(format("[%s] Could not close session.", user), ex);
        }
    }

}<|MERGE_RESOLUTION|>--- conflicted
+++ resolved
@@ -46,11 +46,7 @@
 public class SessionInterceptor implements MethodInterceptor {
     private final SessionFactory sessionFactory;
 
-<<<<<<< HEAD
-    public static final String WARN_TRANSACTION_ROLLBACK = "Transaction completed (rolled back) with error.";
-=======
     public static final String WARN_TRANSACTION_ROLLBACK = "[%s] Transaction completed (rolled back) with error.";
->>>>>>> cc98cad5
     private static final Logger LOGGER = getLogger(SessionInterceptor.class);
     
     private final ThreadLocal<String> transactionGuid = new ThreadLocal<>();
