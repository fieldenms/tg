package ua.com.fielden.platform.ioc.session;

import static java.lang.String.format;
import static java.util.UUID.randomUUID;
import static org.apache.logging.log4j.LogManager.getLogger;
import static java.util.stream.Stream.of;
import static ua.com.fielden.platform.dao.annotations.SessionRequired.ERR_NESTED_SCOPE_INVOCATION_IS_DISALLOWED;
import static ua.com.fielden.platform.ui.config.EntityCentreConfigCo.SAVE_WITHOUT_CONFLICTS;

import java.util.stream.Stream;

import org.aopalliance.intercept.MethodInterceptor;
import org.aopalliance.intercept.MethodInvocation;
import org.apache.commons.lang.StringUtils;
import org.apache.logging.log4j.Logger;
import org.hibernate.FlushMode;
import org.hibernate.Session;
import org.hibernate.SessionFactory;
import org.hibernate.Transaction;

import ua.com.fielden.platform.dao.ISessionEnabled;
import ua.com.fielden.platform.dao.annotations.SessionRequired;
import ua.com.fielden.platform.ioc.session.exceptions.SessionScopingException;
import ua.com.fielden.platform.ioc.session.exceptions.TransactionRollbackDueToThrowable;

/**
 * Intercepts methods annotated with {@link SessionRequired} to inject Hibernate session before the actual method execution. Nested invocation of methods annotated with
 * {@link SessionRequired} is supported. For example, method <code>findAll()</code> could invoke method <code>findByCriteria()</code> -- both with {@link SessionRequired}.
 * <p>
 * A very important functionality provided by this intercepter is transaction management:
 * <ul>
 * <li>If the current session has no active transaction then it is activated and the current method invocation is marked as the one that should commit it.</li>
 * <li>If the current session has an active transaction then the current method invocation is marked as the one that should NOT commit it.</li>
 * <li>In case of an exception, which could occur during method invocation, the transaction is rollbacked if it is active and the exception is propagated up.</li> *
 * </ul>
 *
 * The last item ensures that any exception at any level of method invocation would ensure transaction rollback. If transaction is not active at the time of rollback then that
 * means it has already been rollbacked.
 *
 * Please note that transaction can be started outside of this intercepter, which means it will not be committed within it, and the transaction originator is responsible for
 * commit. At the same time, if an exception occurs then transaction will be rollbacked.
 *
 * @author TG Team
 *
 */
public class SessionInterceptor implements MethodInterceptor {
    private final SessionFactory sessionFactory;

    public static final String WARN_TRANSACTION_ROLLBACK = "Transaction completed (rolled back) with error.";
    private static final Logger LOGGER = getLogger(SessionInterceptor.class);
    
    private ThreadLocal<String> transactionGuid = new ThreadLocal<>();

    public SessionInterceptor(final SessionFactory sessnioFactory) {
        this.sessionFactory = sessnioFactory;
    }

    @Override
    public Object invoke(final MethodInvocation invocation) throws Throwable {
        final ISessionEnabled invocationOwner = (ISessionEnabled) invocation.getThis();
        final Session session = sessionFactory.getCurrentSession();
        final Transaction tr = session.getTransaction();
        
        try {
            // This variable indicates whether transaction commit should be handled in this method invocation.
            // Basically, if transaction is activated in this method then it should be committed only in this method.
            // Therefore, shouldCommit is assigned true only when transaction is activated here.
            final boolean shouldCommit = initTransaction(invocationOwner, session, tr);
            
            // if should not commit, which means the session was initiated earlier in the calls stack, 
            // and support for nested calls is not allowed then an exception should be thrown.
            if (!shouldCommit && !invocation.getStaticPart().getAnnotation(SessionRequired.class).allowNestedScope()) {
                throw new SessionScopingException(format(ERR_NESTED_SCOPE_INVOCATION_IS_DISALLOWED, invocation.getMethod().getDeclaringClass().getName(), invocation.getMethod().getName()));
            }
            
            // now let's proceed with the actual method invocation, which may throw an exception... or even a throwable...
            final Object result = invocation.proceed();
            
            // if this is the invocation that activated the current transaction then we should commit it
            // but only of the result of invocation is not a stream -- in that case closing of the session is the responsibility of that stream
            if (shouldCommit && tr.isActive()) {
                // if the result is a stream than the current transaction becomes associated with that stream
                // and needs to be committed once the stream has been processed
                if (result instanceof Stream) {
                    ((Stream<?>) result).onClose(() -> {
                        try {
                            LOGGER.debug("Committing DB transaction on stream close.");
                            commitTransactionAndCloseSession(session, tr);
                            LOGGER.debug("Committed DB transaction on stream close.");
                        } catch (final Exception ex) {
                            LOGGER.fatal("Could not commit DB transaction on stream close.", ex);
                            throw ex;
                        }
                    });
                } else { // otherwise, commit the current transaction
                    LOGGER.debug("Committing DB transaction");
                    commitTransactionAndCloseSession(session, tr);
                    LOGGER.debug("Committed DB transaction");
                }
            } else if (session.isOpen()) {
                // this is the case of a nested transaction
                // should flush only if the current session is still open
                // this check was not needed before migrating off Hibernate 3.2.6 GA
                session.flush();
            }
            return result;
        } catch (final Throwable e) {
            throw completeTransactionWithError(session, tr, e);
        }
    }

    private boolean initTransaction(final ISessionEnabled invocationOwner, final Session session, final Transaction tr) {
        invocationOwner.setSession(session);
        final boolean shouldCommit = !tr.isActive();
        if (!tr.isActive()) {
            LOGGER.debug("Starting new DB transaction");
            tr.begin();
            session.setHibernateFlushMode(FlushMode.COMMIT);
            LOGGER.debug("Started new DB transaction");
            
            // generate a GUID for the current transaction
            if (!StringUtils.isEmpty(transactionGuid.get())) {
                throw new SessionScopingException("There should have been no transaction GUID assigned yet for a new session scope."); 
            }
            final String guid = randomUUID().toString();
            transactionGuid.set(guid);
            invocationOwner.setTransactionGuid(guid);
        } else {
            // assigned a transaction GUID, which should already be generated
            final String guid = transactionGuid.get();
            if (StringUtils.isEmpty(guid)) {
                throw new SessionScopingException("A nested session scope is missing a transaction GUID."); 
            }
            
            invocationOwner.setTransactionGuid(guid);
        }
        
        return shouldCommit;
    }

    /**
     * Logs centre configuration saving exception with its causes without stack traces.
     * This method hides stack traces as it is legitimate to have saving conflicts.
     * In the case where saving conflict was not resolved and was proliferated further, it will be caught/logged by WebUiResourceUtils and will be reported to the user.
     */
    private static void logCentreConfigSavingException(final Throwable ex) {
        LOGGER.warn(ex);
        if (ex.getCause() != null) {
            logCentreConfigSavingException(ex.getCause());
        }
    }

    private Exception completeTransactionWithError(final Session session, final Transaction tr, final Throwable ex) {
<<<<<<< HEAD
        final String warningMessage = "Transaction completed (rolled back) with error.";
        if (of(ex.getStackTrace()).anyMatch(elem -> SAVE_WITHOUT_CONFLICTS.equals(elem.getMethodName()))) { // only consider the exception as centre-config-saving-related if there is 'EntityCentreConfigCo.saveWithoutConflicts' method in the stack trace
            LOGGER.warn(warningMessage);
            logCentreConfigSavingException(ex);
        } else {
            LOGGER.warn(warningMessage, ex);
        }
=======
        LOGGER.warn(WARN_TRANSACTION_ROLLBACK, ex);
>>>>>>> dd7c822f
        transactionGuid.remove();
        if (tr.isActive()) { // if transaction is active and there was an exception then it should be rollbacked
            LOGGER.debug("Rolling back DB transaction");
            rollbackTransactionAndCloseSession(session, tr);
            LOGGER.debug("Rolled back DB transaction");
        }
        
        return ex instanceof Exception ? (Exception) ex : new TransactionRollbackDueToThrowable(ex);
    }

    private void commitTransactionAndCloseSession(final Session session, final Transaction tr) {
        try {
            if (tr.isActive()) {
                tr.commit();
            }
        } catch (final Exception ex) {
            LOGGER.error("Could not commit transaction.", ex);
        } finally {
            transactionGuid.remove();
        }
        
        try {
            LOGGER.debug("Closing session.");
            if (session.isOpen()) {
                session.close();
            }
            LOGGER.debug("Closed session.");
        } catch (final Exception ex) {
            LOGGER.error("Could not close session.", ex);
        }
    }
    
    private static void rollbackTransactionAndCloseSession(final Session session, final Transaction tr) {
        try {
            if (tr.isActive()) {
                tr.rollback();
            }
        } catch (final Exception ex) {
            LOGGER.error("Could not rollback transaction.", ex);
        }
        
        try {
            LOGGER.debug("Closing session.");
            if (session.isOpen()) {
                session.close();
            }
            LOGGER.debug("Closed session.");
        } catch (final Exception ex) {
            LOGGER.error("Could not close session.", ex);
        }
    }
    
}<|MERGE_RESOLUTION|>--- conflicted
+++ resolved
@@ -3,9 +3,7 @@
 import static java.lang.String.format;
 import static java.util.UUID.randomUUID;
 import static org.apache.logging.log4j.LogManager.getLogger;
-import static java.util.stream.Stream.of;
 import static ua.com.fielden.platform.dao.annotations.SessionRequired.ERR_NESTED_SCOPE_INVOCATION_IS_DISALLOWED;
-import static ua.com.fielden.platform.ui.config.EntityCentreConfigCo.SAVE_WITHOUT_CONFLICTS;
 
 import java.util.stream.Stream;
 
@@ -138,30 +136,8 @@
         return shouldCommit;
     }
 
-    /**
-     * Logs centre configuration saving exception with its causes without stack traces.
-     * This method hides stack traces as it is legitimate to have saving conflicts.
-     * In the case where saving conflict was not resolved and was proliferated further, it will be caught/logged by WebUiResourceUtils and will be reported to the user.
-     */
-    private static void logCentreConfigSavingException(final Throwable ex) {
-        LOGGER.warn(ex);
-        if (ex.getCause() != null) {
-            logCentreConfigSavingException(ex.getCause());
-        }
-    }
-
     private Exception completeTransactionWithError(final Session session, final Transaction tr, final Throwable ex) {
-<<<<<<< HEAD
-        final String warningMessage = "Transaction completed (rolled back) with error.";
-        if (of(ex.getStackTrace()).anyMatch(elem -> SAVE_WITHOUT_CONFLICTS.equals(elem.getMethodName()))) { // only consider the exception as centre-config-saving-related if there is 'EntityCentreConfigCo.saveWithoutConflicts' method in the stack trace
-            LOGGER.warn(warningMessage);
-            logCentreConfigSavingException(ex);
-        } else {
-            LOGGER.warn(warningMessage, ex);
-        }
-=======
         LOGGER.warn(WARN_TRANSACTION_ROLLBACK, ex);
->>>>>>> dd7c822f
         transactionGuid.remove();
         if (tr.isActive()) { // if transaction is active and there was an exception then it should be rollbacked
             LOGGER.debug("Rolling back DB transaction");
