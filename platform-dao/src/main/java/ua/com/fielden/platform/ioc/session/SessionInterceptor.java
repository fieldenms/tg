package ua.com.fielden.platform.ioc.session;

import static java.lang.String.format;
import static java.util.UUID.randomUUID;
import static org.apache.logging.log4j.LogManager.getLogger;
import static ua.com.fielden.platform.dao.annotations.SessionRequired.ERR_NESTED_SCOPE_INVOCATION_IS_DISALLOWED;

import java.util.stream.Stream;

import org.aopalliance.intercept.MethodInterceptor;
import org.aopalliance.intercept.MethodInvocation;
import org.apache.commons.lang.StringUtils;
import org.apache.logging.log4j.Logger;
import org.hibernate.FlushMode;
import org.hibernate.Session;
import org.hibernate.SessionFactory;
import org.hibernate.Transaction;

import ua.com.fielden.platform.dao.ISessionEnabled;
import ua.com.fielden.platform.dao.annotations.SessionRequired;
import ua.com.fielden.platform.error.Result;
import ua.com.fielden.platform.ioc.session.exceptions.SessionScopingException;
import ua.com.fielden.platform.ioc.session.exceptions.TransactionRollbackDueToThrowable;
import ua.com.fielden.platform.security.user.User;

/**
 * Intercepts methods annotated with {@link SessionRequired} to inject Hibernate session before the actual method execution. Nested invocation of methods annotated with
 * {@link SessionRequired} is supported. For example, method <code>findAll()</code> could invoke method <code>findByCriteria()</code> -- both with {@link SessionRequired}.
 * <p>
 * A very important functionality provided by this intercepter is transaction management:
 * <ul>
 * <li>If the current session has no active transaction then it is activated and the current method invocation is marked as the one that should commit it.</li>
 * <li>If the current session has an active transaction then the current method invocation is marked as the one that should NOT commit it.</li>
 * <li>In case of an exception, which could occur during method invocation, the transaction is rollbacked if it is active and the exception is propagated up.</li> *
 * </ul>
 *
 * The last item ensures that any exception at any level of method invocation would ensure transaction rollback. If transaction is not active at the time of rollback then that
 * means it has already been rollbacked.
 *
 * Please note that transaction can be started outside of this intercepter, which means it will not be committed within it, and the transaction originator is responsible for
 * commit. At the same time, if an exception occurs then transaction will be rollbacked.
 *
 * @author TG Team
 *
 */
public class SessionInterceptor implements MethodInterceptor {
    private final SessionFactory sessionFactory;

<<<<<<< HEAD
    public static final String WARN_TRANSACTION_ROLLBACK = "Transaction completed (rolled back) with error.";
    private static final Logger LOGGER = getLogger(SessionInterceptor.class);
=======
    public static final String WARN_TRANSACTION_ROLLBACK = "[%s] Transaction completed (rolled back) with error.";
    private static final Logger LOGGER = Logger.getLogger(SessionInterceptor.class);
>>>>>>> 454a7bf3
    
    private final ThreadLocal<String> transactionGuid = new ThreadLocal<>();

    public SessionInterceptor(final SessionFactory sessnioFactory) {
        this.sessionFactory = sessnioFactory;
    }

    @Override
    public Object invoke(final MethodInvocation invocation) throws Throwable {
        final ISessionEnabled invocationOwner = (ISessionEnabled) invocation.getThis();
        final Session session = sessionFactory.getCurrentSession();
        final Transaction tr = session.getTransaction();
        final User user = invocationOwner.getUser();

        try {
            // This variable indicates whether transaction commit should be handled in this method invocation.
            // Basically, if transaction is activated in this method then it should be committed only in this method.
            // Therefore, shouldCommit is assigned true only when transaction is activated here.
            final boolean shouldCommit = initTransaction(invocationOwner, session, tr, user);
            
            // if should not commit, which means the session was initiated earlier in the calls stack, 
            // and support for nested calls is not allowed then an exception should be thrown.
            if (!shouldCommit && !invocation.getStaticPart().getAnnotation(SessionRequired.class).allowNestedScope()) {
                throw new SessionScopingException(format(ERR_NESTED_SCOPE_INVOCATION_IS_DISALLOWED, invocation.getMethod().getDeclaringClass().getName(), invocation.getMethod().getName()));
            }
            
            // now let's proceed with the actual method invocation, which may throw an exception... or even a throwable...
            final Object result = invocation.proceed();
            
            // if this is the invocation that activated the current transaction then we should commit it
            // but only of the result of invocation is not a stream -- in that case closing of the session is the responsibility of that stream
            if (shouldCommit && tr.isActive()) {
                // if the result is a stream than the current transaction becomes associated with that stream
                // and needs to be committed once the stream has been processed
                if (result instanceof Stream) {
                    ((Stream<?>) result).onClose(() -> {
                        try {
                            LOGGER.debug(format("[%s] Committing DB transaction on stream close.", user));
                            commitTransactionAndCloseSession(session, tr, user);
                            LOGGER.debug(format("[%s] Committed DB transaction on stream close.", user));
                        } catch (final Exception ex) {
                            LOGGER.fatal(format("[%s] Could not commit DB transaction on stream close.", user), ex);
                            throw ex;
                        }
                    });
                } else { // otherwise, commit the current transaction
                    LOGGER.debug(format("[%s] Committing DB transaction", user));
                    commitTransactionAndCloseSession(session, tr, user);
                    LOGGER.debug(format("[%s] Committed DB transaction", user));
                }
            } else if (session.isOpen()) {
                // this is the case of a nested transaction
                // should flush only if the current session is still open
                // this check was not needed before migrating off Hibernate 3.2.6 GA
                session.flush();
            }
            return result;
        } catch (final Throwable e) {
            throw completeTransactionWithError(session, tr, e, user);
        }
    }

    private boolean initTransaction(final ISessionEnabled invocationOwner, final Session session, final Transaction tr, final User user) {
        invocationOwner.setSession(session);
        final boolean shouldCommit = !tr.isActive();
        if (!tr.isActive()) {
            LOGGER.debug(format("[%s] Starting new DB transaction", user));
            tr.begin();
            session.setHibernateFlushMode(FlushMode.COMMIT);
            LOGGER.debug(format("[%s] Started new DB transaction", user));
            
            // generate a GUID for the current transaction
            if (!StringUtils.isEmpty(transactionGuid.get())) {
                throw new SessionScopingException("There should have been no transaction GUID assigned yet for a new session scope."); 
            }
            final String guid = randomUUID().toString();
            transactionGuid.set(guid);
            invocationOwner.setTransactionGuid(guid);
        } else {
            // assigned a transaction GUID, which should already be generated
            final String guid = transactionGuid.get();
            if (StringUtils.isEmpty(guid)) {
                throw new SessionScopingException("A nested session scope is missing a transaction GUID."); 
            }
            
            invocationOwner.setTransactionGuid(guid);
        }
        
        return shouldCommit;
    }

    private Exception completeTransactionWithError(final Session session, final Transaction tr, final Throwable ex, final User user) {
        if (ex instanceof Result) {
            LOGGER.debug(format(WARN_TRANSACTION_ROLLBACK, user), ex);  // most Result exceptions are validation errors, which are more relevant for debug messages
        } else if (ex instanceof SessionScopingException) {
            LOGGER.error(format(WARN_TRANSACTION_ROLLBACK, user), ex); // transactional scoping errors should be reported as errors
        } else {
            LOGGER.warn(format(WARN_TRANSACTION_ROLLBACK, user), ex); // otherwise, warning
        }
        try {
            if (tr.isActive()) { // if transaction is active and there was an exception then it should be rollbacked
                LOGGER.debug(format("[%s] Rolling back DB transaction", user));
                rollbackTransactionAndCloseSession(session, tr, user);
                LOGGER.debug(format("[%s] Rolled back DB transaction", user));
            }
        } finally {
            transactionGuid.remove();
        }
        return ex instanceof Exception ? (Exception) ex : new TransactionRollbackDueToThrowable(ex);
    }

    private void commitTransactionAndCloseSession(final Session session, final Transaction tr, final User user) {
        try {
            if (tr.isActive()) {
                tr.commit();
            }
        } catch (final Exception ex) {
            LOGGER.error(format("[%s] Could not commit transaction.", user), ex);
        } finally {
            transactionGuid.remove();
        }
        
        try {
            LOGGER.debug(format("[%s] Closing session.", user));
            if (session.isOpen()) {
                session.close();
            }
            LOGGER.debug(format("[%s] Closed session.", user));
        } catch (final Exception ex) {
            LOGGER.error(format("[%s] Could not close session.", user), ex);
        }
    }
    
    private static void rollbackTransactionAndCloseSession(final Session session, final Transaction tr, final User user) {
        try {
            if (tr.isActive()) {
                tr.rollback();
            }
        } catch (final Exception ex) {
            LOGGER.error(format("[%s] Could not rollback transaction. Transaction active: [%s].", user, tr.isActive()), ex);
        }
        
        try {
            LOGGER.debug(format("[%s] Closing session.", user));
            if (session.isOpen()) {
                session.close();
            }
            LOGGER.debug(format("[%s] Closed session.", user));
        } catch (final Exception ex) {
            LOGGER.error(format("[%s] Could not close session.", user), ex);
        }
    }

}<|MERGE_RESOLUTION|>--- conflicted
+++ resolved
@@ -46,13 +46,8 @@
 public class SessionInterceptor implements MethodInterceptor {
     private final SessionFactory sessionFactory;
 
-<<<<<<< HEAD
-    public static final String WARN_TRANSACTION_ROLLBACK = "Transaction completed (rolled back) with error.";
+    public static final String WARN_TRANSACTION_ROLLBACK = "[%s] Transaction completed (rolled back) with error.";
     private static final Logger LOGGER = getLogger(SessionInterceptor.class);
-=======
-    public static final String WARN_TRANSACTION_ROLLBACK = "[%s] Transaction completed (rolled back) with error.";
-    private static final Logger LOGGER = Logger.getLogger(SessionInterceptor.class);
->>>>>>> 454a7bf3
     
     private final ThreadLocal<String> transactionGuid = new ThreadLocal<>();
 
