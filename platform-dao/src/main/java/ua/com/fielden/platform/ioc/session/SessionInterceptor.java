--- conflicted
+++ resolved
@@ -44,12 +44,8 @@
 public class SessionInterceptor implements MethodInterceptor {
     private final SessionFactory sessionFactory;
 
-<<<<<<< HEAD
+    public static final String WARN_TRANSACTION_ROLLBACK = "Transaction completed (rolled back) with error.";
     private static final Logger LOGGER = getLogger(SessionInterceptor.class);
-=======
-    public static final String WARN_TRANSACTION_ROLLBACK = "Transaction completed (rolled back) with error.";
-    private static final Logger LOGGER = Logger.getLogger(SessionInterceptor.class);
->>>>>>> 7589352d
     
     private ThreadLocal<String> transactionGuid = new ThreadLocal<>();
 
