package ua.com.fielden.platform.eql.meta;

import static java.lang.String.format;
import static java.util.Arrays.asList;
import static java.util.Collections.emptyMap;
import static java.util.Collections.unmodifiableMap;
import static java.util.Optional.empty;
import static java.util.Optional.of;
import static java.util.stream.Collectors.toList;
import static org.apache.commons.lang.StringUtils.isEmpty;
import static org.apache.commons.lang.StringUtils.isNotEmpty;
import static ua.com.fielden.platform.entity.AbstractEntity.DESC;
import static ua.com.fielden.platform.entity.AbstractEntity.ID;
import static ua.com.fielden.platform.entity.AbstractEntity.KEY;
import static ua.com.fielden.platform.entity.AbstractEntity.VERSION;
import static ua.com.fielden.platform.entity.AbstractUnionEntity.commonProperties;
import static ua.com.fielden.platform.entity.AbstractUnionEntity.unionProperties;
import static ua.com.fielden.platform.entity.query.fluent.EntityQueryUtils.expr;
import static ua.com.fielden.platform.entity.query.fluent.EntityQueryUtils.select;
import static ua.com.fielden.platform.entity.query.metadata.CompositeKeyEqlExpressionGenerator.generateCompositeKeyEqlExpression;
import static ua.com.fielden.platform.entity.query.metadata.EntityCategory.PERSISTED;
import static ua.com.fielden.platform.entity.query.metadata.EntityCategory.PURE;
import static ua.com.fielden.platform.entity.query.metadata.EntityCategory.QUERY_BASED;
import static ua.com.fielden.platform.entity.query.metadata.EntityCategory.UNION;
import static ua.com.fielden.platform.entity.query.metadata.EntityTypeInfo.getEntityTypeInfo;
import static ua.com.fielden.platform.eql.meta.DomainMetadataUtils.extractExpressionModelFromCalculatedProperty;
import static ua.com.fielden.platform.eql.meta.DomainMetadataUtils.generateUnionEntityPropertyContextualExpression;
import static ua.com.fielden.platform.reflection.AnnotationReflector.getAnnotation;
import static ua.com.fielden.platform.reflection.AnnotationReflector.getKeyType;
import static ua.com.fielden.platform.reflection.AnnotationReflector.getPropertyAnnotation;
import static ua.com.fielden.platform.reflection.AnnotationReflector.isAnnotationPresent;
import static ua.com.fielden.platform.reflection.Finder.findFieldByName;
import static ua.com.fielden.platform.reflection.Finder.hasLinkProperty;
import static ua.com.fielden.platform.reflection.Finder.isOne2One_association;
import static ua.com.fielden.platform.reflection.PropertyTypeDeterminator.determinePropertyType;
import static ua.com.fielden.platform.reflection.PropertyTypeDeterminator.isRequiredByDefinition;
import static ua.com.fielden.platform.utils.CollectionUtil.setOf;
import static ua.com.fielden.platform.utils.CollectionUtil.unmodifiableListOf;
import static ua.com.fielden.platform.utils.EntityUtils.getRealProperties;
import static ua.com.fielden.platform.utils.EntityUtils.hasDescProperty;
import static ua.com.fielden.platform.utils.EntityUtils.isEntityType;
import static ua.com.fielden.platform.utils.EntityUtils.isOneToOne;
import static ua.com.fielden.platform.utils.EntityUtils.isPersistedEntityType;
import static ua.com.fielden.platform.utils.EntityUtils.isSyntheticBasedOnPersistentEntityType;
import static ua.com.fielden.platform.utils.EntityUtils.isSyntheticEntityType;
import static ua.com.fielden.platform.utils.EntityUtils.isUnionEntityType;

import java.lang.reflect.Field;
import java.util.ArrayList;
import java.util.Collection;
import java.util.HashMap;
import java.util.HashSet;
import java.util.List;
import java.util.Map;
import java.util.Map.Entry;
import java.util.Optional;
import java.util.Set;
import java.util.concurrent.ConcurrentHashMap;
import java.util.concurrent.ConcurrentMap;
import java.util.stream.Collectors;

import org.hibernate.type.BasicType;
import org.hibernate.type.Type;
import org.hibernate.type.TypeFactory;
import org.hibernate.type.TypeResolver;
import org.hibernate.type.spi.TypeConfiguration;

import com.google.inject.Injector;

import ua.com.fielden.platform.entity.AbstractEntity;
import ua.com.fielden.platform.entity.AbstractUnionEntity;
import ua.com.fielden.platform.entity.DynamicEntityKey;
import ua.com.fielden.platform.entity.annotation.Calculated;
import ua.com.fielden.platform.entity.annotation.CritOnly;
import ua.com.fielden.platform.entity.annotation.IsProperty;
import ua.com.fielden.platform.entity.annotation.MapTo;
import ua.com.fielden.platform.entity.annotation.PersistentType;
import ua.com.fielden.platform.entity.exceptions.EntityDefinitionException;
import ua.com.fielden.platform.entity.query.DbVersion;
import ua.com.fielden.platform.entity.query.ICompositeUserTypeInstantiate;
import ua.com.fielden.platform.entity.query.exceptions.EqlException;
import ua.com.fielden.platform.entity.query.metadata.EntityTypeInfo;
import ua.com.fielden.platform.entity.query.model.ExpressionModel;
import ua.com.fielden.platform.eql.exceptions.EqlMetadataGenerationException;
import ua.com.fielden.platform.eql.meta.EqlPropertyMetadata.Builder;
import ua.com.fielden.platform.eql.stage0.EntQueryGenerator;
import ua.com.fielden.platform.eql.stage1.TransformationContext;
import ua.com.fielden.platform.eql.stage1.sources.Source1BasedOnSubqueries;
import ua.com.fielden.platform.eql.stage1.sources.YieldInfoNode;
import ua.com.fielden.platform.eql.stage1.sources.YieldInfoNodesGenerator;
import ua.com.fielden.platform.eql.stage2.PathsToTreeTransformator;
import ua.com.fielden.platform.eql.stage2.etc.Yields2;
import ua.com.fielden.platform.eql.stage2.operands.Prop2;
import ua.com.fielden.platform.eql.stage2.sources.Source2BasedOnPersistentType;
import ua.com.fielden.platform.eql.stage3.Table;
import ua.com.fielden.platform.utils.EntityUtils;

public class EqlDomainMetadata {
<<<<<<< HEAD
    
    private static final TypeConfiguration typeConfiguration = new TypeConfiguration();
    private static final TypeResolver typeResolver = new TypeResolver(typeConfiguration, new TypeFactory(typeConfiguration));
=======

    public static final TypeResolver typeResolver = new TypeResolver();
>>>>>>> 34698da4
    private static final Type H_LONG = typeResolver.basic("long");
    private static final Type H_STRING = typeResolver.basic("string");
    private static final Type H_BOOLEAN = typeResolver.basic("yes_no");
    public static final String Y = "Y";
    public static final String N = "N";

    public static final List<String> specialProps = unmodifiableListOf(ID, KEY, VERSION);

    private final PropColumn id;
    private final PropColumn version;
    private static final PropColumn key = new PropColumn("KEY_");

    public final DbVersion dbVersion;
    /**
     * Map between java type and hibernate persistence type (implementers of Type, IUserTypeInstantiate, ICompositeUserTypeInstantiate).
     */
    private final ConcurrentMap<Class<?>, Object> hibTypesDefaults;
    private final ConcurrentMap<Class<? extends AbstractEntity<?>>, EqlEntityMetadata> entityPropsMetadata;
    
    private final ConcurrentMap<String, Table> tables = new ConcurrentHashMap<>();
    private final ConcurrentMap<Class<? extends AbstractEntity<?>>, EntityInfo<?>> domainInfo;
    private final EntQueryGenerator gen;

    private Injector hibTypesInjector;

    public EqlDomainMetadata(//
            final Map<Class<?>, Class<?>> hibTypesDefaults, //
            final Injector hibTypesInjector, //
            final List<Class<? extends AbstractEntity<?>>> entityTypes, //
            final DbVersion dbVersion) {
        this.dbVersion = dbVersion;

        this.hibTypesDefaults = new ConcurrentHashMap<>(entityTypes.size());
        this.entityPropsMetadata = new ConcurrentHashMap<>(entityTypes.size());

        // initialise meta-data for basic entity properties, which is RDBMS dependent
        if (dbVersion != DbVersion.ORACLE) {
            id = new PropColumn("_ID");
            version = new PropColumn("_VERSION");
        } else {
            id = new PropColumn("TG_ID");
            version = new PropColumn("TG_VERSION");
        }

        // carry on with other stuff
        if (hibTypesDefaults != null) {
            for (final Entry<Class<?>, Class<?>> entry : hibTypesDefaults.entrySet()) {
                try {
                    this.hibTypesDefaults.put(entry.getKey(), entry.getValue().getDeclaredField("INSTANCE").get(null));//.newInstance());
                } catch (final Exception e) {
                    throw new EqlMetadataGenerationException("Couldn't generate instantiate hibernate type [" + entry.getValue() + "] due to: " + e);
                }
            }
        }
        this.hibTypesDefaults.put(Boolean.class, H_BOOLEAN);
        this.hibTypesDefaults.put(boolean.class, H_BOOLEAN);

        this.hibTypesInjector = hibTypesInjector;
        this.gen = new EntQueryGenerator(null, null, null, emptyMap());

        entityTypes.parallelStream().forEach(entityType -> {
            try {
                final EntityTypeInfo<? extends AbstractEntity<?>> parentInfo = getEntityTypeInfo(entityType);
                if (parentInfo.category != PURE) {
                    final List<EqlPropertyMetadata> propsMetadatas = generatePropertyMetadatasForEntity(parentInfo);
                    entityPropsMetadata.put(entityType, new EqlEntityMetadata(parentInfo, propsMetadatas));
                    if (parentInfo.category == PERSISTED) {
                        tables.put(entityType.getName(), generateTable(parentInfo.tableName, propsMetadatas));
                    }

                }
            } catch (final Exception e) {
                e.printStackTrace();
                throw new EqlMetadataGenerationException("Couldn't generate persistence metadata for entity [" + entityType + "] due to: " + e);
            }
        });

        domainInfo = entityPropsMetadata.entrySet().stream().collect(Collectors.toConcurrentMap(k -> k.getKey(), k -> new EntityInfo<>(k.getKey(), k.getValue().typeInfo.category)));
        domainInfo.values().stream().forEach(ei -> addProps(ei, domainInfo, entityPropsMetadata.get(ei.javaType()).props()));

        for (EqlEntityMetadata el : entityPropsMetadata.values()) {
            if (el.typeInfo.category == QUERY_BASED) {
                final EntityInfo<? extends AbstractEntity<?>> enhancedEntityInfo = generateEnhancedEntityInfoForSyntheticType(el.typeInfo);
                domainInfo.put(enhancedEntityInfo.javaType(), enhancedEntityInfo);
            }
        }

        validateCalcProps();
    }

    /**
     * Only properties that are present in SE yields are preserved.
     * 
     * @param parentInfo
     * @return
     */
    private <T extends AbstractEntity<?>> EntityInfo<T> generateEnhancedEntityInfoForSyntheticType(final EntityTypeInfo<T> parentInfo) {
        final TransformationContext context = new TransformationContext(this);
        final Yields2 yields = gen.generateAsSyntheticEntityQuery(parentInfo.entityModels.get(0), parentInfo.entityType).transform(context).yields;
        final Map<String, YieldInfoNode> yieldInfoNodes = YieldInfoNodesGenerator.generate(yields.getYields());
        return Source1BasedOnSubqueries.produceEntityInfoForDefinedEntityType(this, yieldInfoNodes, parentInfo.entityType);
    }

    private void validateCalcProps() {
        final PathsToTreeTransformator p2tt = new PathsToTreeTransformator(this, gen);
        for (final EntityInfo<?> et : domainInfo.values()) {
            if (et.getCategory() != UNION) {
                final Source2BasedOnPersistentType source = new Source2BasedOnPersistentType(et.javaType(), et, "dummy_id");
                for (final AbstractPropInfo<?> prop : et.getProps().values()) {
                    if (prop.expression != null && !prop.name.equals(KEY)) {
                       try {
                            p2tt.groupChildren(setOf(new Prop2(source, asList(prop))));    
                        } catch (Exception e) {
                            throw new EqlException("There is an error in expression of calculated property [" + et.javaType().getSimpleName() + ":" + prop.name + "]: " + e.getMessage());
                        }
                    } else if (prop.hasExpression() && prop instanceof ComponentTypePropInfo) {
                        for (final AbstractPropInfo<?> subprop : ((ComponentTypePropInfo<?>) prop).getProps().values()) {
                            if (subprop.expression != null) {
                                try {
                                    p2tt.groupChildren(setOf(new Prop2(source, asList(prop, subprop))));    
                                } catch (Exception e) {
                                    throw new EqlException("There is an error in expression of calculated property [" + et.javaType().getSimpleName() + ":" + prop.name  + "." + subprop.name + "]: " + e.getMessage());
                                }
                            }
                        }
                    }
                }
            }
        }
    }

    private <T extends AbstractEntity<?>> void addProps(final EntityInfo<T> entityInfo, final Map<Class<? extends AbstractEntity<?>>, EntityInfo<?>> allEntitiesInfo, final Collection<EqlPropertyMetadata> entityPropsMetadatas) {
        for (final EqlPropertyMetadata el : entityPropsMetadatas) {
            if (!el.critOnly) {
                final String name = el.name;
                final Class<?> javaType = el.javaType;
                final Object hibType = el.hibType;
                final ExpressionModel expr = el.expressionModel;

                if (isUnionEntityType(javaType)) {
                    final EntityInfo<? extends AbstractUnionEntity> ef = new EntityInfo<>((Class<? extends AbstractUnionEntity>) javaType, UNION);
                    for (final EqlPropertyMetadata sub : el.subitems()) {
                        if (sub.expressionModel == null) {
                            ef.addProp(new EntityTypePropInfo(sub.name, allEntitiesInfo.get(sub.javaType), sub.hibType, false, null, sub.implicit));
                        } else {
                            final ExpressionModel subExpr = sub.expressionModel;
                            if (EntityUtils.isEntityType(sub.javaType)) {
                                ef.addProp(new EntityTypePropInfo(sub.name, allEntitiesInfo.get(sub.javaType), sub.hibType, false, subExpr, sub.implicit));
                            } else {
                                ef.addProp(new PrimTypePropInfo(sub.name, sub.hibType, sub.javaType, subExpr, sub.implicit));
                            }

                        }
                    }
                    entityInfo.addProp(new UnionTypePropInfo(name, ef, hibType, false));
                } else if (isPersistedEntityType(javaType)) {
                    entityInfo.addProp(new EntityTypePropInfo(name, allEntitiesInfo.get(javaType), hibType, el.required, expr, el.implicit));
                    //                } else if (ID.equals(name)){
                    //                    entityInfo.addProp(new EntityTypePropInfo(name, allEntitiesInfo.get(entityInfo.javaType()), hibType, required, expr));
                } else {
                    if (el.subitems().isEmpty()) {
                        entityInfo.addProp(new PrimTypePropInfo(name, hibType, javaType, expr, el.implicit));
                    } else {
                        final ComponentTypePropInfo propTpi = new ComponentTypePropInfo(name, javaType, hibType);
                        for (final EqlPropertyMetadata sub : el.subitems()) {
                            final ExpressionModel subExpr = sub.expressionModel;
                            propTpi.addProp(new PrimTypePropInfo(sub.name, sub.hibType, sub.javaType, subExpr, sub.implicit));
                        }
                        entityInfo.addProp(propTpi);
                    }
                }
            }
        }
    }

    /**
     * Determines hibernate type instance (Type/UserType/CustomUserType) for entity property based on provided property's meta information.
     * 
     * @param propField
     * @return
     */
    private Object getHibernateType(final Field propField) {
        final String propName = propField.getName();
        final Class<?> propType = propField.getType();

        if (isPersistedEntityType(propType) || isUnionEntityType(propType) || isSyntheticEntityType(propType)) {
            return H_LONG;
        }

        final PersistentType persistentType = getAnnotation(propField, PersistentType.class);

        if (persistentType == null) {
            final Object defaultHibType = hibTypesDefaults.get(propType);
            if (defaultHibType != null) { // default is provided for given property java type
                return defaultHibType;
            } else { // trying to mimic hibernate logic when no type has been specified - use hibernate's map of defaults
                final BasicType result = typeResolver.basic(propType.getName());
                if (result == null) {
                    throw new EqlMetadataGenerationException(propName + " of type " + propType.getName() + " has no hibType (1)");
                }
                return result;
            }
        } else {
            final String hibernateTypeName = persistentType.value();
            final Class<?> hibernateUserTypeImplementor = persistentType.userType();
            if (isNotEmpty(hibernateTypeName)) {
                final BasicType result = typeResolver.basic(hibernateTypeName);
                if (result == null) {
                    throw new EqlMetadataGenerationException(propName + " of type " + propType.getName() + " has no hibType (2)");
                }
                return result;
            } else if (hibTypesInjector != null && !Void.class.equals(hibernateUserTypeImplementor)) { // Hibernate type is definitely either IUserTypeInstantiate or ICompositeUserTypeInstantiate
                return hibTypesInjector.getInstance(hibernateUserTypeImplementor);
            } else {
                throw new EqlMetadataGenerationException("Persistent annotation doesn't provide intended information.");
            }
        }
    }

    private Optional<EqlPropertyMetadata> generateIdPropertyMetadata(final EntityTypeInfo<? extends AbstractEntity<?>> parentInfo) {
        final EqlPropertyMetadata idProperty = new EqlPropertyMetadata.Builder(ID, Long.class, H_LONG).required().column(id).build();
        final EqlPropertyMetadata idPropertyInOne2One = new EqlPropertyMetadata.Builder(ID, Long.class, H_LONG).required().column(id).build();
        switch (parentInfo.category) {
        case PERSISTED:
            return isOneToOne(parentInfo.entityType) ? of(idPropertyInOne2One) : of(idProperty)/*(entityType)*/;
        case QUERY_BASED:
            if (isSyntheticBasedOnPersistentEntityType(parentInfo.entityType)) {
                if (isEntityType(getKeyType(parentInfo.entityType))) {
                    throw new EntityDefinitionException(format("Entity [%s] is recognised as synthetic that is based on a persistent type with an entity-typed key. This is not supported.", parentInfo.entityType.getName()));
                }
                return of(idProperty);
            } else if (isEntityType(getKeyType(parentInfo.entityType))) {
                return of(new EqlPropertyMetadata.Builder(ID, Long.class, H_LONG).expression(expr().prop(KEY).model()).implicit().build());
            } else {
                return empty();
            }
        default:
            return empty();
        }
    }

    private EqlPropertyMetadata generateVersionPropertyMetadata(final EntityTypeInfo<? extends AbstractEntity<?>> parentInfo) {
        return new EqlPropertyMetadata.Builder(VERSION, Long.class, H_LONG).required().column(version).build();
    }

    private EqlPropertyMetadata generateKeyPropertyMetadata(final EntityTypeInfo<? extends AbstractEntity<?>> parentInfo) {
        final Class<? extends Comparable<?>> keyType = getKeyType(parentInfo.entityType);
        if (isOneToOne(parentInfo.entityType)) {
            switch (parentInfo.category) {
            case PERSISTED:
                return new EqlPropertyMetadata.Builder(KEY, keyType, H_LONG).required().column(id).build();
            case QUERY_BASED:
                return new EqlPropertyMetadata.Builder(KEY, keyType, H_LONG).required().build();
            default:
                return null;
            }
        } else if (DynamicEntityKey.class.equals(keyType)) {
            return new EqlPropertyMetadata.Builder(KEY, String.class, H_STRING).expression(generateCompositeKeyEqlExpression((Class<? extends AbstractEntity<DynamicEntityKey>>) parentInfo.entityType)).implicit().required().build();
        } else {
            final Object keyHibType = typeResolver.basic(keyType.getName());
            switch (parentInfo.category) {
            case PERSISTED:
                return new EqlPropertyMetadata.Builder(KEY, keyType, keyHibType).required().column(key).build();
            case QUERY_BASED:
                if (isSyntheticBasedOnPersistentEntityType(parentInfo.entityType)) {
                    return new EqlPropertyMetadata.Builder(KEY, keyType, keyHibType).required().column(key).build();
                }
                return new EqlPropertyMetadata.Builder(KEY, keyType, keyHibType).required().build();
            default:
                return null;
            }
        }
    }

    private ExpressionModel generateUnionCommonDescPropExpressionModel(final List<Field> unionMembers, final String contextPropName) {
        final List<String> unionMembersNames = unionMembers.stream().filter(et -> hasDescProperty((Class<? extends AbstractEntity<?>>) et.getType())).map(et -> et.getName()).collect(Collectors.toList());
        return generateUnionEntityPropertyContextualExpression(unionMembersNames, DESC, contextPropName);
    }

    private List<EqlPropertyMetadata> generatePropertyMetadatasForEntity(final EntityTypeInfo<? extends AbstractEntity<?>> parentInfo) {
        final List<EqlPropertyMetadata> result = new ArrayList<>();
        if (UNION == parentInfo.category) {
            result.addAll(generateUnionImplicitCalcSubprops((Class<? extends AbstractUnionEntity>) parentInfo.entityType, null));
            unionProperties((Class<? extends AbstractUnionEntity>) parentInfo.entityType).stream().forEach(field -> result.add(getCommonPropInfo(field, parentInfo.entityType, null)));
        } else {
            generateIdPropertyMetadata(parentInfo).ifPresent(idPmd -> result.add(idPmd));

            result.add(generateKeyPropertyMetadata(parentInfo));

            final List<Field> restOfPropsFields = getRestOfProperties(parentInfo);
            final Set<String> addedProps = new HashSet<>();
            addedProps.add(DESC);
            parentInfo.compositeKeyMembers.stream().forEach(f -> addedProps.add(f._1));
            parentInfo.compositeKeyMembers.stream().forEach(f -> restOfPropsFields.stream().filter(p -> f._1.equals(p.getName())).findAny().ifPresent(km -> result.add(getCommonPropInfo(km, parentInfo.entityType, null))));

            restOfPropsFields.stream().filter(p -> DESC.equals(p.getName())).findAny().ifPresent(desc -> result.add(getCommonPropInfo(desc, parentInfo.entityType, null)));

            if (PERSISTED == parentInfo.category || QUERY_BASED == parentInfo.category && EntityUtils.isPersistedEntityType(parentInfo.entityType.getSuperclass())) {
                result.add(generateVersionPropertyMetadata(parentInfo));
            }

            for (final Field field : restOfPropsFields.stream().filter(p -> !addedProps.contains(p.getName())).collect(toList())) {
                result.add(isOne2One_association(parentInfo.entityType, field.getName()) ? getOneToOnePropInfo(field, parentInfo)
                        : getCommonPropInfo(field, parentInfo.entityType, null));
            }
        }

        return result;
    }

    public static List<Field> getRestOfProperties(final EntityTypeInfo<? extends AbstractEntity<?>> parentInfo) {
        return getRealProperties(parentInfo.entityType).stream().filter(propField -> (isAnnotationPresent(propField, Calculated.class) ||
                isAnnotationPresent(propField, MapTo.class) ||
                isAnnotationPresent(propField, CritOnly.class) ||
                isOne2One_association(parentInfo.entityType, propField.getName()) ||
                parentInfo.category == QUERY_BASED) &&
                !specialProps.contains(propField.getName()) &&
                !(Collection.class.isAssignableFrom(propField.getType()) && hasLinkProperty(parentInfo.entityType, propField.getName()))).collect(toList());
    }

    private String getColumnName(final String propName, final MapTo mapTo, final String parentPrefix) {
        return (parentPrefix != null ? parentPrefix + "_" : "") + (isNotEmpty(mapTo.value()) ? mapTo.value() : propName.toUpperCase() + "_");
    }

    private PropColumn generateColumn(final String columnName, final IsProperty isProperty) {
        final Integer length = isProperty.length() > 0 ? isProperty.length() : null;
        final Integer precision = isProperty.precision() >= 0 ? isProperty.precision() : null;
        final Integer scale = isProperty.scale() >= 0 ? isProperty.scale() : null;
        return new PropColumn(removeObsoleteUnderscore(columnName), length, precision, scale);
    }

    private List<EqlPropertyMetadata> getCompositeUserTypeSubpropsMetadata(final ICompositeUserTypeInstantiate hibType, final String parentColumnPrefix, final ExpressionModel expr) {
        final String[] propNames = hibType.getPropertyNames();
        final Object[] propHibTypes = hibType.getPropertyTypes();
        final Class<?> headerPropType = hibType.returnedClass();
        final List<EqlPropertyMetadata> result = new ArrayList<>();
        for (int i = 0; i != propNames.length; i++) {
            final String propName = propNames[i];
            final Object subHibType = propHibTypes[i];
            final Class<?> subJavaType = determinePropertyType(headerPropType, propName);

            final EqlPropertyMetadata.Builder subLmdInProgress = new EqlPropertyMetadata.Builder(propName, subJavaType, subHibType);
            if (parentColumnPrefix != null) { //persisted
                final String mapToColumn = getPropertyAnnotation(MapTo.class, headerPropType, propName).value();
                final String columnName = propNames.length == 1 ? parentColumnPrefix
                        : (parentColumnPrefix + (parentColumnPrefix.endsWith("_") ? "" : "_") + (isEmpty(mapToColumn) ? propName.toUpperCase() : mapToColumn));
                final IsProperty isProperty = getPropertyAnnotation(IsProperty.class, headerPropType, propName);
                subLmdInProgress.column(generateColumn(columnName, isProperty));
            } else if (expr != null) { // calculated
                subLmdInProgress.expression(expr);
            }

            result.add(subLmdInProgress.build());
        }
        return result;
    }

    private List<EqlPropertyMetadata> generateUnionImplicitCalcSubprops(final Class<? extends AbstractUnionEntity> unionPropType, final String contextPropName) {
        final List<Field> unionMembers = unionProperties(unionPropType);
        final List<String> unionMembersNames = unionMembers.stream().map(up -> up.getName()).collect(toList());
        final List<EqlPropertyMetadata> subitems = new ArrayList<>();
        subitems.add(new EqlPropertyMetadata.Builder(KEY, String.class, H_STRING).expression(generateUnionEntityPropertyContextualExpression(unionMembersNames, KEY, contextPropName)).implicit().build());
        subitems.add(new EqlPropertyMetadata.Builder(ID, Long.class, H_LONG).expression(generateUnionEntityPropertyContextualExpression(unionMembersNames, ID, contextPropName)).implicit().build());
        subitems.add(new EqlPropertyMetadata.Builder(DESC, String.class, H_STRING).expression(generateUnionCommonDescPropExpressionModel(unionMembers, contextPropName)).implicit().build());

        final List<String> commonProps = commonProperties(unionPropType).stream().filter(n -> !DESC.equals(n)).collect(toList());
        final Class<?> firstUnionEntityPropType = unionMembers.get(0).getType(); // e.g. WagonSlot in TgBogieLocation
        for (final String commonProp : commonProps) {
            if (unionMembersNames.contains(commonProp)) {
                throw new EntityDefinitionException(format("The name of common prop [%s] conflicts with union prop [%s] in union entity [%s].", commonProp, commonProp, unionPropType.getSimpleName()));
            }
            final Class<?> javaType = determinePropertyType(firstUnionEntityPropType, commonProp);
            final Object subHibType = getHibernateType(findFieldByName(firstUnionEntityPropType, commonProp));

            subitems.add(new EqlPropertyMetadata.Builder(commonProp, javaType, subHibType).expression(generateUnionEntityPropertyContextualExpression(unionMembersNames, commonProp, contextPropName)).implicit().build());
        }

        return subitems;
    }

    private EqlPropertyMetadata getCommonPropInfo(final Field propField, final Class<? extends AbstractEntity<?>> entityType, final String parentPrefix) {
        if (isAnnotationPresent(propField, CritOnly.class)) {
            return new EqlPropertyMetadata.Builder(propField.getName(), propField.getType(), null).critOnly().required(isRequiredByDefinition(propField, entityType)).build();
        }

        final String propName = propField.getName();
        final Class<?> propType = propField.getType();
        final Object hibType = getHibernateType(propField);
        final MapTo mapTo = getAnnotation(propField, MapTo.class);
        final IsProperty isProperty = getAnnotation(propField, IsProperty.class);
        final Calculated calculated = getAnnotation(propField, Calculated.class);

        final Builder resultInProgress = new EqlPropertyMetadata.Builder(propName, propType, hibType);

        resultInProgress.required(isRequiredByDefinition(propField, entityType));

        if (mapTo != null && !isSyntheticEntityType(entityType) && calculated == null /* 2 last conditions are to overcome incorrect metadata combinations*/) {
            final String columnName = getColumnName(propName, mapTo, parentPrefix);
            if (isUnionEntityType(propType)) {
                final List<EqlPropertyMetadata> subitems = new ArrayList<>();
                final Class<? extends AbstractUnionEntity> unionPropType = (Class<? extends AbstractUnionEntity>) propType;
                subitems.addAll(generateUnionImplicitCalcSubprops(unionPropType, propName));
                for (final Field subpropField : unionProperties(unionPropType)) {
                    subitems.add(getCommonPropInfo(subpropField, (Class<? extends AbstractEntity<?>>) propType, columnName));
                }

                return resultInProgress.subitems(subitems).build();
            } else {
                if (!(hibType instanceof ICompositeUserTypeInstantiate)) {
                    return resultInProgress.column(generateColumn(columnName, isProperty)).build();
                } else {
                    return resultInProgress.subitems(getCompositeUserTypeSubpropsMetadata((ICompositeUserTypeInstantiate) hibType, columnName, null)).build();
                }
            }
        } else if (calculated != null) {
            if (!(hibType instanceof ICompositeUserTypeInstantiate)) {
                return resultInProgress.expression(extractExpressionModelFromCalculatedProperty(entityType, propField)).build();
            } else {
                return resultInProgress.subitems(getCompositeUserTypeSubpropsMetadata((ICompositeUserTypeInstantiate) hibType, null, extractExpressionModelFromCalculatedProperty(entityType, propField))).build();
            }
        } else { // synthetic entity
            if (!(hibType instanceof ICompositeUserTypeInstantiate)) {
                return resultInProgress.build();
            } else {
                return resultInProgress.subitems(getCompositeUserTypeSubpropsMetadata((ICompositeUserTypeInstantiate) hibType, null, null)).build();
            }
        }
    }

    private EqlPropertyMetadata getOneToOnePropInfo(final Field propField, final EntityTypeInfo<? extends AbstractEntity<?>> parentInfo) {
        final String propName = propField.getName();
        final Class<?> javaType = propField.getType();
        final Object hibType = getHibernateType(propField);

        // 1-2-1 is not required to exist -- that's why need longer formula -- that's why 1-2-1 is in fact implicitly calculated nullable prop
        final ExpressionModel expressionModel = expr().model(select((Class<? extends AbstractEntity<?>>) propField.getType()).where().prop(KEY).eq().extProp(ID).model()).model();
        return new EqlPropertyMetadata.Builder(propName, javaType, hibType).notRequired().expression(expressionModel).implicit().build();
    }

    private final Table generateTable(final String tableName, final List<EqlPropertyMetadata> propsMetadatas) {
        final Map<String, String> columns = new HashMap<>();
        for (final EqlPropertyMetadata el : propsMetadatas) {

            if (el.column != null) {
                columns.put(el.name, el.column.name);
            } else if (!el.subitems().isEmpty()) {
                for (final EqlPropertyMetadata subitem : el.subitems()) {
                    if (subitem.expressionModel == null) {
                        columns.put(el.name + "." + subitem.name, subitem.column.name);
                    }
                }
            }
        }

        return new Table(tableName, columns);
    }

    public static String removeObsoleteUnderscore(final String name) {
        return name.endsWith("_") && name.substring(0, name.length() - 1).contains("_")
                ? name.substring(0, name.length() - 1)
                : name;
    }

    public Map<String, Table> getTables() {
        return unmodifiableMap(tables);
    }

    public Map<Class<? extends AbstractEntity<?>>, EqlEntityMetadata> entityPropsMetadata() {
        return unmodifiableMap(entityPropsMetadata);
    }

    public EntityInfo<?> getEntityInfo(final Class<? extends AbstractEntity<?>> type) {
        final EntityInfo<?> existing = domainInfo.get(type);
        if (existing != null) {
            return existing;
        }

        final EntityTypeInfo<?> eti = getEntityTypeInfo(type);
        final List<EqlPropertyMetadata> propsMetadatas = generatePropertyMetadatasForEntity(eti);
        //entityPropsMetadata.put(type, t2(eti.category, propsMetadatas));
        final EntityInfo<?> created = new EntityInfo<>(type, eti.category);
        //domainInfo.put(type, created);
        addProps(created, domainInfo, propsMetadatas);

        return created;
    }

    public EntityInfo<?> getEnhancedEntityInfo(final Class<? extends AbstractEntity<?>> type) {
        final EntityInfo<?> existing = domainInfo.get(type);
        if (existing != null) {
            return existing;
        }

        final EntityTypeInfo<?> eti = getEntityTypeInfo(type);
        if (eti.category == QUERY_BASED) {
            return generateEnhancedEntityInfoForSyntheticType(eti);
        } else {
            return getEntityInfo(type);
        }
    }
}<|MERGE_RESOLUTION|>--- conflicted
+++ resolved
@@ -96,14 +96,9 @@
 import ua.com.fielden.platform.utils.EntityUtils;
 
 public class EqlDomainMetadata {
-<<<<<<< HEAD
-    
+
     private static final TypeConfiguration typeConfiguration = new TypeConfiguration();
     private static final TypeResolver typeResolver = new TypeResolver(typeConfiguration, new TypeFactory(typeConfiguration));
-=======
-
-    public static final TypeResolver typeResolver = new TypeResolver();
->>>>>>> 34698da4
     private static final Type H_LONG = typeResolver.basic("long");
     private static final Type H_STRING = typeResolver.basic("string");
     private static final Type H_BOOLEAN = typeResolver.basic("yes_no");
