package ua.com.fielden.platform.eql.meta;

import static java.lang.String.format;
import static java.util.Optional.empty;
import static java.util.Optional.of;
import static java.util.stream.Collectors.toList;
import static org.apache.commons.lang.StringUtils.isEmpty;
import static org.apache.commons.lang.StringUtils.isNotEmpty;
import static ua.com.fielden.platform.entity.AbstractEntity.DESC;
import static ua.com.fielden.platform.entity.AbstractEntity.ID;
import static ua.com.fielden.platform.entity.AbstractEntity.KEY;
import static ua.com.fielden.platform.entity.AbstractEntity.VERSION;
import static ua.com.fielden.platform.entity.AbstractUnionEntity.commonProperties;
import static ua.com.fielden.platform.entity.AbstractUnionEntity.unionProperties;
import static ua.com.fielden.platform.entity.query.fluent.EntityQueryUtils.expr;
import static ua.com.fielden.platform.entity.query.fluent.EntityQueryUtils.select;
import static ua.com.fielden.platform.entity.query.metadata.CompositeKeyEqlExpressionGenerator.generateCompositeKeyEqlExpression;
import static ua.com.fielden.platform.entity.query.metadata.EntityCategory.PERSISTED;
import static ua.com.fielden.platform.entity.query.metadata.EntityCategory.PURE;
import static ua.com.fielden.platform.entity.query.metadata.EntityCategory.QUERY_BASED;
import static ua.com.fielden.platform.entity.query.metadata.EntityCategory.UNION;
import static ua.com.fielden.platform.eql.meta.DomainMetadataUtils.extractExpressionModelFromCalculatedProperty;
import static ua.com.fielden.platform.eql.meta.DomainMetadataUtils.generateUnionEntityPropertyContextualExpression;
import static ua.com.fielden.platform.reflection.AnnotationReflector.getAnnotation;
import static ua.com.fielden.platform.reflection.AnnotationReflector.getKeyType;
import static ua.com.fielden.platform.reflection.AnnotationReflector.getPropertyAnnotation;
import static ua.com.fielden.platform.reflection.AnnotationReflector.isAnnotationPresent;
import static ua.com.fielden.platform.reflection.Finder.findFieldByName;
import static ua.com.fielden.platform.reflection.Finder.findRealProperties;
import static ua.com.fielden.platform.reflection.Finder.hasLinkProperty;
import static ua.com.fielden.platform.reflection.Finder.isOne2One_association;
import static ua.com.fielden.platform.reflection.PropertyTypeDeterminator.determinePropertyType;
import static ua.com.fielden.platform.reflection.PropertyTypeDeterminator.isRequiredByDefinition;
import static ua.com.fielden.platform.utils.CollectionUtil.unmodifiableListOf;
import static ua.com.fielden.platform.utils.EntityUtils.hasDescProperty;
import static ua.com.fielden.platform.utils.EntityUtils.isEntityType;
import static ua.com.fielden.platform.utils.EntityUtils.isOneToOne;
import static ua.com.fielden.platform.utils.EntityUtils.isPersistedEntityType;
import static ua.com.fielden.platform.utils.EntityUtils.isSyntheticBasedOnPersistentEntityType;
import static ua.com.fielden.platform.utils.EntityUtils.isSyntheticEntityType;
import static ua.com.fielden.platform.utils.EntityUtils.isUnionEntityType;

import java.lang.reflect.Field;
import java.util.ArrayList;
import java.util.Collection;
import java.util.Collections;
import java.util.HashSet;
import java.util.List;
import java.util.Map;
import java.util.Map.Entry;
import java.util.Optional;
import java.util.Set;
import java.util.SortedMap;
import java.util.TreeMap;
import java.util.concurrent.ConcurrentHashMap;
import java.util.concurrent.ConcurrentMap;
import java.util.stream.Collectors;

import org.hibernate.type.BasicType;
import org.hibernate.type.Type;
import org.hibernate.type.TypeResolver;

import com.google.inject.Injector;

import ua.com.fielden.platform.entity.AbstractEntity;
import ua.com.fielden.platform.entity.AbstractUnionEntity;
import ua.com.fielden.platform.entity.DynamicEntityKey;
import ua.com.fielden.platform.entity.annotation.Calculated;
import ua.com.fielden.platform.entity.annotation.CritOnly;
import ua.com.fielden.platform.entity.annotation.IsProperty;
import ua.com.fielden.platform.entity.annotation.MapTo;
import ua.com.fielden.platform.entity.annotation.PersistentType;
import ua.com.fielden.platform.entity.exceptions.EntityDefinitionException;
import ua.com.fielden.platform.entity.query.DbVersion;
import ua.com.fielden.platform.entity.query.ICompositeUserTypeInstantiate;
import ua.com.fielden.platform.entity.query.metadata.EntityTypeInfo;
import ua.com.fielden.platform.entity.query.model.ExpressionModel;
import ua.com.fielden.platform.eql.exceptions.EqlMetadataGenerationException;
import ua.com.fielden.platform.eql.meta.EqlPropertyMetadata.Builder;
import ua.com.fielden.platform.eql.meta.Table.PropColumnInfo;

public class EqlDomainMetadata {

    private static final TypeResolver typeResolver = new TypeResolver();
    private static final Type H_LONG = typeResolver.basic("long");
    private static final Type H_STRING = typeResolver.basic("string");
    private static final Type H_BOOLEAN = typeResolver.basic("yes_no");

    public static final List<String> specialProps = unmodifiableListOf(ID, KEY, VERSION);

    private final PropColumn id;
    private final PropColumn version;
    private static final PropColumn key = new PropColumn("KEY_");

    public final DbVersion dbVersion;
    /**
     * Map between java type and hibernate persistence type (implementers of Type, IUserTypeInstantiate, ICompositeUserTypeInstantiate).
     */
    private final ConcurrentMap<Class<?>, Object> hibTypesDefaults;
    private final ConcurrentMap<Class<? extends AbstractEntity<?>>, EqlEntityMetadata> entityPropsMetadata;
<<<<<<< HEAD
    private final ConcurrentMap<String, Table> tables = new ConcurrentHashMap<>();

    private Injector hibTypesInjector;
=======
    
    private final Injector hibTypesInjector;
>>>>>>> fbbfc4d8

    public EqlDomainMetadata(//
            final Map<Class<?>, Class<?>> hibTypesDefaults, //
            final Injector hibTypesInjector, //
            final List<Class<? extends AbstractEntity<?>>> entityTypes, //
            final DbVersion dbVersion) {
        this.dbVersion = dbVersion;

        this.hibTypesDefaults = new ConcurrentHashMap<>(entityTypes.size());
        this.entityPropsMetadata = new ConcurrentHashMap<>(entityTypes.size());

        // initialise meta-data for basic entity properties, which is RDBMS dependent
        if (dbVersion != DbVersion.ORACLE) {
            id = new PropColumn("_ID");
            version = new PropColumn("_VERSION");
        } else {
            id = new PropColumn("TG_ID");
            version = new PropColumn("TG_VERSION");
        }

        // carry on with other stuff
        if (hibTypesDefaults != null) {
            for (final Entry<Class<?>, Class<?>> entry : hibTypesDefaults.entrySet()) {
                try {
                    this.hibTypesDefaults.put(entry.getKey(), entry.getValue().newInstance());
                } catch (final Exception e) {
                    throw new EqlMetadataGenerationException("Couldn't generate instantiate hibernate type [" + entry.getValue() + "] due to: " + e);
                }
            }
        }
        this.hibTypesDefaults.put(Boolean.class, H_BOOLEAN);
        this.hibTypesDefaults.put(boolean.class, H_BOOLEAN);

        this.hibTypesInjector = hibTypesInjector;

        entityTypes.parallelStream().forEach(entityType -> {
            try {
                final EntityTypeInfo<? extends AbstractEntity<?>> parentInfo = new EntityTypeInfo<>(entityType);
                if (parentInfo.category != PURE) {
                    final List<EqlPropertyMetadata> propsMetadatas = generatePropertyMetadatasForEntity(parentInfo);
                    entityPropsMetadata.put(entityType, new EqlEntityMetadata(parentInfo, propsMetadatas));
                    if (parentInfo.category == PERSISTED) {
                        tables.put(entityType.getName(), generateTable(parentInfo.tableName, propsMetadatas));
                    }
                }
            } catch (final Exception e) {
                e.printStackTrace();
                throw new EqlMetadataGenerationException("Couldn't generate persistence metadata for entity [" + entityType + "] due to: " + e);
            }
        });
    }

    /**
     * Determines hibernate type instance (Type/UserType/CustomUserType) for entity property based on provided property's meta information.
     * 
     * @param propField
     * @return
     */
    private Object getHibernateType(final Field propField) {
        final String propName = propField.getName();
        final Class<?> propType = propField.getType();

        if (isPersistedEntityType(propType) || isUnionEntityType(propType) || isSyntheticEntityType(propType)) {
            return H_LONG;
        }

        final PersistentType persistentType = getAnnotation(propField, PersistentType.class);

        if (persistentType == null) {
            final Object defaultHibType = hibTypesDefaults.get(propType);
            if (defaultHibType != null) { // default is provided for given property java type
                return defaultHibType;
            } else { // trying to mimic hibernate logic when no type has been specified - use hibernate's map of defaults
                final BasicType result = typeResolver.basic(propType.getName());
                if (result == null) {
                    throw new EqlMetadataGenerationException(propName + " of type " + propType.getName() + " has no hibType (1)");
                }
                return result;
            }
        } else {
            final String hibernateTypeName = persistentType.value();
            final Class<?> hibernateUserTypeImplementor = persistentType.userType();
            if (isNotEmpty(hibernateTypeName)) {
                final BasicType result = typeResolver.basic(hibernateTypeName);
                if (result == null) {
                    throw new EqlMetadataGenerationException(propName + " of type " + propType.getName() + " has no hibType (2)");
                }
                return result;
            } else if (hibTypesInjector != null && !Void.class.equals(hibernateUserTypeImplementor)) { // Hibernate type is definitely either IUserTypeInstantiate or ICompositeUserTypeInstantiate
                return hibTypesInjector.getInstance(hibernateUserTypeImplementor);
            } else {
                throw new EqlMetadataGenerationException("Persistent annotation doesn't provide intended information.");
            }
        }
    }

    private Optional<EqlPropertyMetadata> generateIdPropertyMetadata(final EntityTypeInfo<? extends AbstractEntity<?>> parentInfo) {
        final EqlPropertyMetadata idProperty = new EqlPropertyMetadata.Builder(ID, Long.class, H_LONG).required().column(id).build();
        final EqlPropertyMetadata idPropertyInOne2One = new EqlPropertyMetadata.Builder(ID, Long.class, H_LONG).required().column(id).build();
        switch (parentInfo.category) {
        case PERSISTED:
            return isOneToOne(parentInfo.entityType) ? of(idPropertyInOne2One) : of(idProperty)/*(entityType)*/;
        case QUERY_BASED:
            if (isSyntheticBasedOnPersistentEntityType(parentInfo.entityType)) {
                if (isEntityType(getKeyType(parentInfo.entityType))) {
                    throw new EntityDefinitionException(format("Entity [%s] is recognised as synthetic that is based on a persistent type with an entity-typed key. This is not supported.", parentInfo.entityType.getName()));
                }
                return of(idProperty);
            } else if (isEntityType(getKeyType(parentInfo.entityType))) {
                return of(new EqlPropertyMetadata.Builder(ID, Long.class, H_LONG).expression(expr().prop(KEY).model()).build());
            } else {
                return empty();
            }
        default:
            return empty();
        }
    }

    private EqlPropertyMetadata generateVersionPropertyMetadata(final EntityTypeInfo<? extends AbstractEntity<?>> parentInfo) {
        return new EqlPropertyMetadata.Builder(VERSION, Long.class, H_LONG).required().column(version).build();
    }

    private EqlPropertyMetadata generateKeyPropertyMetadata(final EntityTypeInfo<? extends AbstractEntity<?>> parentInfo) {
        final Class<? extends Comparable<?>> keyType = getKeyType(parentInfo.entityType);
        if (isOneToOne(parentInfo.entityType)) {
            switch (parentInfo.category) {
            case PERSISTED:
                return new EqlPropertyMetadata.Builder(KEY, keyType, H_LONG).required().column(id).build();
            case QUERY_BASED:
                return new EqlPropertyMetadata.Builder(KEY, keyType, H_LONG).required().build();
            default:
                return null;
            }
        } else if (DynamicEntityKey.class.equals(keyType)) {
            return new EqlPropertyMetadata.Builder(KEY, String.class, H_STRING).expression(generateCompositeKeyEqlExpression((Class<? extends AbstractEntity<DynamicEntityKey>>) parentInfo.entityType)).required().build();
        } else {
            final Object keyHibType = typeResolver.basic(keyType.getName());
            switch (parentInfo.category) {
            case PERSISTED:
                return new EqlPropertyMetadata.Builder(KEY, keyType, keyHibType).required().column(key).build();
            case QUERY_BASED:
                if (isSyntheticBasedOnPersistentEntityType(parentInfo.entityType)) {
                    return new EqlPropertyMetadata.Builder(KEY, keyType, keyHibType).required().column(key).build();
                }
                return new EqlPropertyMetadata.Builder(KEY, keyType, keyHibType).required().build();
            default:
                return null;
            }
        }
    }

    private ExpressionModel generateUnionCommonDescPropExpressionModel(final List<Field> unionMembers, final String contextPropName) {
        final List<String> unionMembersNames = unionMembers.stream().filter(et -> hasDescProperty((Class<? extends AbstractEntity<?>>) et.getType())).map(et -> et.getName()).collect(Collectors.toList());
        return generateUnionEntityPropertyContextualExpression(unionMembersNames, DESC, contextPropName);
    }

    private List<EqlPropertyMetadata> generatePropertyMetadatasForEntity(final EntityTypeInfo<? extends AbstractEntity<?>> parentInfo) {
        final List<EqlPropertyMetadata> result = new ArrayList<>();
        if (UNION == parentInfo.category) {
            result.addAll(generateUnionImplicitCalcSubprops((Class<? extends AbstractUnionEntity>) parentInfo.entityType, null));
            unionProperties((Class<? extends AbstractUnionEntity>) parentInfo.entityType).stream().forEach(field -> result.add(getCommonPropInfo(field, parentInfo.entityType, null)));
        } else {
            generateIdPropertyMetadata(parentInfo).ifPresent(idPmd -> result.add(idPmd));

            result.add(generateKeyPropertyMetadata(parentInfo));

            final List<Field> restOfPropsFields = getRestOfProperties(parentInfo);
            final Set<String> addedProps = new HashSet<>();
            addedProps.add(DESC);
            parentInfo.compositeKeyMembers.stream().forEach(f -> addedProps.add(f._1));
            parentInfo.compositeKeyMembers.stream().forEach(f -> restOfPropsFields.stream().filter(p -> f._1.equals(p.getName())).findAny().ifPresent(km -> result.add(getCommonPropInfo(km, parentInfo.entityType, null))));

            restOfPropsFields.stream().filter(p -> DESC.equals(p.getName())).findAny().ifPresent(desc -> result.add(getCommonPropInfo(desc, parentInfo.entityType, null)));

            if (PERSISTED == parentInfo.category) {
                result.add(generateVersionPropertyMetadata(parentInfo));
            }

            for (final Field field : restOfPropsFields.stream().filter(p -> !addedProps.contains(p.getName())).collect(toList())) {
                result.add(isOne2One_association(parentInfo.entityType, field.getName()) ? getOneToOnePropInfo(field, parentInfo)
                        : getCommonPropInfo(field, parentInfo.entityType, null));
            }
        }

        return result;
    }
<<<<<<< HEAD

    public static List<Field> getRestOfProperties(final EntityTypeInfo<? extends AbstractEntity<?>> parentInfo) {
        return getRealProperties(parentInfo.entityType).stream().filter(propField -> (isAnnotationPresent(propField, Calculated.class) ||
=======
    
    public static List<Field> getRestOfProperties(final EntityTypeInfo <? extends AbstractEntity<?>> parentInfo) {
        return findRealProperties(parentInfo.entityType).
                stream().
                filter(propField -> 
        (
                isAnnotationPresent(propField, Calculated.class) || 
>>>>>>> fbbfc4d8
                isAnnotationPresent(propField, MapTo.class) ||
                isAnnotationPresent(propField, CritOnly.class) ||
                isOne2One_association(parentInfo.entityType, propField.getName()) ||
                parentInfo.category == QUERY_BASED) &&
                !specialProps.contains(propField.getName()) &&
                !(Collection.class.isAssignableFrom(propField.getType()) && hasLinkProperty(parentInfo.entityType, propField.getName()))).collect(toList());
    }

    private String getColumnName(final String propName, final MapTo mapTo, final String parentPrefix) {
        return (parentPrefix != null ? parentPrefix + "_" : "") + (isNotEmpty(mapTo.value()) ? mapTo.value() : propName.toUpperCase() + "_");
    }

    private PropColumn generateColumn(final String columnName, final IsProperty isProperty) {
        final Integer length = isProperty.length() > 0 ? isProperty.length() : null;
        final Integer precision = isProperty.precision() >= 0 ? isProperty.precision() : null;
        final Integer scale = isProperty.scale() >= 0 ? isProperty.scale() : null;
        return new PropColumn(removeObsoleteUnderscore(columnName), length, precision, scale);
    }

    private List<EqlPropertyMetadata> getCompositeUserTypeSubpropsMetadata(final ICompositeUserTypeInstantiate hibType, final String parentColumnPrefix, final ExpressionModel expr) {
        final String[] propNames = hibType.getPropertyNames();
        final Object[] propHibTypes = hibType.getPropertyTypes();
        final Class<?> headerPropType = hibType.returnedClass();
        final List<EqlPropertyMetadata> result = new ArrayList<>();
        for (int i = 0; i != propNames.length; i++) {
            final String propName = propNames[i];
            final Object subHibType = propHibTypes[i];
            final Class<?> subJavaType = determinePropertyType(headerPropType, propName);

            final EqlPropertyMetadata.Builder subLmdInProgress = new EqlPropertyMetadata.Builder(propName, subJavaType, subHibType);
            if (parentColumnPrefix != null) { //persisted
                final String mapToColumn = getPropertyAnnotation(MapTo.class, headerPropType, propName).value();
                final String columnName = propNames.length == 1 ? parentColumnPrefix
                        : (parentColumnPrefix + (parentColumnPrefix.endsWith("_") ? "" : "_") + (isEmpty(mapToColumn) ? propName.toUpperCase() : mapToColumn));
                final IsProperty isProperty = getPropertyAnnotation(IsProperty.class, headerPropType, propName);
                subLmdInProgress.column(generateColumn(columnName, isProperty));
            } else if (expr != null) { // calculated
                subLmdInProgress.expression(expr);
            }

            result.add(subLmdInProgress.build());
        }
        return result;
    }

    private List<EqlPropertyMetadata> generateUnionImplicitCalcSubprops(final Class<? extends AbstractUnionEntity> unionPropType, final String contextPropName) {
        final List<Field> unionMembers = unionProperties(unionPropType);
        final List<String> unionMembersNames = unionMembers.stream().map(up -> up.getName()).collect(toList());
        final List<EqlPropertyMetadata> subitems = new ArrayList<>();
        subitems.add(new EqlPropertyMetadata.Builder(KEY, String.class, H_STRING).expression(generateUnionEntityPropertyContextualExpression(unionMembersNames, KEY, contextPropName)).build());
        subitems.add(new EqlPropertyMetadata.Builder(ID, Long.class, H_LONG).expression(generateUnionEntityPropertyContextualExpression(unionMembersNames, ID, contextPropName)).build());
        subitems.add(new EqlPropertyMetadata.Builder(DESC, String.class, H_STRING).expression(generateUnionCommonDescPropExpressionModel(unionMembers, contextPropName)).build());

        final List<String> commonProps = commonProperties(unionPropType).stream().filter(n -> !DESC.equals(n) && !KEY.equals(n)).collect(toList());
        final Class<?> firstUnionEntityPropType = unionMembers.get(0).getType(); // e.g. WagonSlot in TgBogieLocation
        for (final String commonProp : commonProps) {
            if (unionMembersNames.contains(commonProp)) {
                throw new EntityDefinitionException(format("The name of common prop [%s] conflicts with union prop [%s] in union entity [%s].", commonProp, commonProp, unionPropType.getSimpleName()));
            }
            final Class<?> javaType = determinePropertyType(firstUnionEntityPropType, commonProp);
            final Object subHibType = getHibernateType(findFieldByName(firstUnionEntityPropType, commonProp));

            subitems.add(new EqlPropertyMetadata.Builder(commonProp, javaType, subHibType).expression(generateUnionEntityPropertyContextualExpression(unionMembersNames, commonProp, contextPropName)).build());
        }

        return subitems;
    }

    private EqlPropertyMetadata getCommonPropInfo(final Field propField, final Class<? extends AbstractEntity<?>> entityType, final String parentPrefix) {
        if (isAnnotationPresent(propField, CritOnly.class)) {
            return new EqlPropertyMetadata.Builder(propField.getName(), propField.getType(), null).critOnly().required(isRequiredByDefinition(propField, entityType)).build();
        }

        final String propName = propField.getName();
        final Class<?> propType = propField.getType();
        final Object hibType = getHibernateType(propField);
        final MapTo mapTo = getAnnotation(propField, MapTo.class);
        final IsProperty isProperty = getAnnotation(propField, IsProperty.class);
        final Calculated calculated = getAnnotation(propField, Calculated.class);

        final Builder resultInProgress = new EqlPropertyMetadata.Builder(propName, propType, hibType);

        resultInProgress.required(isRequiredByDefinition(propField, entityType));

        if (mapTo != null && !isSyntheticEntityType(entityType) && calculated == null /* 2 last conditions are to overcome incorrect metadata combinations*/) {
            final String columnName = getColumnName(propName, mapTo, parentPrefix);
            if (isUnionEntityType(propType)) {
                final List<EqlPropertyMetadata> subitems = new ArrayList<>();
                final Class<? extends AbstractUnionEntity> unionPropType = (Class<? extends AbstractUnionEntity>) propType;
                subitems.addAll(generateUnionImplicitCalcSubprops(unionPropType, propName));
                for (final Field subpropField : unionProperties(unionPropType)) {
                    subitems.add(getCommonPropInfo(subpropField, (Class<? extends AbstractEntity<?>>) propType, columnName));
                }

                return resultInProgress.subitems(subitems).build();
            } else {
                if (!(hibType instanceof ICompositeUserTypeInstantiate)) {
                    return resultInProgress.column(generateColumn(columnName, isProperty)).build();
                } else {
                    return resultInProgress.subitems(getCompositeUserTypeSubpropsMetadata((ICompositeUserTypeInstantiate) hibType, columnName, null)).build();
                }
            }
        } else if (calculated != null) {
            if (!(hibType instanceof ICompositeUserTypeInstantiate)) {
                return resultInProgress.expression(extractExpressionModelFromCalculatedProperty(entityType, propField)).build();
            } else {
                return resultInProgress.subitems(getCompositeUserTypeSubpropsMetadata((ICompositeUserTypeInstantiate) hibType, null, extractExpressionModelFromCalculatedProperty(entityType, propField))).build();
            }
        } else { // synthetic entity
            if (!(hibType instanceof ICompositeUserTypeInstantiate)) {
                return resultInProgress.build();
            } else {
                return resultInProgress.subitems(getCompositeUserTypeSubpropsMetadata((ICompositeUserTypeInstantiate) hibType, null, null)).build();
            }
        }
    }

    private EqlPropertyMetadata getOneToOnePropInfo(final Field propField, final EntityTypeInfo<? extends AbstractEntity<?>> parentInfo) {
        final String propName = propField.getName();
        final Class<?> javaType = propField.getType();
        final Object hibType = getHibernateType(propField);

        // 1-2-1 is not required to exist -- that's why need longer formula -- that's why 1-2-1 is in fact implicitly calculated nullable prop
        final ExpressionModel expressionModel = expr().model(select((Class<? extends AbstractEntity<?>>) propField.getType()).where().prop(KEY).eq().extProp(ID).model()).model();
        return new EqlPropertyMetadata.Builder(propName, javaType, hibType).notRequired().expression(expressionModel).build();
    }

    private final Table generateTable(final String tableName, final List<EqlPropertyMetadata> propsMetadatas) {
        final SortedMap<String, PropColumnInfo> columns = new TreeMap<>();
        for (final EqlPropertyMetadata el : propsMetadatas) {

            if (el.column != null) {
                columns.put(el.name, new PropColumnInfo(el.column.name, el.javaType, el.hibType));
            } else if (!el.subitems().isEmpty()) {
                for (final EqlPropertyMetadata subitem : el.subitems()) {
                    if (subitem.expressionModel == null) {
                        columns.put(el.name + "." + subitem.name, new PropColumnInfo(subitem.column.name, subitem.javaType, subitem.hibType));
                    }
                }
            }
        }

        return new Table(tableName, columns);
    }

    public static String removeObsoleteUnderscore(final String name) {
        return name.endsWith("_") && name.substring(0, name.length() - 1).contains("_")
                ? name.substring(0, name.length() - 1)
                : name;
    }

    public Table getTableForEntityType(final Class<? extends AbstractEntity<?>> entityType) {
        return tables.get(entityType.getName());
    }

    public Map<Class<? extends AbstractEntity<?>>, EqlEntityMetadata> entityPropsMetadata() {
        return Collections.unmodifiableMap(entityPropsMetadata);
    }
}<|MERGE_RESOLUTION|>--- conflicted
+++ resolved
@@ -26,9 +26,9 @@
 import static ua.com.fielden.platform.reflection.AnnotationReflector.getPropertyAnnotation;
 import static ua.com.fielden.platform.reflection.AnnotationReflector.isAnnotationPresent;
 import static ua.com.fielden.platform.reflection.Finder.findFieldByName;
-import static ua.com.fielden.platform.reflection.Finder.findRealProperties;
 import static ua.com.fielden.platform.reflection.Finder.hasLinkProperty;
 import static ua.com.fielden.platform.reflection.Finder.isOne2One_association;
+import static ua.com.fielden.platform.reflection.Finder.streamRealProperties;
 import static ua.com.fielden.platform.reflection.PropertyTypeDeterminator.determinePropertyType;
 import static ua.com.fielden.platform.reflection.PropertyTypeDeterminator.isRequiredByDefinition;
 import static ua.com.fielden.platform.utils.CollectionUtil.unmodifiableListOf;
@@ -98,14 +98,9 @@
      */
     private final ConcurrentMap<Class<?>, Object> hibTypesDefaults;
     private final ConcurrentMap<Class<? extends AbstractEntity<?>>, EqlEntityMetadata> entityPropsMetadata;
-<<<<<<< HEAD
     private final ConcurrentMap<String, Table> tables = new ConcurrentHashMap<>();
 
-    private Injector hibTypesInjector;
-=======
-    
     private final Injector hibTypesInjector;
->>>>>>> fbbfc4d8
 
     public EqlDomainMetadata(//
             final Map<Class<?>, Class<?>> hibTypesDefaults, //
@@ -292,19 +287,10 @@
 
         return result;
     }
-<<<<<<< HEAD
 
     public static List<Field> getRestOfProperties(final EntityTypeInfo<? extends AbstractEntity<?>> parentInfo) {
-        return getRealProperties(parentInfo.entityType).stream().filter(propField -> (isAnnotationPresent(propField, Calculated.class) ||
-=======
-    
-    public static List<Field> getRestOfProperties(final EntityTypeInfo <? extends AbstractEntity<?>> parentInfo) {
-        return findRealProperties(parentInfo.entityType).
-                stream().
-                filter(propField -> 
-        (
-                isAnnotationPresent(propField, Calculated.class) || 
->>>>>>> fbbfc4d8
+        return streamRealProperties(parentInfo.entityType)
+                .filter(propField -> (isAnnotationPresent(propField, Calculated.class) ||
                 isAnnotationPresent(propField, MapTo.class) ||
                 isAnnotationPresent(propField, CritOnly.class) ||
                 isOne2One_association(parentInfo.entityType, propField.getName()) ||
