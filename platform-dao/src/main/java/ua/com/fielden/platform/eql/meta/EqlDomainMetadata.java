package ua.com.fielden.platform.eql.meta;

import static java.lang.String.format;
import static java.util.Arrays.asList;
import static java.util.Collections.emptyMap;
import static java.util.Collections.unmodifiableMap;
import static java.util.Optional.empty;
import static java.util.Optional.of;
import static java.util.stream.Collectors.toList;
import static org.apache.commons.lang.StringUtils.isEmpty;
import static org.apache.commons.lang.StringUtils.isNotEmpty;
import static ua.com.fielden.platform.entity.AbstractEntity.DESC;
import static ua.com.fielden.platform.entity.AbstractEntity.ID;
import static ua.com.fielden.platform.entity.AbstractEntity.KEY;
import static ua.com.fielden.platform.entity.AbstractEntity.VERSION;
import static ua.com.fielden.platform.entity.AbstractUnionEntity.commonProperties;
import static ua.com.fielden.platform.entity.AbstractUnionEntity.unionProperties;
import static ua.com.fielden.platform.entity.query.fluent.EntityQueryUtils.expr;
import static ua.com.fielden.platform.entity.query.fluent.EntityQueryUtils.select;
import static ua.com.fielden.platform.entity.query.metadata.CompositeKeyEqlExpressionGenerator.generateCompositeKeyEqlExpression;
import static ua.com.fielden.platform.entity.query.metadata.EntityCategory.PERSISTED;
import static ua.com.fielden.platform.entity.query.metadata.EntityCategory.PURE;
import static ua.com.fielden.platform.entity.query.metadata.EntityCategory.QUERY_BASED;
import static ua.com.fielden.platform.entity.query.metadata.EntityCategory.UNION;
import static ua.com.fielden.platform.entity.query.metadata.EntityTypeInfo.getEntityTypeInfo;
import static ua.com.fielden.platform.eql.meta.DomainMetadataUtils.extractExpressionModelFromCalculatedProperty;
import static ua.com.fielden.platform.eql.meta.DomainMetadataUtils.generateUnionEntityPropertyContextualExpression;
import static ua.com.fielden.platform.reflection.AnnotationReflector.getAnnotation;
import static ua.com.fielden.platform.reflection.AnnotationReflector.getKeyType;
import static ua.com.fielden.platform.reflection.AnnotationReflector.getPropertyAnnotation;
import static ua.com.fielden.platform.reflection.AnnotationReflector.isAnnotationPresent;
import static ua.com.fielden.platform.reflection.Finder.findFieldByName;
import static ua.com.fielden.platform.reflection.Finder.hasLinkProperty;
import static ua.com.fielden.platform.reflection.Finder.isOne2One_association;
import static ua.com.fielden.platform.reflection.Finder.streamRealProperties;
import static ua.com.fielden.platform.reflection.PropertyTypeDeterminator.determinePropertyType;
import static ua.com.fielden.platform.reflection.PropertyTypeDeterminator.isRequiredByDefinition;
import static ua.com.fielden.platform.utils.CollectionUtil.setOf;
import static ua.com.fielden.platform.utils.CollectionUtil.unmodifiableListOf;
import static ua.com.fielden.platform.utils.EntityUtils.hasDescProperty;
import static ua.com.fielden.platform.utils.EntityUtils.isEntityType;
import static ua.com.fielden.platform.utils.EntityUtils.isOneToOne;
import static ua.com.fielden.platform.utils.EntityUtils.isPersistedEntityType;
import static ua.com.fielden.platform.utils.EntityUtils.isSyntheticBasedOnPersistentEntityType;
import static ua.com.fielden.platform.utils.EntityUtils.isSyntheticEntityType;
import static ua.com.fielden.platform.utils.EntityUtils.isUnionEntityType;

import java.lang.reflect.Field;
import java.util.ArrayList;
import java.util.Collection;
import java.util.HashMap;
import java.util.HashSet;
import java.util.List;
import java.util.Map;
import java.util.Map.Entry;
import java.util.Optional;
import java.util.Set;
import java.util.concurrent.ConcurrentHashMap;
import java.util.concurrent.ConcurrentMap;
import java.util.stream.Collectors;

import org.hibernate.type.BasicType;
import org.hibernate.type.Type;
import org.hibernate.type.TypeResolver;

import com.google.inject.Injector;

import ua.com.fielden.platform.entity.AbstractEntity;
import ua.com.fielden.platform.entity.AbstractUnionEntity;
import ua.com.fielden.platform.entity.DynamicEntityKey;
import ua.com.fielden.platform.entity.annotation.Calculated;
import ua.com.fielden.platform.entity.annotation.CritOnly;
import ua.com.fielden.platform.entity.annotation.IsProperty;
import ua.com.fielden.platform.entity.annotation.MapTo;
import ua.com.fielden.platform.entity.annotation.PersistentType;
import ua.com.fielden.platform.entity.exceptions.EntityDefinitionException;
import ua.com.fielden.platform.entity.query.DbVersion;
import ua.com.fielden.platform.entity.query.ICompositeUserTypeInstantiate;
import ua.com.fielden.platform.entity.query.exceptions.EqlException;
import ua.com.fielden.platform.entity.query.metadata.EntityTypeInfo;
import ua.com.fielden.platform.entity.query.model.ExpressionModel;
import ua.com.fielden.platform.eql.exceptions.EqlMetadataGenerationException;
import ua.com.fielden.platform.eql.meta.EqlPropertyMetadata.Builder;
import ua.com.fielden.platform.eql.stage0.EntQueryGenerator;
import ua.com.fielden.platform.eql.stage1.TransformationContext;
import ua.com.fielden.platform.eql.stage1.sources.Source1BasedOnSubqueries;
import ua.com.fielden.platform.eql.stage1.sources.YieldInfoNode;
import ua.com.fielden.platform.eql.stage1.sources.YieldInfoNodesGenerator;
import ua.com.fielden.platform.eql.stage2.PathsToTreeTransformator;
import ua.com.fielden.platform.eql.stage2.etc.Yields2;
import ua.com.fielden.platform.eql.stage2.operands.Prop2;
import ua.com.fielden.platform.eql.stage2.sources.Source2BasedOnPersistentType;
import ua.com.fielden.platform.eql.stage3.Table;
import ua.com.fielden.platform.utils.EntityUtils;

public class EqlDomainMetadata {

    public static final TypeResolver typeResolver = new TypeResolver();
    private static final Type H_LONG = typeResolver.basic("long");
    private static final Type H_STRING = typeResolver.basic("string");
    private static final Type H_BOOLEAN = typeResolver.basic("yes_no");
    public static final String Y = "Y";
    public static final String N = "N";

    public static final List<String> specialProps = unmodifiableListOf(ID, KEY, VERSION);

    private final PropColumn id;
    private final PropColumn version;
    private static final PropColumn key = new PropColumn("KEY_");

    public final DbVersion dbVersion;
    /**
     * Map between java type and hibernate persistence type (implementers of Type, IUserTypeInstantiate, ICompositeUserTypeInstantiate).
     */
    private final ConcurrentMap<Class<?>, Object> hibTypesDefaults;
    private final ConcurrentMap<Class<? extends AbstractEntity<?>>, EqlEntityMetadata> entityPropsMetadata;
    
<<<<<<< HEAD
    private final ConcurrentMap<String, Table> tables = new ConcurrentHashMap<>();
    private final ConcurrentMap<Class<? extends AbstractEntity<?>>, EntityInfo<?>> domainInfo;
    private final EntQueryGenerator gen;

    private Injector hibTypesInjector;
=======
    private final Injector hibTypesInjector;
>>>>>>> c57c36b0

    public EqlDomainMetadata(//
            final Map<Class<?>, Class<?>> hibTypesDefaults, //
            final Injector hibTypesInjector, //
            final List<Class<? extends AbstractEntity<?>>> entityTypes, //
            final DbVersion dbVersion) {
        this.dbVersion = dbVersion;

        this.hibTypesDefaults = new ConcurrentHashMap<>(entityTypes.size());
        this.entityPropsMetadata = new ConcurrentHashMap<>(entityTypes.size());

        // initialise meta-data for basic entity properties, which is RDBMS dependent
        if (dbVersion != DbVersion.ORACLE) {
            id = new PropColumn("_ID");
            version = new PropColumn("_VERSION");
        } else {
            id = new PropColumn("TG_ID");
            version = new PropColumn("TG_VERSION");
        }

        // carry on with other stuff
        if (hibTypesDefaults != null) {
            for (final Entry<Class<?>, Class<?>> entry : hibTypesDefaults.entrySet()) {
                try {
                    this.hibTypesDefaults.put(entry.getKey(), entry.getValue().getDeclaredField("INSTANCE").get(null));//.newInstance());
                } catch (final Exception e) {
                    throw new EqlMetadataGenerationException("Couldn't generate instantiate hibernate type [" + entry.getValue() + "] due to: " + e);
                }
            }
        }
        this.hibTypesDefaults.put(Boolean.class, H_BOOLEAN);
        this.hibTypesDefaults.put(boolean.class, H_BOOLEAN);

        this.hibTypesInjector = hibTypesInjector;
        this.gen = new EntQueryGenerator(null, null, null, emptyMap());

        entityTypes.parallelStream().forEach(entityType -> {
            try {
                final EntityTypeInfo<? extends AbstractEntity<?>> parentInfo = getEntityTypeInfo(entityType);
                if (parentInfo.category != PURE) {
                    final List<EqlPropertyMetadata> propsMetadatas = generatePropertyMetadatasForEntity(parentInfo, entityType);
                    entityPropsMetadata.put(entityType, new EqlEntityMetadata(parentInfo, propsMetadatas));
                    if (parentInfo.category == PERSISTED) {
                        tables.put(entityType.getName(), generateTable(parentInfo.tableName, propsMetadatas));
                    }

                }
            } catch (final Exception e) {
                e.printStackTrace();
                throw new EqlMetadataGenerationException("Couldn't generate persistence metadata for entity [" + entityType + "] due to: " + e);
            }
        });

        domainInfo = entityPropsMetadata.entrySet().stream().collect(Collectors.toConcurrentMap(k -> k.getKey(), k -> new EntityInfo<>(k.getKey(), k.getValue().typeInfo.category)));
        domainInfo.values().stream().forEach(ei -> addProps(ei, domainInfo, entityPropsMetadata.get(ei.javaType()).props()));

        for (EqlEntityMetadata el : entityPropsMetadata.values()) {
            if (el.typeInfo.category == QUERY_BASED) {
                final EntityInfo<? extends AbstractEntity<?>> enhancedEntityInfo = generateEnhancedEntityInfoForSyntheticType(el.typeInfo, el.typeInfo.entityType);
                domainInfo.put(enhancedEntityInfo.javaType(), enhancedEntityInfo);
            }
        }

        validateCalcProps();
    }

    /**
     * Only properties that are present in SE yields are preserved.
     * 
     * @param parentInfo
     * @return
     */
    private <T extends AbstractEntity<?>> EntityInfo<?> generateEnhancedEntityInfoForSyntheticType(final EntityTypeInfo<T> parentInfo, final Class<? extends AbstractEntity<?>> actualType) {
        final TransformationContext context = new TransformationContext(this);
        final Yields2 yields = gen.generateAsSyntheticEntityQuery(parentInfo.entityModels.get(0), parentInfo.entityType).transform(context).yields;
        final Map<String, YieldInfoNode> yieldInfoNodes = YieldInfoNodesGenerator.generate(yields.getYields());
        return Source1BasedOnSubqueries.produceEntityInfoForDefinedEntityType(this, yieldInfoNodes, actualType/*parentInfo.entityType*/);
    }

    private void validateCalcProps() {
        final PathsToTreeTransformator p2tt = new PathsToTreeTransformator(this, gen);
        for (final EntityInfo<?> et : domainInfo.values()) {
            if (et.getCategory() != UNION) {
                final Source2BasedOnPersistentType source = new Source2BasedOnPersistentType(et.javaType(), et, "dummy_id");
                for (final AbstractPropInfo<?> prop : et.getProps().values()) {
                    if (prop.expression != null && !prop.name.equals(KEY)) {
                       try {
                            p2tt.groupChildren(setOf(new Prop2(source, asList(prop))));    
                        } catch (Exception e) {
                            throw new EqlException("There is an error in expression of calculated property [" + et.javaType().getSimpleName() + ":" + prop.name + "]: " + e.getMessage());
                        }
                    } else if (prop.hasExpression() && prop instanceof ComponentTypePropInfo) {
                        for (final AbstractPropInfo<?> subprop : ((ComponentTypePropInfo<?>) prop).getProps().values()) {
                            if (subprop.expression != null) {
                                try {
                                    p2tt.groupChildren(setOf(new Prop2(source, asList(prop, subprop))));    
                                } catch (Exception e) {
                                    throw new EqlException("There is an error in expression of calculated property [" + et.javaType().getSimpleName() + ":" + prop.name  + "." + subprop.name + "]: " + e.getMessage());
                                }
                            }
                        }
                    }
                }
            }
        }
    }

    private <T extends AbstractEntity<?>> void addProps(final EntityInfo<T> entityInfo, final Map<Class<? extends AbstractEntity<?>>, EntityInfo<?>> allEntitiesInfo, final Collection<EqlPropertyMetadata> entityPropsMetadatas) {
        for (final EqlPropertyMetadata el : entityPropsMetadatas) {
            if (!el.critOnly) {
                final String name = el.name;
                final Class<?> javaType = el.javaType;
                final Object hibType = el.hibType;
                final ExpressionModel expr = el.expressionModel;

                if (isUnionEntityType(javaType)) {
                    final EntityInfo<? extends AbstractUnionEntity> ef = new EntityInfo<>((Class<? extends AbstractUnionEntity>) javaType, UNION);
                    for (final EqlPropertyMetadata sub : el.subitems()) {
                        if (sub.expressionModel == null) {
                            ef.addProp(new EntityTypePropInfo(sub.name, allEntitiesInfo.get(sub.javaType), sub.hibType, false, null, sub.implicit));
                        } else {
                            final ExpressionModel subExpr = sub.expressionModel;
                            if (EntityUtils.isEntityType(sub.javaType)) {
                                ef.addProp(new EntityTypePropInfo(sub.name, allEntitiesInfo.get(sub.javaType), sub.hibType, false, subExpr, sub.implicit));
                            } else {
                                ef.addProp(new PrimTypePropInfo(sub.name, sub.hibType, sub.javaType, subExpr, sub.implicit));
                            }

                        }
                    }
                    entityInfo.addProp(new UnionTypePropInfo(name, ef, hibType, false));
                } else if (isPersistedEntityType(javaType)) {
                    entityInfo.addProp(new EntityTypePropInfo(name, allEntitiesInfo.get(javaType), hibType, el.required, expr, el.implicit));
                    //                } else if (ID.equals(name)){
                    //                    entityInfo.addProp(new EntityTypePropInfo(name, allEntitiesInfo.get(entityInfo.javaType()), hibType, required, expr));
                } else {
                    if (el.subitems().isEmpty()) {
                        entityInfo.addProp(new PrimTypePropInfo(name, hibType, javaType, expr, el.implicit));
                    } else {
                        final ComponentTypePropInfo propTpi = new ComponentTypePropInfo(name, javaType, hibType);
                        for (final EqlPropertyMetadata sub : el.subitems()) {
                            final ExpressionModel subExpr = sub.expressionModel;
                            propTpi.addProp(new PrimTypePropInfo(sub.name, sub.hibType, sub.javaType, subExpr, sub.implicit));
                        }
                        entityInfo.addProp(propTpi);
                    }
                }
            }
        }
    }

    /**
     * Determines hibernate type instance (Type/UserType/CustomUserType) for entity property based on provided property's meta information.
     * 
     * @param propField
     * @return
     */
    private Object getHibernateType(final Field propField) {
        final String propName = propField.getName();
        final Class<?> propType = propField.getType();

        if (isPersistedEntityType(propType) || isUnionEntityType(propType) || isSyntheticEntityType(propType)) {
            return H_LONG;
        }

        final PersistentType persistentType = getAnnotation(propField, PersistentType.class);

        if (persistentType == null) {
            final Object defaultHibType = hibTypesDefaults.get(propType);
            if (defaultHibType != null) { // default is provided for given property java type
                return defaultHibType;
            } else { // trying to mimic hibernate logic when no type has been specified - use hibernate's map of defaults
                final BasicType result = typeResolver.basic(propType.getName());
                if (result == null) {
                    throw new EqlMetadataGenerationException(propName + " of type " + propType.getName() + " has no hibType (1)");
                }
                return result;
            }
        } else {
            final String hibernateTypeName = persistentType.value();
            final Class<?> hibernateUserTypeImplementor = persistentType.userType();
            if (isNotEmpty(hibernateTypeName)) {
                final BasicType result = typeResolver.basic(hibernateTypeName);
                if (result == null) {
                    throw new EqlMetadataGenerationException(propName + " of type " + propType.getName() + " has no hibType (2)");
                }
                return result;
            } else if (hibTypesInjector != null && !Void.class.equals(hibernateUserTypeImplementor)) { // Hibernate type is definitely either IUserTypeInstantiate or ICompositeUserTypeInstantiate
                return hibTypesInjector.getInstance(hibernateUserTypeImplementor);
            } else {
                throw new EqlMetadataGenerationException("Persistent annotation doesn't provide intended information.");
            }
        }
    }

    private Optional<EqlPropertyMetadata> generateIdPropertyMetadata(final EntityTypeInfo<? extends AbstractEntity<?>> parentInfo) {
        final EqlPropertyMetadata idProperty = new EqlPropertyMetadata.Builder(ID, Long.class, H_LONG).required().column(id).build();
        final EqlPropertyMetadata idPropertyInOne2One = new EqlPropertyMetadata.Builder(ID, Long.class, H_LONG).required().column(id).build();
        switch (parentInfo.category) {
        case PERSISTED:
            return isOneToOne(parentInfo.entityType) ? of(idPropertyInOne2One) : of(idProperty)/*(entityType)*/;
        case QUERY_BASED:
            if (isSyntheticBasedOnPersistentEntityType(parentInfo.entityType)) {
                if (isEntityType(getKeyType(parentInfo.entityType))) {
                    throw new EntityDefinitionException(format("Entity [%s] is recognised as synthetic that is based on a persistent type with an entity-typed key. This is not supported.", parentInfo.entityType.getName()));
                }
                return of(idProperty);
            } else if (isEntityType(getKeyType(parentInfo.entityType))) {
                return of(new EqlPropertyMetadata.Builder(ID, Long.class, H_LONG).expression(expr().prop(KEY).model()).implicit().build());
            } else {
                return empty();
            }
        default:
            return empty();
        }
    }

    private EqlPropertyMetadata generateVersionPropertyMetadata(final EntityTypeInfo<? extends AbstractEntity<?>> parentInfo) {
        return new EqlPropertyMetadata.Builder(VERSION, Long.class, H_LONG).required().column(version).build();
    }

    private EqlPropertyMetadata generateKeyPropertyMetadata(final EntityTypeInfo<? extends AbstractEntity<?>> parentInfo) {
        final Class<? extends Comparable<?>> keyType = getKeyType(parentInfo.entityType);
        if (isOneToOne(parentInfo.entityType)) {
            switch (parentInfo.category) {
            case PERSISTED:
                return new EqlPropertyMetadata.Builder(KEY, keyType, H_LONG).required().column(id).build();
            case QUERY_BASED:
                return new EqlPropertyMetadata.Builder(KEY, keyType, H_LONG).required().build();
            default:
                return null;
            }
        } else if (DynamicEntityKey.class.equals(keyType)) {
            return new EqlPropertyMetadata.Builder(KEY, String.class, H_STRING).expression(generateCompositeKeyEqlExpression((Class<? extends AbstractEntity<DynamicEntityKey>>) parentInfo.entityType)).implicit().required().build();
        } else {
            final Object keyHibType = typeResolver.basic(keyType.getName());
            switch (parentInfo.category) {
            case PERSISTED:
                return new EqlPropertyMetadata.Builder(KEY, keyType, keyHibType).required().column(key).build();
            case QUERY_BASED:
                if (isSyntheticBasedOnPersistentEntityType(parentInfo.entityType)) {
                    return new EqlPropertyMetadata.Builder(KEY, keyType, keyHibType).required().column(key).build();
                }
                return new EqlPropertyMetadata.Builder(KEY, keyType, keyHibType).required().build();
            default:
                return null;
            }
        }
    }

    private ExpressionModel generateUnionCommonDescPropExpressionModel(final List<Field> unionMembers, final String contextPropName) {
        final List<String> unionMembersNames = unionMembers.stream().filter(et -> hasDescProperty((Class<? extends AbstractEntity<?>>) et.getType())).map(et -> et.getName()).collect(Collectors.toList());
        return generateUnionEntityPropertyContextualExpression(unionMembersNames, DESC, contextPropName);
    }

    private List<EqlPropertyMetadata> generatePropertyMetadatasForEntity(final EntityTypeInfo<? extends AbstractEntity<?>> parentInfo, final Class<? extends AbstractEntity<?>> actualType) {
        final List<EqlPropertyMetadata> result = new ArrayList<>();
        if (UNION == parentInfo.category) {
            result.addAll(generateUnionImplicitCalcSubprops((Class<? extends AbstractUnionEntity>) parentInfo.entityType, null));
            unionProperties((Class<? extends AbstractUnionEntity>) parentInfo.entityType).stream().forEach(field -> result.add(getCommonPropInfo(field, parentInfo.entityType, null)));
        } else {
            generateIdPropertyMetadata(parentInfo).ifPresent(idPmd -> result.add(idPmd));

            result.add(generateKeyPropertyMetadata(parentInfo));

            final List<Field> restOfPropsFields = getRestOfProperties(parentInfo, actualType);
            final Set<String> addedProps = new HashSet<>();
            addedProps.add(DESC);
            parentInfo.compositeKeyMembers.stream().forEach(f -> addedProps.add(f._1));
            parentInfo.compositeKeyMembers.stream().forEach(f -> restOfPropsFields.stream().filter(p -> f._1.equals(p.getName())).findAny().ifPresent(km -> result.add(getCommonPropInfo(km, parentInfo.entityType, null))));

            restOfPropsFields.stream().filter(p -> DESC.equals(p.getName())).findAny().ifPresent(desc -> result.add(getCommonPropInfo(desc, parentInfo.entityType, null)));

            if (PERSISTED == parentInfo.category || QUERY_BASED == parentInfo.category && EntityUtils.isPersistedEntityType(parentInfo.entityType.getSuperclass())) {
                result.add(generateVersionPropertyMetadata(parentInfo));
            }

            for (final Field field : restOfPropsFields.stream().filter(p -> !addedProps.contains(p.getName())).collect(toList())) {
                result.add(isOne2One_association(actualType/*parentInfo.entityType*/, field.getName()) ? getOneToOnePropInfo(field, parentInfo)
                        : getCommonPropInfo(field, actualType/*parentInfo.entityType*/, null));
            }
        }

        return result;
    }

    public static List<Field> getRestOfProperties(final EntityTypeInfo<? extends AbstractEntity<?>> parentInfo, final Class<? extends AbstractEntity<?>> actualType) {
       return streamRealProperties(actualType/*parentInfo.entityType*/).
                filter(propField -> 
                    (isAnnotationPresent(propField, Calculated.class) || 
                     isAnnotationPresent(propField, MapTo.class) ||
                     isAnnotationPresent(propField, CritOnly.class) ||
                     isOne2One_association(actualType/*parentInfo.entityType*/, propField.getName()) ||
                     parentInfo.category == QUERY_BASED) &&
                    !specialProps.contains(propField.getName()) &&
                    !(Collection.class.isAssignableFrom(propField.getType()) && hasLinkProperty(actualType/*parentInfo.entityType*/, propField.getName())))
                .collect(toList());
    }

    private String getColumnName(final String propName, final MapTo mapTo, final String parentPrefix) {
        return (parentPrefix != null ? parentPrefix + "_" : "") + (isNotEmpty(mapTo.value()) ? mapTo.value() : propName.toUpperCase() + "_");
    }

    private PropColumn generateColumn(final String columnName, final IsProperty isProperty) {
        final Integer length = isProperty.length() > 0 ? isProperty.length() : null;
        final Integer precision = isProperty.precision() >= 0 ? isProperty.precision() : null;
        final Integer scale = isProperty.scale() >= 0 ? isProperty.scale() : null;
        return new PropColumn(removeObsoleteUnderscore(columnName), length, precision, scale);
    }

    private List<EqlPropertyMetadata> getCompositeUserTypeSubpropsMetadata(final ICompositeUserTypeInstantiate hibType, final String parentColumnPrefix, final ExpressionModel expr) {
        final String[] propNames = hibType.getPropertyNames();
        final Object[] propHibTypes = hibType.getPropertyTypes();
        final Class<?> headerPropType = hibType.returnedClass();
        final List<EqlPropertyMetadata> result = new ArrayList<>();
        for (int i = 0; i != propNames.length; i++) {
            final String propName = propNames[i];
            final Object subHibType = propHibTypes[i];
            final Class<?> subJavaType = determinePropertyType(headerPropType, propName);

            final EqlPropertyMetadata.Builder subLmdInProgress = new EqlPropertyMetadata.Builder(propName, subJavaType, subHibType);
            if (parentColumnPrefix != null) { //persisted
                final String mapToColumn = getPropertyAnnotation(MapTo.class, headerPropType, propName).value();
                final String columnName = propNames.length == 1 ? parentColumnPrefix
                        : (parentColumnPrefix + (parentColumnPrefix.endsWith("_") ? "" : "_") + (isEmpty(mapToColumn) ? propName.toUpperCase() : mapToColumn));
                final IsProperty isProperty = getPropertyAnnotation(IsProperty.class, headerPropType, propName);
                subLmdInProgress.column(generateColumn(columnName, isProperty));
            } else if (expr != null) { // calculated
                subLmdInProgress.expression(expr);
            }

            result.add(subLmdInProgress.build());
        }
        return result;
    }

    private List<EqlPropertyMetadata> generateUnionImplicitCalcSubprops(final Class<? extends AbstractUnionEntity> unionPropType, final String contextPropName) {
        final List<Field> unionMembers = unionProperties(unionPropType);
        final List<String> unionMembersNames = unionMembers.stream().map(up -> up.getName()).collect(toList());
        final List<EqlPropertyMetadata> subitems = new ArrayList<>();
        subitems.add(new EqlPropertyMetadata.Builder(KEY, String.class, H_STRING).expression(generateUnionEntityPropertyContextualExpression(unionMembersNames, KEY, contextPropName)).implicit().build());
        subitems.add(new EqlPropertyMetadata.Builder(ID, Long.class, H_LONG).expression(generateUnionEntityPropertyContextualExpression(unionMembersNames, ID, contextPropName)).implicit().build());
        subitems.add(new EqlPropertyMetadata.Builder(DESC, String.class, H_STRING).expression(generateUnionCommonDescPropExpressionModel(unionMembers, contextPropName)).implicit().build());

        final List<String> commonProps = commonProperties(unionPropType).stream().filter(n -> !DESC.equals(n) && !KEY.equals(n)).collect(toList());
        final Class<?> firstUnionEntityPropType = unionMembers.get(0).getType(); // e.g. WagonSlot in TgBogieLocation
        for (final String commonProp : commonProps) {
            if (unionMembersNames.contains(commonProp)) {
                throw new EntityDefinitionException(format("The name of common prop [%s] conflicts with union prop [%s] in union entity [%s].", commonProp, commonProp, unionPropType.getSimpleName()));
            }
            final Class<?> javaType = determinePropertyType(firstUnionEntityPropType, commonProp);
            final Object subHibType = getHibernateType(findFieldByName(firstUnionEntityPropType, commonProp));

            subitems.add(new EqlPropertyMetadata.Builder(commonProp, javaType, subHibType).expression(generateUnionEntityPropertyContextualExpression(unionMembersNames, commonProp, contextPropName)).implicit().build());
        }

        return subitems;
    }

    private EqlPropertyMetadata getCommonPropInfo(final Field propField, final Class<? extends AbstractEntity<?>> entityType, final String parentPrefix) {
        if (isAnnotationPresent(propField, CritOnly.class)) {
            return new EqlPropertyMetadata.Builder(propField.getName(), propField.getType(), null).critOnly().required(isRequiredByDefinition(propField, entityType)).build();
        }

        final String propName = propField.getName();
        final Class<?> propType = propField.getType();
        final Object hibType = getHibernateType(propField);
        final MapTo mapTo = getAnnotation(propField, MapTo.class);
        final IsProperty isProperty = getAnnotation(propField, IsProperty.class);
        final Calculated calculated = getAnnotation(propField, Calculated.class);

        final Builder resultInProgress = new EqlPropertyMetadata.Builder(propName, propType, hibType);

        resultInProgress.required(isRequiredByDefinition(propField, entityType));

        if (mapTo != null && !isSyntheticEntityType(entityType) && calculated == null /* 2 last conditions are to overcome incorrect metadata combinations*/) {
            final String columnName = getColumnName(propName, mapTo, parentPrefix);
            if (isUnionEntityType(propType)) {
                final List<EqlPropertyMetadata> subitems = new ArrayList<>();
                final Class<? extends AbstractUnionEntity> unionPropType = (Class<? extends AbstractUnionEntity>) propType;
                subitems.addAll(generateUnionImplicitCalcSubprops(unionPropType, propName));
                for (final Field subpropField : unionProperties(unionPropType)) {
                    subitems.add(getCommonPropInfo(subpropField, (Class<? extends AbstractEntity<?>>) propType, columnName));
                }

                return resultInProgress.subitems(subitems).build();
            } else {
                if (!(hibType instanceof ICompositeUserTypeInstantiate)) {
                    return resultInProgress.column(generateColumn(columnName, isProperty)).build();
                } else {
                    return resultInProgress.subitems(getCompositeUserTypeSubpropsMetadata((ICompositeUserTypeInstantiate) hibType, columnName, null)).build();
                }
            }
        } else if (calculated != null) {
            if (!(hibType instanceof ICompositeUserTypeInstantiate)) {
                return resultInProgress.expression(extractExpressionModelFromCalculatedProperty(entityType, propField)).build();
            } else {
                return resultInProgress.subitems(getCompositeUserTypeSubpropsMetadata((ICompositeUserTypeInstantiate) hibType, null, extractExpressionModelFromCalculatedProperty(entityType, propField))).build();
            }
        } else { // synthetic entity
            if (!(hibType instanceof ICompositeUserTypeInstantiate)) {
                return resultInProgress.build();
            } else {
                return resultInProgress.subitems(getCompositeUserTypeSubpropsMetadata((ICompositeUserTypeInstantiate) hibType, null, null)).build();
            }
        }
    }

    private EqlPropertyMetadata getOneToOnePropInfo(final Field propField, final EntityTypeInfo<? extends AbstractEntity<?>> parentInfo) {
        final String propName = propField.getName();
        final Class<?> javaType = propField.getType();
        final Object hibType = getHibernateType(propField);

        // 1-2-1 is not required to exist -- that's why need longer formula -- that's why 1-2-1 is in fact implicitly calculated nullable prop
        final ExpressionModel expressionModel = expr().model(select((Class<? extends AbstractEntity<?>>) propField.getType()).where().prop(KEY).eq().extProp(ID).model()).model();
        return new EqlPropertyMetadata.Builder(propName, javaType, hibType).notRequired().expression(expressionModel).implicit().build();
    }

    private final Table generateTable(final String tableName, final List<EqlPropertyMetadata> propsMetadatas) {
        final Map<String, String> columns = new HashMap<>();
        for (final EqlPropertyMetadata el : propsMetadatas) {

            if (el.column != null) {
                columns.put(el.name, el.column.name);
            } else if (!el.subitems().isEmpty()) {
                for (final EqlPropertyMetadata subitem : el.subitems()) {
                    if (subitem.expressionModel == null) {
                        columns.put(el.name + "." + subitem.name, subitem.column.name);
                    }
                }
            }
        }

        return new Table(tableName, columns);
    }

    public static String removeObsoleteUnderscore(final String name) {
        return name.endsWith("_") && name.substring(0, name.length() - 1).contains("_")
                ? name.substring(0, name.length() - 1)
                : name;
    }

    public Map<String, Table> getTables() {
        return unmodifiableMap(tables);
    }

    public Map<Class<? extends AbstractEntity<?>>, EqlEntityMetadata> entityPropsMetadata() {
        return unmodifiableMap(entityPropsMetadata);
    }

    public EntityInfo<?> getEntityInfo(final Class<? extends AbstractEntity<?>> type) {
        final EntityInfo<?> existing = domainInfo.get(type);
        if (existing != null) {
            return existing;
        }
        final EntityTypeInfo<?> eti = getEntityTypeInfo(type);
        final List<EqlPropertyMetadata> propsMetadatas = generatePropertyMetadatasForEntity(eti, type);
        //entityPropsMetadata.put(type, t2(eti.category, propsMetadatas));
        final EntityInfo<?> created = new EntityInfo<>(type, eti.category);
        //domainInfo.put(type, created);
        addProps(created, domainInfo, propsMetadatas);

        return created;
    }

    public EntityInfo<?> getEnhancedEntityInfo(final Class<? extends AbstractEntity<?>> type) {
        final EntityInfo<?> existing = domainInfo.get(type);
        if (existing != null) {
            return existing;
        }

        final EntityTypeInfo<?> eti = getEntityTypeInfo(type);
        if (eti.category == QUERY_BASED) {
            return generateEnhancedEntityInfoForSyntheticType(eti, type);
        } else {
            return getEntityInfo(type);
        }
    }
}<|MERGE_RESOLUTION|>--- conflicted
+++ resolved
@@ -115,15 +115,11 @@
     private final ConcurrentMap<Class<?>, Object> hibTypesDefaults;
     private final ConcurrentMap<Class<? extends AbstractEntity<?>>, EqlEntityMetadata> entityPropsMetadata;
     
-<<<<<<< HEAD
     private final ConcurrentMap<String, Table> tables = new ConcurrentHashMap<>();
     private final ConcurrentMap<Class<? extends AbstractEntity<?>>, EntityInfo<?>> domainInfo;
     private final EntQueryGenerator gen;
 
-    private Injector hibTypesInjector;
-=======
     private final Injector hibTypesInjector;
->>>>>>> c57c36b0
 
     public EqlDomainMetadata(//
             final Map<Class<?>, Class<?>> hibTypesDefaults, //
