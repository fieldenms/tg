--- conflicted
+++ resolved
@@ -118,15 +118,11 @@
     private final ConcurrentMap<Class<?>, Object> hibTypesDefaults;
     private final ConcurrentMap<Class<? extends AbstractEntity<?>>, EqlEntityMetadata> entityPropsMetadata;
     
-<<<<<<< HEAD
     private final ConcurrentMap<String, Table> tables = new ConcurrentHashMap<>();
+    private final Injector hibTypesInjector;
     private final ConcurrentMap<Class<? extends AbstractEntity<?>>, EntityInfo<?>> domainInfo;
     private final EntQueryGenerator gen;
 
-    private Injector hibTypesInjector;
-=======
-    private final Injector hibTypesInjector;
->>>>>>> 9cbbc1ea
 
     public EqlDomainMetadata(//
             final Map<Class<?>, Class<?>> hibTypesDefaults, //
