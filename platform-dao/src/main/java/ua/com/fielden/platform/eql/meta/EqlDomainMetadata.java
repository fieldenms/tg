--- conflicted
+++ resolved
@@ -58,11 +58,8 @@
 import org.hibernate.type.Type;
 import org.hibernate.type.TypeFactory;
 import org.hibernate.type.TypeResolver;
-<<<<<<< HEAD
 import org.hibernate.type.spi.TypeConfiguration;
-=======
 import org.hibernate.usertype.CompositeUserType;
->>>>>>> 0d1c11f5
 
 import com.google.inject.Injector;
 
@@ -84,14 +81,9 @@
 import ua.com.fielden.platform.eql.meta.Table.PropColumnInfo;
 
 public class EqlDomainMetadata {
-<<<<<<< HEAD
-    
+
     private static final TypeConfiguration typeConfiguration = new TypeConfiguration();
     private static final TypeResolver typeResolver = new TypeResolver(typeConfiguration, new TypeFactory(typeConfiguration));
-=======
-
-    private static final TypeResolver typeResolver = new TypeResolver();
->>>>>>> 0d1c11f5
     private static final Type H_LONG = typeResolver.basic("long");
     private static final Type H_STRING = typeResolver.basic("string");
     private static final Type H_BOOLEAN = typeResolver.basic("yes_no");
