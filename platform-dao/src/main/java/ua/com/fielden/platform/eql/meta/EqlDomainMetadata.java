--- conflicted
+++ resolved
@@ -408,19 +408,9 @@
 
         return result;
     }
-<<<<<<< HEAD
 
     public static List<Field> getRestOfProperties(final EntityTypeInfo<? extends AbstractEntity<?>> parentInfo, final Class<? extends AbstractEntity<?>> actualType) {
-        return getRealProperties(actualType/*parentInfo.entityType*/).stream().filter(propField -> (isAnnotationPresent(propField, Calculated.class) ||
-=======
-    
-    public static List<Field> getRestOfProperties(final EntityTypeInfo <? extends AbstractEntity<?>> parentInfo) {
         return findRealProperties(parentInfo.entityType).
-                stream().
-                filter(propField -> 
-        (
-                isAnnotationPresent(propField, Calculated.class) || 
->>>>>>> 9ea68317
                 isAnnotationPresent(propField, MapTo.class) ||
                 isAnnotationPresent(propField, CritOnly.class) ||
                 isOne2One_association(actualType/*parentInfo.entityType*/, propField.getName()) ||
