--- conflicted
+++ resolved
@@ -97,12 +97,8 @@
 
 public class EqlDomainMetadata {
 
-<<<<<<< HEAD
     private static final TypeConfiguration typeConfiguration = new TypeConfiguration();
     public static final TypeResolver typeResolver = new TypeResolver(typeConfiguration, new TypeFactory(typeConfiguration));
-=======
-    public static final TypeResolver typeResolver = new TypeResolver();
->>>>>>> 26e5e535
     private static final Type H_LONG = typeResolver.basic("long");
     private static final Type H_STRING = typeResolver.basic("string");
     private static final Type H_BOOLEAN = typeResolver.basic("yes_no");
@@ -414,18 +410,6 @@
     }
 
     public static List<Field> getRestOfProperties(final EntityTypeInfo<? extends AbstractEntity<?>> parentInfo, final Class<? extends AbstractEntity<?>> actualType) {
-<<<<<<< HEAD
-        return streamRealProperties(parentInfo.entityType).
-                 filter(propField -> 
-                     (isAnnotationPresent(propField, Calculated.class) || 
-                      isAnnotationPresent(propField, MapTo.class) ||
-                      isAnnotationPresent(propField, CritOnly.class) ||
-                      isOne2One_association(actualType/*parentInfo.entityType*/, propField.getName()) ||
-                      parentInfo.category == QUERY_BASED) &&
-                     !specialProps.contains(propField.getName()) &&
-                     !(Collection.class.isAssignableFrom(propField.getType()) && hasLinkProperty(actualType/*parentInfo.entityType*/, propField.getName())))
-                 .collect(toList());
-=======
        return streamRealProperties(parentInfo.entityType).
                 filter(propField -> 
                     (isAnnotationPresent(propField, Calculated.class) || 
@@ -436,7 +420,6 @@
                     !specialProps.contains(propField.getName()) &&
                     !(Collection.class.isAssignableFrom(propField.getType()) && hasLinkProperty(actualType/*parentInfo.entityType*/, propField.getName())))
                 .collect(toList());
->>>>>>> 26e5e535
     }
 
     private String getColumnName(final String propName, final MapTo mapTo, final String parentPrefix) {
