package ua.com.fielden.platform.eql.meta;

import static java.lang.String.format;
import static java.util.Arrays.asList;
import static java.util.Collections.emptyMap;
import static java.util.Collections.unmodifiableMap;
import static java.util.Optional.empty;
import static java.util.Optional.of;
import static java.util.stream.Collectors.toList;
import static org.apache.commons.lang.StringUtils.isEmpty;
import static org.apache.commons.lang.StringUtils.isNotEmpty;
import static ua.com.fielden.platform.entity.AbstractEntity.DESC;
import static ua.com.fielden.platform.entity.AbstractEntity.ID;
import static ua.com.fielden.platform.entity.AbstractEntity.KEY;
import static ua.com.fielden.platform.entity.AbstractEntity.VERSION;
import static ua.com.fielden.platform.entity.AbstractUnionEntity.commonProperties;
import static ua.com.fielden.platform.entity.AbstractUnionEntity.unionProperties;
import static ua.com.fielden.platform.entity.query.fluent.EntityQueryUtils.expr;
import static ua.com.fielden.platform.entity.query.fluent.EntityQueryUtils.select;
import static ua.com.fielden.platform.entity.query.metadata.CompositeKeyEqlExpressionGenerator.generateCompositeKeyEqlExpression;
import static ua.com.fielden.platform.entity.query.metadata.EntityCategory.PERSISTENT;
import static ua.com.fielden.platform.entity.query.metadata.EntityCategory.PURE;
import static ua.com.fielden.platform.entity.query.metadata.EntityCategory.QUERY_BASED;
import static ua.com.fielden.platform.entity.query.metadata.EntityCategory.UNION;
import static ua.com.fielden.platform.entity.query.metadata.EntityTypeInfo.getEntityTypeInfo;
import static ua.com.fielden.platform.eql.meta.DomainMetadataUtils.extractExpressionModelFromCalculatedProperty;
import static ua.com.fielden.platform.eql.meta.DomainMetadataUtils.generateUnionEntityPropertyContextualExpression;
import static ua.com.fielden.platform.reflection.AnnotationReflector.getAnnotation;
import static ua.com.fielden.platform.reflection.AnnotationReflector.getKeyType;
import static ua.com.fielden.platform.reflection.AnnotationReflector.getPropertyAnnotation;
import static ua.com.fielden.platform.reflection.AnnotationReflector.isAnnotationPresent;
import static ua.com.fielden.platform.reflection.Finder.findFieldByName;
import static ua.com.fielden.platform.reflection.Finder.hasLinkProperty;
import static ua.com.fielden.platform.reflection.Finder.isOne2One_association;
import static ua.com.fielden.platform.reflection.Finder.streamRealProperties;
import static ua.com.fielden.platform.reflection.PropertyTypeDeterminator.determinePropertyType;
import static ua.com.fielden.platform.reflection.PropertyTypeDeterminator.isRequiredByDefinition;
import static ua.com.fielden.platform.utils.CollectionUtil.setOf;
import static ua.com.fielden.platform.utils.CollectionUtil.unmodifiableListOf;
import static ua.com.fielden.platform.utils.EntityUtils.hasDescProperty;
import static ua.com.fielden.platform.utils.EntityUtils.isEntityType;
import static ua.com.fielden.platform.utils.EntityUtils.isOneToOne;
import static ua.com.fielden.platform.utils.EntityUtils.isPersistedEntityType;
import static ua.com.fielden.platform.utils.EntityUtils.isSyntheticBasedOnPersistentEntityType;
import static ua.com.fielden.platform.utils.EntityUtils.isSyntheticEntityType;
import static ua.com.fielden.platform.utils.EntityUtils.isUnionEntityType;

import java.lang.reflect.Field;
import java.util.ArrayList;
import java.util.Collection;
import java.util.HashMap;
import java.util.HashSet;
import java.util.List;
import java.util.Map;
import java.util.Map.Entry;
import java.util.Optional;
import java.util.Set;
import java.util.concurrent.ConcurrentHashMap;
import java.util.concurrent.ConcurrentMap;
import java.util.stream.Collectors;

import org.hibernate.type.BasicType;
import org.hibernate.type.Type;
import org.hibernate.type.TypeFactory;
import org.hibernate.type.TypeResolver;
import org.hibernate.type.spi.TypeConfiguration;
import org.hibernate.usertype.CompositeUserType;

import com.google.inject.Injector;

import ua.com.fielden.platform.entity.AbstractEntity;
import ua.com.fielden.platform.entity.AbstractUnionEntity;
import ua.com.fielden.platform.entity.DynamicEntityKey;
import ua.com.fielden.platform.entity.annotation.Calculated;
import ua.com.fielden.platform.entity.annotation.CritOnly;
import ua.com.fielden.platform.entity.annotation.IsProperty;
import ua.com.fielden.platform.entity.annotation.MapTo;
import ua.com.fielden.platform.entity.annotation.PersistentType;
import ua.com.fielden.platform.entity.exceptions.EntityDefinitionException;
import ua.com.fielden.platform.entity.query.DbVersion;
import ua.com.fielden.platform.entity.query.EntityBatchInsertOperation.TableStructForBatchInsertion;
import ua.com.fielden.platform.entity.query.EntityBatchInsertOperation.TableStructForBatchInsertion.PropColumnInfo;
import ua.com.fielden.platform.entity.query.ICompositeUserTypeInstantiate;
import ua.com.fielden.platform.entity.query.exceptions.EqlException;
import ua.com.fielden.platform.entity.query.metadata.EntityTypeInfo;
import ua.com.fielden.platform.entity.query.model.ExpressionModel;
import ua.com.fielden.platform.eql.exceptions.EqlMetadataGenerationException;
import ua.com.fielden.platform.eql.meta.EqlPropertyMetadata.Builder;
import ua.com.fielden.platform.eql.stage0.EntQueryGenerator;
import ua.com.fielden.platform.eql.stage1.TransformationContext;
import ua.com.fielden.platform.eql.stage1.sources.Source1BasedOnSubqueries;
import ua.com.fielden.platform.eql.stage1.sources.YieldInfoNode;
import ua.com.fielden.platform.eql.stage1.sources.YieldInfoNodesGenerator;
import ua.com.fielden.platform.eql.stage2.PathsToTreeTransformator;
import ua.com.fielden.platform.eql.stage2.etc.Yields2;
import ua.com.fielden.platform.eql.stage2.operands.Prop2;
import ua.com.fielden.platform.eql.stage2.sources.Source2BasedOnPersistentType;
import ua.com.fielden.platform.eql.stage3.Table;
import ua.com.fielden.platform.utils.EntityUtils;

public class EqlDomainMetadata {

<<<<<<< HEAD
    private static final TypeConfiguration typeConfiguration = new TypeConfiguration();
    public static final TypeResolver typeResolver = new TypeResolver(typeConfiguration, new TypeFactory(typeConfiguration));
=======
    public static final TypeResolver typeResolver = new TypeResolver();
>>>>>>> 13ae1000
    private static final Type H_LONG = typeResolver.basic("long");
    private static final Type H_STRING = typeResolver.basic("string");
    private static final Type H_BOOLEAN = typeResolver.basic("yes_no");
    public static final String Y = "Y";
    public static final String N = "N";

    public static final List<String> specialProps = unmodifiableListOf(ID, KEY, VERSION);

    private final PropColumn id;
    private final PropColumn version;
    private static final PropColumn key = new PropColumn("KEY_");

    public final DbVersion dbVersion;
    /**
     * Map between java type and hibernate persistence type (implementers of Type, IUserTypeInstantiate, ICompositeUserTypeInstantiate).
     */
    private final ConcurrentMap<Class<?>, Object> hibTypesDefaults;
    private final ConcurrentMap<Class<? extends AbstractEntity<?>>, EqlEntityMetadata> entityPropsMetadata;
<<<<<<< HEAD
    private final ConcurrentMap<String, Table> tables = new ConcurrentHashMap<>();
    private final ConcurrentMap<String, TableStructForBatchInsertion> tableStructsForBatchInsertion = new ConcurrentHashMap<>();
=======
    
    private final ConcurrentMap<String, Table> tables = new ConcurrentHashMap<>();
>>>>>>> 13ae1000
    private final ConcurrentMap<Class<? extends AbstractEntity<?>>, EntityInfo<?>> domainInfo;
    private final EntQueryGenerator gen;

    private final Injector hibTypesInjector;

    public EqlDomainMetadata(//
            final Map<Class<?>, Class<?>> hibTypesDefaults, //
            final Injector hibTypesInjector, //
            final List<Class<? extends AbstractEntity<?>>> entityTypes, //
            final DbVersion dbVersion) {
        this.dbVersion = dbVersion;

        this.hibTypesDefaults = new ConcurrentHashMap<>(entityTypes.size());
        this.entityPropsMetadata = new ConcurrentHashMap<>(entityTypes.size());

        // initialise meta-data for basic entity properties, which is RDBMS dependent
        id = new PropColumn(dbVersion.idColumnName());
        version = new PropColumn(dbVersion.versionColumnName());

        // carry on with other stuff
        if (hibTypesDefaults != null) {
            for (final Entry<Class<?>, Class<?>> entry : hibTypesDefaults.entrySet()) {
                try {
                    this.hibTypesDefaults.put(entry.getKey(), entry.getValue().getDeclaredField("INSTANCE").get(null));//.newInstance());
                } catch (final Exception e) {
                    throw new EqlMetadataGenerationException("Couldn't generate instantiate hibernate type [" + entry.getValue() + "] due to: " + e);
                }
            }
        }
        this.hibTypesDefaults.put(Boolean.class, H_BOOLEAN);
        this.hibTypesDefaults.put(boolean.class, H_BOOLEAN);

        this.hibTypesInjector = hibTypesInjector;
        this.gen = new EntQueryGenerator(null, null, null, emptyMap());

        entityTypes.parallelStream().forEach(entityType -> {
            try {
                final EntityTypeInfo<? extends AbstractEntity<?>> parentInfo = getEntityTypeInfo(entityType);
                if (parentInfo.category != PURE) {
<<<<<<< HEAD
                    final List<EqlPropertyMetadata> propsMetadata = generatePropertyMetadatasForEntity(parentInfo, entityType);
                    entityPropsMetadata.put(entityType, new EqlEntityMetadata(parentInfo, propsMetadata));
                    if (parentInfo.category == PERSISTENT) {
                        tables.put(entityType.getName(), generateTable(parentInfo.tableName, propsMetadata));
                        tableStructsForBatchInsertion.put(entityType.getName(), generateTableWithPropColumnInfo(parentInfo.tableName, propsMetadata));
                    }
=======
                    final List<EqlPropertyMetadata> propsMetadatas = generatePropertyMetadatasForEntity(parentInfo, entityType);
                    entityPropsMetadata.put(entityType, new EqlEntityMetadata(parentInfo, propsMetadatas));
                    if (parentInfo.category == PERSISTED) {
                        tables.put(entityType.getName(), generateTable(parentInfo.tableName, propsMetadatas));
                    }

>>>>>>> 13ae1000
                }
            } catch (final Exception ex) {
                throw new EqlMetadataGenerationException("Couldn't generate persistence metadata for entity [" + entityType + "].", ex);
            }
        });

<<<<<<< HEAD
        domainInfo = entityPropsMetadata.entrySet().stream().collect(Collectors.toConcurrentMap(k -> k.getKey(), k -> new EntityInfo<>(k.getKey(), k.getValue().typeInfo.category)));
        domainInfo.values().stream().forEach(ei -> addProps(ei, domainInfo, entityPropsMetadata.get(ei.javaType()).props()));

        for (EqlEntityMetadata el : entityPropsMetadata.values()) {
            if (el.typeInfo.category == QUERY_BASED) {
                final EntityInfo<? extends AbstractEntity<?>> enhancedEntityInfo = generateEnhancedEntityInfoForSyntheticType(el.typeInfo, el.typeInfo.entityType);
                domainInfo.put(enhancedEntityInfo.javaType(), enhancedEntityInfo);
=======
        domainInfo = entityPropsMetadata.entrySet().stream().collect(Collectors.toConcurrentMap(k -> k.getKey(), k -> new EntityInfo<>(k.getKey(), k.getValue().typeInfo.category))); 
        domainInfo.values().stream().forEach(ei -> addProps(ei, domainInfo, entityPropsMetadata.get(ei.javaType()).props()));

        for (final EqlEntityMetadata el : entityPropsMetadata.values()) {
            if (el.typeInfo.category == QUERY_BASED) {
                try {
                    final EntityInfo<? extends AbstractEntity<?>> enhancedEntityInfo = generateEnhancedEntityInfoForSyntheticType(el.typeInfo, el.typeInfo.entityType);
                    domainInfo.put(enhancedEntityInfo.javaType(), enhancedEntityInfo);
                } catch (final Exception e) {
                    e.printStackTrace();
                    throw new EqlMetadataGenerationException("Couldn't generate enhanced entity info for synthetic entity [" + el.typeInfo.entityType + "] due to: " + e);
                }
>>>>>>> 13ae1000
            }
        }

        validateCalcProps();
    }

    /**
     * Only properties that are present in SE yields are preserved.
     * 
     * @param parentInfo
     * @return
     */
    private <T extends AbstractEntity<?>> EntityInfo<?> generateEnhancedEntityInfoForSyntheticType(final EntityTypeInfo<T> parentInfo, final Class<? extends AbstractEntity<?>> actualType) {
        final TransformationContext context = new TransformationContext(this);
        final Yields2 yields = gen.generateAsSyntheticEntityQuery(parentInfo.entityModels.get(0), parentInfo.entityType).transform(context).yields;
        final Map<String, YieldInfoNode> yieldInfoNodes = YieldInfoNodesGenerator.generate(yields.getYields());
        return Source1BasedOnSubqueries.produceEntityInfoForDefinedEntityType(this, yieldInfoNodes, actualType/*parentInfo.entityType*/);
    }

    private void validateCalcProps() {
        final PathsToTreeTransformator p2tt = new PathsToTreeTransformator(this, gen);
        for (final EntityInfo<?> et : domainInfo.values()) {
            if (et.getCategory() != UNION) {
                final Source2BasedOnPersistentType source = new Source2BasedOnPersistentType(et.javaType(), et, "dummy_id");
                for (final AbstractPropInfo<?> prop : et.getProps().values()) {
                    if (prop.expression != null && !prop.name.equals(KEY)) {
                       try {
                            p2tt.groupChildren(setOf(new Prop2(source, asList(prop))));    
<<<<<<< HEAD
                        } catch (Exception e) {
=======
                        } catch (final Exception e) {
>>>>>>> 13ae1000
                            throw new EqlException("There is an error in expression of calculated property [" + et.javaType().getSimpleName() + ":" + prop.name + "]: " + e.getMessage());
                        }
                    } else if (prop.hasExpression() && prop instanceof ComponentTypePropInfo) {
                        for (final AbstractPropInfo<?> subprop : ((ComponentTypePropInfo<?>) prop).getProps().values()) {
                            if (subprop.expression != null) {
                                try {
                                    p2tt.groupChildren(setOf(new Prop2(source, asList(prop, subprop))));    
<<<<<<< HEAD
                                } catch (Exception e) {
=======
                                } catch (final Exception e) {
>>>>>>> 13ae1000
                                    throw new EqlException("There is an error in expression of calculated property [" + et.javaType().getSimpleName() + ":" + prop.name  + "." + subprop.name + "]: " + e.getMessage());
                                }
                            }
                        }
                    }
                }
            }
        }
    }

    private <T extends AbstractEntity<?>> void addProps(final EntityInfo<T> entityInfo, final Map<Class<? extends AbstractEntity<?>>, EntityInfo<?>> allEntitiesInfo, final Collection<EqlPropertyMetadata> entityPropsMetadatas) {
        for (final EqlPropertyMetadata el : entityPropsMetadatas) {
            if (!el.critOnly) {
                final String name = el.name;
                final Class<?> javaType = el.javaType;
                final Object hibType = el.hibType;
                final ExpressionModel expr = el.expressionModel;

                if (isUnionEntityType(javaType)) {
                    final EntityInfo<? extends AbstractUnionEntity> ef = new EntityInfo<>((Class<? extends AbstractUnionEntity>) javaType, UNION);
                    for (final EqlPropertyMetadata sub : el.subitems()) {
                        if (sub.expressionModel == null) {
                            ef.addProp(new EntityTypePropInfo(sub.name, allEntitiesInfo.get(sub.javaType), sub.hibType, false, null, sub.implicit));
                        } else {
                            final ExpressionModel subExpr = sub.expressionModel;
                            if (EntityUtils.isEntityType(sub.javaType)) {
                                ef.addProp(new EntityTypePropInfo(sub.name, allEntitiesInfo.get(sub.javaType), sub.hibType, false, subExpr, sub.implicit));
                            } else {
                                ef.addProp(new PrimTypePropInfo(sub.name, sub.hibType, sub.javaType, subExpr, sub.implicit));
                            }

                        }
                    }
                    entityInfo.addProp(new UnionTypePropInfo(name, ef, hibType, false));
                } else if (isPersistedEntityType(javaType)) {
                    entityInfo.addProp(new EntityTypePropInfo(name, allEntitiesInfo.get(javaType), hibType, el.required, expr, el.implicit));
                    //                } else if (ID.equals(name)){
                    //                    entityInfo.addProp(new EntityTypePropInfo(name, allEntitiesInfo.get(entityInfo.javaType()), hibType, required, expr));
                } else {
                    if (el.subitems().isEmpty()) {
                        entityInfo.addProp(new PrimTypePropInfo(name, hibType, javaType, expr, el.implicit));
                    } else {
                        final ComponentTypePropInfo propTpi = new ComponentTypePropInfo(name, javaType, hibType);
                        for (final EqlPropertyMetadata sub : el.subitems()) {
                            final ExpressionModel subExpr = sub.expressionModel;
                            propTpi.addProp(new PrimTypePropInfo(sub.name, sub.hibType, sub.javaType, subExpr, sub.implicit));
                        }
                        entityInfo.addProp(propTpi);
                    }
                }
            }
        }
    }

    /**
     * Determines hibernate type instance (Type/UserType/CustomUserType) for entity property based on provided property's meta information.
     * 
     * @param propField
     * @return
     */
    private Object getHibernateType(final Field propField) {
        final String propName = propField.getName();
        final Class<?> propType = propField.getType();

        if (isPersistedEntityType(propType) || isUnionEntityType(propType) || isSyntheticEntityType(propType)) {
            return H_LONG;
        }

        final PersistentType persistentType = getAnnotation(propField, PersistentType.class);

        if (persistentType == null) {
            final Object defaultHibType = hibTypesDefaults.get(propType);
            if (defaultHibType != null) { // default is provided for given property java type
                return defaultHibType;
            } else { // trying to mimic hibernate logic when no type has been specified - use hibernate's map of defaults
                final BasicType result = typeResolver.basic(propType.getName());
                if (result == null) {
                    throw new EqlMetadataGenerationException(propName + " of type " + propType.getName() + " has no hibType (1)");
                }
                return result;
            }
        } else {
            final String hibernateTypeName = persistentType.value();
            final Class<?> hibernateUserTypeImplementor = persistentType.userType();
            if (isNotEmpty(hibernateTypeName)) {
                final BasicType result = typeResolver.basic(hibernateTypeName);
                if (result == null) {
                    throw new EqlMetadataGenerationException(propName + " of type " + propType.getName() + " has no hibType (2)");
                }
                return result;
            } else if (hibTypesInjector != null && !Void.class.equals(hibernateUserTypeImplementor)) { // Hibernate type is definitely either IUserTypeInstantiate or ICompositeUserTypeInstantiate
                return hibTypesInjector.getInstance(hibernateUserTypeImplementor);
            } else {
                throw new EqlMetadataGenerationException("Persistent annotation doesn't provide intended information.");
            }
        }
    }

    private Optional<EqlPropertyMetadata> generateIdPropertyMetadata(final EntityTypeInfo<? extends AbstractEntity<?>> parentInfo) {
        final EqlPropertyMetadata idProperty = new EqlPropertyMetadata.Builder(ID, Long.class, H_LONG).required().column(id).build();
        final EqlPropertyMetadata idPropertyInOne2One = new EqlPropertyMetadata.Builder(ID, Long.class, H_LONG).required().column(id).build();
        switch (parentInfo.category) {
        case PERSISTENT:
            return isOneToOne(parentInfo.entityType) ? of(idPropertyInOne2One) : of(idProperty)/*(entityType)*/;
        case QUERY_BASED:
            if (isSyntheticBasedOnPersistentEntityType(parentInfo.entityType)) {
                if (isEntityType(getKeyType(parentInfo.entityType))) {
                    throw new EntityDefinitionException(format("Entity [%s] is recognised as synthetic that is based on a persistent type with an entity-typed key. This is not supported.", parentInfo.entityType.getName()));
                }
                return of(idProperty);
            } else if (isEntityType(getKeyType(parentInfo.entityType))) {
                return of(new EqlPropertyMetadata.Builder(ID, Long.class, H_LONG).expression(expr().prop(KEY).model()).implicit().build());
            } else {
                return empty();
            }
        default:
            return empty();
        }
    }

    private EqlPropertyMetadata generateVersionPropertyMetadata(final EntityTypeInfo<? extends AbstractEntity<?>> parentInfo) {
        return new EqlPropertyMetadata.Builder(VERSION, Long.class, H_LONG).required().column(version).build();
    }

    private EqlPropertyMetadata generateKeyPropertyMetadata(final EntityTypeInfo<? extends AbstractEntity<?>> parentInfo) {
        final Class<? extends Comparable<?>> keyType = getKeyType(parentInfo.entityType);
        if (isOneToOne(parentInfo.entityType)) {
            switch (parentInfo.category) {
            case PERSISTENT:
                return new EqlPropertyMetadata.Builder(KEY, keyType, H_LONG).required().column(id).build();
            case QUERY_BASED:
                return new EqlPropertyMetadata.Builder(KEY, keyType, H_LONG).required().build();
            default:
                return null;
            }
        } else if (DynamicEntityKey.class.equals(keyType)) {
            return new EqlPropertyMetadata.Builder(KEY, String.class, H_STRING).expression(generateCompositeKeyEqlExpression((Class<? extends AbstractEntity<DynamicEntityKey>>) parentInfo.entityType)).implicit().required().build();
        } else {
            final Object keyHibType = typeResolver.basic(keyType.getName());
            switch (parentInfo.category) {
            case PERSISTENT:
                return new EqlPropertyMetadata.Builder(KEY, keyType, keyHibType).required().column(key).build();
            case QUERY_BASED:
                if (isSyntheticBasedOnPersistentEntityType(parentInfo.entityType)) {
                    return new EqlPropertyMetadata.Builder(KEY, keyType, keyHibType).required().column(key).build();
                }
                return new EqlPropertyMetadata.Builder(KEY, keyType, keyHibType).required().build();
            default:
                return null;
            }
        }
    }

    private ExpressionModel generateUnionCommonDescPropExpressionModel(final List<Field> unionMembers, final String contextPropName) {
        final List<String> unionMembersNames = unionMembers.stream().filter(et -> hasDescProperty((Class<? extends AbstractEntity<?>>) et.getType())).map(et -> et.getName()).collect(Collectors.toList());
        return generateUnionEntityPropertyContextualExpression(unionMembersNames, DESC, contextPropName);
    }

    private List<EqlPropertyMetadata> generatePropertyMetadatasForEntity(final EntityTypeInfo<? extends AbstractEntity<?>> parentInfo, final Class<? extends AbstractEntity<?>> actualType) {
        final List<EqlPropertyMetadata> result = new ArrayList<>();
        if (UNION == parentInfo.category) {
            result.addAll(generateUnionImplicitCalcSubprops((Class<? extends AbstractUnionEntity>) parentInfo.entityType, null));
            unionProperties((Class<? extends AbstractUnionEntity>) parentInfo.entityType).stream().forEach(field -> result.add(getCommonPropInfo(field, parentInfo.entityType, null)));
        } else {
            generateIdPropertyMetadata(parentInfo).ifPresent(idPmd -> result.add(idPmd));

            result.add(generateKeyPropertyMetadata(parentInfo));

            final List<Field> restOfPropsFields = getRestOfProperties(parentInfo, actualType);
            final Set<String> addedProps = new HashSet<>();
            addedProps.add(DESC);
            parentInfo.compositeKeyMembers.stream().forEach(f -> addedProps.add(f._1));
            parentInfo.compositeKeyMembers.stream().forEach(f -> restOfPropsFields.stream().filter(p -> f._1.equals(p.getName())).findAny().ifPresent(km -> result.add(getCommonPropInfo(km, parentInfo.entityType, null))));

            restOfPropsFields.stream().filter(p -> DESC.equals(p.getName())).findAny().ifPresent(desc -> result.add(getCommonPropInfo(desc, parentInfo.entityType, null)));

<<<<<<< HEAD
            if (PERSISTENT == parentInfo.category || QUERY_BASED == parentInfo.category && EntityUtils.isPersistedEntityType(parentInfo.entityType.getSuperclass())) {
=======
            if (PERSISTED == parentInfo.category || QUERY_BASED == parentInfo.category && EntityUtils.isPersistedEntityType(parentInfo.entityType.getSuperclass())) {
>>>>>>> 13ae1000
                result.add(generateVersionPropertyMetadata(parentInfo));
            }

            for (final Field field : restOfPropsFields.stream().filter(p -> !addedProps.contains(p.getName())).collect(toList())) {
                result.add(isOne2One_association(actualType/*parentInfo.entityType*/, field.getName()) ? getOneToOnePropInfo(field, parentInfo)
                        : getCommonPropInfo(field, actualType/*parentInfo.entityType*/, null));
            }
        }

        return result;
    }

    public static List<Field> getRestOfProperties(final EntityTypeInfo<? extends AbstractEntity<?>> parentInfo, final Class<? extends AbstractEntity<?>> actualType) {
<<<<<<< HEAD
       return streamRealProperties(actualType/*parentInfo.entityType*/)
              .filter(propField -> (isAnnotationPresent(propField, Calculated.class) ||
                      isAnnotationPresent(propField, MapTo.class) ||
                      isAnnotationPresent(propField, CritOnly.class) ||
                      isOne2One_association(actualType/*parentInfo.entityType*/, propField.getName()) ||
                      parentInfo.category == QUERY_BASED) &&
                      !specialProps.contains(propField.getName()) &&
                      !(Collection.class.isAssignableFrom(propField.getType()) && hasLinkProperty(actualType/*parentInfo.entityType*/, propField.getName())))
             .collect(toList());
=======
       return streamRealProperties(actualType/*parentInfo.entityType*/).
                filter(propField -> 
                    (isAnnotationPresent(propField, Calculated.class) || 
                     isAnnotationPresent(propField, MapTo.class) ||
                     isAnnotationPresent(propField, CritOnly.class) ||
                     isOne2One_association(actualType/*parentInfo.entityType*/, propField.getName()) ||
                     parentInfo.category == QUERY_BASED) &&
                    !specialProps.contains(propField.getName()) &&
                    !(Collection.class.isAssignableFrom(propField.getType()) && hasLinkProperty(actualType/*parentInfo.entityType*/, propField.getName())))
                .collect(toList());
>>>>>>> 13ae1000
    }

    private String getColumnName(final String propName, final MapTo mapTo, final String parentPrefix) {
        return (parentPrefix != null ? parentPrefix + "_" : "") + (isNotEmpty(mapTo.value()) ? mapTo.value() : propName.toUpperCase() + "_");
    }

    private PropColumn generateColumn(final String columnName, final IsProperty isProperty) {
        final Integer length = isProperty.length() > 0 ? isProperty.length() : null;
        final Integer precision = isProperty.precision() >= 0 ? isProperty.precision() : null;
        final Integer scale = isProperty.scale() >= 0 ? isProperty.scale() : null;
        return new PropColumn(removeObsoleteUnderscore(columnName), length, precision, scale);
    }

    private List<EqlPropertyMetadata> getCompositeUserTypeSubpropsMetadata(final ICompositeUserTypeInstantiate hibType, final String parentColumnPrefix, final ExpressionModel expr) {
        final String[] propNames = hibType.getPropertyNames();
        final Object[] propHibTypes = hibType.getPropertyTypes();
        final Class<?> headerPropType = hibType.returnedClass();
        final List<EqlPropertyMetadata> result = new ArrayList<>();
        for (int i = 0; i != propNames.length; i++) {
            final String propName = propNames[i];
            final Object subHibType = propHibTypes[i];
            final Class<?> subJavaType = determinePropertyType(headerPropType, propName);

            final EqlPropertyMetadata.Builder subLmdInProgress = new EqlPropertyMetadata.Builder(propName, subJavaType, subHibType);
            if (parentColumnPrefix != null) { //persisted
                final String mapToColumn = getPropertyAnnotation(MapTo.class, headerPropType, propName).value();
                final String columnName = propNames.length == 1 ? parentColumnPrefix
                        : (parentColumnPrefix + (parentColumnPrefix.endsWith("_") ? "" : "_") + (isEmpty(mapToColumn) ? propName.toUpperCase() : mapToColumn));
                final IsProperty isProperty = getPropertyAnnotation(IsProperty.class, headerPropType, propName);
                subLmdInProgress.column(generateColumn(columnName, isProperty));
            } else if (expr != null) { // calculated
                subLmdInProgress.expression(expr);
            }

            result.add(subLmdInProgress.build());
        }
        return result;
    }

    private List<EqlPropertyMetadata> generateUnionImplicitCalcSubprops(final Class<? extends AbstractUnionEntity> unionPropType, final String contextPropName) {
        final List<Field> unionMembers = unionProperties(unionPropType);
        final List<String> unionMembersNames = unionMembers.stream().map(up -> up.getName()).collect(toList());
        final List<EqlPropertyMetadata> subitems = new ArrayList<>();
        subitems.add(new EqlPropertyMetadata.Builder(KEY, String.class, H_STRING).expression(generateUnionEntityPropertyContextualExpression(unionMembersNames, KEY, contextPropName)).implicit().build());
        subitems.add(new EqlPropertyMetadata.Builder(ID, Long.class, H_LONG).expression(generateUnionEntityPropertyContextualExpression(unionMembersNames, ID, contextPropName)).implicit().build());
        subitems.add(new EqlPropertyMetadata.Builder(DESC, String.class, H_STRING).expression(generateUnionCommonDescPropExpressionModel(unionMembers, contextPropName)).implicit().build());

        final List<String> commonProps = commonProperties(unionPropType).stream().filter(n -> !DESC.equals(n) && !KEY.equals(n)).collect(toList());
        final Class<?> firstUnionEntityPropType = unionMembers.get(0).getType(); // e.g. WagonSlot in TgBogieLocation
        for (final String commonProp : commonProps) {
            if (unionMembersNames.contains(commonProp)) {
                throw new EntityDefinitionException(format("The name of common prop [%s] conflicts with union prop [%s] in union entity [%s].", commonProp, commonProp, unionPropType.getSimpleName()));
            }
            final Class<?> javaType = determinePropertyType(firstUnionEntityPropType, commonProp);
            final Object subHibType = getHibernateType(findFieldByName(firstUnionEntityPropType, commonProp));

            subitems.add(new EqlPropertyMetadata.Builder(commonProp, javaType, subHibType).expression(generateUnionEntityPropertyContextualExpression(unionMembersNames, commonProp, contextPropName)).implicit().build());
        }

        return subitems;
    }

    private EqlPropertyMetadata getCommonPropInfo(final Field propField, final Class<? extends AbstractEntity<?>> entityType, final String parentPrefix) {
        if (isAnnotationPresent(propField, CritOnly.class)) {
            return new EqlPropertyMetadata.Builder(propField.getName(), propField.getType(), null).critOnly().required(isRequiredByDefinition(propField, entityType)).build();
        }

        final String propName = propField.getName();
        final Class<?> propType = propField.getType();
        final Object hibType = getHibernateType(propField);
        final MapTo mapTo = getAnnotation(propField, MapTo.class);
        final IsProperty isProperty = getAnnotation(propField, IsProperty.class);
        final Calculated calculated = getAnnotation(propField, Calculated.class);

        final Builder resultInProgress = new EqlPropertyMetadata.Builder(propName, propType, hibType);

        resultInProgress.required(isRequiredByDefinition(propField, entityType));

        if (mapTo != null && !isSyntheticEntityType(entityType) && calculated == null /* 2 last conditions are to overcome incorrect metadata combinations*/) {
            final String columnName = getColumnName(propName, mapTo, parentPrefix);
            if (isUnionEntityType(propType)) {
                final List<EqlPropertyMetadata> subitems = new ArrayList<>();
                final Class<? extends AbstractUnionEntity> unionPropType = (Class<? extends AbstractUnionEntity>) propType;
                subitems.addAll(generateUnionImplicitCalcSubprops(unionPropType, propName));
                for (final Field subpropField : unionProperties(unionPropType)) {
                    subitems.add(getCommonPropInfo(subpropField, (Class<? extends AbstractEntity<?>>) propType, columnName));
                }

                return resultInProgress.subitems(subitems).build();
            } else {
                if (!(hibType instanceof ICompositeUserTypeInstantiate)) {
                    return resultInProgress.column(generateColumn(columnName, isProperty)).build();
                } else {
                    return resultInProgress.subitems(getCompositeUserTypeSubpropsMetadata((ICompositeUserTypeInstantiate) hibType, columnName, null)).build();
                }
            }
        } else if (calculated != null) {
            if (!(hibType instanceof ICompositeUserTypeInstantiate)) {
                return resultInProgress.expression(extractExpressionModelFromCalculatedProperty(entityType, propField)).build();
            } else {
                return resultInProgress.subitems(getCompositeUserTypeSubpropsMetadata((ICompositeUserTypeInstantiate) hibType, null, extractExpressionModelFromCalculatedProperty(entityType, propField))).build();
            }
        } else { // synthetic entity
            if (isUnionEntityType(propType)) {
                final List<EqlPropertyMetadata> subitems = new ArrayList<>();
                final Class<? extends AbstractUnionEntity> unionPropType = (Class<? extends AbstractUnionEntity>) propType;
                subitems.addAll(generateUnionImplicitCalcSubprops(unionPropType, propName));
                for (final Field subpropField : unionProperties(unionPropType)) {
                    subitems.add(getCommonPropInfo(subpropField, (Class<? extends AbstractEntity<?>>) propType, null));
                }

                return resultInProgress.subitems(subitems).build();
            } else {
                if (!(hibType instanceof ICompositeUserTypeInstantiate)) {
                    return resultInProgress.build();
                } else {
                    return resultInProgress.subitems(getCompositeUserTypeSubpropsMetadata((ICompositeUserTypeInstantiate) hibType, null, null)).build();
                }

            }
        }
    }

    private EqlPropertyMetadata getOneToOnePropInfo(final Field propField, final EntityTypeInfo<? extends AbstractEntity<?>> parentInfo) {
        final String propName = propField.getName();
        final Class<?> javaType = propField.getType();
        final Object hibType = getHibernateType(propField);

        // 1-2-1 is not required to exist -- that's why need longer formula -- that's why 1-2-1 is in fact implicitly calculated nullable prop
        final ExpressionModel expressionModel = expr().model(select((Class<? extends AbstractEntity<?>>) propField.getType()).where().prop(KEY).eq().extProp(ID).model()).model();
        return new EqlPropertyMetadata.Builder(propName, javaType, hibType).notRequired().expression(expressionModel).implicit().build();
<<<<<<< HEAD
    }

    private final Table generateTable(final String tableName, final List<EqlPropertyMetadata> propsMetadatas) {
        final Map<String, String> columns = new HashMap<>();
        for (final EqlPropertyMetadata el : propsMetadatas) {

            if (el.column != null) {
                columns.put(el.name, el.column.name);
            } else if (!el.subitems().isEmpty()) {
                for (final EqlPropertyMetadata subitem : el.subitems()) {
                    if (subitem.expressionModel == null) {
                        columns.put(el.name + "." + subitem.name, subitem.column.name);
                    }
                }
            }
        }

        return new Table(tableName, columns);
    }

    /**
     * Generates a DB table representation, an entity is mapped to, specific to batch insertion.
     *
     * @param tableName
     * @param propsMetadata
     * @return
     */
    private final TableStructForBatchInsertion generateTableWithPropColumnInfo(final String tableName, final List<EqlPropertyMetadata> propsMetadata) {
        final List<PropColumnInfo> columns = new ArrayList<>();
        for (final EqlPropertyMetadata el : propsMetadata) {
            if (!el.name.equals(ID) && !el.name.equals(VERSION)) {
                if (el.column != null) {
                    columns.add(new PropColumnInfo(isPersistedEntityType(el.javaType) ? el.name + "." + ID : el.name, el.column.name, el.hibType));
                } else if (!el.subitems().isEmpty()) {
                    if (el.hibType instanceof CompositeUserType) {
                        final List<String> columnNames = el.subitems().stream().filter(s -> s.column != null /* only relevant for persistent props */).map(s -> s.column.name).collect(toList());
                        if (!columnNames.isEmpty()) { // there was at least 1 persistent property
                            columns.add(new PropColumnInfo(el.name, columnNames, el.hibType));
                        }
                    } else {
                        for (final EqlPropertyMetadata subitem : el.subitems()) {
                            if (subitem.column != null) {
                                columns.add(new PropColumnInfo((el.name + "." + subitem.name + (isPersistedEntityType(subitem.javaType) ? "." + ID : "")), subitem.column.name, subitem.hibType));
                            }
                        }
                    }
                }
            }
        }

        return new TableStructForBatchInsertion(tableName, columns);
=======
    }

    private final Table generateTable(final String tableName, final List<EqlPropertyMetadata> propsMetadatas) {
        final Map<String, String> columns = new HashMap<>();
        for (final EqlPropertyMetadata el : propsMetadatas) {

            if (el.column != null) {
                columns.put(el.name, el.column.name);
            } else if (!el.subitems().isEmpty()) {
                for (final EqlPropertyMetadata subitem : el.subitems()) {
                    if (subitem.expressionModel == null) {
                        columns.put(el.name + "." + subitem.name, subitem.column.name);
                    }
                }
            }
        }

        return new Table(tableName, columns);
>>>>>>> 13ae1000
    }

    public static String removeObsoleteUnderscore(final String name) {
        return name.endsWith("_") && name.substring(0, name.length() - 1).contains("_")
                ? name.substring(0, name.length() - 1)
                : name;
<<<<<<< HEAD
    }

    public Map<String, Table> getTables() {
        return unmodifiableMap(tables);
    }

    public TableStructForBatchInsertion getTableForEntityType(final Class<? extends AbstractEntity<?>> entityType) {
        return tableStructsForBatchInsertion.get(entityType.getName());
    }

=======
    }

    public Map<String, Table> getTables() {
        return unmodifiableMap(tables);
    }

>>>>>>> 13ae1000
    public Map<Class<? extends AbstractEntity<?>>, EqlEntityMetadata> entityPropsMetadata() {
        return unmodifiableMap(entityPropsMetadata);
    }

    public EntityInfo<?> getEntityInfo(final Class<? extends AbstractEntity<?>> type) {
        final EntityInfo<?> existing = domainInfo.get(type);
        if (existing != null) {
            return existing;
        }
        final EntityTypeInfo<?> eti = getEntityTypeInfo(type);
        final List<EqlPropertyMetadata> propsMetadatas = generatePropertyMetadatasForEntity(eti, type);
        //entityPropsMetadata.put(type, t2(eti.category, propsMetadatas));
        final EntityInfo<?> created = new EntityInfo<>(type, eti.category);
        //domainInfo.put(type, created);
        addProps(created, domainInfo, propsMetadatas);

        return created;
    }

    public EntityInfo<?> getEnhancedEntityInfo(final Class<? extends AbstractEntity<?>> type) {
        final EntityInfo<?> existing = domainInfo.get(type);
        if (existing != null) {
            return existing;
        }

        final EntityTypeInfo<?> eti = getEntityTypeInfo(type);
        if (eti.category == QUERY_BASED) {
            return generateEnhancedEntityInfoForSyntheticType(eti, type);
        } else {
            return getEntityInfo(type);
        }
    }

}<|MERGE_RESOLUTION|>--- conflicted
+++ resolved
@@ -100,12 +100,8 @@
 
 public class EqlDomainMetadata {
 
-<<<<<<< HEAD
     private static final TypeConfiguration typeConfiguration = new TypeConfiguration();
     public static final TypeResolver typeResolver = new TypeResolver(typeConfiguration, new TypeFactory(typeConfiguration));
-=======
-    public static final TypeResolver typeResolver = new TypeResolver();
->>>>>>> 13ae1000
     private static final Type H_LONG = typeResolver.basic("long");
     private static final Type H_STRING = typeResolver.basic("string");
     private static final Type H_BOOLEAN = typeResolver.basic("yes_no");
@@ -124,13 +120,8 @@
      */
     private final ConcurrentMap<Class<?>, Object> hibTypesDefaults;
     private final ConcurrentMap<Class<? extends AbstractEntity<?>>, EqlEntityMetadata> entityPropsMetadata;
-<<<<<<< HEAD
     private final ConcurrentMap<String, Table> tables = new ConcurrentHashMap<>();
     private final ConcurrentMap<String, TableStructForBatchInsertion> tableStructsForBatchInsertion = new ConcurrentHashMap<>();
-=======
-    
-    private final ConcurrentMap<String, Table> tables = new ConcurrentHashMap<>();
->>>>>>> 13ae1000
     private final ConcurrentMap<Class<? extends AbstractEntity<?>>, EntityInfo<?>> domainInfo;
     private final EntQueryGenerator gen;
 
@@ -170,36 +161,18 @@
             try {
                 final EntityTypeInfo<? extends AbstractEntity<?>> parentInfo = getEntityTypeInfo(entityType);
                 if (parentInfo.category != PURE) {
-<<<<<<< HEAD
                     final List<EqlPropertyMetadata> propsMetadata = generatePropertyMetadatasForEntity(parentInfo, entityType);
                     entityPropsMetadata.put(entityType, new EqlEntityMetadata(parentInfo, propsMetadata));
                     if (parentInfo.category == PERSISTENT) {
                         tables.put(entityType.getName(), generateTable(parentInfo.tableName, propsMetadata));
                         tableStructsForBatchInsertion.put(entityType.getName(), generateTableWithPropColumnInfo(parentInfo.tableName, propsMetadata));
                     }
-=======
-                    final List<EqlPropertyMetadata> propsMetadatas = generatePropertyMetadatasForEntity(parentInfo, entityType);
-                    entityPropsMetadata.put(entityType, new EqlEntityMetadata(parentInfo, propsMetadatas));
-                    if (parentInfo.category == PERSISTED) {
-                        tables.put(entityType.getName(), generateTable(parentInfo.tableName, propsMetadatas));
-                    }
-
->>>>>>> 13ae1000
                 }
             } catch (final Exception ex) {
                 throw new EqlMetadataGenerationException("Couldn't generate persistence metadata for entity [" + entityType + "].", ex);
             }
         });
 
-<<<<<<< HEAD
-        domainInfo = entityPropsMetadata.entrySet().stream().collect(Collectors.toConcurrentMap(k -> k.getKey(), k -> new EntityInfo<>(k.getKey(), k.getValue().typeInfo.category)));
-        domainInfo.values().stream().forEach(ei -> addProps(ei, domainInfo, entityPropsMetadata.get(ei.javaType()).props()));
-
-        for (EqlEntityMetadata el : entityPropsMetadata.values()) {
-            if (el.typeInfo.category == QUERY_BASED) {
-                final EntityInfo<? extends AbstractEntity<?>> enhancedEntityInfo = generateEnhancedEntityInfoForSyntheticType(el.typeInfo, el.typeInfo.entityType);
-                domainInfo.put(enhancedEntityInfo.javaType(), enhancedEntityInfo);
-=======
         domainInfo = entityPropsMetadata.entrySet().stream().collect(Collectors.toConcurrentMap(k -> k.getKey(), k -> new EntityInfo<>(k.getKey(), k.getValue().typeInfo.category))); 
         domainInfo.values().stream().forEach(ei -> addProps(ei, domainInfo, entityPropsMetadata.get(ei.javaType()).props()));
 
@@ -212,7 +185,6 @@
                     e.printStackTrace();
                     throw new EqlMetadataGenerationException("Couldn't generate enhanced entity info for synthetic entity [" + el.typeInfo.entityType + "] due to: " + e);
                 }
->>>>>>> 13ae1000
             }
         }
 
@@ -241,11 +213,7 @@
                     if (prop.expression != null && !prop.name.equals(KEY)) {
                        try {
                             p2tt.groupChildren(setOf(new Prop2(source, asList(prop))));    
-<<<<<<< HEAD
-                        } catch (Exception e) {
-=======
                         } catch (final Exception e) {
->>>>>>> 13ae1000
                             throw new EqlException("There is an error in expression of calculated property [" + et.javaType().getSimpleName() + ":" + prop.name + "]: " + e.getMessage());
                         }
                     } else if (prop.hasExpression() && prop instanceof ComponentTypePropInfo) {
@@ -253,11 +221,7 @@
                             if (subprop.expression != null) {
                                 try {
                                     p2tt.groupChildren(setOf(new Prop2(source, asList(prop, subprop))));    
-<<<<<<< HEAD
-                                } catch (Exception e) {
-=======
                                 } catch (final Exception e) {
->>>>>>> 13ae1000
                                     throw new EqlException("There is an error in expression of calculated property [" + et.javaType().getSimpleName() + ":" + prop.name  + "." + subprop.name + "]: " + e.getMessage());
                                 }
                             }
@@ -434,11 +398,7 @@
 
             restOfPropsFields.stream().filter(p -> DESC.equals(p.getName())).findAny().ifPresent(desc -> result.add(getCommonPropInfo(desc, parentInfo.entityType, null)));
 
-<<<<<<< HEAD
             if (PERSISTENT == parentInfo.category || QUERY_BASED == parentInfo.category && EntityUtils.isPersistedEntityType(parentInfo.entityType.getSuperclass())) {
-=======
-            if (PERSISTED == parentInfo.category || QUERY_BASED == parentInfo.category && EntityUtils.isPersistedEntityType(parentInfo.entityType.getSuperclass())) {
->>>>>>> 13ae1000
                 result.add(generateVersionPropertyMetadata(parentInfo));
             }
 
@@ -452,7 +412,6 @@
     }
 
     public static List<Field> getRestOfProperties(final EntityTypeInfo<? extends AbstractEntity<?>> parentInfo, final Class<? extends AbstractEntity<?>> actualType) {
-<<<<<<< HEAD
        return streamRealProperties(actualType/*parentInfo.entityType*/)
               .filter(propField -> (isAnnotationPresent(propField, Calculated.class) ||
                       isAnnotationPresent(propField, MapTo.class) ||
@@ -462,18 +421,6 @@
                       !specialProps.contains(propField.getName()) &&
                       !(Collection.class.isAssignableFrom(propField.getType()) && hasLinkProperty(actualType/*parentInfo.entityType*/, propField.getName())))
              .collect(toList());
-=======
-       return streamRealProperties(actualType/*parentInfo.entityType*/).
-                filter(propField -> 
-                    (isAnnotationPresent(propField, Calculated.class) || 
-                     isAnnotationPresent(propField, MapTo.class) ||
-                     isAnnotationPresent(propField, CritOnly.class) ||
-                     isOne2One_association(actualType/*parentInfo.entityType*/, propField.getName()) ||
-                     parentInfo.category == QUERY_BASED) &&
-                    !specialProps.contains(propField.getName()) &&
-                    !(Collection.class.isAssignableFrom(propField.getType()) && hasLinkProperty(actualType/*parentInfo.entityType*/, propField.getName())))
-                .collect(toList());
->>>>>>> 13ae1000
     }
 
     private String getColumnName(final String propName, final MapTo mapTo, final String parentPrefix) {
@@ -605,7 +552,6 @@
         // 1-2-1 is not required to exist -- that's why need longer formula -- that's why 1-2-1 is in fact implicitly calculated nullable prop
         final ExpressionModel expressionModel = expr().model(select((Class<? extends AbstractEntity<?>>) propField.getType()).where().prop(KEY).eq().extProp(ID).model()).model();
         return new EqlPropertyMetadata.Builder(propName, javaType, hibType).notRequired().expression(expressionModel).implicit().build();
-<<<<<<< HEAD
     }
 
     private final Table generateTable(final String tableName, final List<EqlPropertyMetadata> propsMetadatas) {
@@ -657,33 +603,12 @@
         }
 
         return new TableStructForBatchInsertion(tableName, columns);
-=======
-    }
-
-    private final Table generateTable(final String tableName, final List<EqlPropertyMetadata> propsMetadatas) {
-        final Map<String, String> columns = new HashMap<>();
-        for (final EqlPropertyMetadata el : propsMetadatas) {
-
-            if (el.column != null) {
-                columns.put(el.name, el.column.name);
-            } else if (!el.subitems().isEmpty()) {
-                for (final EqlPropertyMetadata subitem : el.subitems()) {
-                    if (subitem.expressionModel == null) {
-                        columns.put(el.name + "." + subitem.name, subitem.column.name);
-                    }
-                }
-            }
-        }
-
-        return new Table(tableName, columns);
->>>>>>> 13ae1000
     }
 
     public static String removeObsoleteUnderscore(final String name) {
         return name.endsWith("_") && name.substring(0, name.length() - 1).contains("_")
                 ? name.substring(0, name.length() - 1)
                 : name;
-<<<<<<< HEAD
     }
 
     public Map<String, Table> getTables() {
@@ -694,14 +619,6 @@
         return tableStructsForBatchInsertion.get(entityType.getName());
     }
 
-=======
-    }
-
-    public Map<String, Table> getTables() {
-        return unmodifiableMap(tables);
-    }
-
->>>>>>> 13ae1000
     public Map<Class<? extends AbstractEntity<?>>, EqlEntityMetadata> entityPropsMetadata() {
         return unmodifiableMap(entityPropsMetadata);
     }
