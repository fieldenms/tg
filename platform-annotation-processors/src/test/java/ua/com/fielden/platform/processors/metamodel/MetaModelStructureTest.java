package ua.com.fielden.platform.processors.metamodel;

import static java.lang.String.format;
import static org.junit.Assert.assertEquals;
import static org.junit.Assert.assertFalse;
import static org.junit.Assert.assertNotNull;
import static org.junit.Assert.assertTrue;
import static ua.com.fielden.platform.entity.AbstractEntity.ID;
import static ua.com.fielden.platform.entity.AbstractEntity.KEY;
import static ua.com.fielden.platform.processors.metamodel.MetaModelConstants.META_MODEL_ALIASED_NAME_SUFFIX;
import static ua.com.fielden.platform.processors.metamodel.MetaModelConstants.META_MODEL_NAME_SUFFIX;

import java.util.List;
import java.util.Optional;
import java.util.Set;

import javax.lang.model.element.ElementKind;
import javax.lang.model.element.ExecutableElement;
import javax.lang.model.element.Modifier;
import javax.lang.model.element.TypeElement;
import javax.lang.model.type.TypeMirror;
import javax.lang.model.util.Elements;
import javax.lang.model.util.Types;

import org.apache.commons.lang3.StringUtils;
import org.junit.BeforeClass;
import org.junit.ClassRule;
import org.junit.Test;

import ua.com.fielden.platform.entity.AbstractEntity;
import ua.com.fielden.platform.processors.metamodel.elements.EntityElement;
import ua.com.fielden.platform.processors.metamodel.elements.MetaModelElement;
import ua.com.fielden.platform.processors.metamodel.elements.PropertyElement;
import ua.com.fielden.platform.processors.metamodel.models.PropertyMetaModel;
import ua.com.fielden.platform.processors.metamodel.utils.ElementFinder;
import ua.com.fielden.platform.processors.metamodel.utils.EntityFinder;
import ua.com.fielden.platform.processors.metamodel.utils.MetaModelFinder;
import ua.com.fielden.platform.processors.test_entities.EntityWithDescTitle;
import ua.com.fielden.platform.processors.test_entities.EntityWithEntityTypedAndOrdinaryProps;
import ua.com.fielden.platform.processors.test_entities.EntityWithKeyTypeNoKey;
import ua.com.fielden.platform.processors.test_entities.EntityWithKeyTypeOfEntityType;
import ua.com.fielden.platform.processors.test_entities.EntityWithOrdinaryProps;
<<<<<<< HEAD
import ua.com.fielden.platform.processors.test_entities.EntityWithPropertyDesc;
import ua.com.fielden.platform.processors.test_entities.EntityWithoutDescTitleAndPropertyDesc;
import ua.com.fielden.platform.processors.test_entities.EntityWithoutDescTitleAndPropertyDesc_extends_EntityWithPropertyDescWithoutMetaModel;
import ua.com.fielden.platform.processors.test_entities.EntityWithoutDescTitle_extends_EntityWithDescTitleWithoutMetaModel;
=======
import ua.com.fielden.platform.processors.test_entities.EntityWithoutDescTitle;
import ua.com.fielden.platform.processors.test_entities.KeyTypeAsComposite_SubEntityExtendingAbstractSuperEntityWithoutKeyType;
import ua.com.fielden.platform.processors.test_entities.KeyTypeAsEntity_SubEntityExtendingAbstractSuperEntityWithoutKeyType;
import ua.com.fielden.platform.processors.test_entities.KeyTypeAsString_SubEntityExtendingAbstractSuperEntityWithoutKeyType;
import ua.com.fielden.platform.processors.test_entities.KeyType_AbstractSuperEntityWithoutKeyType;
>>>>>>> cb9134ba
import ua.com.fielden.platform.processors.test_entities.NonPersistentButDomainEntity;
import ua.com.fielden.platform.processors.test_entities.NonPersistentButWithMetaModelEntity;
import ua.com.fielden.platform.processors.test_entities.PersistentEntity;
import ua.com.fielden.platform.processors.test_entities.SubEntity;
import ua.com.fielden.platform.processors.test_entities.SuperEntity;
<<<<<<< HEAD
=======
import ua.com.fielden.platform.processors.test_entities.meta.SubEntityMetaModel;
>>>>>>> cb9134ba
import ua.com.fielden.platform.processors.test_utils.ProcessingRule;
import ua.com.fielden.platform.processors.test_utils.exceptions.TestCaseConfigException;
import ua.com.fielden.platform.reflection.AnnotationReflector;


/**
 * Tests that verify the structure of the generated meta-models that are based on a set of categories for structural representation of entities.
 * 
 * @author TG Team
 */
public class MetaModelStructureTest {
    public static final String TEST_ENTITIES_PKG_NAME = "ua.com.fielden.platform.processors.test_entities";
    public static final String TEST_META_MODELS_PKG_NAME = TEST_ENTITIES_PKG_NAME + MetaModelConstants.META_MODEL_PKG_NAME_SUFFIX;

    @ClassRule
    public static ProcessingRule rule = new ProcessingRule(List.of(), new MetaModelProcessor());
    private static ElementFinder elementFinder;
    private static EntityFinder entityFinder;
    private static MetaModelFinder metaModelFinder;
    private static Types typeUtils;
    
    @BeforeClass
    public static void setupOnce() {
        // these values are guaranteed to have been initialized since the class rule will evaluate this method during the last round of processing
        typeUtils = rule.getTypes();
        elementFinder = new ElementFinder(rule.getElements(), rule.getTypes());
        entityFinder = new EntityFinder(rule.getElements(), rule.getTypes());
        metaModelFinder = new MetaModelFinder(rule.getElements(), rule.getTypes());
        validateSetup();
    }
    
    private static void validateSetup() {
        if (elementFinder.getElements().getPackageElement(TEST_ENTITIES_PKG_NAME) == null) {
            throw new TestCaseConfigException("Package with test entities wasn't found");
        }
        if (elementFinder.getElements().getPackageElement(TEST_META_MODELS_PKG_NAME) == null) {
            throw new TestCaseConfigException("Package with test meta-models wasn't found");
        }
    }

    // >>>>>>>>>>>>>>>>>>>> METAMODELING OF PROPERTY `desc` >>>>>>>>>>>>>>>>>>>>
    /* A meta-model should include property `desc` in the following cases:
     * 1. Entity type or one of its supertypes is annotated with @DescTitle
     * 2. `desc` is declared by an entity type or any of its super types, with the exclusion of `AbstractEntity`
     * 
     * Reference: https://github.com/fieldenms/tg/issues/1898 */

    @Test
    public void entity_annotated_with_DescTitle_has_property_desc_metamodeled() {
        // 1. top-level entity annotated with @DescTitle
        final EntityElement entityWithDesc = findEntity(EntityWithDescTitle.class);
        final MetaModelElement metaModelWithDesc = findMetaModel(entityWithDesc);

        assertTrue(metaModelFinder.findPropertyMethods(metaModelWithDesc).stream()
                .anyMatch(el -> el.getSimpleName().toString().equals(AbstractEntity.DESC)));

        // 2. metamodeled entity without @DescTitle, but superclass with @DescTitle and not metamodeled
        final EntityElement subEntityWithoutDesc = findEntity(EntityWithoutDescTitle_extends_EntityWithDescTitleWithoutMetaModel.class);
        final MetaModelElement subEntityWithoutDescMetaModel = findMetaModel(subEntityWithoutDesc);

        assertTrue(metaModelFinder.findPropertyMethods(subEntityWithoutDescMetaModel).stream()
                .anyMatch(el -> el.getSimpleName().toString().equals(AbstractEntity.DESC)));
    }

    @Test
    public void entity_declaring_property_desc_has_it_metamodeled() {
        final EntityElement entityWithPropDesc = findEntity(EntityWithPropertyDesc.class);
        final MetaModelElement entityWithPropDescMetaModel = findMetaModel(entityWithPropDesc);

        assertTrue(metaModelFinder.findPropertyMethods(entityWithPropDescMetaModel).stream()
                .anyMatch(el -> el.getSimpleName().toString().equals(AbstractEntity.DESC)));
    }

    @Test
    public void desc_is_metamodeled_for_entity_with_supertype_below_AbstractEntity_that_declares_property_desc() {
        final EntityElement entity = findEntity(EntityWithoutDescTitleAndPropertyDesc_extends_EntityWithPropertyDescWithoutMetaModel.class);
        final MetaModelElement metaModel = findMetaModel(entity);

        assertTrue(metaModelFinder.findPropertyMethods(metaModel).stream()
                .anyMatch(el -> el.getSimpleName().toString().equals(AbstractEntity.DESC)));
    }

    @Test
    public void entity_without_DescTitle_and_property_desc_does_not_have_property_desc_metamodeled() {
        final EntityElement entityWithoutDesc = findEntity(EntityWithoutDescTitleAndPropertyDesc.class);
        final MetaModelElement metaModelWithoutDesc = findMetaModel(entityWithoutDesc);

        assertTrue(metaModelFinder.findPropertyMethods(metaModelWithoutDesc).stream()
                .noneMatch(el -> el.getSimpleName().toString().equals(AbstractEntity.DESC)));
    }
    // <<<<<<<<<<<<<<<<<<<< METAMODELING OF PROPERTY `desc` <<<<<<<<<<<<<<<<<<<<

    @Test
    public void entity_with_entity_type_as_key_type_has_property_key_metamodeled_with_entity_meta_model_type() {
        final EntityElement entity = findEntity(EntityWithKeyTypeOfEntityType.class);
        final MetaModelElement metaModel = findMetaModel(entity);
        
        final ExecutableElement keyMethod = metaModelFinder.findDeclaredPropertyMethod(metaModel, AbstractEntity.KEY);
        assertTrue("\"key\" property must be metamodeled.", keyMethod != null);
        assertTrue("\"key\" property must be metamodeled with entity meta-model type.", metaModelFinder.isEntityMetaModelMethod(keyMethod));
        
        final Class<?> declaredKeyType = AnnotationReflector.getKeyType(EntityWithKeyTypeOfEntityType.class);

        // return type of keyMethod must be a meta-model for declaredKeyType
        final MetaModelElement expected = findMetaModel(findEntity((Class<? extends AbstractEntity<?>>) declaredKeyType));
        assertTrue("%s.key must be metamodeled with %s.".formatted(EntityWithKeyTypeOfEntityType.class.getSimpleName(), expected.getSimpleName()),
                typeUtils.isSameType(keyMethod.getReturnType(), expected.asType()));
    }
    
    @Test
    public void entity_with_NoType_as_key_type_does_not_have_property_key_metamodeled() {
        final EntityElement entity = findEntity(EntityWithKeyTypeNoKey.class);
        final MetaModelElement metaModel = findMetaModel(entity);
        
        final ExecutableElement keyMethod = metaModelFinder.findDeclaredPropertyMethod(metaModel, AbstractEntity.KEY);
        assertTrue("\"key\" property must not be metamodeled.", keyMethod == null);
    }
    
    @Test
    public void entity_with_entity_type_as_key_type_has_property_key_metamodeled_with_entity_meta_model_type() {
        final EntityElement entity = findEntity(EntityWithKeyTypeOfEntityType.class);
        final MetaModelElement metaModel = findMetaModel(entity);
        
        final ExecutableElement keyMethod = metaModelFinder.findDeclaredPropertyMethod(metaModel, AbstractEntity.KEY);
        assertTrue("\"key\" property must be metamodeled.", keyMethod != null);
        assertTrue("\"key\" property must be metamodeled with entity meta-model type.", metaModelFinder.isEntityMetaModelMethod(keyMethod));
        
        final Class<?> declaredKeyType = AnnotationReflector.getKeyType(EntityWithKeyTypeOfEntityType.class);

        // return type of keyMethod must be a meta-model for declaredKeyType
        final MetaModelElement expected = findMetaModel(findEntity((Class<? extends AbstractEntity<?>>) declaredKeyType));
        assertTrue("%s.key must be metamodeled with %s.".formatted(EntityWithKeyTypeOfEntityType.class.getSimpleName(), expected.getSimpleName()),
                typeUtils.isSameType(keyMethod.getReturnType(), expected.asType()));
    }
    
    @Test
    public void entity_with_NoType_as_key_type_does_not_have_property_key_metamodeled() {
        final EntityElement entity = findEntity(EntityWithKeyTypeNoKey.class);
        final MetaModelElement metaModel = findMetaModel(entity);
        
        final ExecutableElement keyMethod = metaModelFinder.findDeclaredPropertyMethod(metaModel, AbstractEntity.KEY);
        assertTrue("\"key\" property must not be metamodeled.", keyMethod == null);
    }
    
    @Test
    public void ordinary_properties_are_metamodeled_with_PropertyMetaModel() {
        final EntityElement entity = findEntity(EntityWithOrdinaryProps.class);
        final MetaModelElement metaModel = findMetaModel(entity);
        
        // find all distinct return types of methods that model properties of an underlying entity
        // there must be only one such type - PropertyMetaModel
        final List<TypeMirror> distinctReturnTypes = metaModelFinder.findPropertyMethods(metaModel).stream()
            .map(ExecutableElement::getReturnType)
            .distinct()
            .toList();
        assertEquals(1, distinctReturnTypes.size());
        assertTrue(elementFinder.isSubtype(distinctReturnTypes.get(0), PropertyMetaModel.class));
    }

    /**
     * If a metamodeled entity has properties of metamodeled entity types, then the generated meta-model captures these relationships modeled by properties of corresponding meta-model types.
     */
    @Test
    public void entity_typed_properties_are_metamodeled_with_EntityMetaModel() {
        final EntityElement entity = findEntity(EntityWithEntityTypedAndOrdinaryProps.class);
        final MetaModelElement metaModel = findMetaModel(entity);

        final Set<ExecutableElement> metamodeledProps = metaModelFinder.findPropertyMethods(metaModel);
        for (final PropertyElement prop: entityFinder.findProperties(entity)) {
            // find the metamodeled prop
            // TODO the logic handling transformations between entity properties and meta-model properties should be abstracted
            // consider that transformation of names changes, then this code would have to be modified too
            final Optional<ExecutableElement> maybeMetamodeledProp = metamodeledProps.stream()
                    .filter(el -> el.getSimpleName().toString().equals(prop.getSimpleName().toString()))
                    .findAny();
            assertTrue("Property \"%s\" was not metamodeled.".formatted(prop.getSimpleName()), maybeMetamodeledProp.isPresent());

            final ExecutableElement metamodeledProp = maybeMetamodeledProp.get();
            if (prop.hasClassOrInterfaceType() && entityFinder.isEntityThatNeedsMetaModel(prop.getTypeAsTypeElementOrThrow())) {
                assertTrue(metaModelFinder.isEntityMetaModelMethod(metamodeledProp));
            }
            else {
                assertTrue(metaModelFinder.isPropertyMetaModelMethod(metamodeledProp));
            }
        }
    }

    /**
     * Meta-model of an entity (SubEntity) that extends another metamodeled entity (SuperEntity) models the hierarchy in a similar way.
     * <p>
     * <ul>
     * <li>SubEntity's meta-model directly extends SuperEntity's meta-model</li>
     * <li>Only declared properties of SubEntity + property {@code key} are explicitly meta-modelled.</li>
     * </ul>
     */
    @Test
    public void meta_model_of_sub_entity_extends_meta_model_of_super_entity_and_metamodels_only_declared_properties() {
        // find SubEntity
        final EntityElement subEntity = findEntity(SubEntity.class);
        final MetaModelElement subEntityMetaModel = findMetaModel(subEntity);
        // find SuperEntity
        final EntityElement superEntity = findEntity(SuperEntity.class);
        final MetaModelElement superEntityMetaModel = findMetaModel(superEntity);

        // SubEntity's meta-model extends SuperEntity's meta-model ?
        assertTrue(elementFinder.getTypes().isSameType(subEntityMetaModel.getSuperclass(), superEntityMetaModel.asType()));
        
        final Set<PropertyElement> subEntityDeclaredProps = entityFinder.findDeclaredProperties(subEntity);
        final Set<ExecutableElement> subEntityDeclaredMetamodeledProps = metaModelFinder.findDeclaredPropertyMethods(subEntityMetaModel);
<<<<<<< HEAD
        // since SubEntity is persistent and annotated with @DescTitle, its meta-model will also have 2 additional properties:
        // "id" and "desc"
        assertEquals(subEntityDeclaredProps.size(), subEntityDeclaredMetamodeledProps.size() - 2);
=======
        assertEquals(subEntityDeclaredProps.size() + 1, subEntityDeclaredMetamodeledProps.size()); // + 1 for property "key"
>>>>>>> cb9134ba

        for (final PropertyElement prop: subEntityDeclaredProps) {
            // find the metamodeled prop by name
            final Optional<ExecutableElement> maybeMetamodeledProp = subEntityDeclaredMetamodeledProps.stream().filter(el -> el.getSimpleName().equals(prop.getSimpleName())).findAny();
            assertTrue(maybeMetamodeledProp.isPresent());
            final ExecutableElement metamodeledProp = maybeMetamodeledProp.get();

            // TODO make sure that property types are consistent
            // for example, consider a case when a sub-entity redeclares a field with a different type
            // right now the information about the original property's type is stored in the javadoc
            // for PropertyMetaModel methods it is impossible to test the consistency of types, since javax.lang.model API discards javadoc
            if (prop.hasClassOrInterfaceType() && entityFinder.isEntityThatNeedsMetaModel(prop.getTypeAsTypeElementOrThrow())) {
                assertTrue(metaModelFinder.isEntityMetaModelMethod(metamodeledProp));
            }
            else {
                assertTrue(metaModelFinder.isPropertyMetaModelMethod(metamodeledProp));
            }
        }
    }
    
    @Test
    public void only_persistent_entities_have_property_id_metamodeled() {
        final EntityElement entityPersistent = findEntity(PersistentEntity.class);
        final MetaModelElement persistentMetaModel = findMetaModel(entityPersistent);
        // make sure property "id" is metamodeled
        assertTrue(metaModelFinder.findPropertyMethods(persistentMetaModel).stream()
            .anyMatch(el -> ID.equals(el.getSimpleName().toString())));

        final EntityElement domainNotPersistentEntity = findEntity(NonPersistentButDomainEntity.class);
        final MetaModelElement domainNotPersistentMetaModel = findMetaModel(domainNotPersistentEntity);
        // make sure property "id" is not metamodeled
        assertTrue(metaModelFinder.findPropertyMethods(domainNotPersistentMetaModel).stream()
            .noneMatch(el -> ID.equals(el.getSimpleName().toString())));

        final EntityElement notDomainAndNotPersistent = findEntity(NonPersistentButWithMetaModelEntity.class);
        final MetaModelElement notDomainAndNotPersistentMetaModel = findMetaModel(notDomainAndNotPersistent);
        // make sure property "id" is not metamodeled
        assertTrue(metaModelFinder.findPropertyMethods(notDomainAndNotPersistentMetaModel).stream()
            .noneMatch(el -> ID.equals(el.getSimpleName().toString())));
    }
    
    /**
     * For a metamodeled entity there are 2 meta-model forms that get generated. One of them is an aliased meta-model.
     * <p>
     * An aliased meta-model extends a regular one.
     */
    @Test
    public void aliased_meta_model_extends_a_regular_one() {
        final Elements elements = elementFinder.getElements();
        final List<MetaModelElement> aliasedMetaModels = elements.getPackageElement(TEST_META_MODELS_PKG_NAME).getEnclosedElements().stream()
                .filter(el -> el.getKind() == ElementKind.CLASS)
                .map(el -> (TypeElement) el)
                .filter(metaModelFinder::isMetaModel)
                .map(te -> metaModelFinder.newMetaModelElement(te))
                .filter(metaModelFinder::isMetaModelAliased)
                .toList();
        assertFalse(aliasedMetaModels.isEmpty());

        aliasedMetaModels.stream()
            .forEach(mme -> {
                final TypeElement superclass = elementFinder.findSuperclass(mme);
                assertNotNull(superclass);
                assertTrue(metaModelFinder.isMetaModel(superclass));
                // superclass name = name - "MetaModelAliased" + "MetaModel" = name - "Aliased"
                final String supposedName = format("%s.%s%s", mme.getPackageName(),
                        StringUtils.substringBeforeLast(mme.getSimpleName().toString(), META_MODEL_ALIASED_NAME_SUFFIX), 
                        META_MODEL_NAME_SUFFIX);
                assertEquals(supposedName, superclass.getQualifiedName().toString());
            });
    }
    
    /**
     * For a metamodeled entity there are 2 meta-model forms that get generated. One of them is an aliased meta-model.
     * <p>
     * An alised meta-model provides a public read-only field <code>alias</code> of type {@link String}.
     */
    @Test
    public void aliased_meta_model_provides_public_read_only_alias_String() {
        final Elements elements = elementFinder.getElements();
        final List<MetaModelElement> aliasedMetaModels = elements.getPackageElement(TEST_META_MODELS_PKG_NAME).getEnclosedElements().stream()
                .filter(el -> el.getKind() == ElementKind.CLASS)
                .map(el -> (TypeElement) el)
                .filter(metaModelFinder::isMetaModel)
                .map(te -> metaModelFinder.newMetaModelElement(te))
                .filter(metaModelFinder::isMetaModelAliased)
                .toList();
        assertFalse(aliasedMetaModels.isEmpty());
        
        aliasedMetaModels.stream()
            .forEach(mme -> {
                assertNotNull(elementFinder.findDeclaredField(mme, "alias", 
                        varEl -> varEl.getModifiers().containsAll(List.of(Modifier.PUBLIC, Modifier.FINAL)) &&
                        elementFinder.isFieldOfType(varEl, String.class)));
            });
    }

    @Test
    public void meta_model_of_abstract_entity_with_no_key_type_information_has_no_model_for_property_key() {
        // find abstract super entity with no @KeyType annotation present
        final EntityElement abstractSuperEntityWithoutKeyType = findEntity(KeyType_AbstractSuperEntityWithoutKeyType.class);
        final MetaModelElement mmAbstractSuperEntityWithoutKeyType = findMetaModel(abstractSuperEntityWithoutKeyType);

        final Set<PropertyElement> abstractSuperEntityWithoutKeyTypeDeclaredProps = entityFinder.findDeclaredProperties(abstractSuperEntityWithoutKeyType);
        final Set<ExecutableElement> abstractSuperEntityWithoutKeyTypeDeclaredMetamodeledProps = metaModelFinder.findDeclaredPropertyMethods(mmAbstractSuperEntityWithoutKeyType);
        assertEquals(abstractSuperEntityWithoutKeyTypeDeclaredProps.size(), abstractSuperEntityWithoutKeyTypeDeclaredMetamodeledProps.size());

        assertFalse("Property %s should not have been modelled.".formatted(KEY), abstractSuperEntityWithoutKeyTypeDeclaredMetamodeledProps.stream().anyMatch(pe -> KEY.equals(pe.getSimpleName().toString())));
    }

    @Test
    public void meta_model_of_entity_with_KeyType_as_String_extending_abstract_entity_contains_model_for_property_key() {
        // find SubEntity
        final EntityElement abstractSuperEntityWithoutKeyType = findEntity(KeyType_AbstractSuperEntityWithoutKeyType.class);
        final MetaModelElement mmAbstractSuperEntityWithouKeyType = findMetaModel(abstractSuperEntityWithoutKeyType);
        // find SuperEntity
        final EntityElement subEntityWithKeyType = findEntity(KeyTypeAsString_SubEntityExtendingAbstractSuperEntityWithoutKeyType.class);
        final MetaModelElement mmSubEntityWithKeyType = findMetaModel(subEntityWithKeyType);

        // SubEntity's meta-model extends SuperEntity's meta-model ?
        assertTrue(elementFinder.getTypes().isSameType(mmSubEntityWithKeyType.getSuperclass(), mmAbstractSuperEntityWithouKeyType.asType()));

        final Set<PropertyElement> subEntityWithKeyTypeDeclaredProps = entityFinder.findDeclaredProperties(subEntityWithKeyType);
        final Set<ExecutableElement> subEntityWithKeyTypeDeclaredMetamodeledProps = metaModelFinder.findDeclaredPropertyMethods(mmSubEntityWithKeyType);

        assertEquals(1, subEntityWithKeyTypeDeclaredProps.size());
        assertEquals(1 + 1, subEntityWithKeyTypeDeclaredMetamodeledProps.size()); // +1 for property "key"

        final Optional<ExecutableElement> maybeKey = subEntityWithKeyTypeDeclaredMetamodeledProps.stream().filter(pe -> KEY.equals(pe.getSimpleName().toString())).findFirst();
        assertTrue("Property %s should have been modelled.".formatted(KEY), maybeKey.isPresent());
        assertTrue("Unexpected type for meta-modelled property %s.".formatted(KEY), elementFinder.isMethodReturnType(maybeKey.get(), PropertyMetaModel.class));
    }

    @Test
    public void meta_model_of_entity_with_KeyType_as_Entity_extending_abstract_entity_contains_model_for_property_key() {
        // find SubEntity
        final EntityElement abstractSuperEntityWithoutKeyType = findEntity(KeyType_AbstractSuperEntityWithoutKeyType.class);
        final MetaModelElement mmAbstractSuperEntityWithouKeyType = findMetaModel(abstractSuperEntityWithoutKeyType);
        // find SuperEntity
        final EntityElement subEntityWithKeyType = findEntity(KeyTypeAsEntity_SubEntityExtendingAbstractSuperEntityWithoutKeyType.class);
        final MetaModelElement mmSubEntityWithKeyType = findMetaModel(subEntityWithKeyType);

        // SubEntity's meta-model extends SuperEntity's meta-model ?
        assertTrue(elementFinder.getTypes().isSameType(mmSubEntityWithKeyType.getSuperclass(), mmAbstractSuperEntityWithouKeyType.asType()));
        
        final Set<PropertyElement> subEntityWithKeyTypeDeclaredProps = entityFinder.findDeclaredProperties(subEntityWithKeyType);
        final Set<ExecutableElement> subEntityWithKeyTypeDeclaredMetamodeledProps = metaModelFinder.findDeclaredPropertyMethods(mmSubEntityWithKeyType);

        assertEquals(1, subEntityWithKeyTypeDeclaredProps.size());
        assertEquals(1 + 1, subEntityWithKeyTypeDeclaredMetamodeledProps.size()); // +1 for property "key"

        final Optional<ExecutableElement> maybeKey = subEntityWithKeyTypeDeclaredMetamodeledProps.stream().filter(pe -> KEY.equals(pe.getSimpleName().toString())).findFirst();
        assertTrue("Property %s should have been modelled.".formatted(KEY), maybeKey.isPresent());
        assertTrue("Unexpected type for meta-modelled property %s.".formatted(KEY), elementFinder.isMethodReturnType(maybeKey.get(), SubEntityMetaModel.class));
    }

    @Test
    public void meta_model_of_entity_with_KeyType_as_Composite_extending_abstract_entity_contains_model_for_property_key() {
        // find SubEntity
        final EntityElement abstractSuperEntityWithoutKeyType = findEntity(KeyType_AbstractSuperEntityWithoutKeyType.class);
        final MetaModelElement mmAbstractSuperEntityWithouKeyType = findMetaModel(abstractSuperEntityWithoutKeyType);
        // find SuperEntity
        final EntityElement subEntityWithKeyType = findEntity(KeyTypeAsComposite_SubEntityExtendingAbstractSuperEntityWithoutKeyType.class);
        final MetaModelElement mmSubEntityWithKeyType = findMetaModel(subEntityWithKeyType);

        // SubEntity's meta-model extends SuperEntity's meta-model ?
        assertTrue(elementFinder.getTypes().isSameType(mmSubEntityWithKeyType.getSuperclass(), mmAbstractSuperEntityWithouKeyType.asType()));
        
        final Set<PropertyElement> subEntityWithKeyTypeDeclaredProps = entityFinder.findDeclaredProperties(subEntityWithKeyType);
        final Set<ExecutableElement> subEntityWithKeyTypeDeclaredMetamodeledProps = metaModelFinder.findDeclaredPropertyMethods(mmSubEntityWithKeyType);

        assertEquals(1, subEntityWithKeyTypeDeclaredProps.size());
        assertEquals(1 + 1, subEntityWithKeyTypeDeclaredMetamodeledProps.size()); // +1 for property "key"

        final Optional<ExecutableElement> maybeKey = subEntityWithKeyTypeDeclaredMetamodeledProps.stream().filter(pe -> KEY.equals(pe.getSimpleName().toString())).findFirst();
        assertTrue("Property %s should have been modelled.".formatted(KEY), maybeKey.isPresent());
        assertTrue("Unexpected type for meta-modelled property %s.".formatted(KEY), elementFinder.isMethodReturnType(maybeKey.get(), PropertyMetaModel.class));
    }

    // ============================ HELPER METHODS ============================
    /**
     * Wraps a call to {@link EntityFinder#findEntity} that returns an optional in order to assert the presence of the returned value. 
     */
    private static EntityElement findEntity(final Class<? extends AbstractEntity> entityType) {
        final Optional<EntityElement> maybeEntity = entityFinder.findEntity(entityType);
        assertTrue(maybeEntity.isPresent());
        return maybeEntity.get();
    }
    
    /**
     * Wraps a call to {@link MetaModelFinder#findMetaModelForEntity} that returns an optional in order to assert the presence of the returned value. 
     */
    private static MetaModelElement findMetaModel(final EntityElement entityElement) {
        final Optional<MetaModelElement> maybeMetaModel = metaModelFinder.findMetaModelForEntity(entityElement);
        assertTrue(maybeMetaModel.isPresent());
        return maybeMetaModel.get();
    }

}<|MERGE_RESOLUTION|>--- conflicted
+++ resolved
@@ -40,27 +40,20 @@
 import ua.com.fielden.platform.processors.test_entities.EntityWithKeyTypeNoKey;
 import ua.com.fielden.platform.processors.test_entities.EntityWithKeyTypeOfEntityType;
 import ua.com.fielden.platform.processors.test_entities.EntityWithOrdinaryProps;
-<<<<<<< HEAD
 import ua.com.fielden.platform.processors.test_entities.EntityWithPropertyDesc;
 import ua.com.fielden.platform.processors.test_entities.EntityWithoutDescTitleAndPropertyDesc;
 import ua.com.fielden.platform.processors.test_entities.EntityWithoutDescTitleAndPropertyDesc_extends_EntityWithPropertyDescWithoutMetaModel;
 import ua.com.fielden.platform.processors.test_entities.EntityWithoutDescTitle_extends_EntityWithDescTitleWithoutMetaModel;
-=======
-import ua.com.fielden.platform.processors.test_entities.EntityWithoutDescTitle;
 import ua.com.fielden.platform.processors.test_entities.KeyTypeAsComposite_SubEntityExtendingAbstractSuperEntityWithoutKeyType;
 import ua.com.fielden.platform.processors.test_entities.KeyTypeAsEntity_SubEntityExtendingAbstractSuperEntityWithoutKeyType;
 import ua.com.fielden.platform.processors.test_entities.KeyTypeAsString_SubEntityExtendingAbstractSuperEntityWithoutKeyType;
 import ua.com.fielden.platform.processors.test_entities.KeyType_AbstractSuperEntityWithoutKeyType;
->>>>>>> cb9134ba
 import ua.com.fielden.platform.processors.test_entities.NonPersistentButDomainEntity;
 import ua.com.fielden.platform.processors.test_entities.NonPersistentButWithMetaModelEntity;
 import ua.com.fielden.platform.processors.test_entities.PersistentEntity;
 import ua.com.fielden.platform.processors.test_entities.SubEntity;
 import ua.com.fielden.platform.processors.test_entities.SuperEntity;
-<<<<<<< HEAD
-=======
 import ua.com.fielden.platform.processors.test_entities.meta.SubEntityMetaModel;
->>>>>>> cb9134ba
 import ua.com.fielden.platform.processors.test_utils.ProcessingRule;
 import ua.com.fielden.platform.processors.test_utils.exceptions.TestCaseConfigException;
 import ua.com.fielden.platform.reflection.AnnotationReflector;
@@ -153,32 +146,6 @@
     }
     // <<<<<<<<<<<<<<<<<<<< METAMODELING OF PROPERTY `desc` <<<<<<<<<<<<<<<<<<<<
 
-    @Test
-    public void entity_with_entity_type_as_key_type_has_property_key_metamodeled_with_entity_meta_model_type() {
-        final EntityElement entity = findEntity(EntityWithKeyTypeOfEntityType.class);
-        final MetaModelElement metaModel = findMetaModel(entity);
-        
-        final ExecutableElement keyMethod = metaModelFinder.findDeclaredPropertyMethod(metaModel, AbstractEntity.KEY);
-        assertTrue("\"key\" property must be metamodeled.", keyMethod != null);
-        assertTrue("\"key\" property must be metamodeled with entity meta-model type.", metaModelFinder.isEntityMetaModelMethod(keyMethod));
-        
-        final Class<?> declaredKeyType = AnnotationReflector.getKeyType(EntityWithKeyTypeOfEntityType.class);
-
-        // return type of keyMethod must be a meta-model for declaredKeyType
-        final MetaModelElement expected = findMetaModel(findEntity((Class<? extends AbstractEntity<?>>) declaredKeyType));
-        assertTrue("%s.key must be metamodeled with %s.".formatted(EntityWithKeyTypeOfEntityType.class.getSimpleName(), expected.getSimpleName()),
-                typeUtils.isSameType(keyMethod.getReturnType(), expected.asType()));
-    }
-    
-    @Test
-    public void entity_with_NoType_as_key_type_does_not_have_property_key_metamodeled() {
-        final EntityElement entity = findEntity(EntityWithKeyTypeNoKey.class);
-        final MetaModelElement metaModel = findMetaModel(entity);
-        
-        final ExecutableElement keyMethod = metaModelFinder.findDeclaredPropertyMethod(metaModel, AbstractEntity.KEY);
-        assertTrue("\"key\" property must not be metamodeled.", keyMethod == null);
-    }
-    
     @Test
     public void entity_with_entity_type_as_key_type_has_property_key_metamodeled_with_entity_meta_model_type() {
         final EntityElement entity = findEntity(EntityWithKeyTypeOfEntityType.class);
@@ -270,13 +237,8 @@
         
         final Set<PropertyElement> subEntityDeclaredProps = entityFinder.findDeclaredProperties(subEntity);
         final Set<ExecutableElement> subEntityDeclaredMetamodeledProps = metaModelFinder.findDeclaredPropertyMethods(subEntityMetaModel);
-<<<<<<< HEAD
-        // since SubEntity is persistent and annotated with @DescTitle, its meta-model will also have 2 additional properties:
-        // "id" and "desc"
-        assertEquals(subEntityDeclaredProps.size(), subEntityDeclaredMetamodeledProps.size() - 2);
-=======
-        assertEquals(subEntityDeclaredProps.size() + 1, subEntityDeclaredMetamodeledProps.size()); // + 1 for property "key"
->>>>>>> cb9134ba
+        // +3 for properties "key", "id" and "desc"
+        assertEquals(subEntityDeclaredProps.size() + 3, subEntityDeclaredMetamodeledProps.size());
 
         for (final PropertyElement prop: subEntityDeclaredProps) {
             // find the metamodeled prop by name
