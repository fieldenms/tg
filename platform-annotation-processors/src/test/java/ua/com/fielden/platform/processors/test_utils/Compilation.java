package ua.com.fielden.platform.processors.test_utils;

import java.util.ArrayList;
import java.util.Arrays;
import java.util.Collection;
import java.util.Collections;
import java.util.List;
import java.util.Set;
import java.util.function.Consumer;
import java.util.stream.Collectors;

import javax.annotation.processing.AbstractProcessor;
import javax.annotation.processing.ProcessingEnvironment;
import javax.annotation.processing.Processor;
import javax.annotation.processing.RoundEnvironment;
import javax.lang.model.SourceVersion;
import javax.lang.model.element.TypeElement;
import javax.tools.Diagnostic;
import javax.tools.DiagnosticCollector;
import javax.tools.JavaCompiler;
import javax.tools.JavaCompiler.CompilationTask;
import javax.tools.JavaFileManager;
import javax.tools.JavaFileObject;
import javax.tools.ToolProvider;

import org.junit.runners.model.Statement;

import ua.com.fielden.platform.processors.test_utils.exceptions.CompilationException;
import ua.com.fielden.platform.types.try_wrapper.ThrowableConsumer;

/**
 * An abstraction for compiling java sources that is based on {@link CompilationTask} with the primary purpose of evaluating additional statements in the annotation processing environment.
 * <p>
 * In order to obtain independent results it is recommended to use a fresh instance for every invokation of a method responsible for compilation.
 * In other words, compiling more than once with the same instance of this class does not guarantee the result will be independent of the
 * previous compilation. 
 * <p>
 * Makes a convenient annotation processor testing utility.
 * 
 * @author TG Team
 */
public final class Compilation {
    /** Java compiler option to perform only annotation processing (without subsequent compilation) */
    public static final String OPTION_PROC_ONLY = "-proc:only";

    private Collection<? extends JavaFileObject> javaSources;
    private Processor processor;
    private JavaCompiler compiler;
    private JavaFileManager fileManager;
    private Iterable<String> options;
    private DiagnosticCollector<JavaFileObject> diagnosticListener = new DiagnosticCollector<>();

    private final List<Diagnostic<? extends JavaFileObject>> diagnostics = new ArrayList<>();

    /**
     * Only a single annotation processor is allowed to ensure that the processing environment is not shared with other processors, which could lead to unexpected behaviour.
     * 
     * @param javaSources java sources to compile
     * @param processor annotation processor to use during compilation
     * @param compiler
     * @param fileManager
     * @param options
     */
    public Compilation(final Collection<? extends JavaFileObject> javaSources) {
        this.javaSources = javaSources;
        this.compiler = ToolProvider.getSystemJavaCompiler();
        this.fileManager = compiler.getStandardFileManager(null, null, null);
    }

    public Compilation setJavaSources(final Collection<? extends JavaFileObject> javaSources) {
        this.javaSources = javaSources;
        return this;
    }

    public Compilation setProcessor(final Processor processor) {
        this.processor = processor;
        return this;
    }

    public Compilation setCompiler(final JavaCompiler compiler) {
        this.compiler = compiler;
        return this;
    }

    public Compilation setFileManager(final JavaFileManager fileManager) {
        this.fileManager = fileManager;
        return this;
    }

    public Compilation setOptions(final Iterable<String> options) {
        this.options = options;
        return this;
    }
    
    public Compilation setOptions(final String... options) {
        this.options = Arrays.asList(options);
        return this;
    }

    public Compilation setDiagnosticListener(final DiagnosticCollector<JavaFileObject> diagnosticListener) {
        this.diagnosticListener = diagnosticListener;
        return this;
    }

    /**
     * Similar to {@link #compileAndEvaluate}, but accepts a {@link ThrowableConsumer}.
     * <p>
     * Use whenever {@code evaluator} might throw.
     *
     * @param evaluator
     * @return
     * @throws Throwable
     */
    public boolean compileAndEvaluatef(final ThrowableConsumer<ProcessingEnvironment> evaluator) {
        final EvaluatingProcessor evaluatingProcessor = new EvaluatingProcessor(evaluator);
        final boolean success = doCompile(evaluatingProcessor);
        evaluatingProcessor.throwIfStatementThrew();
        return success;
    }
    
    /**
     * Performs compilation and applies {@code evaluator} during the last round of annotation processing.
     *
     * @param evaluator
     * @return
     * @throws Throwable
     */
    public boolean compileAndEvaluate(final Consumer<ProcessingEnvironment> evaluator) {
        return compileAndEvaluatef((procEnv) -> evaluator.accept(procEnv));
    }
    
<<<<<<< HEAD
    public boolean compile() throws Throwable {
=======
    public boolean compile() {
>>>>>>> cb9134ba
        return compileAndEvaluate((procEnv) -> {});
    }

    private boolean doCompile(final EvaluatingProcessor processor) {
        final CompilationTask task = compiler.getTask(
                null, // Writer for additional output from the compiler (null => System.err)                
                fileManager,
                diagnosticListener,
                options,
                null, // names of classes to be processed by annotation processing (?)
                javaSources);
        task.setProcessors(List.of(processor));
        final boolean success = task.call();

        diagnostics.clear();
        diagnostics.addAll(diagnosticListener.getDiagnostics());

        return success;
    }

    public List<Diagnostic<? extends JavaFileObject>> getDiagnostics() {
        return Collections.unmodifiableList(diagnostics);
    }

    public List<Diagnostic<? extends JavaFileObject>> getErrors() {
        return diagnostics.stream()
                .filter(diag -> diag.getKind().equals(Diagnostic.Kind.ERROR))
                .collect(Collectors.toUnmodifiableList());
    }
    
    /** A convenient method that prints collected diagnostics to {@link System#out}. */
    public void printDiagnostics() {
        System.out.println(diagnostics.stream().map(Diagnostic::toString).collect(Collectors.joining("\n")));
    }

    /**
     * An annotation processor that wraps {@code Compilation.processor}, passed during instantiation, in order to to be able to control its execution and error reporting.
     *
     */
    private final class EvaluatingProcessor extends AbstractProcessor {

        private final ThrowableConsumer<ProcessingEnvironment> evaluator;
        private CompilationException thrown;

        public EvaluatingProcessor(final ThrowableConsumer<ProcessingEnvironment> evaluator) {
            this.evaluator = evaluator;
        }

        @Override
        public SourceVersion getSupportedSourceVersion() {
            return SourceVersion.latest();
        }

        @Override
        public Set<String> getSupportedAnnotationTypes() {
            return Set.of("*");
        }

        @Override
        public synchronized void init(ProcessingEnvironment processingEnv) {
            super.init(processingEnv);
            if (processor != null) {
                processor.init(processingEnv);
            }
        }

        @Override
        public boolean process(Set<? extends TypeElement> annotations, RoundEnvironment roundEnv) {
            if (processor != null) {
                processor.process(annotations, roundEnv);
            }
            if (roundEnv.processingOver()) {
                try {
                    evaluator.accept(processingEnv);
                } catch (final Throwable ex) {
                    thrown = new CompilationException(ex);
                }
            }
            return false;
        }

        /** 
         * Throws what {@code base} {@link Statement} threw, if anything. 
         */
        void throwIfStatementThrew() {
            if (thrown != null) {
                throw thrown;
            }
        }
    }

}<|MERGE_RESOLUTION|>--- conflicted
+++ resolved
@@ -129,11 +129,7 @@
         return compileAndEvaluatef((procEnv) -> evaluator.accept(procEnv));
     }
     
-<<<<<<< HEAD
-    public boolean compile() throws Throwable {
-=======
     public boolean compile() {
->>>>>>> cb9134ba
         return compileAndEvaluate((procEnv) -> {});
     }
 
