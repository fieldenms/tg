package ua.com.fielden.platform.processors.metamodel.elements;

import org.junit.BeforeClass;
import org.junit.ClassRule;
import org.junit.Test;
import ua.com.fielden.platform.attachment.Attachment;
import ua.com.fielden.platform.processors.metamodel.models.EntityMetaModel;
import ua.com.fielden.platform.processors.metamodel.utils.MetaModelFinder;
import ua.com.fielden.platform.processors.test_utils.ProcessingRule;
import ua.com.fielden.platform.security.user.User;

import javax.lang.model.element.TypeElement;
import java.util.Set;

import static java.util.stream.Collectors.toSet;
import static org.junit.Assert.assertEquals;
<<<<<<< HEAD
import static org.junit.Assert.assertNotNull;
=======
>>>>>>> b8f0f7cb

/**
 * A test case for {@link MetaModelsElement}.
 *
 * @author TG Team
 *
 */
public class MetaModelsElementTest {

    @ClassRule
    public static ProcessingRule rule = new ProcessingRule();
    private static MetaModelFinder metaModelFinder;
    private static MetaModelsElement metaModelsElement;

    @BeforeClass
    public static void setupOnce() {
        metaModelFinder = new MetaModelFinder(rule.getProcessingEnvironment());
        final TypeElement typeElement = rule.getElements().getTypeElement(MetaModels.class.getCanonicalName());
        metaModelsElement = new MetaModelsElement(typeElement, metaModelFinder.streamMetaModels(typeElement).iterator());
    }

    @Test
    public void construction_of_meta_models_element_ignores_non_meta_model_fields() {
        assertEquals(Set.of(AttachmentMetaModel.class.getSimpleName(), UserMetaModel.class.getSimpleName()), metaModelsElement.getMetaModels().stream().map(mme -> mme.getSimpleName().toString()).collect(toSet()));
    }

    /**
     * A type for testing purposes. Represents entry point for meta-models.
     */
    public static final class MetaModels {
        public static final AttachmentMetaModel Attachment_ = new AttachmentMetaModel();
        public static final UserMetaModel User_ = new UserMetaModel();
        public static final String someStringField = "";
        public static final int someIntField = 0;
    }

    /**
     * A test meta-model for entity {@link Attachment}.
     */
    public static class AttachmentMetaModel extends EntityMetaModel {
        @Override
        public Class<Attachment> getEntityClass() {
            return Attachment.class;
        }
    }

    /**
     * A test meta-model for entity {@link User}.
     */
    public static class UserMetaModel extends EntityMetaModel {
        @Override
        public Class<User> getEntityClass() {
            return User.class;
        }
    }

}<|MERGE_RESOLUTION|>--- conflicted
+++ resolved
@@ -14,10 +14,6 @@
 
 import static java.util.stream.Collectors.toSet;
 import static org.junit.Assert.assertEquals;
-<<<<<<< HEAD
-import static org.junit.Assert.assertNotNull;
-=======
->>>>>>> b8f0f7cb
 
 /**
  * A test case for {@link MetaModelsElement}.
