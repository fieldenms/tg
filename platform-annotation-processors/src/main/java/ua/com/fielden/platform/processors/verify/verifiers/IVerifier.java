package ua.com.fielden.platform.processors.verify.verifiers;

import java.util.List;

import javax.annotation.processing.RoundEnvironment;

import ua.com.fielden.platform.processors.verify.VerifyingProcessor;
import ua.com.fielden.platform.processors.verify.ViolatingElement;

/**
<<<<<<< HEAD
 * Interface for implementation of domain model verifiers to be used with {@link VerifyingProcessor}.
 *
=======
 * A contract for implementing domain model verifiers to be used with {@link VerifyingProcessor}.
 * 
>>>>>>> dc8fc837
 * @author TG Team
 */
public interface IVerifier {

    /**
     * Performs verification of elements in the current round according to implementation-specific rules.
     *
     * @param roundEnv
<<<<<<< HEAD
     * @return elements that did not pass verification
=======
     * @return a list of violating elements
>>>>>>> dc8fc837
     */
    public List<ViolatingElement> verify(final RoundEnvironment roundEnv);

}<|MERGE_RESOLUTION|>--- conflicted
+++ resolved
@@ -8,13 +8,8 @@
 import ua.com.fielden.platform.processors.verify.ViolatingElement;
 
 /**
-<<<<<<< HEAD
- * Interface for implementation of domain model verifiers to be used with {@link VerifyingProcessor}.
- *
-=======
  * A contract for implementing domain model verifiers to be used with {@link VerifyingProcessor}.
  * 
->>>>>>> dc8fc837
  * @author TG Team
  */
 public interface IVerifier {
@@ -23,11 +18,7 @@
      * Performs verification of elements in the current round according to implementation-specific rules.
      *
      * @param roundEnv
-<<<<<<< HEAD
-     * @return elements that did not pass verification
-=======
      * @return a list of violating elements
->>>>>>> dc8fc837
      */
     public List<ViolatingElement> verify(final RoundEnvironment roundEnv);
 
