package ua.com.fielden.platform.processors.verify.verifiers.entity;

<<<<<<< HEAD
import static java.util.Optional.of;
import static org.apache.commons.lang3.StringUtils.substringAfterLast;
import static ua.com.fielden.platform.processors.metamodel.utils.ElementFinder.asDeclaredType;
import static ua.com.fielden.platform.processors.metamodel.utils.ElementFinder.asTypeElementOfTypeMirror;
import static ua.com.fielden.platform.processors.metamodel.utils.ElementFinder.getSimpleName;
import static ua.com.fielden.platform.processors.metamodel.utils.ElementFinder.isRawType;

import java.math.BigDecimal;
import java.util.*;
import java.util.function.Function;
import java.util.stream.Collectors;
import java.util.stream.Stream;

import javax.annotation.processing.ProcessingEnvironment;
import javax.annotation.processing.RoundEnvironment;
import javax.lang.model.element.ExecutableElement;
import javax.lang.model.element.VariableElement;
import javax.lang.model.type.ErrorType;
import javax.lang.model.type.TypeMirror;
import javax.tools.Diagnostic.Kind;

import org.apache.commons.lang3.StringUtils;
=======
>>>>>>> 4790507b
import ua.com.fielden.platform.domain.PlatformDomainTypes;
import ua.com.fielden.platform.entity.annotation.CompositeKeyMember;
import ua.com.fielden.platform.entity.annotation.Observable;
import ua.com.fielden.platform.entity.meta.PropertyDescriptor;
import ua.com.fielden.platform.processors.appdomain.RegisteredEntitiesCollector;
import ua.com.fielden.platform.processors.metamodel.elements.EntityElement;
import ua.com.fielden.platform.processors.metamodel.elements.PropertyElement;
import ua.com.fielden.platform.processors.metamodel.utils.ElementFinder;
import ua.com.fielden.platform.processors.metamodel.utils.EntityFinder;
import ua.com.fielden.platform.processors.utils.TypeSet;
import ua.com.fielden.platform.processors.verify.ViolatingElement;
import ua.com.fielden.platform.types.Colour;
import ua.com.fielden.platform.types.Hyperlink;
import ua.com.fielden.platform.types.Money;
import ua.com.fielden.platform.types.RichText;

import javax.annotation.processing.ProcessingEnvironment;
import javax.annotation.processing.RoundEnvironment;
import javax.lang.model.element.ExecutableElement;
import javax.lang.model.element.VariableElement;
import javax.lang.model.type.ErrorType;
import javax.lang.model.type.TypeMirror;
import javax.tools.Diagnostic.Kind;
import java.math.BigDecimal;
import java.util.*;
import java.util.function.Function;
import java.util.stream.Collectors;
import java.util.stream.Stream;

import static java.util.Optional.empty;
import static java.util.Optional.of;
import static ua.com.fielden.platform.processors.metamodel.utils.ElementFinder.*;

/**
 * Composable verifier for entity properties, responsible for the most essential verification, which includes:
 * <ol>
 *  <li>Correctness of property accessor and setter definitions</li>
 *  <li>Declaration of collectional properties as {@code final} fields</li>
 *  <li>Verification of property types</li>
 * </ol>
 * Properties with {@linkplain ErrorType unresolved types} are not subject to verification because erroneous definitions
 * are inherently incorrect.
 *
 * @author TG Team
 */
public class EssentialPropertyVerifier extends AbstractComposableEntityVerifier {

    public EssentialPropertyVerifier(final ProcessingEnvironment processingEnv) {
        super(processingEnv);
    }

    @Override
    protected List<AbstractEntityVerifier> createComponents(final ProcessingEnvironment procEnv) {
        return List.of(
                new PropertyAccessorVerifier(procEnv),
                new PropertySetterVerifier(procEnv),
                new CollectionalPropertyVerifier(procEnv),
                new PropertyTypeVerifier(procEnv),
<<<<<<< HEAD
                new RichTextPropertyVerifier(procEnv));
=======
                new UnionEntityTypedKeyVerifier(procEnv));
>>>>>>> 4790507b
    }

    /**
     * All properties must have a corresponding accessor method with a name starting with "get" or "is". The latter prefix
     * should be used strictly for {@code boolean} properties.
     * <p>
     * An accessor's return type must match its property type with the exception of collectional properties, where the
     * return type must be <b>assignable to</b> the property type.
     */
    static class PropertyAccessorVerifier extends AbstractEntityVerifier {

        public static final String errMissingAccessor(final String propName) {
            return "Missing accessor for property [%s].".formatted(propName);
        }

        public static final String errIncorrectReturnType(final String accessorName, final String propertyType) {
            return "Accessor [%s] must have return type %s".formatted(accessorName, propertyType);
        }

        public static final String errCollectionalIncorrectReturnType(final String accessorName, final String propertyType) {
            return "Accessor [%s] must have return type assignable from %s and parameterised with the collection element type"
                    .formatted(accessorName, propertyType);
        }

        protected PropertyAccessorVerifier(final ProcessingEnvironment processingEnv) {
            super(processingEnv);
        }

        @Override
        protected List<ViolatingElement> verify(final EntityRoundEnvironment roundEnv) {
            return roundEnv.findViolatingDeclaredProperties(new PropertyVerifier(entityFinder));
        }

        private class PropertyVerifier extends AbstractPropertyElementVerifier {
            public PropertyVerifier(final EntityFinder entityFinder) {
                super(entityFinder);
            }

            @Override
            public Optional<ViolatingElement> verifyProperty(final EntityElement entity, final PropertyElement property) {
                if (hasErrorType(property)) {
                    return empty();
                }

                // accessor must be declared
                final Optional<ExecutableElement> maybeAccessor = entityFinder.findDeclaredPropertyAccessor(entity, getSimpleName(property.element()));
                if (maybeAccessor.isEmpty()) {
                    return of(new ViolatingElement(property.element(), Kind.ERROR, errMissingAccessor(getSimpleName(property.element()))));
                }

                final ExecutableElement accessor = maybeAccessor.get();

                // collectional properties
                if (entityFinder.isCollectionalProperty(property)) {
                    // acessor's return type must be assignable from the property type,
                    // i.e., property type should be a subtype of the accessor's return type
                    // AND the return type must be parameterised
                    if (isRawType(accessor.getReturnType()) ||
                            !elementFinder.types.isSubtype(property.getType(), accessor.getReturnType())) {
                        return of(new ViolatingElement(
                                accessor, Kind.ERROR, errCollectionalIncorrectReturnType(getSimpleName(accessor), property.getType().toString())));
                    }
                }
                else { /* other properties */
                    // acessor's return type must match the property type
                    if (!elementFinder.types.isSameType(accessor.getReturnType(), property.getType())) {
                        return of(new ViolatingElement(
                                accessor, Kind.ERROR, errIncorrectReturnType(getSimpleName(accessor), property.getType().toString())));
                    }
                }

                return empty();
            }
        }

    }

    /**
     * All properties must have a coresponding setter that is either public or protected, and annotated with {@link Observable}.
     * A setter must accept a single argument of its property type.
     */
    static class PropertySetterVerifier extends AbstractEntityVerifier {
        private static final Class<Observable> AT_OBSERVABLE_CLASS = Observable.class;

        protected PropertySetterVerifier(final ProcessingEnvironment processingEnv) {
            super(processingEnv);
        }

        public static final String errMissingSetter(final String propName) {
            return "Missing setter for property [%s].".formatted(propName);
        }

        public static final String errMissingObservable(final String setterName) {
            return "Missing @%s for property setter [%s].".formatted(AT_OBSERVABLE_CLASS.getSimpleName(), setterName);
        }

        public static final String errNotPublicNorProtected(final String setterName) {
            return "Setter [%s] must be declared public or protected".formatted(setterName);
        }

        public static final String errIncorrectParameters(final String setterName, final String propertyType) {
            return "Setter [%s] must declare a single parameter of type %s".formatted(setterName, propertyType);
        }

        @Override
        protected List<ViolatingElement> verify(final EntityRoundEnvironment roundEnv) {
            return roundEnv.findViolatingDeclaredProperties(new PropertyVerifier(entityFinder));
        }

        private class PropertyVerifier extends AbstractPropertyElementVerifier {
            public PropertyVerifier(final EntityFinder entityFinder) {
                super(entityFinder);
            }

            @Override
            public Optional<ViolatingElement> verifyProperty(final EntityElement entity, final PropertyElement property) {
                if (hasErrorType(property)) {
                    return empty();
                }

                // setter should be declared
                final Optional<ExecutableElement> maybeSetter = entityFinder.findDeclaredPropertySetter(entity, getSimpleName(property.element()));
                if (maybeSetter.isEmpty()) {
                    return of(new ViolatingElement(
                            property.element(), Kind.ERROR, errMissingSetter(getSimpleName(property.element()))));
                }

                final ExecutableElement setter = maybeSetter.get();
                // should be annotated with @Observable
                if (setter.getAnnotation(AT_OBSERVABLE_CLASS) == null) {
                    return of(new ViolatingElement(setter, Kind.ERROR, errMissingObservable(getSimpleName(setter))));
                }

                // should be public or protected
                if (!ElementFinder.isPublic(setter) && !ElementFinder.isProtected(setter)) {
                    return of(new ViolatingElement(setter, Kind.ERROR, errNotPublicNorProtected(getSimpleName(setter))));
                }

                // should accept single argument of the property type
                final List<? extends VariableElement> params =  setter.getParameters();
                if (params.size() != 1 || !elementFinder.types.isSameType(params.get(0).asType(), property.getType())) {
                    return of(new ViolatingElement(
                            setter, Kind.ERROR, errIncorrectParameters(getSimpleName(setter), property.getType().toString())));
                }

                return empty();
            }
        }
    }

    /**
     * Collectional properties must be declared final.
     */
    static class CollectionalPropertyVerifier extends AbstractEntityVerifier {
        protected CollectionalPropertyVerifier(final ProcessingEnvironment processingEnv) {
            super(processingEnv);
        }

        public static final String errMustBeFinal(final String propName) {
            return "Collectional property [%s] must be declared final.".formatted(propName);
        }

        @Override
        protected List<ViolatingElement> verify(final EntityRoundEnvironment roundEnv) {
            return roundEnv.findViolatingDeclaredProperties(new PropertyVerifier(entityFinder));
        }

        private class PropertyVerifier extends AbstractPropertyElementVerifier {
            public PropertyVerifier(final EntityFinder entityFinder) {
                super(entityFinder);
            }

            @Override
            public Optional<ViolatingElement> verifyProperty(final EntityElement entity, final PropertyElement property) {
                if (hasErrorType(property)) {
                    return empty();
                }
                if (!entityFinder.isCollectionalProperty(property)) {
                    return empty();
                }
                if (!EntityFinder.isFinal(property.element())) {
                    return of(new ViolatingElement(
                            property.element(), Kind.ERROR, errMustBeFinal(getSimpleName(property.element()))));
                }
                return empty();
            }
        }
    }

    /**
     * Acceptable property types:
     * <ol>
     *   <li>Ordinary (aka primitive) types: {@link Long}, {@link Integer}, {@link BigDecimal}, {@link Date}, {@link String}, {@code boolean}.
     *   <li>Custom platform types: {@link Money}, {@link Colour}, {@link Hyperlink}, {@link RichText}.
     *   <li>Entity types:
     *   <ol>
     *      <li>Any registered domain entity (at the time of writing, this means an entity, registered in an
     *      application-specific class {@code ApplicationDomain}).
     *      <li>{@linkplain PlatformDomainTypes#types Platform entity types}.
     *      <li>Special entity types: {@link PropertyDescriptor}.
     *   </ol>

     *   <li>Collectional types: any type assignable to {@link java.util.Collection}, but parameterised with any of the
     *   permitted types in items 1-3.
     *   <li>Binary: {@code byte[]}.
     *   <li>Special case collectional: {@link Map} (key and value type verification will need to be covered by another verifier).
     * </ol>
     */
    static class PropertyTypeVerifier extends AbstractEntityVerifier {
        static final TypeSet ORDINARY_TYPES = TypeSet.ofClasses(String.class, Long.class, Integer.class, BigDecimal.class, Date.class, boolean.class);
        // includes boxed boolean
        static final TypeSet ORDINARY_TYPE_ARGS = TypeSet.ofClasses(String.class, Long.class, Integer.class, BigDecimal.class, Date.class, Boolean.class);
        static final TypeSet PLATFORM_TYPES = TypeSet.ofClasses(Money.class, Colour.class, Hyperlink.class, RichText.class);
        static final TypeSet BINARY_TYPES = TypeSet.ofClasses(byte[].class);
        static final TypeSet SPECIAL_ENTITY_TYPES = TypeSet.ofClasses(PropertyDescriptor.class);
        static final TypeSet PLATFORM_ENTITY_TYPES = TypeSet.ofClasses(PlatformDomainTypes.types);
        static final List<Class<?>> SPECIAL_COLLECTION_TYPES = List.of(Map.class);

        protected PropertyTypeVerifier(final ProcessingEnvironment processingEnv) {
            super(processingEnv);
        }

        public static String errEntityTypeMustBeRegistered(final String property, final String type) {
            return "Property [%s] is of unregistered entity type [%s]. Entity types must be registered before use as property types.".formatted(property, type);
        }

        public static String errEntityTypeArgMustBeRegistered(final String property, final String type) {
            return "The type of property [%s] is parameterised with unregistered entity type [%s]. Entity types must be registered before use as property type arguments.".formatted(property, type);
        }

        public static String errInvalidCollectionTypeArg(final String property) {
            return "Collectional property [%s] is parameterised with an unsupported type.".formatted(property);
        }

        public static String errUnsupportedType(final String property) {
            return ("Unsupported type for property [%s].\nSupported types include: %s, collectional and domain entity types.")
                    .formatted(property, MSG_SUPPORTED_TYPES);
        }

        private static final String MSG_SUPPORTED_TYPES =
                Stream.concat(Stream.of(ORDINARY_TYPES, PLATFORM_TYPES, BINARY_TYPES, SPECIAL_ENTITY_TYPES).flatMap(TypeSet::streamTypeNames),
                              SPECIAL_COLLECTION_TYPES.stream().map(Class::getSimpleName))
                        .map(name -> {
                            final var simpleName = substringAfterLast(name, '.');
                            return simpleName.isEmpty() ? name : simpleName;
                        })
                        .collect(Collectors.joining(", "));

        private boolean isSpecialCollectionType(final TypeMirror t) {
            return SPECIAL_COLLECTION_TYPES.stream().anyMatch(cls -> entityFinder.isSubtype(t, cls));
        }

        private boolean isAnyOf(final TypeMirror t, final TypeSet set) {
            return set.contains(t);
        }

        @Override
        protected List<ViolatingElement> verify(final EntityRoundEnvironment roundEnv) {
            return roundEnv.findViolatingDeclaredProperties(new PropertyVerifier(entityFinder, roundEnv.getRoundEnvironment()));
        }

        private class PropertyVerifier extends AbstractPropertyElementVerifier {
            private final RoundEnvironment roundEnv;

            public PropertyVerifier(final EntityFinder entityFinder, final RoundEnvironment roundEnv) {
                super(entityFinder);
                this.roundEnv = roundEnv;
            }

            @Override
            public Optional<ViolatingElement> verifyProperty(final EntityElement entity, final PropertyElement property) {
                if (hasErrorType(property)) {
                    return empty();
                }

                final TypeMirror propType = property.getType();

                // 1. ordinary type
                if (isAnyOf(propType, ORDINARY_TYPES)) return empty();
                // 2. platform type
                if (isAnyOf(propType, PLATFORM_TYPES)) return empty();
                // 5. binary type
                if (isAnyOf(propType, BINARY_TYPES)) return empty();
                // 6. special case of collection-like types
                if (isSpecialCollectionType(propType)) return empty();
                // 3.2
                if (isAnyOf(propType, SPECIAL_ENTITY_TYPES)) return empty();
                // 3.3
                if (isAnyOf(propType, PLATFORM_ENTITY_TYPES)) return empty();

                if (entityFinder.isEntityType(propType)) {
                    final EntityElement propTypeEntityElt = entityFinder.newEntityElement(asTypeElementOfTypeMirror(propType));
                    // 3.1 all entity types, except some special ones, used as property types must be registered
                    if (propTypeEntityElt.isAbstract() || isEntityTypeRegistered(propTypeEntityElt)) {
                        return empty();
                    } else {
                        return of(new ViolatingElement(
                                property.element(), Kind.ERROR,
                                errEntityTypeMustBeRegistered(getSimpleName(property.element()), getSimpleName(propTypeEntityElt))));
                    }
                }

                // 4. collectional type
                if (entityFinder.isCollectionalProperty(property)) {
                    // check type arguments
                    final List<? extends TypeMirror> typeArguments = asDeclaredType(propType).getTypeArguments();
                    // collection types accept a single type argument
                    if (!typeArguments.isEmpty()) {
                        final TypeMirror typeArg = typeArguments.get(0);

                        if (isAnyOf(typeArg, ORDINARY_TYPE_ARGS)
                                || isAnyOf(typeArg, PLATFORM_TYPES)
                                || isAnyOf(typeArg, PLATFORM_ENTITY_TYPES)
                                || isAnyOf(typeArg, SPECIAL_ENTITY_TYPES)) {
                            return empty();
                        }

                        if (entityFinder.isEntityType(typeArg)) {
                            final EntityElement entityTypeElt = entityFinder.newEntityElement(asTypeElementOfTypeMirror(typeArg));
                            if (entityTypeElt.isAbstract() || isEntityTypeRegistered(entityTypeElt)) {
                                return empty();
                            } else {
                                return of(new ViolatingElement(
                                        property.element(), Kind.ERROR,
                                        errEntityTypeArgMustBeRegistered(getSimpleName(property.element()), getSimpleName(typeArg))));
                            }
                        }
                        // all valid type arguments were exhausted
                        return of(new ViolatingElement(
                                property.element(), Kind.ERROR, errInvalidCollectionTypeArg(getSimpleName(property.element()))));
                    }
                    return empty(); // TODO process raw collection types
                }

                // all supported types were exhausted
                return of(new ViolatingElement(property.element(), Kind.ERROR, errUnsupportedType(getSimpleName(property.element()))));
            }

            /**
             * Tests whether an entity type is registered in {@code ApplicationDomain}.
             */
            private boolean isEntityTypeRegistered(final EntityElement entityElement) {
                return registeredEntities.apply(roundEnv).contains(entityElement);
            }
            // with memoized
            private Function<RoundEnvironment, Set<EntityElement>> registeredEntities = roundEnv -> {
                final var result = new HashSet<EntityElement>();
                RegisteredEntitiesCollector.getInstance(processingEnv)
                        .withSuppressedMessages(it -> it.collectRegisteredEntities(roundEnv, result::add, result::add));
                this.registeredEntities = $ -> result;
                return result;
            };
        }
    }

    /**
<<<<<<< HEAD
     * Verifies properties with type {@link RichText}:
     * <ol>
     *   <li> Cannot be a part of entity key, i.e., a composite key member.
     * </ol>
     */
    static class RichTextPropertyVerifier extends AbstractEntityVerifier {

        protected RichTextPropertyVerifier(final ProcessingEnvironment processingEnv) {
            super(processingEnv);
        }

=======
     * Union entity types cannot be used for property {@code key} and composite key members.
     */
    static final class UnionEntityTypedKeyVerifier extends AbstractEntityVerifier {
        UnionEntityTypedKeyVerifier(final ProcessingEnvironment processingEnv) {
            super(processingEnv);
        }

        public static final String ERR_UNION_ENTITY_TYPED_SIMPLE_KEY = "Union entity types are unsupported for property [key].";
        public static final String ERR_UNSUPPORTED_TYPE_FOR_PROPERTY = "Unsupported type for property [%s]. Union entity types are unsupported for key members.";

        public static String errUnionEntityTypedKeyMember(final CharSequence propName) {
            return ERR_UNSUPPORTED_TYPE_FOR_PROPERTY.formatted(propName);
        }

>>>>>>> 4790507b
        @Override
        protected List<ViolatingElement> verify(final EntityRoundEnvironment roundEnv) {
            return roundEnv.findViolatingDeclaredProperties(new PropertyVerifier(entityFinder));
        }

<<<<<<< HEAD
        private class PropertyVerifier extends AbstractPropertyElementVerifier {
            PropertyVerifier(final EntityFinder entityFinder) {
=======
        private static class PropertyVerifier extends AbstractPropertyElementVerifier {
            public PropertyVerifier(final EntityFinder entityFinder) {
>>>>>>> 4790507b
                super(entityFinder);
            }

            @Override
            public Optional<ViolatingElement> verifyProperty(final EntityElement entity, final PropertyElement property) {
<<<<<<< HEAD
                if (!elementFinder.isSameType(property.getType(), RichText.class)) {
                    return Optional.empty();
                }

                if (entityFinder.isKeyMember(property)) {
                    return of(new ViolatingElement(property.element(), Kind.ERROR,
                                                   errKeyMemberRichText(getSimpleName(entity.element()), getSimpleName(property.element()))));
                }

                return Optional.empty();
            }
        }

        public static String errKeyMemberRichText(final String entity, final String property) {
            return "RichText property [%s] cannot be used as a key member.".formatted(entity + "." + property);
        }
=======
                if (hasErrorType(property)) {
                    return empty();
                }

                if (entityFinder.isUnionEntityType(property.getType())) {
                    if (property.getSimpleName().contentEquals("key")) {
                        return of(new ViolatingElement(property.element(), Kind.ERROR, ERR_UNION_ENTITY_TYPED_SIMPLE_KEY));
                    }
                    else if (hasAnnotation(property.element(), CompositeKeyMember.class)) {
                        return of(new ViolatingElement(property.element(), Kind.ERROR, errUnionEntityTypedKeyMember(property.getSimpleName())));
                    }
                }

                return empty();
            }
        }
>>>>>>> 4790507b
    }

}<|MERGE_RESOLUTION|>--- conflicted
+++ resolved
@@ -1,30 +1,5 @@
 package ua.com.fielden.platform.processors.verify.verifiers.entity;
 
-<<<<<<< HEAD
-import static java.util.Optional.of;
-import static org.apache.commons.lang3.StringUtils.substringAfterLast;
-import static ua.com.fielden.platform.processors.metamodel.utils.ElementFinder.asDeclaredType;
-import static ua.com.fielden.platform.processors.metamodel.utils.ElementFinder.asTypeElementOfTypeMirror;
-import static ua.com.fielden.platform.processors.metamodel.utils.ElementFinder.getSimpleName;
-import static ua.com.fielden.platform.processors.metamodel.utils.ElementFinder.isRawType;
-
-import java.math.BigDecimal;
-import java.util.*;
-import java.util.function.Function;
-import java.util.stream.Collectors;
-import java.util.stream.Stream;
-
-import javax.annotation.processing.ProcessingEnvironment;
-import javax.annotation.processing.RoundEnvironment;
-import javax.lang.model.element.ExecutableElement;
-import javax.lang.model.element.VariableElement;
-import javax.lang.model.type.ErrorType;
-import javax.lang.model.type.TypeMirror;
-import javax.tools.Diagnostic.Kind;
-
-import org.apache.commons.lang3.StringUtils;
-=======
->>>>>>> 4790507b
 import ua.com.fielden.platform.domain.PlatformDomainTypes;
 import ua.com.fielden.platform.entity.annotation.CompositeKeyMember;
 import ua.com.fielden.platform.entity.annotation.Observable;
@@ -56,6 +31,7 @@
 
 import static java.util.Optional.empty;
 import static java.util.Optional.of;
+import static org.apache.commons.lang3.StringUtils.substringAfterLast;
 import static ua.com.fielden.platform.processors.metamodel.utils.ElementFinder.*;
 
 /**
@@ -83,11 +59,8 @@
                 new PropertySetterVerifier(procEnv),
                 new CollectionalPropertyVerifier(procEnv),
                 new PropertyTypeVerifier(procEnv),
-<<<<<<< HEAD
-                new RichTextPropertyVerifier(procEnv));
-=======
+                new RichTextPropertyVerifier(procEnv),
                 new UnionEntityTypedKeyVerifier(procEnv));
->>>>>>> 4790507b
     }
 
     /**
@@ -444,7 +417,6 @@
     }
 
     /**
-<<<<<<< HEAD
      * Verifies properties with type {@link RichText}:
      * <ol>
      *   <li> Cannot be a part of entity key, i.e., a composite key member.
@@ -456,7 +428,37 @@
             super(processingEnv);
         }
 
-=======
+        @Override
+        protected List<ViolatingElement> verify(final EntityRoundEnvironment roundEnv) {
+            return roundEnv.findViolatingDeclaredProperties(new PropertyVerifier(entityFinder));
+        }
+
+        private class PropertyVerifier extends AbstractPropertyElementVerifier {
+            PropertyVerifier(final EntityFinder entityFinder) {
+                super(entityFinder);
+            }
+
+            @Override
+            public Optional<ViolatingElement> verifyProperty(final EntityElement entity, final PropertyElement property) {
+                if (!elementFinder.isSameType(property.getType(), RichText.class)) {
+                    return Optional.empty();
+                }
+
+                if (entityFinder.isKeyMember(property)) {
+                    return of(new ViolatingElement(property.element(), Kind.ERROR,
+                                                   errKeyMemberRichText(getSimpleName(entity.element()), getSimpleName(property.element()))));
+                }
+
+                return Optional.empty();
+            }
+        }
+
+        public static String errKeyMemberRichText(final String entity, final String property) {
+            return "RichText property [%s] cannot be used as a key member.".formatted(entity + "." + property);
+        }
+    }
+
+    /**
      * Union entity types cannot be used for property {@code key} and composite key members.
      */
     static final class UnionEntityTypedKeyVerifier extends AbstractEntityVerifier {
@@ -471,42 +473,18 @@
             return ERR_UNSUPPORTED_TYPE_FOR_PROPERTY.formatted(propName);
         }
 
->>>>>>> 4790507b
         @Override
         protected List<ViolatingElement> verify(final EntityRoundEnvironment roundEnv) {
             return roundEnv.findViolatingDeclaredProperties(new PropertyVerifier(entityFinder));
         }
 
-<<<<<<< HEAD
-        private class PropertyVerifier extends AbstractPropertyElementVerifier {
-            PropertyVerifier(final EntityFinder entityFinder) {
-=======
         private static class PropertyVerifier extends AbstractPropertyElementVerifier {
             public PropertyVerifier(final EntityFinder entityFinder) {
->>>>>>> 4790507b
                 super(entityFinder);
             }
 
             @Override
             public Optional<ViolatingElement> verifyProperty(final EntityElement entity, final PropertyElement property) {
-<<<<<<< HEAD
-                if (!elementFinder.isSameType(property.getType(), RichText.class)) {
-                    return Optional.empty();
-                }
-
-                if (entityFinder.isKeyMember(property)) {
-                    return of(new ViolatingElement(property.element(), Kind.ERROR,
-                                                   errKeyMemberRichText(getSimpleName(entity.element()), getSimpleName(property.element()))));
-                }
-
-                return Optional.empty();
-            }
-        }
-
-        public static String errKeyMemberRichText(final String entity, final String property) {
-            return "RichText property [%s] cannot be used as a key member.".formatted(entity + "." + property);
-        }
-=======
                 if (hasErrorType(property)) {
                     return empty();
                 }
@@ -523,7 +501,6 @@
                 return empty();
             }
         }
->>>>>>> 4790507b
     }
 
 }