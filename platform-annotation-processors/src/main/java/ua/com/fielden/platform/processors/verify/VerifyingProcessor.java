--- conflicted
+++ resolved
@@ -1,35 +1,16 @@
 package ua.com.fielden.platform.processors.verify;
 
 import ua.com.fielden.platform.processors.AbstractPlatformAnnotationProcessor;
-<<<<<<< HEAD
 import ua.com.fielden.platform.processors.appdomain.ApplicationDomainProcessor;
-=======
->>>>>>> b8f0f7cb
 import ua.com.fielden.platform.processors.verify.annotation.SkipVerification;
 import ua.com.fielden.platform.processors.verify.verifiers.IVerifier;
 import ua.com.fielden.platform.processors.verify.verifiers.entity.EssentialPropertyVerifier;
 import ua.com.fielden.platform.processors.verify.verifiers.entity.KeyTypeVerifier;
 import ua.com.fielden.platform.processors.verify.verifiers.entity.UnionEntityVerifier;
-<<<<<<< HEAD
 
 import javax.annotation.processing.ProcessingEnvironment;
 import javax.annotation.processing.RoundEnvironment;
 import javax.annotation.processing.SupportedAnnotationTypes;
-import javax.lang.model.element.Name;
-import javax.lang.model.element.TypeElement;
-import java.util.Collection;
-import java.util.LinkedList;
-import java.util.List;
-import java.util.Set;
-import java.util.function.Function;
-
-=======
-import ua.com.fielden.platform.utils.CollectionUtil;
-
-import javax.annotation.processing.ProcessingEnvironment;
-import javax.annotation.processing.RoundEnvironment;
-import javax.annotation.processing.SupportedAnnotationTypes;
-import javax.lang.model.element.Element;
 import javax.lang.model.element.Name;
 import javax.lang.model.element.TypeElement;
 import java.util.ArrayList;
@@ -38,13 +19,11 @@
 import java.util.Set;
 import java.util.function.Function;
 
->>>>>>> b8f0f7cb
 import static java.util.stream.Collectors.joining;
 
 /**
  * Annotation processor responsible for verifying source definitions in a domain model.
  * <p>
-<<<<<<< HEAD
  * The processor itself does not define any specific verification logic. Instead it delegates to implementations of the
  * {@link IVerifier} interface, providing them its own inputs and respective processing/round environments.
  * <p>
@@ -54,23 +33,14 @@
  * in the 1st round by {@link ApplicationDomainProcessor}. Simply changing the order of processors (so that verification
  * is performed after {@code ApplicationDomain} generation) won't work as sources generated in any given round won't be
  * accessible to the processing environment until the next round.
-=======
- * The processor itself does not define any specific verification logic. Instead it delegates to implementations of the {@link IVerifier} interface,
- * providing them its own inputs and respective processing/round environments.
->>>>>>> b8f0f7cb
  *
  * @author TG Team
  */
 @SupportedAnnotationTypes("*")
 public class VerifyingProcessor extends AbstractPlatformAnnotationProcessor {
 
-<<<<<<< HEAD
-    private final List<Function<ProcessingEnvironment, IVerifier>> registeredVerifiersProviders = new LinkedList<>();
-    private final List<IVerifier> registeredVerifiers = new LinkedList<>();
-=======
     private final List<Function<ProcessingEnvironment, IVerifier>> registeredVerifiersProviders = new ArrayList<>();
     private final List<IVerifier> registeredVerifiers = new ArrayList<>();
->>>>>>> b8f0f7cb
 
     /** Round-cumulative indicator of whether all verifiers were passed. */
     private boolean passed;
@@ -167,18 +137,11 @@
     }
 
     /**
-<<<<<<< HEAD
      * Constructs an error message about a verifier that was not passed by certain elements. Element names are sorted beforehand.
      */
     public static String errVerifierNotPassedBy(final String verifierSimpleName, final Collection<String> elementSimpleNames) {
         return "%s was not passed by: [%s]".formatted(
                 verifierSimpleName, elementSimpleNames.stream().sorted().collect(joining(", ")));
-=======
-     * Constructs an error message about a verifier that was not passed by certain elements.
-     */
-    public static String errVerifierNotPassedBy(final String verifierSimpleName, final Collection<String> elementSimpleNames) {
-        return "%s was not passed by: [%s]".formatted(verifierSimpleName, CollectionUtil.toString(elementSimpleNames, ", "));
->>>>>>> b8f0f7cb
     }
 
     /**
