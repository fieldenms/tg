package ua.com.fielden.platform.processors.metamodel.utils;

import ua.com.fielden.platform.annotations.metamodel.MetaModelForType;
import ua.com.fielden.platform.entity.AbstractEntity;
import ua.com.fielden.platform.entity.AbstractUnionEntity;
import ua.com.fielden.platform.entity.Accessor;
import ua.com.fielden.platform.entity.Mutator;
import ua.com.fielden.platform.entity.annotation.*;
import ua.com.fielden.platform.processors.metamodel.IConvertableToPath;
import ua.com.fielden.platform.processors.metamodel.elements.EntityElement;
import ua.com.fielden.platform.processors.metamodel.elements.MetaModelElement;
import ua.com.fielden.platform.processors.metamodel.elements.PropertyElement;
import ua.com.fielden.platform.processors.metamodel.exceptions.ElementFinderException;
import ua.com.fielden.platform.reflection.TitlesDescsGetter;
import ua.com.fielden.platform.utils.EntityUtils;
import ua.com.fielden.platform.utils.Pair;

import javax.annotation.processing.ProcessingEnvironment;
import javax.lang.model.element.*;
import javax.lang.model.type.DeclaredType;
import javax.lang.model.type.TypeKind;
import javax.lang.model.type.TypeMirror;
import javax.lang.model.util.TypeKindVisitor14;
import javax.tools.Diagnostic;
import java.lang.annotation.Annotation;
import java.util.Optional;
import java.util.*;
import java.util.stream.Stream;

import static java.util.stream.Collectors.toCollection;
import static ua.com.fielden.platform.processors.metamodel.MetaModelConstants.ANNOTATIONS_THAT_TRIGGER_META_MODEL_GENERATION;
import static ua.com.fielden.platform.utils.Pair.pair;

/**
 * A collection of utility functions to finding various elements in application to an entity abstraction of type {@link EntityElement}.
 *
 * @author TG Team
 */
public class EntityFinder extends ElementFinder {
    public static final Class<?> ROOT_ENTITY_CLASS = AbstractEntity.class;
    public static final Class<?> UNION_ENTITY_CLASS = AbstractUnionEntity.class;

    public EntityFinder(final ProcessingEnvironment procEnv) {
        super(procEnv);
    }

    /**
     * Returns the element representing the given entity type.
     * 
     * @see ElementFinder#getTypeElement(Class)
     * @throws ElementFinderException if no corresponding type element was found
     */
    public EntityElement findEntity(final Class<? extends AbstractEntity> clazz) {
        return newEntityElement(getTypeElement(clazz));
    }

    /**
     * Returns the element representing the entity type with the specified canonical name.
     * 
     * @see ElementFinder#getTypeElement(Class)
     * @throws ElementFinderException if no corresponding type element was found
     */
    public EntityElement findEntity(final String name) {
        return newEntityElement(getTypeElement(name));
    }

   /**
    * Returns a stream of declared properties.
    *
    * @param entityElement
    */
    public Stream<PropertyElement> streamDeclaredProperties(final EntityElement entityElement) {
        return streamDeclaredFields(entityElement)
                .filter(this::isProperty)
                .map(PropertyElement::new);
    }

    // TODO possible optimisation: move this method to EntityElement and memoize its result
   /**
    * Collects the elements of {@link #streamDeclaredFields(TypeElement)} into a list.
    *
    * @param entityElement
    */
    public List<PropertyElement> findDeclaredProperties(final EntityElement entityElement) {
        return streamDeclaredProperties(entityElement).toList();
    }

    /**
     * Returns an optional describing a property element that represents a property of {@code entityElement} named {@code propName}.
     */
    public Optional<PropertyElement> findDeclaredProperty(final EntityElement entityElement, final String propName) {
        return streamDeclaredProperties(entityElement)
                .filter(elt -> elt.getSimpleName().toString().equals(propName))
                .findFirst();
    }

    /**
     * Returns an optional describing a property element that represents a property of {@code entityElement} at {@code propPath}.
     * <p>
     * The property path must be of length 1 at most.
     */
    public Optional<PropertyElement> findDeclaredProperty(final EntityElement entity, final IConvertableToPath propPath) {
        return findDeclaredProperty(entity, propPath.toPath());
    }

    /**
     * Returns a stream of all inherited properties with no guarantees on element uniqueness.
     * 
     * @see PropertyElement#equals(Object)
     * @param entityElement
     * @return
     */
    public Stream<PropertyElement> streamInheritedProperties(final EntityElement entityElement) {
        return streamInheritedFields(entityElement, ROOT_ENTITY_CLASS)
                .filter(this::isProperty)
                .map(PropertyElement::new);
    }

    /**
     * Returns an unmodifiable set of properties, which are inherited by an entity.
     * <p>
     * Property uniqueness is described by {@link PropertyElement#equals(Object)}.
     * Entity hierarchy is traversed in natural order.
     * <p>
     * A property is defined simply as a field annotated with {@link IsProperty}. For more detailed processing use
     * {@link #processProperties(Collection, EntityElement)}.
     */
    public Set<PropertyElement> findInheritedProperties(final EntityElement entity) {
        return streamInheritedFields(entity, ROOT_ENTITY_CLASS)
                .filter(this::isProperty)
                .map(PropertyElement::new)
                .collect(toCollection(LinkedHashSet::new));
    }

    /**
     * Processes properties of the entity element, collecting them into an unmodifiable set with preserved order.
     * <p>
     * The following properties are processed:
     * <ul>
     *  <li>{@code id} – included if this or any of the entities represented by supertypes, is persistent.
     *  <li>{@code desc} – included if this or any of the entities represented by supertypes, declares {@code desc} or is annotated 
     *  with {@code @DescTitle}, excluded otherwise.
     * </ul>
     * 
     * @param properties
     * @param entity
     */
    public Set<PropertyElement> processProperties(final Collection<PropertyElement> properties, final EntityElement entity) {
        final Set<PropertyElement> processed = new LinkedHashSet<>(properties);
        processPropertyId(processed, entity);
        processPropertyDesc(processed, entity);
        return Collections.unmodifiableSet(processed);
    }
    // where
    private void processPropertyId(final Set<PropertyElement> properties, final EntityElement entity) {
        // include property "id" only for persistent entities
        if (isPersistentEntityType(entity) || doesExtendPersistentEntity(entity)) {
            // "id" must exist
            final VariableElement idElt = findField(entity, AbstractEntity.ID)
                    .orElseThrow(() -> new ElementFinderException("Field [%s] was not found in [%s].".formatted(AbstractEntity.ID, entity)));
            properties.add(new PropertyElement(idElt));
        }
    }
    // and
    private void processPropertyDesc(final Set<PropertyElement> properties, final EntityElement entity) {
        // include property "desc" in the following cases:
        // 1. property "desc" is declared by entity or one of its supertypes below AbstractEntity
        // 2. entity or any of its supertypes is annotated with @DescTitle
        final Optional<PropertyElement> maybeDesc = findPropertyBelow(entity, AbstractEntity.DESC, AbstractEntity.class);
        if (maybeDesc.isPresent()) {
            properties.add(maybeDesc.get());
        }
        else if (findAnnotation(entity, DescTitle.class).isPresent()) {
            // "desc" must exist
            final VariableElement descElt = findField(entity, AbstractEntity.DESC)
                    .orElseThrow(() -> new ElementFinderException("Field [%s] was not found in [%s].".formatted(AbstractEntity.DESC, entity)));
            properties.add(new PropertyElement(descElt));
        }
        // in other cases we need to exclude it
        else properties.removeIf(elt -> elt.getSimpleName().toString().equals(AbstractEntity.DESC));
    }

    /**
     * Returns a stream of all properties (both declared and inherited) with no guarantees on element uniqueness.
     *
     * @see PropertyElement#equals(Object)
     * @param entityElement
     */
    public Stream<PropertyElement> streamProperties(final EntityElement entityElement) {
        return Stream.concat(streamDeclaredProperties(entityElement), streamInheritedProperties(entityElement));
    }

    /**
     * Returns an unmodifiable set of all unique properties of the entity element: both declared an inherited.
     * <p>
     * Property uniqueness is described by {@link PropertyElement#equals(Object)}.
     * Entity hierarchy is traversed in natural order.
     */
    public Set<PropertyElement> findProperties(final EntityElement entityElement) {
        final Set<PropertyElement> properties = new LinkedHashSet<>(findDeclaredProperties(entityElement));
        properties.addAll(findInheritedProperties(entityElement));
        return Collections.unmodifiableSet(properties);
    }

    /**
     * Returns an optional describing a property of {@code entityElement} named {@code name}. 
     * <p>
     * Entity type hiearchy is traversed in natural order and the first matching property is returned.
     * 
     * @param entityElement
     * @param name
     * @return
     */
    public Optional<PropertyElement> findProperty(final EntityElement entityElement, final String name) {
        return streamProperties(entityElement)
                .filter(elt -> elt.getSimpleName().toString().equals(name))
                .findFirst();
    }

    /**
     * Returns an optional describing a property of {@code entityElement} at {@code path}.
     * The property path must be of length 1 at most.
     * <p>
     * Entity type hiearchy is traversed in natural order and the first matching property is returned.
     * 
     * @param entity
     * @param path
     * @return
     */
    public Optional<PropertyElement> findProperty(final EntityElement entity, final IConvertableToPath path) {
        return findProperty(entity, path.toPath());
    }

    /**
     * Finds a property of an entity by traversing it and its hierarchy below {@code rootType}, which is not searched.
     * 
     * @param entity
     * @param name
     * @param rootType the type at which traversal stops
     * @return
     */
    public Optional<PropertyElement> findPropertyBelow(final EntityElement entity, final String name, final Class<?> rootType) {
        if (!isSubtype(entity.asType(), rootType)) {
            return Optional.empty();
        }

        final Stream<EntityElement> parents = streamSuperclassesBelow(entity.element(), rootType).map(this::newEntityElement);
        return Stream.concat(Stream.of(entity), parents)
            .map(elt -> findDeclaredProperty(elt, name))
            .filter(Optional::isPresent)
            .map(Optional::get)
            .findFirst();
    }

    /**
     * Attempts to find an accessor method for the given property by name. The whole entity type hierarchy is searched.
     * 
     * @param entity the entity element to be analysed 
     * @param propertyName
     * @return
     */
    public Optional<ExecutableElement> findPropertyAccessor(final EntityElement entity, final String propertyName) {
        return doFindPropertyAccessor(streamMethods(entity.element()), propertyName);
    }

    /**
     * Attempts to find an accessor method for the given property by path. The whole entity type hierarchy is searched.
     * <p>
     * The property path must be of length 1 at most. 
     * 
     * @param entity the entity element to be analysed 
     * @param propertyPath
     * @return
     */
    public Optional<ExecutableElement> findPropertyAccessor(final EntityElement entity, final IConvertableToPath propertyPath) {
        return doFindPropertyAccessor(streamMethods(entity.element()), propertyPath.toPath());
    }

    /**
     * Attempts to find a declared accessor method for the given property by name.
     * 
     * @param entity the entity element to be analysed 
     * @param propertyName
     * @return
     */
    public Optional<ExecutableElement> findDeclaredPropertyAccessor(final EntityElement entity, final String propertyName) {
        return doFindPropertyAccessor(streamDeclaredMethods(entity.element()), propertyName);
    }

    /**
     * Attempts to find a declared accessor method for the given property by path.
     * <p>
     * The property path must be of length 1 at most. 
     * 
     * @param entity the entity element to be analysed 
     * @param propertyPath
     * @return
     */
    public Optional<ExecutableElement> findDeclaredPropertyAccessor(final EntityElement entity, final IConvertableToPath propertyPath) {
        return doFindPropertyAccessor(streamDeclaredMethods(entity.element()), propertyPath.toPath());
    }

    private Optional<ExecutableElement> doFindPropertyAccessor(final Stream<ExecutableElement> methods, final String propertyName) {
        final String getName = Accessor.GET.getName(propertyName); 
        final String isName = Accessor.IS.getName(propertyName); 

        return methods.filter(m -> {
            final String methodName = m.getSimpleName().toString();
            return methodName.equals(getName) || methodName.equals(isName);
        }).findAny();
    }

    /**
     * Attempts to find a setter method for the given property by name. The whole entity type hierarchy is searched.
     * 
     * @param entity the entity element to be analysed 
     * @param propertyName
     * @return
     */
    public Optional<ExecutableElement> findPropertySetter(final EntityElement entity, final String propertyName) {
        return doFindPropertySetter(streamMethods(entity.element()), propertyName);
    }

    /**
     * Attempts to find a setter method for the given property by path. The whole entity type hierarchy is searched.
     * <p>
     * The property path must be of length 1 at most. 
     * 
     * @param entity the entity element to be analysed 
     * @param propertyPath
     * @return
     */
    public Optional<ExecutableElement> findPropertySetter(final EntityElement entity, final IConvertableToPath propertyPath) {
        return doFindPropertySetter(streamMethods(entity.element()), propertyPath.toPath());
    }

    /**
     * Attempts to find a declared setter method for the given property by name.
     * 
     * @param entity the entity element to be analysed 
     * @param propertyName
     * @return
     */
    public Optional<ExecutableElement> findDeclaredPropertySetter(final EntityElement entity, final String propertyName) {
        return doFindPropertySetter(streamDeclaredMethods(entity.element()), propertyName);
    }

    /**
     * Attempts to find a declared setter method for the given property by name.
     * <p>
     * The property path must be of length 1 at most. 
     * 
     * @param entity the entity element to be analysed 
     * @param propertyPath
     * @return
     */
    public Optional<ExecutableElement> findDeclaredPropertySetter(final EntityElement entity, final IConvertableToPath propertyPath) {
        return doFindPropertySetter(streamDeclaredMethods(entity.element()), propertyPath.toPath());
    }

    private Optional<ExecutableElement> doFindPropertySetter(final Stream<ExecutableElement> methods, final String propertyName) {
        final String setterName = Mutator.SETTER.getName(propertyName);
        return methods.filter(m -> m.getSimpleName().toString().equals(setterName)).findAny();
    }

    /**
     * Returns a pair of property title and description as specified by the annotation {@link Title}.
     * 
     * @param propElement
     * @return
     * @throws ElementFinderException if {@link Title} does not have element {@code desc} 
     *                                or values of elements {@code value} and {@code desc} cannot be type casted to String
     */
    public Pair<String, String> getPropTitleAndDesc(final PropertyElement propElement) {
        return findAnnotationMirror(propElement, Title.class)
                .map(annot -> pair(this.<String> getAnnotationElementValue(annot, "value"), this.<String> getAnnotationElementValue(annot, "desc")))
                .orElse(TitlesDescsGetter.EMPTY_TITLE_AND_DESC);
    }

    /**
     * Returns a pair of entity title and description as specified by the annotation {@link EntityTitle}.
     * 
     * @throws ElementFinderException if {@link EntityTitle} does not have element {@code desc}
     *                                or values of elements {@code value} and {@code desc} cannot be type casted to String
     */
    public Pair<String, String> getEntityTitleAndDesc(final EntityElement entityElement) {
        return findAnnotationMirror(entityElement, EntityTitle.class)
                .map(annot -> pair(this.<String> getAnnotationElementValue(annot, "value"), this.<String> getAnnotationElementValue(annot, "desc")))
                .orElseGet(() -> {
                    final String title = TitlesDescsGetter.breakClassName(entityElement.getSimpleName().toString());
                    return pair(title, title + " entity");
                });
    }

    /**
     * Returns the actual key type specified by the {@link KeyType} annotation's value.
     * 
     * @param atKeyType
     * @return
     */
    public TypeMirror getKeyType(final KeyType atKeyType) {
        return getAnnotationElementValueOfClassType(atKeyType, a -> a.value());
    }

    /**
     * Returns an annotation value representing the actual key type specified by the {@link KeyType} annotation.
     * <p>
     * A runtime exception is thrown in case {@link KeyType#value()} could not be obtained, which might happend only if
     * {@code annotMirror} does not represent {@link KeyType}.
     */
    public AnnotationValue getKeyTypeAnnotationValue(final AnnotationMirror annotMirror) {
        return findAnnotationValue(annotMirror, "value")
                .orElseThrow(() -> new ElementFinderException("Failed to obtain @KeyType.value() from annotation mirror."));
    }

    /**
     * Determines the type of key for an entity element by looking for a {@link KeyType} declaration in its type hierarchy.
     * @param entity
     * @return
     */
    public Optional<TypeMirror> determineKeyType(final EntityElement entity) {
        return findAnnotation(entity, KeyType.class).map(this::getKeyType);
    }

    /**
     * Tests whether the type mirror represents an entity type, which is defined as any subtype of {@link AbstractEntity}
     * (itself included).
     */
    public boolean isEntityType(final TypeMirror type) {
        return isSubtype(type, ROOT_ENTITY_CLASS);
    }

    /**
<<<<<<< HEAD
     * Tests whether the type mirror represents a union entity type, which is defined as any class that extends
=======
     * Tests whether the type mirror represents a union entity type, which is defined as any subtype of
>>>>>>> e81820c2
     * {@link AbstractUnionEntity} (itself included).
     */
    public boolean isUnionEntityType(final TypeMirror type) {
        return isSubtype(type, UNION_ENTITY_CLASS);
    }

    /**
     * Any entity annotated with {@code @MapEntityTo} is considered to be a persistent entity.
     *
     * @param element
     * @return
     */
    public boolean isPersistentEntityType(final EntityElement element) {
        return isEntityType(element.asType()) && element.getAnnotation(MapEntityTo.class) != null;
    }

    /**
     * Determines whether any of the supertypes for entity represented by {@code element} is a persistent entity.
     * If {@code element} is persistent, but none of its supertypes are persistent, then {@code false} is returned.
     *
     * @param element
     * @return
     */
    public boolean doesExtendPersistentEntity(final EntityElement element) {
        return streamSuperclasses(element).anyMatch(elt -> isPersistentEntityType(EntityElement.wrapperFor(elt)));
    }

    /**
     * Determines whether {@code element} represents an entity property.
     *
     * @param element
     * @return
     */
    public boolean isProperty(final VariableElement element) {
        return element.getKind() == ElementKind.FIELD && element.getAnnotation(IsProperty.class) != null;
    }

    /**
     * A predicate to determine if {@code propElement} represents an entity-typed property, which is a domain entity.
     *
     * @param propElement
     * @return
     */
    public boolean isPropertyOfDomainEntityType(final PropertyElement propElement) {
        return propElement.getType().accept(IS_PROPERTY_OF_DOMAIN_ENTITY_TYPE_VISITOR, null);
    }

    private final TypeKindVisitor14<Boolean, Void> IS_PROPERTY_OF_DOMAIN_ENTITY_TYPE_VISITOR = new TypeKindVisitor14<>() {
        @Override
        public Boolean visitDeclared(DeclaredType t, Void unused) {
            return isEntityThatNeedsMetaModel(asTypeElement(t));
        }

        @Override
        protected Boolean defaultAction(TypeMirror e, Void unused) {
            return false;
        }
    };

    /**
     * Tests whether the property element represents a collectional property.
     * This method is similar to {@link EntityUtils#isCollectional(Class)}.
     */
    public boolean isCollectionalProperty(final PropertyElement property) {
        return isSubtype(property.getType(), Collection.class);
    }

    /**
     * A predicate that determines whether {@code element} represent an entity that needs a meta model.
     *
     * @param element
     * @return
     */
    public boolean isEntityThatNeedsMetaModel(final TypeElement element) {
        if (!isEntityType(element.asType())) {
            return false;
        }
        return ANNOTATIONS_THAT_TRIGGER_META_MODEL_GENERATION.stream()
                .anyMatch(annotClass -> element.getAnnotation(annotClass) != null);
    }

    /**
     * Returns a stream of entity elements, which are superclasses of the given entity element, up to and including {@link AbstractEntity}.
     * 
     * @param element
     * @return
     */
    public Stream<EntityElement> streamParents(final EntityElement element) {
        return streamSuperclasses(element, ROOT_ENTITY_CLASS).map(this::newEntityElement);
    }

    /**
     * Returns the immediate parent entity type of the entity element. 
     * Empty optional is returned if {@code element} represents {@link AbstractEntity} or the element's superclass could
     * not be resolved.
     */
    public Optional<EntityElement> getParent(final EntityElement element) {
        return streamParents(element).findFirst();
    }
    
    /**
     * Looks for annotation of type {@code annotationClass}, declared for entity {@code element} or any of the supertypes for this entity.
     *
     * @param element
     * @param annotationClass
     * @return
     */
    public <A extends Annotation> Optional<A> findAnnotation(final EntityElement element, final Class<A> annotationClass) {
        return Stream.concat(Stream.of(element), streamParents(element))
                .map(elt -> elt.getAnnotation(annotationClass))
                .filter(annot -> annot != null)
                .findFirst();
    }

    /**
     * Returns an optional describing the underlying entity of a given meta-model by analysing its {@link MetaModelForType}
     * annotation. If this annotation is not present, then a warning is reported and an empty optional returned.
     * If the underlying entity is missing (e.g., due to renaming/removal), then an empty optional is returned.
     */
    public Optional<EntityElement> findEntityForMetaModel(final MetaModelElement mme) {
        final MetaModelForType annot = mme.getAnnotation(MetaModelForType.class);
        if (annot == null) {
            messager.printMessage(Diagnostic.Kind.WARNING, "Meta-model [%s] is missing @[%s].".formatted(
                    mme.getQualifiedName(), MetaModelForType.class.getSimpleName()));
            return Optional.empty();
        }
        final TypeMirror entityType = getAnnotationElementValueOfClassType(annot, a -> a.value());
        // missing types have TypeKind.ERROR
        return entityType.getKind() == TypeKind.ERROR ? Optional.empty() : Optional.of(newEntityElement(asTypeElementOfTypeMirror(entityType)));
    }

    /**
     * Returns a new instance of {@link EntityElement} that is composed of the specified type element.
     * 
     * @param typeElement
     * @return
     */
    public EntityElement newEntityElement(final TypeElement typeElement) {
        return new EntityElement(typeElement, getPackageOfTypeElement(typeElement).getQualifiedName().toString());
    }

}<|MERGE_RESOLUTION|>--- conflicted
+++ resolved
@@ -431,11 +431,7 @@
     }
 
     /**
-<<<<<<< HEAD
-     * Tests whether the type mirror represents a union entity type, which is defined as any class that extends
-=======
      * Tests whether the type mirror represents a union entity type, which is defined as any subtype of
->>>>>>> e81820c2
      * {@link AbstractUnionEntity} (itself included).
      */
     public boolean isUnionEntityType(final TypeMirror type) {
