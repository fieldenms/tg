package ua.com.fielden.platform.processors.metamodel.utils;

import static java.util.Optional.of;
import static java.util.stream.Collectors.toCollection;
import static ua.com.fielden.platform.processors.metamodel.MetaModelConstants.ANNOTATIONS_THAT_TRIGGER_META_MODEL_GENERATION;
import static ua.com.fielden.platform.utils.Pair.pair;

import java.lang.annotation.Annotation;
import java.util.LinkedHashSet;
import java.util.Optional;
import java.util.Set;
import java.util.stream.Stream;

import javax.lang.model.element.AnnotationMirror;
import javax.lang.model.element.ElementKind;
import javax.lang.model.element.ExecutableElement;
import javax.lang.model.element.TypeElement;
import javax.lang.model.element.VariableElement;
import javax.lang.model.type.MirroredTypeException;
import javax.lang.model.type.TypeKind;
import javax.lang.model.type.TypeMirror;
import javax.lang.model.util.Elements;
import javax.lang.model.util.Types;

import ua.com.fielden.platform.annotations.metamodel.MetaModelForType;
import ua.com.fielden.platform.entity.AbstractEntity;
import ua.com.fielden.platform.entity.annotation.EntityTitle;
import ua.com.fielden.platform.entity.annotation.IsProperty;
import ua.com.fielden.platform.entity.annotation.KeyType;
import ua.com.fielden.platform.entity.annotation.MapEntityTo;
import ua.com.fielden.platform.entity.annotation.Title;
import ua.com.fielden.platform.processors.metamodel.elements.EntityElement;
import ua.com.fielden.platform.processors.metamodel.elements.MetaModelElement;
import ua.com.fielden.platform.processors.metamodel.elements.PropertyElement;
import ua.com.fielden.platform.processors.metamodel.exceptions.AnomalousStateException;
import ua.com.fielden.platform.reflection.TitlesDescsGetter;
import ua.com.fielden.platform.utils.Pair;

/**
 * A collection of utility functions to finding various type elements in application to an entity abstraction of type {@link EntityElement}.
 *
 * @author TG Team
 */
public class EntityFinder extends ElementFinder {
    public static final Class<?> ROOT_ENTITY_CLASS = AbstractEntity.class;

    public EntityFinder(final Elements elements, final Types types) {
        super(elements, types);
    }

    /**
     * Finds an entity described by {@code entityClass}.
     *
     * @param entityClass
     * @return {@link EntityElement} wrapped in an {@link Optional} if found, else an empty optional
     */
    public Optional<EntityElement> findEntity(final Class<? extends AbstractEntity<?>> entityClass) {
        return Optional.ofNullable(elements.getTypeElement(entityClass.getCanonicalName()))
                .map(te -> newEntityElement(te));
    }

   /**
    * Finds properties, which are explicitly declared in an entity, represented by {@code entityElement}.
    * <p>
    * Two properties represent an edge-case:
    * <ul>
    * <li> id – only included if declared as a property explicitly.
    * <li> desc – only included if re-declared as a property explicitly. 
    * </ul>
    *
    * @param entityElement
    */
    public Set<PropertyElement> findDeclaredProperties(final EntityElement entityElement) {
        return findDeclaredFields(entityElement).stream()
                .filter(this::isProperty)
                .map(PropertyElement::new)
                .collect(toCollection(LinkedHashSet::new));
    }
    
    /**
     * Returns a property element, representing a property named {@code propName} if it is declared by {@code entity}, otherwise returns {@code null}.
     *
     * @param entity
     * @param propName
     * @return
     */
    public PropertyElement findDeclaredProperty(final EntityElement entity, final String propName) {
        return findDeclaredProperties(entity).stream()
                .filter(el -> el.getSimpleName().toString().equals(propName))
                .findAny().orElse(null);
    }

    /**
     * Finds properties, which are inherited by entity, represented by {@code entityElement}.
     * <p>
     * Two properties represent an edge-case:
     * <ul>
     * <li>id – only included if this or any of the entities represented by supertypes, is persistent.
     * <li>desc – only included if this or any of the entities represented by supertypes, is annotated with {@code @DescTitle}.
     * </ul>
     *
     * @param entityElement
     * @return
     */
    public Set<PropertyElement> findInheritedProperties(final EntityElement entityElement) {
        return findInheritedFields(entityElement, ROOT_ENTITY_CLASS).stream()
                .filter(this::isProperty)
                .map(PropertyElement::new)
                .collect(toCollection(LinkedHashSet::new));
    }

    /**
     * Finds all properties for entity represented by {@code entityElement}.
     * The result is the union of result, returned by {@link #findDeclaredProperties(EntityElement)} and {@link #findInheritedProperties(EntityElement)}.
     */
    public Set<PropertyElement> findProperties(final EntityElement entityElement) {
        final Set<PropertyElement> properties = findDeclaredProperties(entityElement);
        properties.addAll(findInheritedProperties(entityElement));
        return properties;
    }
    
    /**
<<<<<<< HEAD
     * Finds a property of an entity by traversing it and its hierarchy below {@code rootType}, which is not searched.
     * @param entity
     * @param name
     * @param rootType the type at which traversal stops
     * @return
     */
    public PropertyElement findPropertyBelow(final EntityElement entity, final String name, final Class<?> rootType) {
        return Optional.ofNullable(findDeclaredProperty(entity, name))
                .orElseGet(() -> findSuperclassesBelow(entity, rootType).stream()
                                    .map(this::newEntityElement)
                                    .map(el -> findDeclaredProperty(el, name))
                                    .filter(p -> p != null)
                                    .findFirst().orElse(null));
=======
     * Finds a property named {@code name} for entity represented by {@code entityElement}. The whole entity type hierarchy is traversed.
     * @param entityElement
     * @param name
     * @return the property element that was found if any, otherwise {@code null}
     */
    public PropertyElement findProperty(final EntityElement entityElement, final String name) {
        return findProperties(entityElement).stream().filter(propEl -> propEl.getSimpleName().toString().equals(name)).findFirst().orElse(null);
>>>>>>> f9dba8a6
    }

    public Pair<String, String> getPropTitleAndDesc(final PropertyElement propElement) {
        // TODO need to replicate the logic from TitlesDescsGetter in application to the Mirror types.
        final AnnotationMirror titleAnnotationMirror = getElementAnnotationMirror(propElement, Title.class);

        if (titleAnnotationMirror == null) {
            return null;
        }

        return getTitleAndDesc(titleAnnotationMirror);
    }

    public Pair<String, String> getEntityTitleAndDesc(final EntityElement entityElement) {
        final AnnotationMirror entityTitleAnnotMirror = getElementAnnotationMirror(entityElement, EntityTitle.class);

        if (entityTitleAnnotMirror == null) {
            final var title = TitlesDescsGetter.breakClassName(entityElement.getSimpleName().toString());
            return pair(title, title + " entity");
        }

        return getTitleAndDesc(entityTitleAnnotMirror);
    }

    /**
     * Reads values for attributes {@code value} and {@code desc} using Mirror API and returns them as a pair.
     * Assumes an empty strings as the default.
     *
     * @param annotationMirror
     * @return
     */
    private static Pair<String, String> getTitleAndDesc(final AnnotationMirror annotationMirror) {
        final var entityTitleAnnotationElements = annotationMirror.getElementValues();
        final ExecutableElement valueKey = entityTitleAnnotationElements.keySet().stream()
                .filter(k -> "value".equals(k.getSimpleName().toString()))
                .findFirst().orElse(null);
        final String title = (valueKey == null) ? "" : (String) entityTitleAnnotationElements.get(valueKey).getValue();

        final ExecutableElement descKey = entityTitleAnnotationElements.keySet().stream()
                .filter(k -> "desc".equals(k.getSimpleName().toString()))
                .findFirst().orElse(null);
        final String desc = (descKey == null) ? "" : (String) entityTitleAnnotationElements.get(descKey).getValue();

        return pair(title, desc);
    }
    
    /**
     * Retrieves the type of entity key from {@link KeyType} annotation at compile time.
     * @see {@link javax.lang.model.element.Element#getAnnotation(Class)}
     * @param atKeyType
     * @return
     */
    public TypeMirror getKeyType(final KeyType atKeyType) {
        try {
            // should ALWAYS throw, since value() is of type Class, which is unavailable at compile time
            final Class<?> keyType = atKeyType.value();

            // if it somehow was available, then construct a TypeMirror from it
            final TypeElement keyTypeElement = elements.getTypeElement(keyType.getCanonicalName());
            if (keyTypeElement == null) {
                // keyType Class object was available at compile time but could not be found in the processing environment,
                // thus TypeMirror can't be constructed
                throw new AnomalousStateException(
                        "Key type from %s was loaded at compile time, but was not found in the processing environment."
                        .formatted(atKeyType.toString()));
            }
            return keyTypeElement.asType();
        } catch (final MirroredTypeException e) {
//            messager.printMessage(Kind.NOTE, "key type: %s. %s was thrown.".formatted(atKeyType.toString(), e.toString()));
            return e.getTypeMirror();
        }
    }
    
    /**
     * Determines the type of key for an entity element by looking for a {@link KeyType} declaration in its type hierarchy.
     * @param entity
     * @return
     */
    public Optional<TypeMirror> determineKeyType(final EntityElement entity) {
        return findAnnotation(entity, KeyType.class).map(this::getKeyType);
    }
    
    /**
     * An entity is any class that inherits from {@link AbstractEntity}, which itself is also considered to be an entity.
     *
     * @param element
     * @return
     */
    public boolean isEntityType(final TypeElement element) {
        return Stream.iterate(element, el -> el != null && !equals(el, Object.class) , el -> findSuperclass(el))
               .filter(el -> el != null && equals(el, ROOT_ENTITY_CLASS))
               .findFirst().isPresent();
    }

    /**
     * Any entity annotated with {@code @MapEntityTo} is considered to be a persistent entity.
     *
     * @param element
     * @return
     */
    public boolean isPersistentEntityType(final EntityElement element) {
        return isEntityType(element) && element.getAnnotation(MapEntityTo.class) != null;
    }
    
    /**
     * Determines whether any of the supertypes for entity represented by {@code element} is a persistent entity.
     * If {@code element} is persistent, but none of its supertypes are persistent, then {@code false} is returned.
     *
     * @param element
     * @return
     */
    public boolean doesExtendPersistentEntity(final EntityElement element) {
        final TypeElement superclass = element;
        return Stream.iterate(findSuperclass(superclass), el -> !equals(el, Object.class) , el -> findSuperclass(el))
               .filter(el -> isPersistentEntityType(EntityElement.wrapperFor(el)))
               .findFirst().isPresent();
    }

    /**
     * Determines whether {@code element} represents an entity property.
     *
     * @param element
     * @return
     */
    public boolean isProperty(final VariableElement element) {
        return element.getKind() == ElementKind.FIELD && element.getAnnotation(IsProperty.class) != null;
    }

    /**
     * Identifies whether {@code propElement} represents an entity-typed property, which may not necessarily be a domain entity. 
     *
     * @param propElement
     * @return
     */
    public boolean isPropertyOfEntityType(final PropertyElement propElement) {
        try {
            return isEntityType(propElement.getTypeAsTypeElement());
        } catch (final Exception ex) {
            // an exception may be thrown is property type is not a DECLARED type (i.e., not a class or an interface)
            return false;
        }
    }

    /**
     * A predicate to determine if {@code propElement} represents an entity-typed property, which is a domain entity.
     *
     * @param propElement
     * @return
     */
    public boolean isPropertyOfDomainEntityType(final PropertyElement propElement) {
        try {
            return isEntityThatNeedsMetaModel(propElement.getTypeAsTypeElement());
        } catch (final Exception ex) {
            // an exception may be thrown is property type is not a DECLARED type (i.e., not a class or an interface)
            return false;
        }
    }

    /**
     * A predicate that determines whether {@code element} represent an entity that needs a meta model.
     *
     * @param element
     * @return
     */
    public boolean isEntityThatNeedsMetaModel(final TypeElement element) {
        if (!isEntityType(element)) {
            return false;
        }
        return ANNOTATIONS_THAT_TRIGGER_META_MODEL_GENERATION.stream()
                .anyMatch(annotClass -> element.getAnnotation(annotClass) != null);
    }

    public EntityElement getParent(final EntityElement element) {
        // superclass should not be null, because every entity extends AbstractEntity
        final TypeElement superclass = findSuperclass(element);
        return isEntityType(superclass) ? newEntityElement(superclass) : null;
    }
    
    /**
     * Looks for annotation of type {@code annotationClass}, declared for entity {@code element} or any of the supertypes for this entity.
     *
     * @param element
     * @param annotationClass
     * @return
     */
    public <A extends Annotation> Optional<A> findAnnotation(final EntityElement element, final Class<A> annotationClass) {
        if (element.getAnnotation(annotationClass) != null) {
            return of(element.getAnnotation(annotationClass));
        }
        return findSuperclasses(element, ROOT_ENTITY_CLASS).stream()
                .filter(superEl -> superEl.getAnnotation(annotationClass) != null)
                .map(superEl -> superEl.getAnnotation(annotationClass))
                .findFirst();
    }

    /**
     * Finds the entity on which a given meta-model is based by looking at its {@link MetaModelForType} annotation.
     *
     * @param mme
     * @return
     */
    public EntityElement findEntityForMetaModel(final MetaModelElement mme) {
        final TypeMirror entityType = mme.getEntityType();
        return entityType == null || entityType.getKind() == TypeKind.ERROR ? null : newEntityElement(toTypeElement(entityType));
    }

    public boolean hasPropertyOfType(final EntityElement entityElement, final TypeMirror type, final Types typeUtils) {
        return findProperties(entityElement).stream()
               .anyMatch(prop -> typeUtils.isSameType(prop.getType(), type));
    }

    public EntityElement newEntityElement(final TypeElement typeElement) {
        return new EntityElement(typeElement, getPackageName(typeElement));
    }

}<|MERGE_RESOLUTION|>--- conflicted
+++ resolved
@@ -120,7 +120,6 @@
     }
     
     /**
-<<<<<<< HEAD
      * Finds a property of an entity by traversing it and its hierarchy below {@code rootType}, which is not searched.
      * @param entity
      * @param name
@@ -134,15 +133,18 @@
                                     .map(el -> findDeclaredProperty(el, name))
                                     .filter(p -> p != null)
                                     .findFirst().orElse(null));
-=======
+    }
+
+    /**
      * Finds a property named {@code name} for entity represented by {@code entityElement}. The whole entity type hierarchy is traversed.
      * @param entityElement
      * @param name
      * @return the property element that was found if any, otherwise {@code null}
      */
     public PropertyElement findProperty(final EntityElement entityElement, final String name) {
-        return findProperties(entityElement).stream().filter(propEl -> propEl.getSimpleName().toString().equals(name)).findFirst().orElse(null);
->>>>>>> f9dba8a6
+        return findProperties(entityElement).stream()
+                .filter(propEl -> propEl.getSimpleName().toString().equals(name))
+                .findFirst().orElse(null);
     }
 
     public Pair<String, String> getPropTitleAndDesc(final PropertyElement propElement) {
