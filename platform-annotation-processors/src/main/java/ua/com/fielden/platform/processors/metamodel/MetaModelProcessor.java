--- conflicted
+++ resolved
@@ -317,18 +317,12 @@
         final String thisMetaModelPkgName = mmc.getPackageName();
 
         final EntityElement entityElement = mmc.getEntityElement();
-<<<<<<< HEAD
-        // can safely unpack optional, since entityElement is guaranteed to extend something
-        final EntityElement entitySupertype =  entityFinder.getParent(entityElement)
-                .orElseThrow(() -> new MetaModelProcessorException("Parent entity type of %s is misssing.".formatted(entityElement)));
-=======
         final EntityElement entitySupertype = entityFinder.getParent(entityElement).orElse(null);
         // entityElement must extend something, but this has already been a bug source once
         if (entitySupertype == null) {
             printError("Parent entity type not found for %s, skipping meta-model generation", entityElement.getQualifiedName());
             return false;
         }
->>>>>>> cc98cad5
         final Optional<EntityElement> maybeMetaModelledSupertype = Optional.ofNullable(entityFinder.isEntityThatNeedsMetaModel(entitySupertype) ? entitySupertype : null);
 
         final Collection<PropertyElement> properties;
@@ -803,13 +797,8 @@
              // TODO enable for "verbose" mode
 //            printNote("New/Updated meta-model, generating field: %s", fieldName);
             fieldSpecs.add(specFieldForMetaModel(mmc.getMetaModelClassName(), fieldName));
-<<<<<<< HEAD
              // TODO enable for "verbose" mode
 //            printNote("New/Updated aliased meta-model, generating method: %s", fieldName);
-=======
-
-            printNote("New/Updated aliased meta-model, generating method: %s", fieldName);
->>>>>>> cc98cad5
             methodSpecs.add(aliasMethodForMetaModel(mmc.getMetaModelAliasedClassName(), fieldName));
         }
         if (!metaModelConcepts.isEmpty()) {
@@ -823,7 +812,6 @@
             final Set<MetaModelElement> declaredMetaModels = new HashSet<>(metaModelsElement.getMetaModels());
             declaredMetaModels.removeAll(inactiveMetaModelElements);
 
-<<<<<<< HEAD
             if (!inactiveMetaModelElements.isEmpty()) {
                 printNote("Found %s inactive meta-models: [%s]",
                         inactiveMetaModelElements.size(),
@@ -833,7 +821,7 @@
             {
                 int oldMetaModelCount = 0;
                 int oldAliasedMetaModelCount = 0;
-                for (final MetaModelElement mme: activeUnchangedMetaModels) {
+                for (final MetaModelElement mme: declaredMetaModels) {
                     // active meta-model must have a coresponding entity
                     final EntityElement entity = entityFinder.findEntityForMetaModel(mme)
                             .orElseThrow(() -> new MetaModelProcessorException("Missing entity for active meta-model [%s]".formatted(mme.getSimpleName())));
@@ -852,26 +840,6 @@
                         fieldSpecs.add(specFieldForMetaModel(mme.getMetaModelClassName(), fieldName));
                         oldAliasedMetaModelCount++;
                     }
-=======
-            printNote("Inactive meta-models: [%s]", inactiveMetaModelElements.stream()
-                    .map(mm -> mm.getSimpleName().toString())
-                    .sorted().collect(joining(", ")));
-
-            for (final MetaModelElement mme: declaredMetaModels) {
-                // active meta-model must have a coresponding entity
-                final EntityElement entity = entityFinder.findEntityForMetaModel(mme)
-                        .orElseThrow(() -> new MetaModelProcessorException("Missing entity for active meta-model [%s]".formatted(mme.getSimpleName())));
-                final String fieldName = nameFieldForMetaModel(entity.getSimpleName().toString());
-                // add a method for an aliased meta-model
-                if (metaModelFinder.isMetaModelAliased(mme)) {
-                    printNote("Old aliased meta-model, generating method: %s", fieldName);
-                    methodSpecs.add(aliasMethodForMetaModel(mme.getMetaModelClassName(), fieldName));
-                }
-                // add a field for a regular meta-model
-                else {
-                    printNote("Old meta-model, generating field: %s", fieldName);
-                    fieldSpecs.add(specFieldForMetaModel(mme.getMetaModelClassName(), fieldName));
->>>>>>> cc98cad5
                 }
                 printNote("Unchanged meta-models: %s regular, %s aliased.".formatted(oldMetaModelCount, oldAliasedMetaModelCount));
             }
