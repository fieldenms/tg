--- conflicted
+++ resolved
@@ -26,11 +26,7 @@
 import java.util.Set;
 import java.util.SortedSet;
 import java.util.TreeSet;
-<<<<<<< HEAD
-=======
-import java.util.concurrent.TimeUnit;
 import java.util.function.Function;
->>>>>>> 052f3b28
 import java.util.function.Predicate;
 import java.util.function.Supplier;
 import java.util.stream.Collectors;
@@ -91,16 +87,7 @@
 public class MetaModelProcessor extends AbstractPlatformAnnotationProcessor {
 
     private static final String INDENT = "    ";
-<<<<<<< HEAD
-=======
     private static final String CLASS_SIMPLE_NAME = MetaModelProcessor.class.getSimpleName();
-
-    private Filer filer;
-    private Elements elementUtils;
-    private Messager messager;
-    private Map<String, String> options;
->>>>>>> 052f3b28
-
     private ElementFinder elementFinder;
     private EntityFinder entityFinder;
     private MetaModelFinder metaModelFinder;
@@ -117,31 +104,10 @@
         this.elementFinder = new ElementFinder(processingEnv.getElementUtils(), processingEnv.getTypeUtils());
         this.entityFinder = new EntityFinder(processingEnv.getElementUtils(), processingEnv.getTypeUtils());
         this.metaModelFinder = new MetaModelFinder(processingEnv.getElementUtils(), processingEnv.getTypeUtils());
-<<<<<<< HEAD
     }
 
     @Override
     public boolean processRound(final Set<? extends TypeElement> annotations, final RoundEnvironment roundEnv) {
-=======
-
-        messager.printMessage(Kind.NOTE, format("%s initialized.", CLASS_SIMPLE_NAME));
-        if (!this.options.isEmpty()) {
-            messager.printMessage(Kind.NOTE, format("Options: [%s]",
-                    options.keySet().stream().map(k -> format("%s=%s", k, options.get(k))).sorted().collect(joining(", "))));
-        }
-    }
-
-    @Override
-    public boolean process(final Set<? extends TypeElement> annotations, final RoundEnvironment roundEnv) {
-        this.roundNumber = this.roundNumber + 1;
-        final Stopwatch stopwatchProcess = Stopwatch.createStarted();
-        
-        messager.printMessage(Kind.NOTE, format(">>> %s: PROCESSING ROUND %d START >>>", CLASS_SIMPLE_NAME, roundNumber));
-        messager.printMessage(Kind.NOTE, format("annotations: [%s]", annotations.stream().map(Element::getSimpleName).map(Name::toString).sorted().collect(joining(", "))));
-        final Set<? extends Element> rootElements = roundEnv.getRootElements();
-        messager.printMessage(Kind.NOTE, format("rootElements: [%s]", rootElements.stream().map(Element::getSimpleName).map(Name::toString).sorted().collect(joining(", "))));
-
->>>>>>> 052f3b28
         // we need the meta-model entry point if it exists, as it provides a definitive list of meta-models that have been generated previously
         // this information is used for processing optimisation and identification of meta-models that should be deactivated
         final Optional<MetaModelsElement> maybeMetaModelsElement = ofNullable(elementUtils.getTypeElement(METAMODELS_CLASS_QUAL_NAME))
@@ -178,11 +144,6 @@
             }
         }
 
-<<<<<<< HEAD
-=======
-        stopwatchProcess.stop();
-        messager.printMessage(Kind.NOTE, format("<<< %s: PROCESSING ROUND %d END [%s millis] <<<", CLASS_SIMPLE_NAME, roundNumber, stopwatchProcess.elapsed(TimeUnit.MILLISECONDS)));
->>>>>>> 052f3b28
         // must return false to avoid claiming all annotations (as defined by @SupportedAnnotationTypes("*")) to allow other processors to run
         return false;
     }
