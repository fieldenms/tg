--- conflicted
+++ resolved
@@ -267,7 +267,6 @@
         final Set<MetaModelElement> inactive = new LinkedHashSet<>();
 
         for (final MetaModelElement mme: metaModelsElement.getMetaModels()) {
-<<<<<<< HEAD
             final Optional<EntityElement> maybeEntity = entityFinder.findEntityForMetaModel(mme);
 
             if (maybeEntity.isEmpty()) {
@@ -278,14 +277,6 @@
                 if (!entityFinder.isEntityThatNeedsMetaModel(maybeEntity.get())) {
                     messager.printMessage(Kind.NOTE, format("Entity %s is no longer a domain entity.", entity.getSimpleName()));
                     inactive.add(mme);
-=======
-            final EntityElement entity = entityFinder.findEntityForMetaModel(mme);
-            if (entity == null || !entityFinder.isEntityThatNeedsMetaModel(entity)) {
-                if (entity != null) {
-                    printNote("Entity %s is no longer a domain entity.", entity.getSimpleName());
-                } else {
-                    printNote("Entity for %s does not exist anymore.", mme.getSimpleName());
->>>>>>> a3cec216
                 }
             }
         }
@@ -328,14 +319,9 @@
         final String thisMetaModelPkgName = mmc.getPackageName();
 
         final EntityElement entityElement = mmc.getEntityElement();
-<<<<<<< HEAD
         // can safely unpack optional, since entityElement is guaranteed to extend something
-        final EntityElement entityParent = entityFinder.getParent(entityElement).orElseThrow();
-        final boolean isEntitySuperclassMetamodeled = entityFinder.isEntityThatNeedsMetaModel(entityParent);
-=======
-        final EntityElement entitySupertype = entityFinder.getParent(entityElement);
+        final EntityElement entitySupertype =  entityFinder.getParent(entityElement).orElseThrow();
         final Optional<EntityElement> maybeMetaModelledSupertype = Optional.ofNullable(entityFinder.isEntityThatNeedsMetaModel(entitySupertype) ? entitySupertype : null);
->>>>>>> a3cec216
 
         final Collection<PropertyElement> properties;
         try {
