--- conflicted
+++ resolved
@@ -264,21 +264,12 @@
             final Optional<EntityElement> maybeEntity = entityFinder.findEntityForMetaModel(mme);
 
             if (maybeEntity.isEmpty()) {
-<<<<<<< HEAD
                 printNote(format("Entity for [%s] does not exist anymore.", mme.getSimpleName()));
                 inactive.add(mme);
             } else {
                 final EntityElement entity = maybeEntity.get();
-                if (!entityFinder.isEntityThatNeedsMetaModel(maybeEntity.get())) {
+                if (!entityFinder.isEntityThatNeedsMetaModel(entity)) {
                     printNote(format("Entity [%s] is no longer a domain entity.", entity.getSimpleName()));
-=======
-                printNote(format("Entity for %s does not exist anymore.", mme.getSimpleName()));
-                inactive.add(mme);
-            } else {
-                final EntityElement entity = maybeEntity.get();
-                if (!entityFinder.isEntityThatNeedsMetaModel(entity)) {
-                    printNote(format("Entity %s is no longer a domain entity.", entity.getSimpleName()));
->>>>>>> 1237d875
                     inactive.add(mme);
                 }
             }
