package ua.com.fielden.platform.processors.verify.verifiers;

import java.lang.annotation.Annotation;
import java.util.List;
import java.util.Optional;

import javax.annotation.processing.Messager;
import javax.annotation.processing.ProcessingEnvironment;
import javax.annotation.processing.RoundEnvironment;
import javax.lang.model.element.AnnotationMirror;
import javax.lang.model.element.AnnotationValue;
import javax.lang.model.element.Element;
import javax.lang.model.util.Types;
import javax.tools.Diagnostic.Kind;

import ua.com.fielden.platform.processors.metamodel.utils.ElementFinder;
import ua.com.fielden.platform.processors.metamodel.utils.EntityFinder;
import ua.com.fielden.platform.processors.verify.AbstractRoundEnvironment;
import ua.com.fielden.platform.processors.verify.ViolatingElement;

/**
 * Abstract base verifier type providing common behaviour.
 * 
 * @param <RE> the type of round environment wrapper used by this verifier
 * 
 * @author TG Team
 */
<<<<<<< HEAD
public abstract class AbstractVerifier<RE extends AbstractRoundEnvironment> implements Verifier {

    protected final ProcessingEnvironment processingEnv;
    protected final Messager messager;
    protected final Types typeUtils;
    protected final ElementFinder elementFinder;
    protected final EntityFinder entityFinder;

=======
public abstract class AbstractVerifier implements Verifier {

    protected ProcessingEnvironment processingEnv;
    protected Messager messager;
    protected Types typeUtils;
    protected ElementFinder elementFinder;
    protected EntityFinder entityFinder;
    protected Set<Element> violatingElements = new HashSet<>();
    
>>>>>>> dbd8b12b
    protected AbstractVerifier(final ProcessingEnvironment processingEnv) {
        this.processingEnv = processingEnv;
        this.messager = processingEnv.getMessager();
        this.typeUtils = processingEnv.getTypeUtils();
        this.elementFinder = new ElementFinder(processingEnv.getElementUtils(), processingEnv.getTypeUtils());
        this.entityFinder = new EntityFinder(processingEnv.getElementUtils(), processingEnv.getTypeUtils());
    }

<<<<<<< HEAD
    /**
     * Serves the same purpose as {@link #verify(RoundEnvironment)}, but is designed to be used with an implementation
     * of {@link AbstractRoundEnvironment} (see its documentation for details).
     * <p>
     * This is the primary method to be implemented by subclasses. 
     * @param roundEnv
     * @return
     */
    protected abstract List<ViolatingElement> verify(final RE roundEnv);

    /**
     * Creates an instance of a round environment wrapper from the given round environment. The purpose of this method is to
     * forward {@link #verify(RoundEnvironment)} to {@link #verify(AbstractRoundEnvironment)} by performing the respective type wrapping.
     * @param roundEnv
     * @return
     */
    protected abstract RE wrapRoundEnvironment(final RoundEnvironment roundEnv);

    /**
     * {@inheritDoc}
     * <p>
     * Verifier implementations shall use {@link #verify(AbstractRoundEnvironment)} instead of this method, which is kept for interface
     * conformability and also for testing purposes.
     */
    @Override
    public final List<ViolatingElement> verify(final RoundEnvironment roundEnv) {
        return verify(wrapRoundEnvironment(roundEnv));
    }

=======
>>>>>>> dbd8b12b
    /**
     * Returns an unmodifiable set of elements that did not pass verification.
     */

    protected final void printMessageWithAnnotationHint(
            final Kind kind, final String msg, final Element element, 
            final Class<? extends Annotation> annotationType, final String annotationElementName)
    {
        final Optional<? extends AnnotationMirror> maybeMirror = elementFinder.findAnnotationMirror(element, annotationType);
        if (maybeMirror.isEmpty()) {
            // simplest form of message that is present directly on the element
            messager.printMessage(kind, msg, element);
        }
        else {
            final AnnotationMirror mirror = maybeMirror.get();
            final Optional<AnnotationValue> annotElementValue = elementFinder.findAnnotationValue(mirror, annotationElementName);
            if (annotElementValue.isPresent()) {
                // fullest form of error message present on the element's annotation element value
                messager.printMessage(kind, msg, element, mirror, annotElementValue.get());
            }
            else {
                // useful message for debugging
                messager.printMessage(Kind.OTHER, "ANOMALY: AnnotationValue [%s.%s()] was absent. Element: %s. Annotation: %s."
                        .formatted(mirror.getAnnotationType().asElement().getSimpleName(), annotationElementName, element.getSimpleName(), mirror.toString()));
                // error message present on the element's annotation
                messager.printMessage(kind, msg, element, mirror);
            }
        }
    }

}<|MERGE_RESOLUTION|>--- conflicted
+++ resolved
@@ -20,12 +20,11 @@
 
 /**
  * Abstract base verifier type providing common behaviour.
- * 
+ *
  * @param <RE> the type of round environment wrapper used by this verifier
- * 
+ *
  * @author TG Team
  */
-<<<<<<< HEAD
 public abstract class AbstractVerifier<RE extends AbstractRoundEnvironment> implements Verifier {
 
     protected final ProcessingEnvironment processingEnv;
@@ -34,17 +33,6 @@
     protected final ElementFinder elementFinder;
     protected final EntityFinder entityFinder;
 
-=======
-public abstract class AbstractVerifier implements Verifier {
-
-    protected ProcessingEnvironment processingEnv;
-    protected Messager messager;
-    protected Types typeUtils;
-    protected ElementFinder elementFinder;
-    protected EntityFinder entityFinder;
-    protected Set<Element> violatingElements = new HashSet<>();
-    
->>>>>>> dbd8b12b
     protected AbstractVerifier(final ProcessingEnvironment processingEnv) {
         this.processingEnv = processingEnv;
         this.messager = processingEnv.getMessager();
@@ -53,12 +41,11 @@
         this.entityFinder = new EntityFinder(processingEnv.getElementUtils(), processingEnv.getTypeUtils());
     }
 
-<<<<<<< HEAD
     /**
      * Serves the same purpose as {@link #verify(RoundEnvironment)}, but is designed to be used with an implementation
      * of {@link AbstractRoundEnvironment} (see its documentation for details).
      * <p>
-     * This is the primary method to be implemented by subclasses. 
+     * This is the primary method to be implemented by subclasses.
      * @param roundEnv
      * @return
      */
@@ -83,14 +70,12 @@
         return verify(wrapRoundEnvironment(roundEnv));
     }
 
-=======
->>>>>>> dbd8b12b
     /**
      * Returns an unmodifiable set of elements that did not pass verification.
      */
 
     protected final void printMessageWithAnnotationHint(
-            final Kind kind, final String msg, final Element element, 
+            final Kind kind, final String msg, final Element element,
             final Class<? extends Annotation> annotationType, final String annotationElementName)
     {
         final Optional<? extends AnnotationMirror> maybeMirror = elementFinder.findAnnotationMirror(element, annotationType);
