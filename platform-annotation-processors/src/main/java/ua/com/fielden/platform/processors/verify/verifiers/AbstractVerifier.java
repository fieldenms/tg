package ua.com.fielden.platform.processors.verify.verifiers;

import java.lang.annotation.Annotation;
import java.util.List;
import java.util.Optional;

import javax.annotation.processing.Messager;
import javax.annotation.processing.ProcessingEnvironment;
import javax.annotation.processing.RoundEnvironment;
import javax.lang.model.element.AnnotationMirror;
import javax.lang.model.element.AnnotationValue;
import javax.lang.model.element.Element;
import javax.lang.model.util.Types;
import javax.tools.Diagnostic.Kind;

import ua.com.fielden.platform.processors.metamodel.utils.ElementFinder;
import ua.com.fielden.platform.processors.metamodel.utils.EntityFinder;
import ua.com.fielden.platform.processors.verify.AbstractRoundEnvironment;
import ua.com.fielden.platform.processors.verify.ViolatingElement;

/**
 * Abstract base verifier type providing common behaviour.
 * 
 * @param <RE> the type of round environment wrapper used by this verifier
 * 
 * @author TG Team
 */
<<<<<<< HEAD
public abstract class AbstractVerifier<RE extends AbstractRoundEnvironment> implements Verifier {

    protected final ProcessingEnvironment processingEnv;
    protected final Messager messager;
    protected final Types typeUtils;
    protected final ElementFinder elementFinder;
    protected final EntityFinder entityFinder;

=======
public abstract class AbstractVerifier implements Verifier {

    protected ProcessingEnvironment processingEnv;
    protected Messager messager;
    protected Types typeUtils;
    protected ElementFinder elementFinder;
    protected EntityFinder entityFinder;
    protected Set<Element> violatingElements = new HashSet<>();
    
>>>>>>> dbd8b12b
    protected AbstractVerifier(final ProcessingEnvironment processingEnv) {
        this.processingEnv = processingEnv;
        this.messager = processingEnv.getMessager();
        this.typeUtils = processingEnv.getTypeUtils();
        this.elementFinder = new ElementFinder(processingEnv.getElementUtils(), processingEnv.getTypeUtils());
        this.entityFinder = new EntityFinder(processingEnv.getElementUtils(), processingEnv.getTypeUtils());
    }

<<<<<<< HEAD
    /**
     * Serves the same purpose as {@link #verify(RoundEnvironment)}, but is designed to be used with an implementation
     * of {@link AbstractRoundEnvironment} (see its documentation for details).
     * <p>
     * This is the primary method to be implemented by subclasses. 
     * @param roundEnv
     * @return
     */
    protected abstract List<ViolatingElement> verify(final RE roundEnv);

    /**
     * Creates an instance of a round environment wrapper from the given round environment. The purpose of this method is to
     * forward {@link #verify(RoundEnvironment)} to {@link #verify(AbstractRoundEnvironment)} by performing the respective type wrapping.
     * @param roundEnv
     * @return
     */
    protected abstract RE wrapRoundEnvironment(final RoundEnvironment roundEnv);

    /**
     * {@inheritDoc}
     * <p>
     * Verifier implementations shall use {@link #verify(AbstractRoundEnvironment)} instead of this method, which is kept for interface
     * conformability and also for testing purposes.
     */
    @Override
    public final List<ViolatingElement> verify(final RoundEnvironment roundEnv) {
        return verify(wrapRoundEnvironment(roundEnv));
    }

=======
>>>>>>> dbd8b12b
    /**
     * Returns an unmodifiable set of elements that did not pass verification.
     */

    protected final void printMessageWithAnnotationHint(
            final Kind kind, final String msg, final Element element, 
            final Class<? extends Annotation> annotationType, final String annotationElementName)
    {
        final Optional<? extends AnnotationMirror> maybeMirror = elementFinder.findAnnotationMirror(element, annotationType);
        if (maybeMirror.isEmpty()) {
            // simplest form of message that is present directly on the element
            messager.printMessage(kind, msg, element);
        }
        else {
            final AnnotationMirror mirror = maybeMirror.get();
            final Optional<AnnotationValue> annotElementValue = elementFinder.findAnnotationValue(mirror, annotationElementName);
            if (annotElementValue.isPresent()) {
                // fullest form of error message present on the element's annotation element value
                messager.printMessage(kind, msg, element, mirror, annotElementValue.get());
            }
            else {
                // useful message for debugging
                messager.printMessage(Kind.OTHER, "ANOMALY: AnnotationValue [%s.%s()] was absent. Element: %s. Annotation: %s."
                        .formatted(mirror.getAnnotationType().asElement().getSimpleName(), annotationElementName, element.getSimpleName(), mirror.toString()));
                // error message present on the element's annotation
                messager.printMessage(kind, msg, element, mirror);
            }
        }
    }

}<|MERGE_RESOLUTION|>--- conflicted
+++ resolved
@@ -25,7 +25,6 @@
  * 
  * @author TG Team
  */
-<<<<<<< HEAD
 public abstract class AbstractVerifier<RE extends AbstractRoundEnvironment> implements Verifier {
 
     protected final ProcessingEnvironment processingEnv;
@@ -34,17 +33,6 @@
     protected final ElementFinder elementFinder;
     protected final EntityFinder entityFinder;
 
-=======
-public abstract class AbstractVerifier implements Verifier {
-
-    protected ProcessingEnvironment processingEnv;
-    protected Messager messager;
-    protected Types typeUtils;
-    protected ElementFinder elementFinder;
-    protected EntityFinder entityFinder;
-    protected Set<Element> violatingElements = new HashSet<>();
-    
->>>>>>> dbd8b12b
     protected AbstractVerifier(final ProcessingEnvironment processingEnv) {
         this.processingEnv = processingEnv;
         this.messager = processingEnv.getMessager();
@@ -53,7 +41,6 @@
         this.entityFinder = new EntityFinder(processingEnv.getElementUtils(), processingEnv.getTypeUtils());
     }
 
-<<<<<<< HEAD
     /**
      * Serves the same purpose as {@link #verify(RoundEnvironment)}, but is designed to be used with an implementation
      * of {@link AbstractRoundEnvironment} (see its documentation for details).
@@ -83,8 +70,6 @@
         return verify(wrapRoundEnvironment(roundEnv));
     }
 
-=======
->>>>>>> dbd8b12b
     /**
      * Returns an unmodifiable set of elements that did not pass verification.
      */
