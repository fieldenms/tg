package ua.com.fielden.platform.processors.metamodel.utils;

import static java.util.stream.Collectors.toCollection;
import static java.util.stream.Collectors.toList;
import static java.util.stream.Collectors.toSet;
import static java.util.stream.Stream.iterate;
import static ua.com.fielden.platform.utils.StreamUtils.stopAfter;

import java.lang.annotation.Annotation;
import java.util.ArrayList;
import java.util.Collection;
import java.util.LinkedHashSet;
import java.util.List;
import java.util.Map.Entry;
import java.util.Optional;
import java.util.Set;
import java.util.function.Predicate;
import java.util.stream.Collectors;

import javax.lang.model.AnnotatedConstruct;
import javax.lang.model.element.AnnotationMirror;
import javax.lang.model.element.AnnotationValue;
import javax.lang.model.element.Element;
import javax.lang.model.element.ElementKind;
import javax.lang.model.element.ExecutableElement;
import javax.lang.model.element.Modifier;
import javax.lang.model.element.Name;
import javax.lang.model.element.PackageElement;
import javax.lang.model.element.TypeElement;
import javax.lang.model.element.VariableElement;
import javax.lang.model.type.ArrayType;
import javax.lang.model.type.DeclaredType;
import javax.lang.model.type.TypeKind;
import javax.lang.model.type.TypeMirror;
import javax.lang.model.util.Elements;
import javax.lang.model.util.Types;

import ua.com.fielden.platform.processors.metamodel.elements.AbstractForwardingElement;
import ua.com.fielden.platform.processors.metamodel.exceptions.ElementFinderException;
import ua.com.fielden.platform.processors.metamodel.exceptions.EntityMetaModelException;

/**
 * A collection of utility functions to finding various type elements. 
 *
 * @author TG Team
 *
 */
public class ElementFinder {
    public static final Class<?> DEFAULT_ROOT_CLASS = Object.class;

    protected final Elements elements;
    protected final Types types;

    public ElementFinder(final Elements elements, final Types types) {
        if (elements == null) {
            throw new ElementFinderException("Argument elements cannot be null.");
        }
        if (types == null) {
            throw new ElementFinderException("Argument types cannot be null.");
        }

        this.elements = elements;
        this.types = types;
    }

    public Elements getElements() {
        return this.elements;
    }

    public Types getTypes() {
        return this.types;
    }

    /**
     * A {@link TypeElement} instance is equal to a {@link Class} instance if both objects have the same qualified (canonical) name.
     * <p>
     * A local class, local interface, or anonymous class does not have a canonical name.
     * @see <a href="https://docs.oracle.com/javase/specs/jls/se16/html/jls-6.html#jls-6.7">Java SE16 Language Specification - Fully Qualified Names and Canonical Names</a>
     *
     * @param typeElement
     * @param type
     */
    public boolean equals(final TypeElement typeElement, final Class<?> type) {
        if (typeElement == null || type == null) {
            throw new EntityMetaModelException("Neither typeElement nor type arguments can be null.");
        }
        return typeElement.getQualifiedName().toString().equals(type.getCanonicalName());
    }

    /**
     * Returns the immediate parent class of {@code typeElement} or null in the following cases:
     * <ul>
     *  <li>{@code typeElement} is the {@link Object} type
     *  <li>{@code typeElement} is an interface type
     *  <li>The superclass of {@code typeElement} is an interface type
     * </ul>
     * 
     * @param typeElement
     * @return
     */
    public TypeElement findSuperclass(final TypeElement typeElement) {
        final TypeMirror superclass = typeElement.getSuperclass();
        if (superclass.getKind() == TypeKind.NONE) {
            return null;
        }
        final TypeElement superclassTypeElement = toTypeElement(superclass);
        // ignore interfaces
        return superclassTypeElement == null || superclassTypeElement.getKind() == ElementKind.INTERFACE ? null : superclassTypeElement;
    }

    /**
     * Returns an ordered list of all super-classes with respect to {@code typeElement}.
     * The type hierarchy is traversed until either {@code rootType} or an interface type is reached.
     * <p>
     * If {@code rootType} is not in the class hierarchy, then an empty list is returned.
     * <p>
     * {@code rootType} is included in the resulting list if it's a class type.
     *
     * @param typeElement
     * @param rootType
     * @return
     */
    public List<TypeElement> findSuperclasses(final TypeElement typeElement, final Class<?> rootType) {
        if (!isSubtype(typeElement.asType(), rootType)) {
            return List.of();
        }
        return stopAfter(
                iterate(findSuperclass(typeElement), te -> findSuperclass(te)),
                te -> te == null || equals(te, rootType))
                .filter(te -> te != null)
                .toList();
    }

    /**
     * Like {@link #findSuperclasses(TypeElement, Class)}, but doesn't include {@code rootType} in the resulting list.
     * @param typeElement
     * @param rootType
     * @return
     */
    public List<TypeElement> findSuperclassesBelow(final TypeElement typeElement, final Class<?> rootType) {
        final List<TypeElement> superclasses = new ArrayList<>(findSuperclasses(typeElement, rootType));
        if (!superclasses.isEmpty()) {
            superclasses.remove(superclasses.size() - 1);
        }
        return superclasses;
    }

    /**
     * The same as {@link #findSuperclasses(TypeElement, Class)}, but with the {@code rootType} set as {@code Object}. 
     *
     * @param typeElement
     * @param includeRootClass
     * @return
     */
    public List<TypeElement> findSuperclasses(final TypeElement typeElement) {
        return findSuperclasses(typeElement, DEFAULT_ROOT_CLASS);
    }

    /**
     * Finds all super-types of a {@link TypeMirror}. No particular order is preserved.
     *
     * @param typeMirror
     * @return
     */
    public List<TypeMirror> findSupertypes(final TypeMirror typeMirror) {
        final List<TypeMirror> supertypes = (List<TypeMirror>) types.directSupertypes(typeMirror);
        return supertypes.stream().flatMap(tm -> findSupertypes(tm).stream()).toList();
    }

    /**
     * Looks for variable elements, representing declared fields that match {@code predicate}.
     *
     * @param typeElement
     * @param predicate
     * @return
     */
    public Set<VariableElement> findDeclaredFields(final TypeElement typeElement, final Predicate<VariableElement> predicate) {
        return typeElement.getEnclosedElements().stream()
                .filter(el -> el.getKind() == ElementKind.FIELD)
                .map(el -> (VariableElement) el)
                .filter(predicate)
                .collect(toCollection(LinkedHashSet::new));
    }

    /**
     * Looks for variable elements, representing all explicitly declared fields.
     */
    public Set<VariableElement> findDeclaredFields(final TypeElement typeElement) {
        return findDeclaredFields(typeElement, el -> true);
    }

    /**
     * Looks for variable elements, representing inherited fields.
     *
     * @param typeElement
     * @return
     */
    public Set<VariableElement> findInheritedFields(final TypeElement typeElement) {
        return findInheritedFields(typeElement, DEFAULT_ROOT_CLASS);
    }

    /**
     * Looks for variable elements, representing all declared and inherited fields.
     */
    public Set<VariableElement> findFields(TypeElement typeElement) {
        final Set<VariableElement> fields = findDeclaredFields(typeElement);
        fields.addAll(findInheritedFields(typeElement));
        return fields;
    }

    /**
     * The same as {@link #findInheritedFields(TypeElement)}, but with upper type constrained to <code>rootClass</code>.
     * <p>
     * If <code>rootClass</code> is absent in the class hierarchy, then an empty set is returned.
     * 
     * @param typeElement - target element which fields are to be found
     * @param rootClass - upper limit (included) of a superclass of typeElement
     */
    public Set<VariableElement> findInheritedFields(final TypeElement typeElement, final Class<?> rootClass) {
        // use LinkedHashSet to store fields so that they appear in their hierarchical order,
        // that is, fields inherited from the root of the type hierarchy will be placed at the end of the set
        return findSuperclasses(typeElement, rootClass).stream()
                .flatMap(te -> findDeclaredFields(te).stream())
                .collect(Collectors.toCollection(LinkedHashSet::new));
    }

    /**
     * The same as {@link #findFields(TypeElement)}, but with upper type constrained to {@code rootClass}.
     * 
     * @param typeElement - target element which fields are to be found
     * @param rootClass - upper limit (included) of a superclass of typeElement
     */
    public Set<VariableElement> findFields(final TypeElement typeElement, final Class<?> rootClass) {
        final Set<VariableElement> fields = findDeclaredFields(typeElement);
        fields.addAll(findInheritedFields(typeElement, rootClass));
        return fields;
    }

    public Set<VariableElement> findStaticFields(final TypeElement typeElement) {
        return findDeclaredFields(typeElement, f -> isStatic(f));
    }

    public Set<VariableElement> findNonStaticFields(final TypeElement typeElement) {
        return findDeclaredFields(typeElement, f -> !isStatic(f));
    }

    /**
     * Returns a variable element, representing a field with name {@code fieldName} and matching the given {@code predicate}, or else {@code null}.
     * <p>
     * The whole type hierarchy is processed, until a matching field is found.
     *
     * @param typeElement
     * @param fieldName
     * @param predicate
     * @return
     */
    public VariableElement findField(final TypeElement typeElement, final String fieldName, final Predicate<VariableElement> predicate) {
        // first search in declared and then inherited fields
        return findDeclaredFields(typeElement).stream()
               .filter(varEl -> varEl.getSimpleName().toString().equals(fieldName) && predicate.test(varEl))
               .findFirst()
               .orElseGet(() -> findInheritedFields(typeElement).stream()
                                .filter(varEl -> varEl.getSimpleName().toString().equals(fieldName))
                                .findFirst().orElse(null));
    }

    /**
     * Returns a variable element, representing a field with name {@code fieldName}, or else {@code null}.
     * <p>
     * The whole type hierarchy is processed, until a matching field is found.
     *
     * @param typeElement
     * @param fieldName
     * @return
     */
    public VariableElement findField(final TypeElement typeElement, final String fieldName) {
        return findField(typeElement, fieldName, (varEl) -> true);
    }

    /**
     * Returns a variable element, representing a declared field with name {@code fieldName} and matching the given {@code predicate}, or else {@code null}.
     *
     * @param typeElement
     * @param fieldName
     * @param predicate
     * @return
     */
    public VariableElement findDeclaredField(final TypeElement typeElement, final String fieldName, final Predicate<VariableElement> predicate) {
        return findDeclaredFields(typeElement).stream()
               .filter(varEl -> varEl.getSimpleName().toString().equals(fieldName) && predicate.test(varEl))
               .findFirst()
               .orElse(null);
    }

    /**
     * Returns a variable element, representing a declared field with name {@code fieldName}, or else {@code null}.
     *
     * @param typeElement
     * @param fieldName
     * @return
     */
    public VariableElement findDeclaredField(final TypeElement typeElement, final String fieldName) {
        return findDeclaredField(typeElement, fieldName, (varEl) -> true);
    }
    
    public Set<VariableElement> findDeclaredFieldsAnnotatedWith(final TypeElement typeElement, final Class<? extends Annotation> annotationClass) {
        return findDeclaredFields(typeElement).stream()
                .filter(el -> el.getAnnotation(annotationClass) != null)
                .collect(toSet());
    }

    public Set<VariableElement> findInheritedFieldsAnnotatedWith(final TypeElement typeElement, final Class<? extends Annotation> annotationClass) {
        return findInheritedFields(typeElement).stream()
                .filter(el -> el.getAnnotation(annotationClass) != null)
                .collect(toSet());
    }

    public Set<VariableElement> findFieldsAnnotatedWith(final TypeElement typeElement, final Class<? extends Annotation> annotationClass) {
        return findFields(typeElement).stream()
                .filter(el -> el.getAnnotation(annotationClass) != null)
                .collect(toSet());
    }

    /**
     * Returns a list of annotations associated with {@code vel}, if it represents a field.
     * An empty list is returned otherwise. 
     *
     * @param vel
     * @return
     */
    public List<? extends AnnotationMirror> getFieldAnnotations(final VariableElement vel) {
        // return an empty list for non-field elements
        if (vel.getKind() != ElementKind.FIELD) {
            return new ArrayList<>();
        }

        return vel.getAnnotationMirrors();
    }

    /**
     * Returns a set of executable elements, representing methods, declared in {@code typeElement} and matching {@code predicate}.
     *
     * @param typeElement
     * @param predicate
     * @return
     */
    public Set<ExecutableElement> findDeclaredMethods(final TypeElement typeElement, final Predicate<ExecutableElement> predicate) {
        return typeElement.getEnclosedElements().stream()
                .filter(el -> el.getKind() == ElementKind.METHOD)
                .map(el -> (ExecutableElement) el)
                .filter(predicate)
                .collect(toCollection(LinkedHashSet::new));
    }

    /**
     * Find methods that are explicitly declared by this {@link TypeElement}.
     */
    public Set<ExecutableElement> findDeclaredMethods(TypeElement typeElement) {
        return findDeclaredMethods(typeElement, el -> true);
    }

    /**
     * Looks for executable elements, representing inherited methods.
     *
     * @param typeElement
     * @return
     */
    public Set<ExecutableElement> findInheritedMethods(final TypeElement typeElement) {
        return iterate(findSuperclass(typeElement), superType -> findSuperclass(superType))
                .takeWhile(el -> el != null)
                .flatMap(type -> findDeclaredMethods(type).stream()).collect(toCollection(LinkedHashSet::new));

    }

    /**
     * Looks for executable elements, representing all declared and inherited methods. The order is preserved, giving first priority to declared (important for overriden) methods.
     */
    public Set<ExecutableElement> findMethods(TypeElement typeElement) {
        final Set<ExecutableElement> fields = findDeclaredMethods(typeElement);
        fields.addAll(findInheritedMethods(typeElement));
        return fields;
    }

    /**
     * The same as {@link #getFieldAnnotations(VariableElement)}, but without annotations {@code ignoredAnnotationsClasses}.
     *
     * @param field
     * @param ignoredAnnotationsClasses
     * @return
     */
    public List<? extends AnnotationMirror> getFieldAnnotationsExcept(final VariableElement field, final List<Class<? extends Annotation>> ignoredAnnotationsClasses) {
        final List<? extends AnnotationMirror> annotations = getFieldAnnotations(field);

        final Set<String> ignoredAnnotationNames = ignoredAnnotationsClasses.stream()
                .map(Class::getCanonicalName)
                .collect(toSet());
        
        return annotations.stream()
                .filter(annotMirror -> {
                    final String annotQualifiedName = ((TypeElement) annotMirror.getAnnotationType().asElement()).getQualifiedName().toString();
                    return !ignoredAnnotationNames.contains(annotQualifiedName);
                })
                .collect(toList());
    }

    public AnnotationMirror getElementAnnotationMirror(final AnnotatedConstruct element, final Class<? extends Annotation> annotationClass) {
        for (final AnnotationMirror annotMirror: element.getAnnotationMirrors()) {
            final TypeElement annotTypeElement = (TypeElement) annotMirror.getAnnotationType().asElement();
            if (equals(annotTypeElement, annotationClass)) {
                return annotMirror;
            }
        }
        return null;
    }
    
    /**
     * Returns an optional containing the value of the annotation's element.
     * @param annotation
     * @param elementName
     * @return
     */
    public Optional<AnnotationValue> getAnnotationValue(final AnnotationMirror annotation, final String elementName) {
        return elements.getElementValuesWithDefaults(annotation).entrySet().stream()
                .filter(entry -> entry.getKey().getSimpleName().toString().equals(elementName))
                .findAny().map(Entry::getValue);
    }

    /**
     * Returns an optional containing the value of the annotation's default element (i.e. the {@code value()} element).
     * @param annotation
     * @return
     */
    public Optional<AnnotationValue> getAnnotationValue(final AnnotationMirror annotation) {
        return getAnnotationValue(annotation, "value");
    }

    public String getFieldTypeSimpleName(final VariableElement field) {
        return ((DeclaredType) field.asType()).asElement().getSimpleName().toString();
    }

    public boolean isFieldOfType(final VariableElement field, final Class<?> type) {
        final TypeMirror fieldType = field.asType();
        if (fieldType.getKind().equals(TypeKind.DECLARED)) {
            return equals(((TypeElement) ((DeclaredType) fieldType).asElement()), type);
        } else {
            // TODO implement proper type checking for primitives and arrays
            return false;
        }
    }

    public boolean isFieldOfType(final VariableElement field, final TypeMirror typeMirror) {
        final TypeMirror fieldType = field.asType();
        final TypeKind fieldTypeKind = fieldType.getKind();

        if (fieldTypeKind.equals(TypeKind.DECLARED)) {
            return types.isSameType(fieldType, typeMirror);
        } else {
            // TODO implement proper type checking for primitives and arrays
            return false;
        }
    }

    /**
     * Tests whether a field is of one of types {@code typeElements}.
     *
     * @param field
     * @param typeElements
     * @return
     */
    public boolean isFieldOfType(final VariableElement field, final Collection<TypeMirror> typeMirrors) {
        final TypeMirror fieldType = field.asType();
        final TypeKind fieldTypeKind = fieldType.getKind();

        if (fieldTypeKind.equals(TypeKind.DECLARED)) {
            return typeMirrors.stream().anyMatch(tm -> types.isSameType(fieldType, tm));
        } else {
            // TODO implement proper type checking for primitives and arrays
            return false;
        }
    }

    public boolean isMethodReturnType(final ExecutableElement method, final Class<?> type) {
        final TypeMirror returnType = method.getReturnType();
        final TypeKind returnTypeKind = returnType.getKind();

        if (returnTypeKind.equals(TypeKind.DECLARED)) {
            return equals(((TypeElement) ((DeclaredType) returnType).asElement()), type);
        } else {
            // TODO implement proper type checking for primitives and arrays
            return false;
        }
    }

    public Name getAnnotationMirrorSimpleName(final AnnotationMirror annotMirror) {
        return annotMirror.getAnnotationType().asElement().getSimpleName();
    }

    public long countDeclaredFields(final TypeElement typeElement) {
        return typeElement.getEnclosedElements().stream()
                .filter(el -> el.getKind() == ElementKind.FIELD)
                .map(el -> (VariableElement) el)
                .count();
    }

    public boolean isStatic(final VariableElement varElement) {
        return varElement.getModifiers().contains(Modifier.STATIC);
    }
    
    /**
     * Tests whether the type modeled by {@code typeMirror} is the same type as runtime class {@code type}.
     * If {@code typeMirror} represents a type variable or a wildcard, then {@code false} is returned.
     * @param typeMirror
     * @param type
     * @return
     */
    public boolean isSameType(final TypeMirror typeMirror, final Class<?> type) {
        final TypeKind typeMirrorKind = typeMirror.getKind();
        if (typeMirrorKind.isPrimitive() && type.isPrimitive()) {
            return (typeMirrorKind == TypeKind.BYTE && type.equals(byte.class)) ||
                    (typeMirrorKind == TypeKind.SHORT && type.equals(short.class)) ||
                    (typeMirrorKind == TypeKind.INT && type.equals(int.class)) ||
                    (typeMirrorKind == TypeKind.LONG && type.equals(long.class)) ||
                    (typeMirrorKind == TypeKind.FLOAT && type.equals(float.class)) ||
                    (typeMirrorKind == TypeKind.DOUBLE && type.equals(double.class)) ||
                    (typeMirrorKind == TypeKind.BOOLEAN && type.equals(boolean.class)) ||
                    (typeMirrorKind == TypeKind.CHAR && type.equals(char.class));
        }
        else if (typeMirrorKind == TypeKind.ARRAY && type.isArray()) {
            return isSameType(((ArrayType) typeMirror).getComponentType(), type.componentType());
        }
        else if (typeMirrorKind == TypeKind.VOID && type.equals(void.class)) {
            return true;
        }
        else if (typeMirrorKind == TypeKind.DECLARED) {
            return equals(toTypeElement(typeMirror), type);
        }
        else {
            return false;
        }
    }

    /**
     * Tests whether an instance of {@link TypeMirror} ({@code typeMirror}) is a subtype of a {@link Class} instance ({@code type}).
     * Any type is considered to be a subtype of itself.
     *
     * @param typeMirror  the child type
     * @param type  the parent type
     * @return {@code true} if and only if the first type is a subtype
     *          of the second
     */
    public boolean isSubtype(final TypeMirror typeMirror, final Class<?> type) {
        if (typeMirror.getKind() != TypeKind.DECLARED) {
            return false;
        }
        if (equals(toTypeElement(typeMirror), type)) {
            return true;
        }
        return types.directSupertypes(typeMirror).stream().anyMatch(tm -> isSubtype(tm, type));
    }

    public boolean isTopLevelClass(final Element element) {
        return element.getKind() == ElementKind.CLASS && element.getEnclosingElement().getKind() == ElementKind.PACKAGE;
    }
    
    public boolean isAbstract(final Element element) {
        return element.getModifiers().contains(Modifier.ABSTRACT);
<<<<<<< HEAD
=======
    }

    public boolean isGeneric(final TypeElement element) {
        return element != null && !element.getTypeParameters().isEmpty();
>>>>>>> cb9134ba
    }
    
    /**
     * Wraps {@link Elements#getPackageOf} in order to avoid ClassCastException, since Sun's internal implementation of {@link Elements} expects a {@link com.sun.tools.javac.code.Symbol} instance.
     * <p>
     * In order to enable support for {@link ForwardingElement} we have to dynamically check the type of <code>element</code>.
     * 
     * @param element
     * @return
     */
    public PackageElement getPackageOf(final Element element) {
        if (AbstractForwardingElement.class.isAssignableFrom(element.getClass())) {
            return elements.getPackageOf(((AbstractForwardingElement<Element>) element).element());
        }
        return elements.getPackageOf(element);
    }
    
    public String getPackageName(final Element element) {
        return Optional.ofNullable(getPackageOf(element))
                .map(pkgEl -> pkgEl.getQualifiedName().toString())
                .orElse(null);
    }

    /**
     * Converts {@link TypeMirror} to {@link TypeElement}, but only if argument {@code typeMirror} represents a declared type kind.
     *
     * @param typeMirror
     * @return a {@link TypeElement} if conversion was successful, otherwise {@code null}.
     */
    public TypeElement toTypeElement(final TypeMirror typeMirror) {
        return typeMirror.getKind() == TypeKind.DECLARED ? (TypeElement) ((DeclaredType) typeMirror).asElement() : null;
    }

}<|MERGE_RESOLUTION|>--- conflicted
+++ resolved
@@ -564,13 +564,10 @@
     
     public boolean isAbstract(final Element element) {
         return element.getModifiers().contains(Modifier.ABSTRACT);
-<<<<<<< HEAD
-=======
     }
 
     public boolean isGeneric(final TypeElement element) {
         return element != null && !element.getTypeParameters().isEmpty();
->>>>>>> cb9134ba
     }
     
     /**
