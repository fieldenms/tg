package ua.com.fielden.platform.processors.metamodel.utils;

import static java.util.stream.Collectors.toCollection;
import static java.util.stream.Collectors.toList;
import static java.util.stream.Collectors.toSet;
import static java.util.stream.Stream.iterate;
import static ua.com.fielden.platform.utils.StreamUtils.stopAfter;

import java.lang.annotation.Annotation;
import java.util.LinkedHashSet;
import java.util.List;
import java.util.Map.Entry;
import java.util.Optional;
import java.util.Set;
import java.util.function.Function;
import java.util.function.Predicate;
import java.util.stream.Stream;

import javax.lang.model.AnnotatedConstruct;
import javax.lang.model.element.AnnotationMirror;
import javax.lang.model.element.AnnotationValue;
import javax.lang.model.element.Element;
import javax.lang.model.element.ElementKind;
import javax.lang.model.element.ExecutableElement;
import javax.lang.model.element.Modifier;
import javax.lang.model.element.PackageElement;
import javax.lang.model.element.TypeElement;
import javax.lang.model.element.VariableElement;
import javax.lang.model.type.DeclaredType;
import javax.lang.model.type.MirroredTypeException;
import javax.lang.model.type.TypeKind;
import javax.lang.model.type.TypeMirror;
import javax.lang.model.util.Elements;
import javax.lang.model.util.Types;

import ua.com.fielden.platform.processors.metamodel.elements.AbstractForwardingElement;
import ua.com.fielden.platform.processors.metamodel.exceptions.ElementFinderException;
import ua.com.fielden.platform.processors.metamodel.exceptions.EntityMetaModelException;

/**
 * A collection of utility methods for operating on elements and types, an extension of {@link Elements} and {@link Types}. 
 *
 * @author TG Team
 */
public class ElementFinder {
    public static final Class<?> ROOT_CLASS = Object.class;

    public final Elements elements;
    public final Types types;

    public ElementFinder(final Elements elements, final Types types) {
        if (elements == null) {
            throw new ElementFinderException("Argument elements cannot be null.");
        }
        if (types == null) {
            throw new ElementFinderException("Argument types cannot be null.");
        }

        this.elements = elements;
        this.types = types;
    }

    /**
     * A shortcut for {@link Elements#getTypeElement(CharSequence)}.
     * <p>
     * If no corespodning type element was found, then a runtime exception is thrown.
     * Generally, this should never occur, since the {@link Class} argument guarantees the existence of that type. 
     * <p>
     * In case of multi-module application where there are multiple classes with the same canonical name, the first match is returned.
     * 
     * @param clazz
     * @return type element representing {@code clazz}
     * @throws ElementFinderException if no coresponding type element was found
     */
    public TypeElement getTypeElement(final Class<?> clazz) {
        return elements.getAllTypeElements(clazz.getCanonicalName()).stream().findFirst()
                .orElseThrow(() -> new ElementFinderException("No type element was found for class %s".formatted(clazz.getCanonicalName())));
    }

    /**
     * Tests whether the type element and class represent the same type.
     * <p>
     * The comparison is based on the canonical name of the underlying type.
     * A local class, local interface, or anonymous class does not have a canonical name.
     * <p>
     * <b>NOTE</b>: For sake of simplicity, this method is incapable of differentiating between application modules.
     * 
     * @see <a href="https://docs.oracle.com/javase/specs/jls/se16/html/jls-6.html#jls-6.7">Java SE16 Language Specification - Fully Qualified Names and Canonical Names</a>
     * @param element
     * @param clazz
     */
    public boolean isSameType(final TypeElement element, final Class<?> clazz) {
        if (element == null || clazz == null) {
            throw new EntityMetaModelException("Neither typeElement nor type arguments can be null.");
        }
        return element.getQualifiedName().toString().equals(clazz.getCanonicalName());
    }

    /**
     * Returns the immediate superclass of a type element if there is one.
     * An empty optional is returned if the type element represents an interface type or the {@link Object} class.
     */
    public Optional<TypeElement> findSuperclass(final TypeElement element) {
        final TypeMirror superclass = element.getSuperclass();
        if (superclass.getKind() == TypeKind.NONE) {
            return Optional.empty();
        }
        return Optional.of(asTypeElementOfTypeMirror(superclass));
    }

    /**
     * Returns an ordered stream of all superclasses of the type element.
     * The type hierarchy is traversed until either {@code rootType} or an interface type is reached.
     * <p>
     * If the type element is not a subtype of {@code rootType}, then an empty stream is returned.
     * <p>
     * The type element representing {@code rootType} is included in the stream only if it's a class type.
     *
     * @param typeElement
     * @param rootType
     * @return
     */
    public Stream<TypeElement> streamSuperclasses(final TypeElement typeElement, final Class<?> rootType) {
        if (!isSubtype(typeElement.asType(), rootType)) {
            return Stream.empty();
        }
        return stopAfter(
                iterate(Optional.of(typeElement), Optional::isPresent, elt -> elt.flatMap(this::findSuperclass)).map(Optional::get),
                elt -> isSameType(elt, rootType))
                .skip(1); // drop the typeElement itself
    }

    /**
<<<<<<< HEAD
     * Like {@link #streamSuperclasses(TypeElement, Class)} with {@code rootType} equal to {@code Object}. 
     */
    public Stream<TypeElement> streamSuperclasses(final TypeElement typeElement) {
        return streamSuperclasses(typeElement, ROOT_CLASS);
    }

    /**
     * Collects the elements of {@link #streamSuperclasses(TypeElement, Class)} into a list. 
     */
    public List<TypeElement> findSuperclasses(final TypeElement typeElement, final Class<?> rootType) {
        return streamSuperclasses(typeElement, rootType).toList();
    }

    /**
     * Collects the elements of {@link #streamSuperclasses(TypeElement)} into a list. 
=======
     * Like {@link #findSuperclasses(TypeElement, Class)}, but doesn't include {@code rootType} in the resulting list.
     * @param typeElement
     * @param rootType
     * @return
     */
    public List<TypeElement> findSuperclassesBelow(final TypeElement typeElement, final Class<?> rootType) {
        final List<TypeElement> superclasses = new ArrayList<>(findSuperclasses(typeElement, rootType));
        if (!superclasses.isEmpty()) {
            superclasses.remove(superclasses.size() - 1);
        }
        return superclasses;
    }

    /**
     * The same as {@link #findSuperclasses(TypeElement, Class)}, but with the {@code rootType} set as {@code Object}. 
     *
     * @param typeElement
     * @param includeRootClass
     * @return
>>>>>>> a3cec216
     */
    public List<TypeElement> findSuperclasses(final TypeElement typeElement) {
        return streamSuperclasses(typeElement, ROOT_CLASS).toList();
    }

    /**
     * Returns a stream of variable elements, representing declared fields of the type element matching {@code predicate}.
     *
     * @param element
     * @param predicate
     * @return
     */
    public Stream<VariableElement> streamDeclaredFields(final TypeElement element, final Predicate<VariableElement> predicate) {
        return element.getEnclosedElements().stream()
                .filter(elt -> elt.getKind().isField())
                .map(elt -> (VariableElement) elt)
                .filter(predicate);
    }

    /**
     * Returns a stream of variable elements, representing all declared fields of a type element.
     *
     * @param element
     * @return
     */
    public Stream<VariableElement> streamDeclaredFields(final TypeElement element) {
        return streamDeclaredFields(element, elt -> true);
    }

    /**
     * Collects the elements of {@link #streamDeclaredFields(TypeElement, Predicate)} into a list.
     */
    public List<VariableElement> findDeclaredFields(final TypeElement element, final Predicate<VariableElement> predicate) {
        return streamDeclaredFields(element, predicate).toList();
    }

    /**
     * Collects the elements of {@link #streamDeclaredFields(TypeElement)} into a list.
     */
    public List<VariableElement> findDeclaredFields(final TypeElement element) {
        return streamDeclaredFields(element).toList();
    }

    /**
     * Returns a stream of variable elements, representing fields inherited by the type element with upper limit on superclasses equal to {@code rootType}.
     *
     * @param element
     * @param predicate
     * @return
     */
    public Stream<VariableElement> streamInheritedFields(final TypeElement element, final Class<?> rootType) {
        return streamSuperclasses(element, rootType).flatMap(elt -> streamDeclaredFields(elt));
    }

    /**
     * Returns a stream of variable elements, representing all inherited fields of the type element.
     */
    public Stream<VariableElement> streamInheritedFields(final TypeElement element) {
        return streamInheritedFields(element, ROOT_CLASS);
    }

    /**
     * Collects the elements of {@link #streamInheritedFields(TypeElement)} into a list.
     */
    public List<VariableElement> findInheritedFields(final TypeElement element) {
        return streamInheritedFields(element).toList();
    }

    /**
     * Returns a stream of variable elements, representing all fields of the type element: both declared and inherited.
     */
    public Stream<VariableElement> streamFields(final TypeElement element) {
        return Stream.concat(streamDeclaredFields(element), streamInheritedFields(element));
    }

    /**
     * Collects the elements of {@link #streamFields(TypeElement)} into a list.
     */
    public List<VariableElement> findFields(TypeElement element) {
        return streamFields(element).toList();
    }

    public List<VariableElement> findStaticDeclaredFields(final TypeElement typeElement) {
        return findDeclaredFields(typeElement, f -> isStatic(f));
    }

    public List<VariableElement> findNonStaticDeclaredFields(final TypeElement typeElement) {
        return findDeclaredFields(typeElement, f -> !isStatic(f));
    }

    /**
     * Returns an optional describing a variable element that represents a field named {@code fieldName} and matching {@code predicate},
     * traversing the whole type hierarchy.
     *
     * @param typeElement
     * @param fieldName
     * @param predicate
     * @return
     */
    public Optional<VariableElement> findField(final TypeElement typeElement, final String fieldName, final Predicate<VariableElement> predicate) {
        // first search declared, then inherited fields
        return streamFields(typeElement)
               .filter(varEl -> varEl.getSimpleName().toString().equals(fieldName) && predicate.test(varEl))
               .findFirst();
    }

    /**
     * Returns an optional describing a variable element that represents a field named {@code fieldName}, traversing the whole type hierarchy.
     *
     * @param typeElement
     * @param fieldName
     * @return
     */
    public Optional<VariableElement> findField(final TypeElement typeElement, final String fieldName) {
        return findField(typeElement, fieldName, (varEl) -> true);
    }

    /**
     * Returns an optional describing a variable element that represents a declared field named {@code fieldName} and matching {@code predicate}.
     *
     * @param typeElement
     * @param fieldName
     * @param predicate
     * @return
     */
    public Optional<VariableElement> findDeclaredField(final TypeElement typeElement, final String fieldName, final Predicate<VariableElement> predicate) {
        return streamDeclaredFields(typeElement)
               .filter(varEl -> varEl.getSimpleName().toString().equals(fieldName) && predicate.test(varEl))
               .findFirst();
    }

    /**
     * Returns an optional describing a variable element that represents a declared field named {@code fieldName}.
     *
     * @param typeElement
     * @param fieldName
     * @return
     */
    public Optional<VariableElement> findDeclaredField(final TypeElement typeElement, final String fieldName) {
        return findDeclaredField(typeElement, fieldName, (varEl) -> true);
    }
    
    public List<VariableElement> findDeclaredFieldsAnnotatedWith(final TypeElement typeElement, final Class<? extends Annotation> annotationClass) {
        return streamDeclaredFields(typeElement)
                .filter(el -> el.getAnnotation(annotationClass) != null)
                .toList();
    }

    public List<VariableElement> findInheritedFieldsAnnotatedWith(final TypeElement typeElement, final Class<? extends Annotation> annotationClass) {
        return streamInheritedFields(typeElement)
                .filter(el -> el.getAnnotation(annotationClass) != null)
                .toList();
    }

    public List<VariableElement> findFieldsAnnotatedWith(final TypeElement typeElement, final Class<? extends Annotation> annotationClass) {
        return streamFields(typeElement)
                .filter(el -> el.getAnnotation(annotationClass) != null)
                .toList();
    }

    /**
     * Returns a list of annotations that are directly present on a variable element if it represents a field.
     * Otherwise an empty list is returned.
     */
    public List<? extends AnnotationMirror> getFieldAnnotations(final VariableElement element) {
        // return an empty list for non-field elements
        if (!element.getKind().isField()) {
            return List.of();
        }

        return element.getAnnotationMirrors();
    }

    /**
     * Streams declared methods of a type element that satisfy the predicate.
     * @see ElementKind#METHOD
     */
    public Stream<ExecutableElement> streamDeclaredMethods(final TypeElement typeElement, final Predicate<ExecutableElement> predicate) {
        return typeElement.getEnclosedElements().stream()
                .filter(el -> el.getKind() == ElementKind.METHOD)
                .map(el -> (ExecutableElement) el)
                .filter(predicate);
    }

    /**
     * Streams declared methods of a type element.
     * @see ElementKind#METHOD
     */
    public Stream<ExecutableElement> streamDeclaredMethods(final TypeElement typeElement) {
        return streamDeclaredMethods(typeElement, el -> true);
    }

    /**
     * Finds declared methods of a type element that satisfy the predicate.
     * @see ElementKind#METHOD
     */
    public Set<ExecutableElement> findDeclaredMethods(final TypeElement typeElement, final Predicate<ExecutableElement> predicate) {
        return streamDeclaredMethods(typeElement, predicate).collect(toCollection(LinkedHashSet::new));
    }

    /**
     * Finds declared methods of a type element.
     * @see ElementKind#METHOD
     */
    public Set<ExecutableElement> findDeclaredMethods(TypeElement typeElement) {
        return findDeclaredMethods(typeElement, el -> true);
    }

    /**
     * Finds inherited methods of a type element. Ignores superinterfaces.
     * @see ElementKind#METHOD
     */
    public Set<ExecutableElement> findInheritedMethods(final TypeElement typeElement) {
        return streamSuperclasses(typeElement)
                .flatMap(type -> findDeclaredMethods(type).stream()).collect(toCollection(LinkedHashSet::new));
    }

    /**
     * Finds all methods of a type element (both declared and inherited). Ignores superinterfaces.
     * The results are ordered such that declared methods appear first.
     * @see ElementKind#METHOD
     */
    public LinkedHashSet<ExecutableElement> findMethods(TypeElement typeElement) {
        final LinkedHashSet<ExecutableElement> methods = streamDeclaredMethods(typeElement).collect(toCollection(LinkedHashSet::new));
        methods.addAll(findInheritedMethods(typeElement));
        return methods;
    }

    /**
     * The same as {@link #getFieldAnnotations(VariableElement)}, but without annotations {@code ignoredAnnotationsClasses}.
     *
     * @param field
     * @param ignoredAnnotationsClasses
     * @return
     */
    public List<? extends AnnotationMirror> getFieldAnnotationsExcept(final VariableElement field, final List<Class<? extends Annotation>> ignoredAnnotationsClasses) {
        final List<? extends AnnotationMirror> annotations = getFieldAnnotations(field);

        final Set<String> ignoredAnnotationNames = ignoredAnnotationsClasses.stream()
                .map(Class::getCanonicalName)
                .collect(toSet());
        
        return annotations.stream()
                .filter(annotMirror -> {
                    final String annotQualifiedName = ((TypeElement) annotMirror.getAnnotationType().asElement()).getQualifiedName().toString();
                    return !ignoredAnnotationNames.contains(annotQualifiedName);
                })
                .collect(toList());
    }

    /**
     * Finds an annotation of the specified type that is directly present on the element.
     */
    public Optional<? extends AnnotationMirror> findAnnotationMirror(final AnnotatedConstruct element, final Class<? extends Annotation> annotType) {
        return element.getAnnotationMirrors().stream()
                .filter(mirror -> isSameType((TypeElement) mirror.getAnnotationType().asElement(), annotType))
                .findAny();
    }

    /**
     * Returns an optional desribing an {@link AnnotationValue} of the annotation's element with the specified name.
     * If the element is not explicitly present in the annotation, then its default value is returned.
     * <p>
     * Use {@link #getAnnotationElementValue(AnnotationMirror, String)} to obtain the value directly (i.e. unpack {@link AnnotationValue}).
     * 
     * @param annotation
     * @param name
     * @return
     */
    public Optional<AnnotationValue> findAnnotationValue(final AnnotationMirror annotation, final String name) {
        return elements.getElementValuesWithDefaults(annotation).entrySet().stream()
                .filter(entry -> entry.getKey().getSimpleName().toString().equals(name))
                .findFirst().map(Entry::getValue);
    }

    /**
     * Returns the value of the annotation's element with the specified name type casted to the type argument.
     * If the element is not explicitly present in the annotation, then its default value is returned.
     * 
     * @param <T> the type to which to cast the value
     * @param annotation
     * @param name
     * @return
     * @throws ElementFinderException if no annotation element named {@code name} exists or type cast failed
     */
    public <T> T getAnnotationElementValue(final AnnotationMirror annotation, final String name) {
        final Object value = findAnnotationValue(annotation, name).map(AnnotationValue::getValue)
                .orElseThrow(() -> new ElementFinderException("No element named [%s] was found in annotation [%s]".formatted(name, annotation)));
        try {
            return (T) value;
        } catch (final Exception e) {
            throw new ElementFinderException("Failed to cast the annotation element's value.", e);
        }
    }

    /**
     * Returns the type mirror representing the {@link Class}-typed value of the annotation's element.
     * <p>
     * Special care is required for {@link Class} values, since information to locate and load a class is unavailable during annotation processing.
     * For a more detailed explanation refer to {@link Element#getAnnotation(Class)}.
     * 
     * @param annot annotation instance being examined
     * @param provider function applied to {@code annot} that provides the {@link Class} value
     * @return
     */
    public <A extends Annotation> TypeMirror getAnnotationElementValueOfClassType(final A annot, Function<A, Class<?>> provider) {
        try {
            // should ALWAYS throw, since the information to locate and load a class is unavailable during annotation processing
            final Class<?> clazz = provider.apply(annot);
            // if it somehow was available, then construct a TypeMirror from it
            return asType(clazz);
        } catch (final MirroredTypeException ex) {
            // the exception provides the desired type mirror
            return ex.getTypeMirror();
        }
    }

    /**
     * Tests whether the element contains the {@code static} modifier.
     */
    public boolean isStatic(final Element element) {
        return element.getModifiers().contains(Modifier.STATIC);
    }

    /**
     * Returns a type mirror coresponding to the type represented by {@code clazz}.
     * <p>
     * For generic types a raw type representation is returned.
     *
     * @param clazz
     * @return
     * @throws ElementFinderException if no coresponding type element was found
     */
    public TypeMirror asType(final Class<?> clazz) {
        if (clazz.isPrimitive()) {
            if (clazz.equals(void.class)) {
                return types.getNoType(TypeKind.VOID);
            } else if (clazz.equals(int.class)) {
                return types.getPrimitiveType(TypeKind.INT);
            } else if (clazz.equals(boolean.class)) {
                return types.getPrimitiveType(TypeKind.BOOLEAN);
            } else if (clazz.equals(double.class)) {
                return types.getPrimitiveType(TypeKind.DOUBLE);
            } else if (clazz.equals(long.class)) {
                return types.getPrimitiveType(TypeKind.LONG);
            } else if (clazz.equals(short.class)) {
                return types.getPrimitiveType(TypeKind.SHORT);
            } else if (clazz.equals(byte.class)) {
                return types.getPrimitiveType(TypeKind.BYTE);
            } else if (clazz.equals(float.class)) {
                return types.getPrimitiveType(TypeKind.FLOAT);
            } else if (clazz.equals(char.class)) {
                return types.getPrimitiveType(TypeKind.CHAR);
            }
        }
        else if (clazz.isArray()) {
            return types.getArrayType(asType(clazz.getComponentType()));
        }
        // clazz is class or interface, so return a raw type mirror
        return types.getDeclaredType(getTypeElement(clazz));
    }

    /**
     * Converts a type mirror to a declared type iff the type mirror represents a declared type, otherwise an exception is thrown.
     * 
     * @param mirror
     * @return
     * @throws ElementFinderException
     */
    public DeclaredType asDeclaredType(final TypeMirror mirror) {
        if (mirror.getKind() != TypeKind.DECLARED) {
            throw new ElementFinderException("Illegal type kind [%s] of [%s]".formatted(mirror.getKind(), mirror.toString()));
        }
        return (DeclaredType) mirror;
    }

    /**
     * Tests whether the type mirror and class represent the same type. Such a comparison makes sense only if the type mirror represents one of:
     * primitive type, void type, array type, declared type (class/interface). Otherwise {@code false} is returned.
     * <p>
     * Comparison of generic types requires special care.
     * Since {@link Class} instances can represent only raw types, if a type mirror for a generic type does not represent its raw type, 
     * then {@code false} will be returned. One can obtain a raw type from a type mirror using {@link Types#erasure(TypeMirror)}.
     * 
     * @throws ElementFinderException if no coresponding type element was found
     */
    public boolean isSameType(final TypeMirror mirror, final Class<?> clazz) {
        return types.isSameType(mirror, asType(clazz));
    }

    /**
     * Similar to {@link Types#isSubtype(TypeMirror, TypeMirror)}, but accepts {@link Class} as the second type.
     *
     * @param typeMirror the first type
     * @param clazz the second type
     * @return {@code true} iff the first type is a subtype of the second
     * @throws ElementFinderException if no coresponding type element was found
     */
    public boolean isSubtype(final TypeMirror mirror, final Class<?> clazz) {
        return types.isSubtype(mirror, asType(clazz));
    }

    public boolean isTopLevelClass(final Element element) {
        return element.getKind() == ElementKind.CLASS && element.getEnclosingElement().getKind() == ElementKind.PACKAGE;
    }
    
    public boolean isAbstract(final Element element) {
        return element.getModifiers().contains(Modifier.ABSTRACT);
    }

    public boolean isGeneric(final TypeElement element) {
        return element != null && !element.getTypeParameters().isEmpty();
    }
    
    /**
     * Wraps {@link Elements#getPackageOf} in order to avoid ClassCastException, since Sun's internal implementation of {@link Elements} expects a {@link com.sun.tools.javac.code.Symbol} instance.
     * <p>
     * In order to enable support for {@link ForwardingElement} we have to dynamically check the type of <code>element</code>.
     * 
     * @param element
     * @return
     */
    public Optional<PackageElement> getPackageOf(final Element element) {
        if (AbstractForwardingElement.class.isAssignableFrom(element.getClass())) {
            return Optional.ofNullable(elements.getPackageOf(((AbstractForwardingElement<Element>) element).element()));
        }
        return Optional.ofNullable(elements.getPackageOf(element));
    }
    
    public Optional<String> getPackageName(final Element element) {
        return getPackageOf(element).map(pkgEl -> pkgEl.getQualifiedName().toString());
    }

    /**
     * Like {@link #getPackageOf(Element)}, but accepting a type element, which should always have a package, hence the absence of {@link Optional}.
     * 
     * @param element
     * @return
     * @throws ElementFinderException if the type element's package could not be found
     */
    public PackageElement getPackageOfTypeElement(final TypeElement element) {
        return getPackageOf(element)
                .orElseThrow(() -> new ElementFinderException("No package was found for %s".formatted(element.getQualifiedName())));
    }

    /**
     * Returns the type element coresponding to the given declared type.
     */
    public TypeElement asTypeElement(final DeclaredType type) {
        return (TypeElement) type.asElement();
    }

    /**
     * Returns the type element coresponding to the given type mirror iff it represents a declared type, otherwise an exception is thrown.
     * 
     * @param mirror
     * @return
     * @throws ElementFinderException
     */
    public TypeElement asTypeElementOfTypeMirror(final TypeMirror mirror) {
        return asTypeElement(asDeclaredType(mirror));
    }

}<|MERGE_RESOLUTION|>--- conflicted
+++ resolved
@@ -7,6 +7,7 @@
 import static ua.com.fielden.platform.utils.StreamUtils.stopAfter;
 
 import java.lang.annotation.Annotation;
+import java.util.ArrayList;
 import java.util.LinkedHashSet;
 import java.util.List;
 import java.util.Map.Entry;
@@ -131,7 +132,6 @@
     }
 
     /**
-<<<<<<< HEAD
      * Like {@link #streamSuperclasses(TypeElement, Class)} with {@code rootType} equal to {@code Object}. 
      */
     public Stream<TypeElement> streamSuperclasses(final TypeElement typeElement) {
@@ -146,19 +146,21 @@
     }
 
     /**
-     * Collects the elements of {@link #streamSuperclasses(TypeElement)} into a list. 
-=======
      * Like {@link #findSuperclasses(TypeElement, Class)}, but doesn't include {@code rootType} in the resulting list.
+     * 
      * @param typeElement
      * @param rootType
      * @return
      */
     public List<TypeElement> findSuperclassesBelow(final TypeElement typeElement, final Class<?> rootType) {
-        final List<TypeElement> superclasses = new ArrayList<>(findSuperclasses(typeElement, rootType));
-        if (!superclasses.isEmpty()) {
-            superclasses.remove(superclasses.size() - 1);
-        }
-        return superclasses;
+        if (!isSubtype(typeElement.asType(), rootType)) {
+            return List.of();
+        }
+        return iterate(Optional.of(typeElement), Optional::isPresent, elt -> elt.flatMap(this::findSuperclass))
+                .map(Optional::get)
+                .takeWhile(elt -> !isSameType(elt, rootType))
+                .skip(1)
+                .toList();
     }
 
     /**
@@ -167,7 +169,6 @@
      * @param typeElement
      * @param includeRootClass
      * @return
->>>>>>> a3cec216
      */
     public List<TypeElement> findSuperclasses(final TypeElement typeElement) {
         return streamSuperclasses(typeElement, ROOT_CLASS).toList();
