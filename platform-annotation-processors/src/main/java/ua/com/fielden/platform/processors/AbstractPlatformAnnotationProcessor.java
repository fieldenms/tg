--- conflicted
+++ resolved
@@ -1,22 +1,12 @@
 package ua.com.fielden.platform.processors;
 
-<<<<<<< HEAD
-import static java.lang.Boolean.parseBoolean;
-import static java.util.concurrent.TimeUnit.MILLISECONDS;
-import static java.util.stream.Collectors.joining;
-import static javax.tools.Diagnostic.Kind.NOTE;
-
-import java.util.Map;
-import java.util.Optional;
-import java.util.Set;
-import java.util.regex.Pattern;
-=======
 import com.google.common.base.Stopwatch;
 import com.squareup.javapoet.AnnotationSpec;
 import ua.com.fielden.platform.processors.metamodel.elements.utils.TypeElementCache;
 import ua.com.fielden.platform.processors.utils.CodeGenerationUtils;
->>>>>>> b8f0f7cb
-
+
+import java.util.*;
+import java.util.regex.Pattern;
 import javax.annotation.processing.*;
 import javax.lang.model.SourceVersion;
 import javax.lang.model.element.Element;
@@ -24,23 +14,11 @@
 import javax.lang.model.util.Elements;
 import javax.lang.model.util.Types;
 import javax.tools.Diagnostic;
-import java.util.Iterator;
-import java.util.Map;
-import java.util.Set;
-import java.util.StringJoiner;
-
-<<<<<<< HEAD
-import org.joda.time.DateTime;
-
-import com.google.common.base.Stopwatch;
 
 import ua.com.fielden.platform.processors.exceptions.ProcessorInitializationException;
-import ua.com.fielden.platform.processors.metamodel.elements.utils.TypeElementCache;
-=======
 import static java.lang.Boolean.parseBoolean;
 import static java.util.concurrent.TimeUnit.MILLISECONDS;
 import static javax.tools.Diagnostic.Kind.NOTE;
->>>>>>> b8f0f7cb
 
 /**
  * An abstract platform-level annotation processor to be extended by specific implementations. 
@@ -238,10 +216,10 @@
         return roundNumber;
     }
 
-<<<<<<< HEAD
     public ProcessingEnvironment getProcessingEnvironment() {
         return this.processingEnv;
-=======
+    }
+
     protected static String formatSequence(String name, final Iterator<?> iterator, final String separator) {
         final StringJoiner sj = new StringJoiner(",");
 
@@ -268,7 +246,6 @@
 
     protected AnnotationSpec buildAtGenerated(String date) {
         return CodeGenerationUtils.buildAnnotationGenerated(this.getClass().getCanonicalName(), date);
->>>>>>> b8f0f7cb
-    }
-
-}+    }
+
+}
