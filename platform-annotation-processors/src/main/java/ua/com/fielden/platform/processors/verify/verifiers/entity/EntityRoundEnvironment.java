--- conflicted
+++ resolved
@@ -48,7 +48,6 @@
     }
 
     /**
-<<<<<<< HEAD
      * Returns a list of union entity elements being processed in the current round. The result is memoized.
      */
     public List<EntityElement> listUnionEntities() {
@@ -61,16 +60,10 @@
     }
 
     /**
-     * Accepts an entity verifying visitor and applies it to each root entity element in this round.
-     * Returns a list containing entity elements that did not pass verification.
-     *
-     * @param visitor
-=======
      * Accepts an entity verifier and applies it to each root entity element in this round.
      * Returns a list containing entity elements that did not pass verification.
      *
      * @param verifier
->>>>>>> 141b2bf8
      * @return
      */
     @Override
@@ -93,11 +86,11 @@
      * Accepts an entity verifying visitor and applies it to each root union entity element in this round.
      * Returns a list containing entity elements that did not pass verification.
      */
-    public List<ViolatingElement> acceptUnionEntityVisitor(final AbstractEntityVerifyingVisitor visitor) {
+    public List<ViolatingElement> acceptUnionEntityVisitor(final AbstractEntityElementVerifier verifier) {
         final List<ViolatingElement> violators = new LinkedList<>();
 
         listUnionEntities().stream()
-            .map(entity -> visitor.visitEntity(entity))
+            .map(entity -> verifier.verify(entity))
             .filter(Optional::isPresent)
             .map(Optional::get)
             .forEach(ve -> {
@@ -112,11 +105,7 @@
      * Accepts a verifier for declared properties of an entity and applies it to each root entity element in this round.
      * Returns a list containing property elements that did not pass verification.
      *
-<<<<<<< HEAD
-     * @param visitor
-=======
      * @param verifier
->>>>>>> 141b2bf8
      * @return
      */
     public List<ViolatingElement> findViolatingDeclaredProperties(final AbstractPropertyElementVerifier verifier) {
@@ -142,12 +131,12 @@
      * @param visitor
      * @return
      */
-    public List<ViolatingElement> acceptUnionEntityDeclaredPropertiesVisitor(final AbstractPropertyVerifyingVisitor visitor) {
+    public List<ViolatingElement> acceptUnionEntityDeclaredPropertiesVisitor(final AbstractPropertyElementVerifier visitor) {
         final List<ViolatingElement> violators = new LinkedList<>();
 
         listUnionEntities().stream()
             .flatMap(entity -> entityFinder.streamDeclaredProperties(entity).map(prop -> t2(entity, prop)))
-            .map(entityAndProp -> visitor.visitProperty(entityAndProp._1, entityAndProp._2))
+            .map(entityAndProp -> visitor.verifyProperty(entityAndProp._1, entityAndProp._2))
             .filter(Optional::isPresent)
             .map(Optional::get)
             .forEach(ve -> {
