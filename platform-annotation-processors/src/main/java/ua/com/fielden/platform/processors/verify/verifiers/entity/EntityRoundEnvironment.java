--- conflicted
+++ resolved
@@ -87,11 +87,7 @@
      * Returns a list containing entity elements that did not pass verification.
      */
     public List<ViolatingElement> findViolatingUnionEntities(final AbstractEntityElementVerifier verifier) {
-<<<<<<< HEAD
-        final List<ViolatingElement> violators = new LinkedList<>();
-=======
         final List<ViolatingElement> violators = new ArrayList<>();
->>>>>>> 9148f042
 
         listUnionEntities().stream()
             .map(entity -> verifier.verify(entity))
@@ -136,11 +132,7 @@
      * @return
      */
     public List<ViolatingElement> findViolatingUnionEntityDeclaredProperties(final AbstractPropertyElementVerifier verifier) {
-<<<<<<< HEAD
-        final List<ViolatingElement> violators = new LinkedList<>();
-=======
         final List<ViolatingElement> violators = new ArrayList<>();
->>>>>>> 9148f042
 
         listUnionEntities().stream()
             .flatMap(entity -> entityFinder.streamDeclaredProperties(entity).map(prop -> t2(entity, prop)))
