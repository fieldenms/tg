--- conflicted
+++ resolved
@@ -1,10 +1,6 @@
 package ua.com.fielden.platform.processors.metamodel.exceptions;
 
-<<<<<<< HEAD
-import ua.com.fielden.platform.exceptions.AbstractPlatformRuntimeException;
-=======
 import ua.com.fielden.platform.processors.metamodel.utils.ElementFinder;
->>>>>>> cb9134ba
 
 /**
  * A runtime exception time to report errors pertaining to finding elements with {@link ElementFinder}.
@@ -12,11 +8,7 @@
  * @author TG Team
  *
  */
-<<<<<<< HEAD
-public class ElementFinderException extends AbstractPlatformRuntimeException {
-=======
 public class ElementFinderException extends MetaModelProcessorException {
->>>>>>> cb9134ba
     private static final long serialVersionUID = 1L;
 
     public ElementFinderException(final String message) {
