package ua.com.fielden.platform.processors.verify;

import ua.com.fielden.platform.processors.verify.annotation.RelaxVerification;
<<<<<<< HEAD
=======
import ua.com.fielden.platform.processors.verify.annotation.RelaxVerificationFactory;
>>>>>>> b8f0f7cb
import ua.com.fielden.platform.processors.verify.annotation.SkipVerification;
import ua.com.fielden.platform.processors.verify.verifiers.IVerifier;

import javax.annotation.processing.Messager;
import javax.lang.model.element.*;
import javax.tools.Diagnostic;
import javax.tools.Diagnostic.Kind;
<<<<<<< HEAD
import java.util.*;

import static java.util.Optional.ofNullable;
=======
import java.util.List;
import java.util.Objects;
import java.util.Optional;

import static java.util.Collections.emptyList;
import static java.util.Collections.unmodifiableList;
import static java.util.Optional.empty;
import static java.util.Optional.of;
>>>>>>> b8f0f7cb

/**
 * Represents an element that did not pass verification by some {@link IVerifier}. An instance of this class might also hold a list of
 * sub-elements (more instances of this class), which could be useful during verification of a {@link TypeElement} where additional violations
 * need to be captured (e.g., enclosed {@link VariableElement}s).
 * <p>
 * This class is tailored for convenient use with {@link javax.annotation.processing.Messager}.
 *
 * @author TG Team
 */
<<<<<<< HEAD
public class ViolatingElement {
    private final Element element;
    private final Kind kind;
    /** The relaxed kind of this element if it's annotated with {@link RelaxVerification}, otherwise equal to the original kind. */
    private final Kind relaxedKind;
    private final String message;
    private final Optional<AnnotationMirror> annotationMirror;
    private final Optional<AnnotationValue> annotationValue;
    private final List<ViolatingElement> subElements = new LinkedList<>();

    public ViolatingElement(final Element element, final Kind kind, final String message, final AnnotationMirror annotationMirror, final AnnotationValue annotationValue) {
        Objects.requireNonNull(element, "Argument [element] cannot be null.");
        Objects.requireNonNull(kind, "Argument [kind] cannot be null.");
        Objects.requireNonNull(message, "Argument [message] cannot be null.");

        this.element = element;
        this.kind = kind;
        this.relaxedKind = RelaxVerification.Factory.policyFor(element).map(pol -> pol.relaxedKind(kind)).orElse(kind);
        this.message = message;
        this.annotationMirror = ofNullable(annotationMirror);
        this.annotationValue = ofNullable(annotationValue);
    }

    public ViolatingElement(final Element element, final Kind kind, final String message, final AnnotationMirror annotationMirror) {
        this(element, kind, message, annotationMirror, null);
    }

    public ViolatingElement(final Element element, final Kind kind, final String message) {
        this(element, kind, message, null, null);
    }

    public ViolatingElement addSubElements(final Collection<ViolatingElement> elements) {
        this.subElements.addAll(elements);
        return this;
    }

    public ViolatingElement addSubElements(final ViolatingElement... elements) {
        return addSubElements(List.of(elements));
    }

    public List<ViolatingElement> subElements() {
        return Collections.unmodifiableList(this.subElements);
    }

    public Element element() { return element; }
    public Kind kind() { return kind; }
    public Kind relaxedKind() { return relaxedKind; }
    public String message() { return message; }
    public Optional<AnnotationMirror> annotationMirror() { return annotationMirror; }
    public Optional<AnnotationValue> annotationValue() { return annotationValue; }

=======
public record ViolatingElement (
        Element element,
        Kind kind,
        /** The relaxed kind of this element if it's annotated with {@link RelaxVerification}, otherwise equal to the original kind. */
        Kind relaxedKind,
        String message,
        Optional<AnnotationMirror> annotationMirror,
        Optional<AnnotationValue> annotationValue,
        List<ViolatingElement> subElements)
{

    public ViolatingElement (
            final Element element,
            final Kind kind,
            final Kind relaxedKind,
            final String message,
            final Optional<AnnotationMirror> annotationMirror,
            final Optional<AnnotationValue> annotationValue,
            final List<ViolatingElement> subElements)
    {
        Objects.requireNonNull(element, "Argument [element] cannot be null.");
        Objects.requireNonNull(kind, "Argument [kind] cannot be null.");
        Objects.requireNonNull(message, "Argument [message] cannot be null.");
        this.element = element;
        this.kind = kind;
        this.relaxedKind = RelaxVerificationFactory.policyFor(element).map(pol -> pol.relaxedKind(kind)).orElse(kind);
        this.message = message;
        this.annotationMirror = annotationMirror;
        this.annotationValue = annotationValue;
        this.subElements = List.copyOf(subElements);
    }

    public ViolatingElement(final Element element, final Kind kind, final String message) {
        this(element, kind, null, message, empty(), empty(), emptyList());
    }

    public ViolatingElement(final Element element, final Kind kind, final String message, final List<ViolatingElement> subElements) {
        this(element, kind, null, message, empty(), empty(), subElements);
    }

    public ViolatingElement(final Element element, final Kind kind, final String message, final AnnotationMirror annotationMirror) {
        this(element, kind, null, message, of(annotationMirror), empty(), emptyList());
    }

    public ViolatingElement(final Element element, final Kind kind, final String message, final AnnotationMirror annotationMirror, final AnnotationValue annotationValue) {
        this(element, kind, null, message, of(annotationMirror), of(annotationValue), emptyList());
    }

    public List<ViolatingElement> subElements() {
        return unmodifiableList(this.subElements);
    }

>>>>>>> b8f0f7cb
    /**
     * Indicates whether this violating element indicates an error (is associated with {@link Diagnostic.Kind#ERROR}).
     * Note that the relaxed kind is considered instead of the original one.
     *
     * @see RelaxVerification
     */
    public boolean hasError() {
        return Kind.ERROR.equals(relaxedKind);
    }

    /**
     * Prints a message using the information stored by this instance.
     * <p>
     * If the underlying element is annotated with {@link SkipVerification}, then nothing is printed.
     *
     * @param messager
     */
    public void printMessage(final Messager messager) {
        if (SkipVerification.Factory.shouldSkipVerification(element)) {
            return;
        }

        // use the relaxed kind for the message
        if (annotationMirror.isEmpty()) { /* simplest form of message that is present directly on the element */
            messager.printMessage(relaxedKind, message, element);
        } else if (annotationValue.isEmpty()) { /* message present on the element's annotation */
            messager.printMessage(relaxedKind, message, element, annotationMirror.get());
        } else { /* complete message form - present on the element annotation's element value */
            messager.printMessage(relaxedKind, message, element, annotationMirror.get(), annotationValue.get());
        }

        subElements.forEach(elt -> elt.printMessage(messager));
    }

}<|MERGE_RESOLUTION|>--- conflicted
+++ resolved
@@ -1,10 +1,7 @@
 package ua.com.fielden.platform.processors.verify;
 
 import ua.com.fielden.platform.processors.verify.annotation.RelaxVerification;
-<<<<<<< HEAD
-=======
 import ua.com.fielden.platform.processors.verify.annotation.RelaxVerificationFactory;
->>>>>>> b8f0f7cb
 import ua.com.fielden.platform.processors.verify.annotation.SkipVerification;
 import ua.com.fielden.platform.processors.verify.verifiers.IVerifier;
 
@@ -12,11 +9,6 @@
 import javax.lang.model.element.*;
 import javax.tools.Diagnostic;
 import javax.tools.Diagnostic.Kind;
-<<<<<<< HEAD
-import java.util.*;
-
-import static java.util.Optional.ofNullable;
-=======
 import java.util.List;
 import java.util.Objects;
 import java.util.Optional;
@@ -25,7 +17,6 @@
 import static java.util.Collections.unmodifiableList;
 import static java.util.Optional.empty;
 import static java.util.Optional.of;
->>>>>>> b8f0f7cb
 
 /**
  * Represents an element that did not pass verification by some {@link IVerifier}. An instance of this class might also hold a list of
@@ -36,59 +27,6 @@
  *
  * @author TG Team
  */
-<<<<<<< HEAD
-public class ViolatingElement {
-    private final Element element;
-    private final Kind kind;
-    /** The relaxed kind of this element if it's annotated with {@link RelaxVerification}, otherwise equal to the original kind. */
-    private final Kind relaxedKind;
-    private final String message;
-    private final Optional<AnnotationMirror> annotationMirror;
-    private final Optional<AnnotationValue> annotationValue;
-    private final List<ViolatingElement> subElements = new LinkedList<>();
-
-    public ViolatingElement(final Element element, final Kind kind, final String message, final AnnotationMirror annotationMirror, final AnnotationValue annotationValue) {
-        Objects.requireNonNull(element, "Argument [element] cannot be null.");
-        Objects.requireNonNull(kind, "Argument [kind] cannot be null.");
-        Objects.requireNonNull(message, "Argument [message] cannot be null.");
-
-        this.element = element;
-        this.kind = kind;
-        this.relaxedKind = RelaxVerification.Factory.policyFor(element).map(pol -> pol.relaxedKind(kind)).orElse(kind);
-        this.message = message;
-        this.annotationMirror = ofNullable(annotationMirror);
-        this.annotationValue = ofNullable(annotationValue);
-    }
-
-    public ViolatingElement(final Element element, final Kind kind, final String message, final AnnotationMirror annotationMirror) {
-        this(element, kind, message, annotationMirror, null);
-    }
-
-    public ViolatingElement(final Element element, final Kind kind, final String message) {
-        this(element, kind, message, null, null);
-    }
-
-    public ViolatingElement addSubElements(final Collection<ViolatingElement> elements) {
-        this.subElements.addAll(elements);
-        return this;
-    }
-
-    public ViolatingElement addSubElements(final ViolatingElement... elements) {
-        return addSubElements(List.of(elements));
-    }
-
-    public List<ViolatingElement> subElements() {
-        return Collections.unmodifiableList(this.subElements);
-    }
-
-    public Element element() { return element; }
-    public Kind kind() { return kind; }
-    public Kind relaxedKind() { return relaxedKind; }
-    public String message() { return message; }
-    public Optional<AnnotationMirror> annotationMirror() { return annotationMirror; }
-    public Optional<AnnotationValue> annotationValue() { return annotationValue; }
-
-=======
 public record ViolatingElement (
         Element element,
         Kind kind,
@@ -141,7 +79,6 @@
         return unmodifiableList(this.subElements);
     }
 
->>>>>>> b8f0f7cb
     /**
      * Indicates whether this violating element indicates an error (is associated with {@link Diagnostic.Kind#ERROR}).
      * Note that the relaxed kind is considered instead of the original one.
