package ua.com.fielden.platform.reflection;

import static org.junit.Assert.assertEquals;
import static org.junit.Assert.assertFalse;
import static org.junit.Assert.assertTrue;
import static org.junit.Assert.fail;
<<<<<<< HEAD
=======
import static ua.com.fielden.platform.reflection.PropertyTypeDeterminator.isMap;
>>>>>>> 0fe853de
import static ua.com.fielden.platform.reflection.PropertyTypeDeterminator.isNumeric;

import java.lang.ref.Reference;
import java.lang.reflect.ParameterizedType;
import java.lang.reflect.Type;
import java.math.BigInteger;
import java.util.List;

import org.junit.Test;

import ua.com.fielden.platform.entity.DynamicEntityKey;
import ua.com.fielden.platform.entity.Entity;
import ua.com.fielden.platform.entity.meta.PropertyDescriptor;
import ua.com.fielden.platform.reflection.exceptions.ReflectionException;
import ua.com.fielden.platform.reflection.test_entities.ComplexKeyEntity;
import ua.com.fielden.platform.reflection.test_entities.EntityWithCollection;
<<<<<<< HEAD
=======
import ua.com.fielden.platform.reflection.test_entities.EntityWithMap;
>>>>>>> 0fe853de
import ua.com.fielden.platform.reflection.test_entities.EntityWithNumericProps;
import ua.com.fielden.platform.reflection.test_entities.FirstLevelEntity;
import ua.com.fielden.platform.reflection.test_entities.KeyEntity;
import ua.com.fielden.platform.reflection.test_entities.SecondLevelEntity;
import ua.com.fielden.platform.reflection.test_entities.SimpleEntity;
import ua.com.fielden.platform.reflection.test_entities.UnionEntityForReflector;
import ua.com.fielden.platform.reflection.test_entities.UnionEntityReference;
import ua.com.fielden.platform.utils.Pair;

/**
 * Test case for {@link PropertyTypeDeterminator}.
 *
 * @author TG Team
 *
 */
public class PropertyTypeDeterminatorTest {

    @Test
    public void testDeterminePropertyType() {
        assertEquals(Comparable.class, PropertyTypeDeterminator.determineClass(SecondLevelEntity.class, "key", false, false));
        assertEquals(DynamicEntityKey.class, PropertyTypeDeterminator.determinePropertyType(SecondLevelEntity.class, "key"));
        assertEquals(String.class, PropertyTypeDeterminator.determinePropertyType(SecondLevelEntity.class, "desc"));
        assertEquals(Long.class, PropertyTypeDeterminator.determinePropertyType(SecondLevelEntity.class, "anotherProperty"));
        assertEquals(String.class, PropertyTypeDeterminator.determinePropertyType(SecondLevelEntity.class, "property"));
        assertEquals(String.class, PropertyTypeDeterminator.determinePropertyType(SecondLevelEntity.class, "propertyTwo"));
        assertEquals(SecondLevelEntity.class, PropertyTypeDeterminator.determinePropertyType(SecondLevelEntity.class, "propertyOfSelfType"));

        // testing dot-notated property names
        assertEquals(DynamicEntityKey.class, PropertyTypeDeterminator.determinePropertyType(SecondLevelEntity.class, "propertyOfSelfType.key"));
        assertEquals(String.class, PropertyTypeDeterminator.determinePropertyType(SecondLevelEntity.class, "propertyOfSelfType.desc"));
        assertEquals(Long.class, PropertyTypeDeterminator.determinePropertyType(SecondLevelEntity.class, "propertyOfSelfType.anotherProperty"));
        assertEquals(String.class, PropertyTypeDeterminator.determinePropertyType(SecondLevelEntity.class, "propertyOfSelfType.property"));
        assertEquals(String.class, PropertyTypeDeterminator.determinePropertyType(SecondLevelEntity.class, "propertyOfSelfType.propertyTwo"));
        assertEquals(SecondLevelEntity.class, PropertyTypeDeterminator.determinePropertyType(SecondLevelEntity.class, "propertyOfSelfType.propertyOfSelfType.propertyOfSelfType"));

        // testing returning of Object class on non-existent property
        try {
            PropertyTypeDeterminator.determinePropertyType(FirstLevelEntity.class, "propertyOfSelfType");
            fail("There is no propertyOfSelfType property in the FirstLevelEntity class");
            PropertyTypeDeterminator.determinePropertyType(SecondLevelEntity.class, "propertyOfSelfType.nonExistingProperty.anotherProperty");
            fail("There is no propertyOfSelfType.nonExistingProperty.anotherProperty property in the SecondLevelEntity class");
        } catch (final ReflectionException e) {
        } catch (final Exception e) {
            fail("There shouldn't be any other exception but IllegalArgumentException.");
        }

        // testing determination of no-parameter function type
        assertEquals(int.class, PropertyTypeDeterminator.determinePropertyType(SecondLevelEntity.class, "propertyOfSelfType.property.length()"));
        assertEquals(int.class, PropertyTypeDeterminator.determinePropertyType(FirstLevelEntity.class, "property.length()"));
    }

    @Test
    public void test_that_determinePropertyType_works_for_union_entities() {
        assertEquals(DynamicEntityKey.class, PropertyTypeDeterminator.determinePropertyType(UnionEntityForReflector.class, "levelEntity.key"));
        assertEquals(DynamicEntityKey.class, PropertyTypeDeterminator.determinePropertyType(UnionEntityForReflector.class, "levelEntity.getKey()"));
        assertEquals(String.class, PropertyTypeDeterminator.determinePropertyType(UnionEntityForReflector.class, "key"));
        assertEquals(int.class, PropertyTypeDeterminator.determinePropertyType(UnionEntityForReflector.class, "levelEntity.propertyOfSelfType.property.length()"));
        assertEquals(String.class, PropertyTypeDeterminator.determinePropertyType(UnionEntityForReflector.class, "levelEntity.propertyOfSelfType.property"));
    }

    @Test
    public void testDeterminePropertyTypeWithCorrectTypeParameters() {
        Type type = PropertyTypeDeterminator.determinePropertyTypeWithCorrectTypeParameters(SecondLevelEntity.class, "dummyReferenceProperty");
        assertEquals(Reference.class, ((ParameterizedType) type).getRawType());
        assertEquals(1, ((ParameterizedType) type).getActualTypeArguments().length);
        assertEquals(SecondLevelEntity.class, ((ParameterizedType) type).getActualTypeArguments()[0]);

        // testing that "key"/"getKey()" returns correct type. No parameterization could be used for "key" property!
        assertEquals(DynamicEntityKey.class, PropertyTypeDeterminator.determinePropertyTypeWithCorrectTypeParameters(SecondLevelEntity.class, "key"));
        assertEquals(DynamicEntityKey.class, PropertyTypeDeterminator.determinePropertyTypeWithCorrectTypeParameters(SecondLevelEntity.class, "propertyOfSelfType.key"));
        assertEquals(DynamicEntityKey.class, PropertyTypeDeterminator.determinePropertyTypeWithCorrectTypeParameters(SecondLevelEntity.class, "propertyOfSelfType.propertyOfSelfType.key"));
        assertEquals(DynamicEntityKey.class, PropertyTypeDeterminator.determinePropertyTypeWithCorrectTypeParameters(SecondLevelEntity.class, "getKey()"));
        assertEquals(DynamicEntityKey.class, PropertyTypeDeterminator.determinePropertyTypeWithCorrectTypeParameters(SecondLevelEntity.class, "propertyOfSelfType.getKey()"));
        assertEquals(DynamicEntityKey.class, PropertyTypeDeterminator.determinePropertyTypeWithCorrectTypeParameters(SecondLevelEntity.class, "propertyOfSelfType.propertyOfSelfType.getKey()"));

        type = PropertyTypeDeterminator.determinePropertyTypeWithCorrectTypeParameters(Entity.class, "propertyDescriptor");
        assertEquals(PropertyDescriptor.class, ((ParameterizedType) type).getRawType());
        assertEquals(1, ((ParameterizedType) type).getActualTypeArguments().length);
        assertEquals(Entity.class, ((ParameterizedType) type).getActualTypeArguments()[0]);

        type = PropertyTypeDeterminator.determinePropertyTypeWithCorrectTypeParameters(Entity.class, "getPropertyDescriptor()");
        assertEquals(PropertyDescriptor.class, ((ParameterizedType) type).getRawType());
        assertEquals(1, ((ParameterizedType) type).getActualTypeArguments().length);
        assertEquals(Entity.class, ((ParameterizedType) type).getActualTypeArguments()[0]);
    }

    @Test
    public void test_that_determinePropertyTypeWithCorrectTypeParameters_works_for_union_entities() {
        Type type = PropertyTypeDeterminator.determinePropertyTypeWithCorrectTypeParameters(UnionEntityReference.class, "referenceProperty");
        assertEquals(Reference.class, ((ParameterizedType) type).getRawType());
        assertEquals(1, ((ParameterizedType) type).getActualTypeArguments().length);
        assertEquals(String.class, ((ParameterizedType) type).getActualTypeArguments()[0]);
        type = PropertyTypeDeterminator.determinePropertyTypeWithCorrectTypeParameters(UnionEntityReference.class, "firstReference.firstProperty");
        assertEquals(Reference.class, ((ParameterizedType) type).getRawType());
        assertEquals(1, ((ParameterizedType) type).getActualTypeArguments().length);
        assertEquals(String.class, ((ParameterizedType) type).getActualTypeArguments()[0]);
        type = PropertyTypeDeterminator.determinePropertyTypeWithCorrectTypeParameters(UnionEntityReference.class, "getReferenceProperty()");
        assertEquals(Reference.class, ((ParameterizedType) type).getRawType());
        assertEquals(1, ((ParameterizedType) type).getActualTypeArguments().length);
        assertEquals(String.class, ((ParameterizedType) type).getActualTypeArguments()[0]);
        type = PropertyTypeDeterminator.determinePropertyTypeWithCorrectTypeParameters(UnionEntityReference.class, "firstReference.getFirstProperty()");
        assertEquals(Reference.class, ((ParameterizedType) type).getRawType());
        assertEquals(1, ((ParameterizedType) type).getActualTypeArguments().length);
        assertEquals(String.class, ((ParameterizedType) type).getActualTypeArguments()[0]);
    }

    @Test
    public void test_determinePropertyType_for_getKey_method() {
        assertEquals(DynamicEntityKey.class, PropertyTypeDeterminator.determinePropertyType(SecondLevelEntity.class, "propertyOfSelfType.propertyOfSelfType.propertyOfSelfType.getKey()"));
        assertEquals(KeyEntity.class, PropertyTypeDeterminator.determinePropertyType(ComplexKeyEntity.class, "getKey()"));
        assertEquals(String.class, PropertyTypeDeterminator.determinePropertyType(ComplexKeyEntity.class, "getKey().getKey()"));
        assertEquals(SimpleEntity.class, PropertyTypeDeterminator.determinePropertyType(ComplexKeyEntity.class, "getKey().getSimpleEntity()"));
        assertEquals(String.class, PropertyTypeDeterminator.determinePropertyType(ComplexKeyEntity.class, "getKey().getSimpleEntity().getKey()"));
    }

    @Test
    public void should_be_able_to_determine_type_for_property_specified_as_this_keyword() {
        assertEquals(SecondLevelEntity.class, PropertyTypeDeterminator.determinePropertyType(SecondLevelEntity.class, "this"));
    }

    @Test
    public void test_isDotNotation() {
        assertTrue("proerty1.property2.property3 should be dot-notation", PropertyTypeDeterminator.isDotNotation("proerty1.property2.property3"));
        assertTrue("getProperty1().property2.getProperty3() should also be a dot-notation", PropertyTypeDeterminator.isDotNotation("getProperty1().property2.getProperty3()"));
        assertFalse("getProperty1()property2getProperty3() shuldn't be a dot-notation", PropertyTypeDeterminator.isDotNotation("getProperty1()property2getProperty3()"));
        assertFalse("proerty1property2property3 shouldn't be a dot-notaton", PropertyTypeDeterminator.isDotNotation("proerty1property2property3"));
    }

    @Test
    public void test_penultAndLast() {
        Pair<String, String> penultAndLast = PropertyTypeDeterminator.penultAndLast("property1.property2.property3");
        assertEquals("property1.property2 should be a penult property of the property1.property2.property3", "property1.property2", penultAndLast.getKey());
        assertEquals("property3 should be last property of the property1.property2.property3", "property3", penultAndLast.getValue());
        penultAndLast = PropertyTypeDeterminator.penultAndLast("getProperty1().property2.getProperty3()");
        assertEquals("getProperty1().property2 should be a penult property of the getProperty1().property2.getProperty3()", "getProperty1().property2", penultAndLast.getKey());
        assertEquals("getProperty3() should be last property of the getProperty1().property2.getProperty3()", "getProperty3()", penultAndLast.getValue());
        try {
            penultAndLast = PropertyTypeDeterminator.penultAndLast("property3");
            fail("property3 is not dot-notation therefore RuntimeException should be thrown");
        } catch (final Exception e) {
            System.out.println(e.getMessage());
        }
        try {
            penultAndLast = PropertyTypeDeterminator.penultAndLast("getProperty3()");
            fail("getProperty3() is not dot-notation therefore RuntimeException should be thrown");
        } catch (final Exception e) {
            System.out.println(e.getMessage());
        }
    }

    @Test
    public void test_transform() {
        Pair<Class<?>, String> pair = PropertyTypeDeterminator.transform(SecondLevelEntity.class, "propertyOfSelfType.property");
        assertEquals("Incorrect type of the penult property", SecondLevelEntity.class, pair.getKey());
        assertEquals("Incorrect last property name", "property", pair.getValue());
        pair = PropertyTypeDeterminator.transform(ComplexKeyEntity.class, "key.key");
        assertEquals("Incorrect type of the penult property", KeyEntity.class, pair.getKey());
        assertEquals("Incorrect last property name", "key", pair.getValue());
        pair = PropertyTypeDeterminator.transform(ComplexKeyEntity.class, "key.simpleEntity");
        assertEquals("Incorrect type of the penult property", KeyEntity.class, pair.getKey());
        assertEquals("Incorrect last property name", "simpleEntity", pair.getValue());
        pair = PropertyTypeDeterminator.transform(ComplexKeyEntity.class, "key.simpleEntity.key");
        assertEquals("Incorrect type of the penult property", SimpleEntity.class, pair.getKey());
        assertEquals("Incorrect last property name", "key", pair.getValue());
        pair = PropertyTypeDeterminator.transform(UnionEntityForReflector.class, "levelEntity.propertyOfSelfType.anotherProperty");
        assertEquals("Incorrect type of the penult property", SecondLevelEntity.class, pair.getKey());
        assertEquals("Incorrect last property name", "anotherProperty", pair.getValue());
        try {
            PropertyTypeDeterminator.transform(SecondLevelEntity.class, "propertyOfSelfType.nonExistingProperty.property");
            fail("Should have thrown an exception.");
        } catch (final Exception ex) {
            System.out.println(ex.getMessage());
        }

        // methods finding tests: (including method inheritance & nested dot-notation properties)
        String methodName = "propertyOfSelfType.propertyOfSelfType.propertyOfSelfType.methodSecondLevel()";
        pair = PropertyTypeDeterminator.transform(SecondLevelEntity.class, methodName);
        assertEquals("Incorrect type of the penult property", SecondLevelEntity.class, pair.getKey());
        assertEquals("Incorrect last property name", "methodSecondLevel()", pair.getValue());

        methodName = "propertyOfSelfType.propertyOfSelfType.methodFirstLevel()";
        pair = PropertyTypeDeterminator.transform(SecondLevelEntity.class, methodName);
        assertEquals("Incorrect type of the penult property", SecondLevelEntity.class, pair.getKey());
        assertEquals("Incorrect last property name", "methodFirstLevel()", pair.getValue());

        methodName = "propertyOfSelfType.methodFirstLevel1().test";
        try {
            PropertyTypeDeterminator.transform(SecondLevelEntity.class, methodName);
            fail("There is no such property");
        } catch (final IllegalArgumentException e) {
            System.out.println("All is ok: " + e.getMessage());
        }
    }

    @Test
    public void test_collectional_properties_and_methods_type_determination() {
        assertEquals(List.class, PropertyTypeDeterminator.determineClass(EntityWithCollection.class, "collection", true, false));
        assertEquals(Double.class, PropertyTypeDeterminator.determineClass(EntityWithCollection.class, "collection", true, true));
        assertEquals(List.class, PropertyTypeDeterminator.determineClass(EntityWithCollection.class, "getCollection()", true, false));
        assertEquals(Double.class, PropertyTypeDeterminator.determineClass(EntityWithCollection.class, "getCollection()", true, true));

        assertEquals(Double.class, PropertyTypeDeterminator.determinePropertyType(EntityWithCollection.class, "collection"));
        assertEquals(Double.class, PropertyTypeDeterminator.determinePropertyType(EntityWithCollection.class, "getCollection()"));

        assertEquals(Integer.class, PropertyTypeDeterminator.determinePropertyType(EntityWithCollection.class, "collection2.intCollectionalProperty"));
        assertEquals(Integer.class, PropertyTypeDeterminator.determinePropertyType(EntityWithCollection.class, "getCollection2().getIntCollectionalProperty()"));
    }

    private class GenericsPropertiesTestClass<T extends Number> {
        private List<Integer> prop1;
        private List<T> prop2;
        private List<? extends Float> prop3;
        private List<BigInteger[]> prop4;

        public List<Integer> getProp1() {
            return prop1;
        }

        public List<T> getProp2() {
            return prop2;
        }

        public List<? extends Float> getProp3() {
            return prop3;
        }

        public List<BigInteger[]> getProp4() {
            return prop4;
        }
    }

    @Test
    public void test_type_class_conversion() {
        assertEquals(Integer.class, PropertyTypeDeterminator.determinePropertyType(GenericsPropertiesTestClass.class, "prop1"));
        assertEquals(Integer.class, PropertyTypeDeterminator.determinePropertyType(GenericsPropertiesTestClass.class, "getProp1()"));
        assertEquals(Number.class, PropertyTypeDeterminator.determinePropertyType(GenericsPropertiesTestClass.class, "prop2"));
        assertEquals(Number.class, PropertyTypeDeterminator.determinePropertyType(GenericsPropertiesTestClass.class, "getProp2()"));
        assertEquals(Float.class, PropertyTypeDeterminator.determinePropertyType(GenericsPropertiesTestClass.class, "prop3"));
        assertEquals(Float.class, PropertyTypeDeterminator.determinePropertyType(GenericsPropertiesTestClass.class, "getProp3()"));
        // TODO following tests are not passed under Java 7, which might indicate a bug in Java 7...
        // TODO See java.lang.reflect.GenericArrayType interface and PropertyTypeDeterminator.classFrom() method for more details.
        assertEquals(new BigInteger[] {}.getClass(), PropertyTypeDeterminator.determinePropertyType(GenericsPropertiesTestClass.class, "prop4"));
        assertEquals(new BigInteger[] {}.getClass(), PropertyTypeDeterminator.determinePropertyType(GenericsPropertiesTestClass.class, "getProp4()"));
    }

    @Test
    public void test_type_detrmination_for_property_descriptors() {
        assertEquals(PropertyDescriptor.class, PropertyTypeDeterminator.determinePropertyType(Entity.class, "propertyDescriptor"));
        assertEquals(PropertyDescriptor.class, PropertyTypeDeterminator.determinePropertyType(Entity.class, "getPropertyDescriptor()"));
    }
<<<<<<< HEAD
    
=======

>>>>>>> 0fe853de
    @Test
    public void properties_of_type_Long_recognized_as_numeric() {
        assertTrue(isNumeric(EntityWithNumericProps.class, "numericLong"));
    }
<<<<<<< HEAD
    
=======

>>>>>>> 0fe853de
    @Test
    public void properties_of_type_Integer_recognized_as_numeric() {
        assertTrue(isNumeric(EntityWithNumericProps.class, "numericInteger"));
    }
<<<<<<< HEAD
    
=======

>>>>>>> 0fe853de
    @Test
    public void properties_of_type_BigDecimal_recognized_as_numeric() {
        assertTrue(isNumeric(EntityWithNumericProps.class, "numericBigDecimal"));
    }
<<<<<<< HEAD
    
=======

>>>>>>> 0fe853de
    @Test
    public void properties_of_type_Money_recognized_as_numeric() {
        assertTrue(isNumeric(EntityWithNumericProps.class, "numericMoney"));
    }

    @Test
    public void properties_of_non_numeric_typs_are_not_recognized_as_numeric() {
        assertFalse(isNumeric(Entity.class, "propertyDescriptor"));
        assertFalse(isNumeric(Entity.class, "monitoring"));
        assertFalse(isNumeric(Entity.class, "doubles"));
    }

<<<<<<< HEAD
=======
    @Test
    public void map_properties_should_be_recognized_well() {
        assertTrue(isMap(EntityWithMap.class, "mapProperty"));
    }

>>>>>>> 0fe853de
}<|MERGE_RESOLUTION|>--- conflicted
+++ resolved
@@ -4,10 +4,7 @@
 import static org.junit.Assert.assertFalse;
 import static org.junit.Assert.assertTrue;
 import static org.junit.Assert.fail;
-<<<<<<< HEAD
-=======
 import static ua.com.fielden.platform.reflection.PropertyTypeDeterminator.isMap;
->>>>>>> 0fe853de
 import static ua.com.fielden.platform.reflection.PropertyTypeDeterminator.isNumeric;
 
 import java.lang.ref.Reference;
@@ -24,10 +21,7 @@
 import ua.com.fielden.platform.reflection.exceptions.ReflectionException;
 import ua.com.fielden.platform.reflection.test_entities.ComplexKeyEntity;
 import ua.com.fielden.platform.reflection.test_entities.EntityWithCollection;
-<<<<<<< HEAD
-=======
 import ua.com.fielden.platform.reflection.test_entities.EntityWithMap;
->>>>>>> 0fe853de
 import ua.com.fielden.platform.reflection.test_entities.EntityWithNumericProps;
 import ua.com.fielden.platform.reflection.test_entities.FirstLevelEntity;
 import ua.com.fielden.platform.reflection.test_entities.KeyEntity;
@@ -278,38 +272,22 @@
         assertEquals(PropertyDescriptor.class, PropertyTypeDeterminator.determinePropertyType(Entity.class, "propertyDescriptor"));
         assertEquals(PropertyDescriptor.class, PropertyTypeDeterminator.determinePropertyType(Entity.class, "getPropertyDescriptor()"));
     }
-<<<<<<< HEAD
-    
-=======
-
->>>>>>> 0fe853de
+
     @Test
     public void properties_of_type_Long_recognized_as_numeric() {
         assertTrue(isNumeric(EntityWithNumericProps.class, "numericLong"));
     }
-<<<<<<< HEAD
-    
-=======
-
->>>>>>> 0fe853de
+
     @Test
     public void properties_of_type_Integer_recognized_as_numeric() {
         assertTrue(isNumeric(EntityWithNumericProps.class, "numericInteger"));
     }
-<<<<<<< HEAD
-    
-=======
-
->>>>>>> 0fe853de
+
     @Test
     public void properties_of_type_BigDecimal_recognized_as_numeric() {
         assertTrue(isNumeric(EntityWithNumericProps.class, "numericBigDecimal"));
     }
-<<<<<<< HEAD
-    
-=======
-
->>>>>>> 0fe853de
+
     @Test
     public void properties_of_type_Money_recognized_as_numeric() {
         assertTrue(isNumeric(EntityWithNumericProps.class, "numericMoney"));
@@ -322,12 +300,9 @@
         assertFalse(isNumeric(Entity.class, "doubles"));
     }
 
-<<<<<<< HEAD
-=======
     @Test
     public void map_properties_should_be_recognized_well() {
         assertTrue(isMap(EntityWithMap.class, "mapProperty"));
     }
 
->>>>>>> 0fe853de
 }