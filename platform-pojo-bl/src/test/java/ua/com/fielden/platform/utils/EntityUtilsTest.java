package ua.com.fielden.platform.utils;

import static java.math.RoundingMode.HALF_EVEN;
import static org.junit.Assert.assertEquals;
import static org.junit.Assert.assertFalse;
import static org.junit.Assert.assertNull;
import static org.junit.Assert.assertTrue;
import static ua.com.fielden.platform.entity.AbstractEntity.DESC;
import static ua.com.fielden.platform.entity.AbstractEntity.ID;
import static ua.com.fielden.platform.entity.AbstractEntity.VERSION;
import static ua.com.fielden.platform.entity.query.fluent.EntityQueryUtils.expr;
import static ua.com.fielden.platform.entity.query.fluent.EntityQueryUtils.select;
import static ua.com.fielden.platform.reflection.Finder.findFieldByName;
import static ua.com.fielden.platform.utils.EntityUtils.coalesce;
import static ua.com.fielden.platform.utils.EntityUtils.equalsEx;
import static ua.com.fielden.platform.utils.EntityUtils.extractExpressionModelFromCalculatedProperty;
import static ua.com.fielden.platform.utils.EntityUtils.getCollectionalProperties;
import static ua.com.fielden.platform.utils.EntityUtils.isPersistedEntityType;
import static ua.com.fielden.platform.utils.EntityUtils.isSyntheticBasedOnPersistentEntityType;
import static ua.com.fielden.platform.utils.EntityUtils.isSyntheticEntityType;
import static ua.com.fielden.platform.utils.EntityUtils.isUnionEntityType;
import static ua.com.fielden.platform.utils.EntityUtils.safeCompare;
import static ua.com.fielden.platform.utils.EntityUtils.toDecimal;

import java.lang.reflect.Field;
import java.math.BigDecimal;
<<<<<<< HEAD
=======
import java.math.MathContext;
import java.math.RoundingMode;
import java.sql.Timestamp;
import java.util.Date;
>>>>>>> 3e34d9c4
import java.util.List;
import java.util.NoSuchElementException;

import org.joda.time.DateTime;
import org.joda.time.format.DateTimeFormat;
import org.joda.time.format.DateTimeFormatter;
import org.junit.Test;

import com.google.inject.Injector;

import ua.com.fielden.platform.entity.Entity;
import ua.com.fielden.platform.entity.annotation.IsProperty;
import ua.com.fielden.platform.entity.factory.EntityFactory;
import ua.com.fielden.platform.entity.query.model.ExpressionModel;
import ua.com.fielden.platform.ioc.ApplicationInjectorFactory;
import ua.com.fielden.platform.reflection.AnnotationReflector;
import ua.com.fielden.platform.sample.domain.TgAuthor;
import ua.com.fielden.platform.sample.domain.TgAverageFuelUsage;
import ua.com.fielden.platform.sample.domain.TgFuelUsage;
import ua.com.fielden.platform.sample.domain.TgReVehicleModel;
import ua.com.fielden.platform.sample.domain.TgVehicle;
import ua.com.fielden.platform.sample.domain.UnionEntity;
import ua.com.fielden.platform.security.user.User;
import ua.com.fielden.platform.security.user.UserAndRoleAssociation;
import ua.com.fielden.platform.test.CommonTestEntityModuleWithPropertyFactory;
import ua.com.fielden.platform.test.EntityModuleWithPropertyFactory;
import ua.com.fielden.platform.types.Money;

public class EntityUtilsTest {
    private final EntityModuleWithPropertyFactory module = new CommonTestEntityModuleWithPropertyFactory();
    private final Injector injector = new ApplicationInjectorFactory().add(module).getInjector();
    private final EntityFactory factory = injector.getInstance(EntityFactory.class);


    @Test
    public void safe_comparison_considers_two_null_values_equal() {
        assertTrue(safeCompare(null, null) == 0);
    }

    @Test
    public void safe_comparison_considers_null_smaller_than_non_null() {
        assertTrue(EntityUtils.safeCompare(42, null) > 0);
        assertTrue(EntityUtils.safeCompare(null, 42) < 0);
    }

    @Test
    public void safe_comparison_of_non_null_values_equals_to_the_result_of_comparing_values_directly() {
        assertEquals(Integer.valueOf(42).compareTo(Integer.valueOf(13)), EntityUtils.safeCompare(42, 13));
        assertEquals(Integer.valueOf(13).compareTo(Integer.valueOf(42)), EntityUtils.safeCompare(13, 42));
    }
    
    @Test
    public void copy_copies_all_properties_if_non_are_skipped() {
        final Entity entity = factory.newEntity(Entity.class);
        entity.setVersion(42L);
        entity.setId(1L);
        entity.setKey("key");
        entity.setDesc("description");
        entity.setMoney(new Money("23.25"));

        final Entity copy = factory.newEntity(Entity.class); 
        EntityUtils.copy(entity, copy);

        assertEquals("Copy does not equal to the original instance", entity, copy);
        assertTrue("Entity with no id should be recognized as drity.", copy.isDirty());
        assertEquals("Id should have been copied", entity.getId(), copy.getId());
        assertEquals("Version should have been copied", entity.getVersion(), copy.getVersion());
        assertEquals("Property desc does not match", entity.getDesc(), copy.getDesc());
        assertEquals("Property money does not match", entity.getMoney(), copy.getMoney());
    }

    @Test
    public void copy_does_not_copy_skipped_VERSION_and_ID() {
        final Entity entity = factory.newEntity(Entity.class);
        entity.setVersion(42L);
        entity.setId(1L);
        entity.setKey("key");
        entity.setDesc("description");
        entity.setMoney(new Money("23.25"));

        final Entity copy = factory.newEntity(Entity.class); 
        EntityUtils.copy(entity, copy, VERSION, ID);

        assertEquals("Copy does not equal to the original instance", entity, copy);
        assertTrue("Entity with no id should be recognized as drity.", copy.isDirty());
        assertNull("Id should have not been copied", copy.getId());
        assertEquals("Version should have not been copied", Long.valueOf(0), copy.getVersion());
        assertEquals("Property desc does not match", entity.getDesc(), copy.getDesc());
        assertEquals("Property money does not match", entity.getMoney(), copy.getMoney());
    }

    @Test
    public void copy_does_not_copy_skipped_properties() {
        final Entity entity = factory.newEntity(Entity.class);
        entity.setVersion(42L);
        entity.setId(1L);
        entity.setKey("key");
        entity.setDesc("description");
        entity.setMoney(new Money("23.25"));

        final Entity copy = factory.newEntity(Entity.class); 
        EntityUtils.copy(entity, copy, "money", DESC);

        assertEquals("Copy does not equal to the original instance", entity, copy);
        assertTrue("Entity with no id should be recognized as drity.", copy.isDirty());
        assertEquals("Id should have been copied", entity.getId(), copy.getId());
        assertEquals("Version should have been copied", entity.getVersion(), copy.getVersion());
        assertNull("Property desc should have not been copied", copy.getDesc());
        assertNull("Property money should have not been copied", copy.getMoney());
    }

    @Test
    public void copy_does_not_occur_in_the_initialisation_mode_by_default() {
        final Entity entity = factory.newEntity(Entity.class);
        entity.setVersion(42L);
        entity.setId(1L);
        entity.setKey("key");
        entity.setDesc("description");
        entity.setMoney(new Money("23.25"));

        final Entity copy = factory.newEntity(Entity.class);
        EntityUtils.copy(entity, copy);

        assertEquals("Copy does not equal to the original instance", entity, copy);
        assertTrue("Copy is not instrumented", copy.isInstrumented());
        assertTrue("Copy should be dirty", copy.isDirty());
        assertTrue("Property key is copied and should be recognised as dirty", copy.getProperty("key").isDirty());
        assertEquals("IDs do not match", entity.getId(), copy.getId());
        assertEquals("Versions do not match.", Long.valueOf(42L), copy.getVersion());
        assertEquals("Property desc does not match", entity.getDesc(), copy.getDesc());
        assertTrue("Property desc is copied and should be recognised as dirty", copy.getProperty("desc").isDirty());
        assertEquals("Property money does not match", entity.getMoney(), copy.getMoney());
        assertTrue("Property money is copied and should be recognised as dirty", copy.getProperty("money").isDirty());
    }

    @Test
    public void collectional_properties_are_correctly_identifiable() {
        final List<Field> collectionalProperties = getCollectionalProperties(User.class);
        assertEquals(1, collectionalProperties.size());

        final Field userRolesField = collectionalProperties.get(0);
        assertEquals("Incorrect field name", "roles", userRolesField.getName());
        assertEquals("Incorrect collectional entity class", UserAndRoleAssociation.class, AnnotationReflector.getAnnotation(userRolesField, IsProperty.class).value());
        assertEquals("Incorrect collectional entity link property", "user", AnnotationReflector.getAnnotation(userRolesField, IsProperty.class).linkProperty());
    }
    
    @Test
    public void two_nulls_are_comparible_and_equal() {
        assertEquals(0, EntityUtils.compare(null, null));
    }
    
    @Test
    public void null_is_smaller_than_non_null() {
        assertTrue(EntityUtils.compare(null, factory.newEntity(Entity.class)) < 0);
    }
    
    @Test
    public void non_null_is_greater_than_null() {
        assertTrue(EntityUtils.compare(factory.newEntity(Entity.class), null) > 0);
    }
    
    @Test
    public void the_result_of_comparing_two_non_nulls_matches_the_result_of_comparing_them_with_compareTo() {
        final Entity entity1 = factory.newByKey(Entity.class, "1");
        final Entity entity2 = factory.newByKey(Entity.class, "2");
        
        assertEquals(entity1.compareTo(entity2), EntityUtils.compare(entity1, entity2));
        assertEquals(entity2.compareTo(entity1), EntityUtils.compare(entity2, entity1));
        assertEquals(entity1.compareTo(entity1), EntityUtils.compare(entity1, entity1));
    }
    
    @Test
    public void non_persistent_and_non_synthetic_and_non_union_entities_are_recognised_as_such() {
        assertFalse(isPersistedEntityType(Entity.class));
        assertFalse(isSyntheticEntityType(Entity.class));
        assertFalse(isSyntheticBasedOnPersistentEntityType(Entity.class));
        assertFalse(isUnionEntityType(Entity.class));
    }
    
    @Test 
    public void union_entity_is_recognised_as_such() {
        assertFalse(isPersistedEntityType(UnionEntity.class));
        assertFalse(isSyntheticEntityType(UnionEntity.class));
        assertFalse(isSyntheticBasedOnPersistentEntityType(UnionEntity.class));
        assertTrue(isUnionEntityType(UnionEntity.class));
    }
    
    @Test 
    public void persistent_entity_is_recognised_as_such() {
        assertTrue(isPersistedEntityType(TgAuthor.class));
        assertFalse(isSyntheticEntityType(TgAuthor.class));
        assertFalse(isSyntheticBasedOnPersistentEntityType(TgAuthor.class));
        assertFalse(isUnionEntityType(TgAuthor.class));
    }

    @Test 
    public void synthetic_entity_is_recognised_as_such() {
        assertFalse(isPersistedEntityType(TgAverageFuelUsage.class));
        assertTrue(isSyntheticEntityType(TgAverageFuelUsage.class));
        assertFalse(isSyntheticBasedOnPersistentEntityType(TgAverageFuelUsage.class));
        assertFalse(isUnionEntityType(TgAverageFuelUsage.class));
    }

    @Test 
    public void synthetic_entity_derived_from_persisten_entity_is_recognised_as_synthetic_and_as_synthetic_based_on_persistent_entity_type() {
        assertFalse(isPersistedEntityType(TgReVehicleModel.class));
        assertTrue(isSyntheticEntityType(TgReVehicleModel.class));
        assertTrue(isSyntheticBasedOnPersistentEntityType(TgReVehicleModel.class));
        assertFalse(isUnionEntityType(TgReVehicleModel.class));
    }
    
    @Test 
    public void null_does_not_belong_to_any_of_entity_type_classiciations() {
        assertFalse(isPersistedEntityType(null));
        assertFalse(isSyntheticEntityType(null));
        assertFalse(isSyntheticBasedOnPersistentEntityType(null));
        assertFalse(isUnionEntityType(null));
    }
    
    @Test
    public void equalsEx_correctly_compares_instances_of_BigDecimal() {
        assertTrue(equalsEx(new BigDecimal("0.42"), new BigDecimal("0.42")));
        assertTrue(equalsEx(new BigDecimal("42.00"), new BigDecimal("42.0")));
        assertTrue(equalsEx(new BigDecimal("0.00"), BigDecimal.ZERO));
        assertTrue(equalsEx(new BigDecimal("42.00").setScale(1, HALF_EVEN), new BigDecimal("42.01").setScale(1, HALF_EVEN)));
        assertFalse(equalsEx(new BigDecimal("42.00"), new BigDecimal("42.01")));
    }

    @Test
    public void coalesce_returns_first_value_if_it_is_non_null() {
        assertEquals("first", coalesce("first", "second"));
    }

    @Test
    public void coalesce_returns_second_non_null_value_if_the_first_is_null() {
        assertEquals("second", coalesce(null, "second"));
    }

    @Test
    public void coalesce_returns_the_first_non_null_value() {
        assertEquals("third", coalesce(null, null, "third"));
    }
    
    @Test(expected = NoSuchElementException.class)
    public void coalesce_throws_exception_if_all_values_are_null() {
        coalesce(null, null, null, null);
    }

    @Test(expected = NoSuchElementException.class)
    public void coalesce_throws_exception_if_all_values_are_null_and_gracefully_handles_null_for_array_argument() {
        coalesce(null, null, null /*this is an array argument*/);
    }
<<<<<<< HEAD
    
    @Test
    public void extractExpressionModelFromCalculatedProperty_correctly_extracts_EQL_expression_model_from_a_calculated_prop_with_explicitly_provided_model() {
        final ExpressionModel expectedModel = expr().model(select(TgFuelUsage.class).where().prop("vehicle").eq().extProp("id").and().notExists(select(TgFuelUsage.class).where().prop("vehicle").eq().extProp("vehicle").and().prop("date").gt().extProp("date").model()).model()).model();
        final ExpressionModel actualModel = extractExpressionModelFromCalculatedProperty(TgVehicle.class, findFieldByName(TgVehicle.class, "lastFuelUsage"));
        assertEquals(expectedModel, actualModel);
    }
=======

    @Test
    public void equalEx_considers_type_hierchies_before_calling_equals() {
        final DateTimeFormatter jodaFormatter = DateTimeFormat.forPattern("yyyy-MM-dd HH:mm:ss");
        final Date date = jodaFormatter.parseDateTime("2023-10-10 00:00:00").toDate();
        final Timestamp timestamp = new Timestamp(date.getTime());

        assertTrue(date.equals(timestamp));
        assertFalse(timestamp.equals(date));
        assertTrue(EntityUtils.equalsEx(timestamp, date));
        assertTrue(EntityUtils.equalsEx(date, timestamp));
    }

    @Test
    public void equalEx_supports_coerstion_of_joda_datetime_to_date() {
        final DateTimeFormatter jodaFormatter = DateTimeFormat.forPattern("yyyy-MM-dd HH:mm:ss");
        final DateTime dateTime = jodaFormatter.parseDateTime("2023-10-10 00:00:00");
        final Date date = dateTime.toDate();
        final Timestamp timestamp = new Timestamp(date.getTime());

        assertFalse(date.equals(dateTime));
        assertTrue(date.equals(timestamp));

        assertFalse(timestamp.equals(date));
        assertFalse(timestamp.equals(dateTime));

        assertFalse(dateTime.equals(date));
        assertFalse(dateTime.equals(timestamp));

        assertTrue(EntityUtils.equalsEx(date, dateTime));
        assertTrue(EntityUtils.equalsEx(dateTime, date));
        assertTrue(EntityUtils.equalsEx(dateTime, timestamp));
        assertTrue(EntityUtils.equalsEx(timestamp, dateTime));
    }

    @Test
    public void toDecimal_converts_Integer_to_BigDecimal() {
        final Integer value = 42;
        assertEquals(new BigDecimal(value, new MathContext(2, RoundingMode.HALF_UP)), toDecimal(value));
        assertEquals(new BigDecimal(value, new MathContext(4, RoundingMode.HALF_UP)), toDecimal(value, 4));
    }

    @Test
    public void toDecimal_converts_Double_to_BigDecimal() {
        final Double value = 42.46;
        assertEquals(new BigDecimal(value, new MathContext(2, RoundingMode.HALF_UP)), toDecimal(value));
        assertEquals(new BigDecimal(value, new MathContext(4, RoundingMode.HALF_UP)), toDecimal(value, 4));
    }

    @Test
    public void toDecimal_rescales_BigDecimal_only_if_needed() {
        final BigDecimal value = new BigDecimal("42.46");
        assertEquals(2, value.scale());
        assertEquals(value, toDecimal(value));
        assertEquals(value.setScale(4, RoundingMode.HALF_UP), toDecimal(value, 4));
    }

>>>>>>> 3e34d9c4
}<|MERGE_RESOLUTION|>--- conflicted
+++ resolved
@@ -24,13 +24,10 @@
 
 import java.lang.reflect.Field;
 import java.math.BigDecimal;
-<<<<<<< HEAD
-=======
 import java.math.MathContext;
 import java.math.RoundingMode;
 import java.sql.Timestamp;
 import java.util.Date;
->>>>>>> 3e34d9c4
 import java.util.List;
 import java.util.NoSuchElementException;
 
@@ -283,15 +280,6 @@
     public void coalesce_throws_exception_if_all_values_are_null_and_gracefully_handles_null_for_array_argument() {
         coalesce(null, null, null /*this is an array argument*/);
     }
-<<<<<<< HEAD
-    
-    @Test
-    public void extractExpressionModelFromCalculatedProperty_correctly_extracts_EQL_expression_model_from_a_calculated_prop_with_explicitly_provided_model() {
-        final ExpressionModel expectedModel = expr().model(select(TgFuelUsage.class).where().prop("vehicle").eq().extProp("id").and().notExists(select(TgFuelUsage.class).where().prop("vehicle").eq().extProp("vehicle").and().prop("date").gt().extProp("date").model()).model()).model();
-        final ExpressionModel actualModel = extractExpressionModelFromCalculatedProperty(TgVehicle.class, findFieldByName(TgVehicle.class, "lastFuelUsage"));
-        assertEquals(expectedModel, actualModel);
-    }
-=======
 
     @Test
     public void equalEx_considers_type_hierchies_before_calling_equals() {
@@ -348,6 +336,11 @@
         assertEquals(value, toDecimal(value));
         assertEquals(value.setScale(4, RoundingMode.HALF_UP), toDecimal(value, 4));
     }
-
->>>>>>> 3e34d9c4
+    
+    @Test
+    public void extractExpressionModelFromCalculatedProperty_correctly_extracts_EQL_expression_model_from_a_calculated_prop_with_explicitly_provided_model() {
+        final ExpressionModel expectedModel = expr().model(select(TgFuelUsage.class).where().prop("vehicle").eq().extProp("id").and().notExists(select(TgFuelUsage.class).where().prop("vehicle").eq().extProp("vehicle").and().prop("date").gt().extProp("date").model()).model()).model();
+        final ExpressionModel actualModel = extractExpressionModelFromCalculatedProperty(TgVehicle.class, findFieldByName(TgVehicle.class, "lastFuelUsage"));
+        assertEquals(expectedModel, actualModel);
+    }
 }