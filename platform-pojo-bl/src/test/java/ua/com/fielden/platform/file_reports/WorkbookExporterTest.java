package ua.com.fielden.platform.file_reports;

<<<<<<< HEAD
import static org.junit.Assert.assertEquals;

import java.util.Arrays;
import java.util.List;
import java.util.stream.Stream;

=======
>>>>>>> 3dae3bca
import org.apache.poi.ss.usermodel.CellType;
import org.apache.poi.ss.usermodel.DataFormatter;
import org.apache.poi.ss.usermodel.Row;
import org.apache.poi.ss.usermodel.Sheet;
import org.joda.time.DateTime;
import org.junit.Test;
import ua.com.fielden.platform.domaintree.testing.MasterEntity;
import ua.com.fielden.platform.domaintree.testing.MasterEntity.EnumType;
import ua.com.fielden.platform.domaintree.testing.ShortSlaveEntity;
import ua.com.fielden.platform.domaintree.testing.SlaveEntity;
import ua.com.fielden.platform.entity.query.EntityAggregates;
import ua.com.fielden.platform.types.Money;

import java.math.BigDecimal;
import java.math.MathContext;
import java.math.RoundingMode;
import java.util.Arrays;
import java.util.stream.Stream;

import static java.util.Optional.empty;
import static java.util.Optional.of;
import static org.junit.Assert.*;
import static ua.com.fielden.platform.types.tuples.T2.t2;
import static ua.com.fielden.platform.utils.CollectionUtil.mapOf;

public class WorkbookExporterTest {

    @Test
    public void date_property_can_be_exported() {
        final MasterEntity entityToExport = new MasterEntity();
        entityToExport.setDateProp(new DateTime(2000, 1, 1, 0, 0).toDate());
        final String[] propertyNames = { "dateProp" };
        final String[] propertyTitles = { "Date property" };
        final Sheet sheet = WorkbookExporter.export(Stream.of(entityToExport), propertyNames, propertyTitles).getSheetAt(0);
        final Row exportedRow = sheet.getRow(1);
        assertEquals("Date property of the exported row is incorrect", new DateTime(2000, 1, 1, 0, 0).toDate(), exportedRow.getCell(0).getDateCellValue());
    }

    @Test
    public void date_time_property_can_be_exported() {
        final EntityWithDateTimeProp entityToExport = new EntityWithDateTimeProp();
        entityToExport.setDateTimeProp(new DateTime(2000, 1, 1, 0, 0));
        final String[] propertyNames = { "dateTimeProp" };
        final String[] propertyTitles = { "Date Time property" };
        final Sheet sheet = WorkbookExporter.export(Stream.of(entityToExport), propertyNames, propertyTitles).getSheetAt(0);
        final Row exportedRow = sheet.getRow(1);
        assertEquals("Date time property of the exported row is incorrect", new DateTime(2000, 1, 1, 0, 0).toDate(), exportedRow.getCell(0).getDateCellValue());
    }

    @Test
    public void boolean_property_can_be_exported() {
        final MasterEntity entityToExport = new MasterEntity();
        entityToExport.setBooleanProp(true);
        final String[] propertyNames = { "booleanProp" };
        final String[] propertyTitles = { "Boolean property" };
        final Sheet sheet = WorkbookExporter.export(Stream.of(entityToExport), propertyNames, propertyTitles).getSheetAt(0);
        final Row exportedRow = sheet.getRow(1);
        assertEquals("Boolean property of the exported row is incorrect", true, exportedRow.getCell(0).getBooleanCellValue());
    }

    @Test
    public void money_property_can_be_exported() {
        final MasterEntity entityToExport = new MasterEntity();
        final var amount = new Money("1.00");
        entityToExport.setMoneyProp(amount);
        final String[] propertyNames = { "moneyProp" };
        final String[] propertyTitles = { "Money property" };
        final Sheet sheet = WorkbookExporter.export(Stream.of(entityToExport), propertyNames, propertyTitles).getSheetAt(0);
        final Row exportedRow = sheet.getRow(1);
        final DataFormatter formatter = new DataFormatter();
        final String formattedCellValue = formatter.formatCellValue(exportedRow.getCell(0));
        assertEquals("Money property of the exported row is formatted incorrectly.", amount.toString(), formattedCellValue);
        assertEquals("Money property of the exported row is incorrect.", 1.0d, exportedRow.getCell(0).getNumericCellValue(), 0.0);
    }

    @Test
    public void string_property_can_be_exported() {
        final MasterEntity entityToExport = new MasterEntity();
        entityToExport.setStringProp("master1");
        final String[] propertyNames = { "stringProp" };
        final String[] propertyTitles = { "String property" };
        final Sheet sheet = WorkbookExporter.export(Stream.of(entityToExport), propertyNames, propertyTitles).getSheetAt(0);
        final Row exportedRow = sheet.getRow(1);
        assertEquals("String property of the exported row is incorrect", "master1", exportedRow.getCell(0).getStringCellValue());
    }

    @Test
    public void long_string_property_should_be_also_exportable() {
        final MasterEntity entityToExport = new MasterEntity();
        final String value = "very long description very long description very long description very long description very long description "
                + "very long description very long description very long description very long description very long description very long description "
                + "very long description very long description very long description very long description very long description very long description "
                + "very long description very long description very long description very long description very long description very long description";
        entityToExport.setStringProp(value);
        final String[] propertyNames = { "stringProp" };
        final String[] propertyTitles = { "String property" };
        final Sheet sheet = WorkbookExporter.export(Stream.of(entityToExport), propertyNames, propertyTitles).getSheetAt(0);
        final Row exportedRow = sheet.getRow(1);
        assertEquals("String property of the exported row is incorrect", value, exportedRow.getCell(0).getStringCellValue());
    }

    @Test
    public void integer_property_can_be_exported() {
        final MasterEntity entityToExport = new MasterEntity();
        entityToExport.setIntegerProp(Integer.valueOf(1));
        final String[] propertyNames = { "integerProp" };
        final String[] propertyTitles = { "Integer property" };
        final Sheet sheet = WorkbookExporter.export(Stream.of(entityToExport), propertyNames, propertyTitles).getSheetAt(0);
        final Row exportedRow = sheet.getRow(1);
        assertEquals("Integer property of the exported row is incorrect", Double.valueOf(1), Double.valueOf(exportedRow.getCell(0).getNumericCellValue()));
    }

    @Test
    public void null_property_can_be_exported() {
        final MasterEntity entityToExport = new MasterEntity();
<<<<<<< HEAD
        entityToExport.setBigDecimalProp(null);
        final String[] propertyNames = { "bigDecimalProp" };
        final String[] propertyTitles = { "BigDecimal property" };
=======
        entityToExport.setDoubleProp(null);
        final String[] propertyNames = { "doubleProp" };
        final String[] propertyTitles = { "Double property" };
>>>>>>> 3dae3bca
        final Sheet sheet = WorkbookExporter.export(Stream.of(entityToExport), propertyNames, propertyTitles).getSheetAt(0);
        final Row exportedRow = sheet.getRow(1);
        assertEquals("Null property should have blank style", CellType.BLANK, exportedRow.getCell(0).getCellType());
    }

    @Test
    public void enum_property_can_be_exported() {
        final MasterEntity entityToExport = new MasterEntity();
        entityToExport.setEnumProp(EnumType.ONE);
        final String[] propertyNames = { "enumProp" };
        final String[] propertyTitles = { "Enumeration property" };
        final Sheet sheet = WorkbookExporter.export(Stream.of(entityToExport), propertyNames, propertyTitles).getSheetAt(0);
        final Row exportedRow = sheet.getRow(1);
        assertEquals("Enum property of the exported row is incorrect", "ONE", exportedRow.getCell(0).getStringCellValue());
    }

    @Test
    public void entity_property_can_be_exported() {
        final MasterEntity entityToExport = new MasterEntity();
        entityToExport.setKey("master key1");
        final SlaveEntity slave1 = new SlaveEntity();
        slave1.setMasterEntityProp(entityToExport);
        slave1.setIntegerProp(Integer.valueOf(1));
        entityToExport.setEntityProp(slave1);
        final String[] propertyNames = { "entityProp" };
        final String[] propertyTitles = { "Entity property" };
        final Sheet sheet = WorkbookExporter.export(Stream.of(entityToExport), propertyNames, propertyTitles).getSheetAt(0);
        final Row exportedRow = sheet.getRow(1);
        assertEquals("Entity property of the exported row is incorrect", "master key1 1", exportedRow.getCell(0).getStringCellValue());
    }

    @Test
    public void exporting_entities_with_this_included_associates_the_main_hyperlink_with_those_cells() {
        final MasterEntity entityToExport = new MasterEntity();
        entityToExport.setKey("master key1");
        final SlaveEntity slave1 = new SlaveEntity();
        slave1.setMasterEntityProp(entityToExport);
        slave1.setIntegerProp(Integer.valueOf(1));
        entityToExport.setEntityProp(slave1);
        final String[] propertyNames = { "", "entityProp" };
        final String[] propertyTitles = { "This", "Entity property" };
        final Sheet sheet = WorkbookExporter.export(Stream.of(entityToExport), propertyNames, propertyTitles, entity -> of("http://tgdev.com")).getSheetAt(0);
        final Row exportedRow = sheet.getRow(1);

        assertEquals("Unexpected cell value for ”this”.", "master key1", exportedRow.getCell(0).getStringCellValue());
        assertNotNull("Hyperlinks are expected to be associated with cells for “this”.", exportedRow.getCell(0).getHyperlink());

        assertEquals("Unexpected cell value for entity-typed property “entityProp”", "master key1 1", exportedRow.getCell(1).getStringCellValue());
        assertNull("Hyperlinks are not expected for non-key entity-typed property “entityProp”", exportedRow.getCell(1).getHyperlink());
    }

    @Test
    public void exporting_entities_with_key_included_associates_the_main_hyperlink_with_those_cells() {
        final MasterEntity entityToExport = new MasterEntity();
        entityToExport.setKey("master key1");
        final String[] propertyNames = { "key", "entityProp" };
        final String[] propertyTitles = { "Key", "Entity property" };
        final Sheet sheet = WorkbookExporter.export(Stream.of(entityToExport), propertyNames, propertyTitles, entity -> of("http://tgdev.com")).getSheetAt(0);
        final Row exportedRow = sheet.getRow(1);
        assertEquals("Unexpected cell value for ”this”.", "master key1", exportedRow.getCell(0).getStringCellValue());
        assertNotNull("Hyperlinks are expected to be associated with cells for “key”.", exportedRow.getCell(0).getHyperlink());
    }

    @Test
    public void exporting_composite_entities_without_this_but_with_key_members_included_associates_the_main_hyperlink_with_those_cells() {
        final MasterEntity master = new MasterEntity();
        master.setKey("master key1");
        final SlaveEntity entityToExport = new SlaveEntity();
        entityToExport.setMasterEntityProp(master); // key member 1
        entityToExport.setIntegerProp(Integer.valueOf(1)); // key member 2

        final String[] propertyNames = { "masterEntityProp", "integerProp" };
        final String[] propertyTitles = { "Master Entity", "integer property" };
        final Sheet sheet = WorkbookExporter.export(Stream.of(entityToExport), propertyNames, propertyTitles, entity -> of("http://tgdev.com")).getSheetAt(0);
        final Row exportedRow = sheet.getRow(1);

        assertEquals("Unexpected cell value for ”masterEntityProp”.", "master key1", exportedRow.getCell(0).getStringCellValue());
        assertNotNull("Hyperlinks are expected to be associated with cells for “masterEntityProp”.", exportedRow.getCell(0).getHyperlink());

        assertEquals("Unexpected cell value for property “integerProp”", 1d, exportedRow.getCell(1).getNumericCellValue(), 0);
        assertNotNull("Hyperlinks are expected to be associated with cells for “integerProp”.", exportedRow.getCell(1).getHyperlink());
    }

    @Test
    public void exporting_composite_entities_without_master_but_with_an_entity_typed_key_member_included_witch_has_master_associates_hyperlink_with_those_cells() {
        final MasterEntity master = new MasterEntity();
        master.setKey("master key1");
        final SlaveEntity entityToExport = new SlaveEntity();
        entityToExport.setMasterEntityProp(master); // key member 1
        entityToExport.setIntegerProp(Integer.valueOf(1)); // key member 2

        final String[] propertyNames = { "masterEntityProp", "integerProp" };
        final String[] propertyTitles = { "Master Entity", "integer property" };
        final Sheet sheet = WorkbookExporter.export(Stream.of(entityToExport), propertyNames, propertyTitles, entity -> entity instanceof SlaveEntity ? empty() : of("http://tgdev.com")).getSheetAt(0);
        final Row exportedRow = sheet.getRow(1);

        assertEquals("Unexpected cell value for ”masterEntityProp”.", "master key1", exportedRow.getCell(0).getStringCellValue());
        assertNotNull("Hyperlinks are expected for be associated with cells for “masterEntityProp”.", exportedRow.getCell(0).getHyperlink());

        assertEquals("Unexpected cell value for property “integerProp”", 1d, exportedRow.getCell(1).getNumericCellValue(), 0);
        assertNull("Hyperlinks are not expected to be associated with cells for “integerProp”.", exportedRow.getCell(1).getHyperlink());
    }

    @Test
    public void hyperlinks_can_be_provided_explicitly_per_entity_and_per_property() {
        final MasterEntity master = new MasterEntity();
        master.setKey("master key1");
        master.setBigDecimalProp(new BigDecimal("10.42"));
        final SlaveEntity entityToExport = new SlaveEntity();
        entityToExport.setMasterEntityProp(master); // key member 1
        entityToExport.setIntegerProp(Integer.valueOf(1)); // key member 2

        final var propertyNames = new String[] { "masterEntityProp", "masterEntityProp.bigDecimalProp", "integerProp" };
        final var propertyTitles = new String[] { "Master Entity", "Master Entity Bid Decimal Prop", "integer property" };
        final var hyperlinksForEntityToExport = mapOf(t2("masterEntityProp", "https://tgdev.com/#/master/1"), t2("masterEntityProp.bigDecimalProp", "https://tgdev.com/#/master/1"), t2("integerProp", "https://tgdev.com/#/master/1"));
        final Sheet sheet = WorkbookExporter.export(Stream.of(entityToExport), Stream.of(hyperlinksForEntityToExport), propertyNames, propertyTitles).getSheetAt(0);
        final Row exportedRow = sheet.getRow(1);

        assertEquals("Unexpected cell value for ”masterEntityProp”.", "master key1", exportedRow.getCell(0).getStringCellValue());
        assertNotNull("Hyperlinks are expected for be associated with cells for “masterEntityProp”.", exportedRow.getCell(0).getHyperlink());

        assertEquals("Unexpected cell value for property “masterEntityProp.bigDecimalProp”", new BigDecimal("10.42"), new BigDecimal(exportedRow.getCell(1).getNumericCellValue(), new MathContext(4, RoundingMode.HALF_UP)));
        assertNotNull("Hyperlinks are expected to be associated with cells for “masterEntityProp.bigDecimalProp”.", exportedRow.getCell(1).getHyperlink());

        assertEquals("Unexpected cell value for property “integerProp”", 1d, exportedRow.getCell(2).getNumericCellValue(), 0);
        assertNotNull("Hyperlinks are expected to be associated with cells for “integerProp”.", exportedRow.getCell(2).getHyperlink());
    }

    @Test
    public void collection_property_can_be_exported() {
        final MasterEntity entityToExport = new MasterEntity();
        entityToExport.setKey("master key1");
        final SlaveEntity slave1 = new SlaveEntity();
        slave1.setMasterEntityProp(entityToExport);
        slave1.setIntegerProp(Integer.valueOf(1));
        final SlaveEntity slave2 = new SlaveEntity();
        slave2.setMasterEntityProp(entityToExport);
        slave2.setIntegerProp(Integer.valueOf(2));
        entityToExport.setCollection(Arrays.asList(slave1, slave2));
        final String[] propertyNames = { "collection" };
        final String[] propertyTitles = { "Collection property" };
        final Sheet sheet = WorkbookExporter.export(Stream.of(entityToExport), propertyNames, propertyTitles).getSheetAt(0);
        final Row exportedRow = sheet.getRow(1);
        assertEquals("Collectional property of the exported row is incorrect", "master key1 1, master key1 2", exportedRow.getCell(0).getStringCellValue());
    }

    @Test
    public void short_collection_property_can_be_exported() {
        final MasterEntity entityToExport = new MasterEntity();
        entityToExport.setKey("master key1");
        final ShortSlaveEntity shortSlave1 = new ShortSlaveEntity();
        final SlaveEntity slave1 = new SlaveEntity();
        slave1.setMasterEntityProp(entityToExport);
        slave1.setIntegerProp(Integer.valueOf(1));
        shortSlave1.setMasterEntityProp(entityToExport);
        shortSlave1.setKey2(slave1);
        final ShortSlaveEntity shortSlave2 = new ShortSlaveEntity();
        final SlaveEntity slave2 = new SlaveEntity();
        slave2.setMasterEntityProp(entityToExport);
        slave2.setIntegerProp(Integer.valueOf(2));
        shortSlave2.setMasterEntityProp(entityToExport);
        shortSlave2.setKey2(slave2);
        entityToExport.setShortCollection(Arrays.asList(shortSlave1, shortSlave2));
        final String[] propertyNames = { "shortCollection" };
        final String[] propertyTitles = { "Short collection" };
        final Sheet sheet = WorkbookExporter.export(Stream.of(entityToExport), propertyNames, propertyTitles).getSheetAt(0);
        final Row exportedRow = sheet.getRow(1);
        assertEquals("Short collection property of the exported row is incorrect", "master key1 1, master key1 2", exportedRow.getCell(0).getStringCellValue());
    }

    @Test
    public void entity_aggregats_with_date_property_can_be_exported() {
        final EntityAggregates entityToExport = new EntityAggregates();
        entityToExport.set("dateProp", new DateTime(2000, 1, 1, 0, 0).toDate());
        final String[] propertyNames = { "dateProp" };
        final String[] propertyTitles = { "Date property" };
        final Sheet sheet = WorkbookExporter.export(Stream.of(entityToExport), propertyNames, propertyTitles).getSheetAt(0);
        final Row exportedRow = sheet.getRow(1);
        assertEquals("Date property of the exported entity aggregates is incorrect", new DateTime(2000, 1, 1, 0, 0).toDate(), exportedRow.getCell(0).getDateCellValue());
    }

    @Test
    public void entity_aggregats_with_date_time_property_can_be_exported() {
        final EntityAggregates entityToExport = new EntityAggregates();
        entityToExport.set("dateTimeProp", new DateTime(2000, 1, 1, 0, 0));
        final String[] propertyNames = { "dateTimeProp" };
        final String[] propertyTitles = { "Date Time property" };
        final Sheet sheet = WorkbookExporter.export(Stream.of(entityToExport), propertyNames, propertyTitles).getSheetAt(0);
        final Row exportedRow = sheet.getRow(1);
        assertEquals("Date time property of the exported entity aggregates is incorrect", new DateTime(2000, 1, 1, 0, 0).toDate(), exportedRow.getCell(0).getDateCellValue());
    }

    @Test
    public void entity_aggregats_with_boolean_property_can_be_exported() {
        final EntityAggregates entityToExport = new EntityAggregates();
        entityToExport.set("booleanProp", true);
        final String[] propertyNames = { "booleanProp" };
        final String[] propertyTitles = { "Boolean property" };
        final Sheet sheet = WorkbookExporter.export(Stream.of(entityToExport), propertyNames, propertyTitles).getSheetAt(0);
        final Row exportedRow = sheet.getRow(1);
        assertEquals("Boolean property of the exported entity aggregates is incorrect", true, exportedRow.getCell(0).getBooleanCellValue());
    }

    @Test
    public void entity_aggregats_with_money_property_can_be_exported() {
        final EntityAggregates entityToExport = new EntityAggregates();
        final var amount = new Money("1.00");
        entityToExport.set("moneyProp", amount);
        final String[] propertyNames = { "moneyProp" };
        final String[] propertyTitles = { "Money property" };
        final Sheet sheet = WorkbookExporter.export(Stream.of(entityToExport), propertyNames, propertyTitles).getSheetAt(0);
        final Row exportedRow = sheet.getRow(1);
        final DataFormatter formatter = new DataFormatter();
        final String formattedCellValue = formatter.formatCellValue(exportedRow.getCell(0));
        assertEquals("Money property of the exported row is formatted incorrectly.", amount.toString(), formattedCellValue);
        assertEquals("Money property of the exported row is incorrect.", 1.0d, exportedRow.getCell(0).getNumericCellValue(), 0.0);
    }

    @Test
    public void entity_aggregats_with_string_property_can_be_exported() {
        final EntityAggregates entityToExport = new EntityAggregates();
        entityToExport.set("stringProp", "master1");
        final String[] propertyNames = { "stringProp" };
        final String[] propertyTitles = { "String property" };
        final Sheet sheet = WorkbookExporter.export(Stream.of(entityToExport), propertyNames, propertyTitles).getSheetAt(0);
        final Row exportedRow = sheet.getRow(1);
        assertEquals("String property of the exported entity aggregates is incorrect", "master1", exportedRow.getCell(0).getStringCellValue());
    }

    @Test
    public void entity_aggregats_with_integer_property_can_be_exported() {
        final EntityAggregates entityToExport = new EntityAggregates();
        entityToExport.set("integerProp", Integer.valueOf(1));
        final String[] propertyNames = { "integerProp" };
        final String[] propertyTitles = { "Integer property" };
        final Sheet sheet = WorkbookExporter.export(Stream.of(entityToExport), propertyNames, propertyTitles).getSheetAt(0);
        final Row exportedRow = sheet.getRow(1);
        assertEquals("Integer property of the exported entity aggregates is incorrect", Double.valueOf(1), Double.valueOf(exportedRow.getCell(0).getNumericCellValue()));
    }

    @Test
    public void entity_aggregats_with_null_property_can_be_exported() {
        final EntityAggregates entityToExport = new EntityAggregates();
<<<<<<< HEAD
        entityToExport.set("bigDecimalProp", null);
        final String[] propertyNames = { "bigDecimalProp" };
        final String[] propertyTitles = { "BigDecimal property" };
=======
        entityToExport.set("doubleProp", null);
        final String[] propertyNames = { "doubleProp" };
        final String[] propertyTitles = { "Double property" };
>>>>>>> 3dae3bca
        final Sheet sheet = WorkbookExporter.export(Stream.of(entityToExport), propertyNames, propertyTitles).getSheetAt(0);
        final Row exportedRow = sheet.getRow(1);
        assertEquals("Entity aggregate's null property should have blank style", CellType.BLANK, exportedRow.getCell(0).getCellType());
    }

    @Test
    public void entity_aggregats_with_enum_property_can_be_exported() {
        final EntityAggregates entityToExport = new EntityAggregates();
        entityToExport.set("enumProp", EnumType.ONE);
        final String[] propertyNames = { "enumProp" };
        final String[] propertyTitles = { "Enumeration property" };
        final Sheet sheet = WorkbookExporter.export(Stream.of(entityToExport), propertyNames, propertyTitles).getSheetAt(0);
        final Row exportedRow = sheet.getRow(1);
        assertEquals("Enum property of the exported entity aggregates is incorrect", "ONE", exportedRow.getCell(0).getStringCellValue());
    }

    @Test
    public void entity_aggregats_with_entity_property_can_be_exported() {
        final EntityAggregates entityToExport = new EntityAggregates();
        final MasterEntity master1 = new MasterEntity();
        master1.setKey("master key1");
        final SlaveEntity slave1 = new SlaveEntity();
        slave1.setMasterEntityProp(master1);
        slave1.setIntegerProp(Integer.valueOf(1));
        entityToExport.set("entityProp", slave1);
        final String[] propertyNames = { "entityProp" };
        final String[] propertyTitles = { "Entity property" };
        final Sheet sheet = WorkbookExporter.export(Stream.of(entityToExport), propertyNames, propertyTitles).getSheetAt(0);
        final Row exportedRow = sheet.getRow(1);
        assertEquals("Entity property of the exported entity aggregates is incorrect", "master key1 1", exportedRow.getCell(0).getStringCellValue());
    }

    @Test
    public void entity_aggregats_with_collection_property_can_be_exported() {
        final EntityAggregates entityToExport = new EntityAggregates();
        final MasterEntity master1 = new MasterEntity();
        master1.setKey("master key1");
        final SlaveEntity slave1 = new SlaveEntity();
        slave1.setMasterEntityProp(master1);
        slave1.setIntegerProp(Integer.valueOf(1));
        final SlaveEntity slave2 = new SlaveEntity();
        slave2.setMasterEntityProp(master1);
        slave2.setIntegerProp(Integer.valueOf(2));
        entityToExport.set("collection", Arrays.asList(slave1, slave2));
        final String[] propertyNames = { "collection" };
        final String[] propertyTitles = { "Collection property" };
        final Sheet sheet = WorkbookExporter.export(Stream.of(entityToExport), propertyNames, propertyTitles).getSheetAt(0);
        final Row exportedRow = sheet.getRow(1);
        assertEquals("Collectional property of the exported entity aggregates is incorrect", "master key1 1, master key1 2", exportedRow.getCell(0).getStringCellValue());
    }

    @Test
    public void entity_aggregats_with_short_collection_property_can_be_exported() {
        final EntityAggregates entityToExport = new EntityAggregates();
        final MasterEntity master1 = new MasterEntity();
        master1.setKey("master key1");
        final MasterEntity master2 = new MasterEntity();
        master2.setKey("master key2");
        final ShortSlaveEntity shortSlave1 = new ShortSlaveEntity();
        final SlaveEntity slave1 = new SlaveEntity();
        slave1.setMasterEntityProp(master1);
        slave1.setIntegerProp(Integer.valueOf(1));
        shortSlave1.setMasterEntityProp(master1);
        shortSlave1.setKey2(slave1);
        final ShortSlaveEntity shortSlave2 = new ShortSlaveEntity();
        final SlaveEntity slave2 = new SlaveEntity();
        slave2.setMasterEntityProp(master1);
        slave2.setIntegerProp(Integer.valueOf(2));
        shortSlave2.setMasterEntityProp(master1);
        shortSlave2.setKey2(slave2);
        entityToExport.set("shortCollection", Arrays.asList(shortSlave1, shortSlave2));
        final String[] propertyNames = { "shortCollection" };
        final String[] propertyTitles = { "Short collection" };
        final Sheet sheet = WorkbookExporter.export(Stream.of(entityToExport), propertyNames, propertyTitles).getSheetAt(0);
        final Row exportedRow = sheet.getRow(1);
        assertEquals("Short collection property of the exported row is incorrect", "master key1 1, master key1 2", exportedRow.getCell(0).getStringCellValue());
    }

}<|MERGE_RESOLUTION|>--- conflicted
+++ resolved
@@ -1,14 +1,11 @@
 package ua.com.fielden.platform.file_reports;
 
-<<<<<<< HEAD
 import static org.junit.Assert.assertEquals;
 
 import java.util.Arrays;
 import java.util.List;
 import java.util.stream.Stream;
 
-=======
->>>>>>> 3dae3bca
 import org.apache.poi.ss.usermodel.CellType;
 import org.apache.poi.ss.usermodel.DataFormatter;
 import org.apache.poi.ss.usermodel.Row;
@@ -124,15 +121,11 @@
     @Test
     public void null_property_can_be_exported() {
         final MasterEntity entityToExport = new MasterEntity();
-<<<<<<< HEAD
+
         entityToExport.setBigDecimalProp(null);
         final String[] propertyNames = { "bigDecimalProp" };
         final String[] propertyTitles = { "BigDecimal property" };
-=======
-        entityToExport.setDoubleProp(null);
-        final String[] propertyNames = { "doubleProp" };
-        final String[] propertyTitles = { "Double property" };
->>>>>>> 3dae3bca
+
         final Sheet sheet = WorkbookExporter.export(Stream.of(entityToExport), propertyNames, propertyTitles).getSheetAt(0);
         final Row exportedRow = sheet.getRow(1);
         assertEquals("Null property should have blank style", CellType.BLANK, exportedRow.getCell(0).getCellType());
@@ -376,15 +369,11 @@
     @Test
     public void entity_aggregats_with_null_property_can_be_exported() {
         final EntityAggregates entityToExport = new EntityAggregates();
-<<<<<<< HEAD
+
         entityToExport.set("bigDecimalProp", null);
         final String[] propertyNames = { "bigDecimalProp" };
         final String[] propertyTitles = { "BigDecimal property" };
-=======
-        entityToExport.set("doubleProp", null);
-        final String[] propertyNames = { "doubleProp" };
-        final String[] propertyTitles = { "Double property" };
->>>>>>> 3dae3bca
+
         final Sheet sheet = WorkbookExporter.export(Stream.of(entityToExport), propertyNames, propertyTitles).getSheetAt(0);
         final Row exportedRow = sheet.getRow(1);
         assertEquals("Entity aggregate's null property should have blank style", CellType.BLANK, exportedRow.getCell(0).getCellType());
