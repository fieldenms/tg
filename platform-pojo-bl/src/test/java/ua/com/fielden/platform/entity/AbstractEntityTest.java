--- conflicted
+++ resolved
@@ -81,21 +81,12 @@
 
     @Test
     public void testThatObservablePropertyMaintainsOriginalAndPrevValue() {
-<<<<<<< HEAD
         entity.getProperty("observableProperty").setPrevValue(BigDecimal.ZERO); // setting the same value as the current one does not change prev-value
         assertEquals("current value must be changed (original value null)", true, entity.getProperty("observableProperty").isChangedFromOriginal());
         assertEquals("current value must be changed (previous value null)", true, entity.getProperty("observableProperty").isChangedFromPrevious());
         final var newValue = new BigDecimal("22.0");
         entity.setObservableProperty(newValue);
         assertEquals("Prev property value is incorrect", BigDecimal.ZERO, entity.getProperty("observableProperty").getPrevValue());
-=======
-        entity.getProperty("observableProperty").setPrevValue(Double.valueOf("0.0")); // setting the same value as the current one does not change prev-value
-        assertEquals("current value must be changed (original value null)", true, entity.getProperty("observableProperty").isChangedFromOriginal());
-        assertEquals("current value must be changed (previous value null)", true, entity.getProperty("observableProperty").isChangedFromPrevious());
-        final Double newValue = Double.valueOf("22.0");
-        entity.setObservableProperty(newValue);
-        assertEquals("Prev property value is incorrect", Double.valueOf("0.0"), entity.getProperty("observableProperty").getPrevValue());
->>>>>>> ccb6fed2
         assertNull("Original property value is incorrect", entity.getProperty("observableProperty").getOriginalValue());
         assertEquals("Property change count is incorrect", 1, entity.getProperty("observableProperty").getValueChangeCount());
         assertEquals("current value must be changed (original value 1)", true, entity.getProperty("observableProperty").isChangedFromOriginal());
