package ua.com.fielden.platform.test_utils;

import org.junit.Assert;
import org.junit.function.ThrowingRunnable;

import java.util.Optional;
import java.util.function.Consumer;

<<<<<<< HEAD
import static org.junit.Assert.assertEquals;
import static org.junit.Assert.assertTrue;
=======
import static org.junit.Assert.*;
>>>>>>> ccb6fed2

/**
 * A collection of general-purpose test utilities.
 *
 * @author TG Team
 */
public final class TestUtils {

    private TestUtils() {}

    /**
     * Asserts that an optional is present and returns the value described by it.
     * To provide a custom message in case of assertion failure, see {@link #assertPresent(String, Optional)}.
     *
     * @param <T>   the type of the value described by the optional
     * @param opt   the {@link Optional} instance
     * @return  the value described by the Optional, if present
     */
    public static <T> T assertPresent(final Optional<T> opt) {
        return assertPresent("Optional is empty.", opt);
    }

    /**
     * Asserts that an optional is present and returns the value described by it.
     *
     * @param <T>       the type of the value described by the optional
     * @param message   the identifying message for the {@link AssertionError}
     * @param opt       the {@link Optional} instance
     * @return  the value described by the Optional, if present
     */
    public static <T> T assertPresent(final String message, final Optional<T> opt) {
        assertTrue(message, opt.isPresent());
        return opt.get();
    }

    /**
<<<<<<< HEAD
     * Asserts that an optional is empty.
     *
     * @return the given optinal
     * @see #assertEmpty(String, Optional)
     */
    public static <T> Optional<T> assertEmpty(final Optional<T> opt) {
        return assertEmpty("Optional is not empty.", opt);
    }

    /**
     * Asserts that an optional is empty.
     *
     * @return the given optinal
     */
    public static <T> Optional<T> assertEmpty(final String message, final Optional<T> opt) {
        assertTrue(message, opt.isEmpty());
        return opt;
    }

    /**
     * Asserts that an optional is present and its value is equal to the expected one.
     *
     * @return  value described by the Optional
     */
    public static <T> T assertOptEquals(final T expected, final Optional<T> opt) {
        final T actual = assertPresent(opt);
        assertEquals(expected, actual);
        return actual;
    }

    /**
     * Asserts that an optional is present and its value is equal to the expected one.
     *
     * @return  value described by the Optional
     */
    public static <T> T assertOptEquals(final String message, final T expected, final Optional<T> opt) {
        final T actual = assertPresent(message, opt);
        assertEquals(message, expected, actual);
        return actual;
    }

    public static <T> T assertInstanceOf(final Class<T> type, final Object object) {
        if (type.isInstance(object)) {
            return type.cast(object);
        }
        throw new AssertionError("Expected [%s] but was: %s".formatted(type.getTypeName(), object));
=======
     * Like {@link #assertOptEquals(String, Object, Optional)} but uses a default message.
     */
    public static <T> T assertOptEquals(final T expected, final Optional<T> opt) {
        assertPresent("Optional is empty.", opt);
        assertEquals(expected, opt.get());
        return opt.get();
    }

    /**
     * If an optional is present and its underlying value is equal to the expected one, returns the underlying value.
     * Otherwise, fails with the given message.
     */
    public static <T> T assertOptEquals(final String message, final T expected, final Optional<T> opt) {
        assertPresent(message, opt);
        assertEquals(message, expected, opt.get());
        return opt.get();
    }

    public static void assertNotThrows(final ThrowingRunnable runnable) {
        try {
            runnable.run();
        } catch (final Throwable ex) {
            ex.printStackTrace();
            fail("No exception was expected: %s".formatted(ex.getMessage()));
        }
    }

    /**
     * Like {@link Assert#assertThrows(Class, ThrowingRunnable)} but allows futher processing of the thrown exception.
     */
    public static <T extends Throwable> void assertThrows(
            final ThrowingRunnable runnable, final Class<T> throwableType, final Consumer<? super T> action)
    {
        final T throwable = Assert.assertThrows(throwableType, runnable);
        action.accept(throwable);
>>>>>>> ccb6fed2
    }

}<|MERGE_RESOLUTION|>--- conflicted
+++ resolved
@@ -6,12 +6,7 @@
 import java.util.Optional;
 import java.util.function.Consumer;
 
-<<<<<<< HEAD
-import static org.junit.Assert.assertEquals;
-import static org.junit.Assert.assertTrue;
-=======
 import static org.junit.Assert.*;
->>>>>>> ccb6fed2
 
 /**
  * A collection of general-purpose test utilities.
@@ -48,7 +43,6 @@
     }
 
     /**
-<<<<<<< HEAD
      * Asserts that an optional is empty.
      *
      * @return the given optinal
@@ -95,23 +89,6 @@
             return type.cast(object);
         }
         throw new AssertionError("Expected [%s] but was: %s".formatted(type.getTypeName(), object));
-=======
-     * Like {@link #assertOptEquals(String, Object, Optional)} but uses a default message.
-     */
-    public static <T> T assertOptEquals(final T expected, final Optional<T> opt) {
-        assertPresent("Optional is empty.", opt);
-        assertEquals(expected, opt.get());
-        return opt.get();
-    }
-
-    /**
-     * If an optional is present and its underlying value is equal to the expected one, returns the underlying value.
-     * Otherwise, fails with the given message.
-     */
-    public static <T> T assertOptEquals(final String message, final T expected, final Optional<T> opt) {
-        assertPresent(message, opt);
-        assertEquals(message, expected, opt.get());
-        return opt.get();
     }
 
     public static void assertNotThrows(final ThrowingRunnable runnable) {
@@ -131,7 +108,6 @@
     {
         final T throwable = Assert.assertThrows(throwableType, runnable);
         action.accept(throwable);
->>>>>>> ccb6fed2
     }
 
 }