--- conflicted
+++ resolved
@@ -38,15 +38,6 @@
         return opt.get();
     }
 
-<<<<<<< HEAD
-    public static <T> T assertInstanceOf(final Class<T> type, final Object object) {
-        if (type.isInstance(object)) {
-            return type.cast(object);
-        }
-        throw new AssertionError("Expected [%s] but was: %s".formatted(type.getTypeName(), object));
-    }
-
-=======
     /**
      * Asserts that an optional is empty.
      *
@@ -88,6 +79,12 @@
         assertEquals(message, expected, actual);
         return actual;
     }
->>>>>>> b8782a10
+
+    public static <T> T assertInstanceOf(final Class<T> type, final Object object) {
+        if (type.isInstance(object)) {
+            return type.cast(object);
+        }
+        throw new AssertionError("Expected [%s] but was: %s".formatted(type.getTypeName(), object));
+    }
 
 }