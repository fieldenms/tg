package ua.com.fielden.platform.utils;

import org.junit.Test;
import ua.com.fielden.platform.types.tuples.T2;

import java.util.ArrayList;
import java.util.List;
import java.util.Map;
import java.util.Optional;
import java.util.concurrent.atomic.AtomicInteger;
import java.util.stream.Collectors;
import java.util.stream.IntStream;
import java.util.stream.Stream;

import static java.util.stream.Collectors.toList;
import static org.junit.Assert.*;
import static ua.com.fielden.platform.test_utils.TestUtils.assertEmpty;
import static ua.com.fielden.platform.test_utils.TestUtils.assertOptEquals;
import static ua.com.fielden.platform.utils.CollectionUtil.listOf;
import static ua.com.fielden.platform.utils.Pair.pair;
import static ua.com.fielden.platform.utils.StreamUtils.*;

public class StreamUtilsTest {

    @Test
    public void of_with_first_value_null_throws_NPE() {
        try {
            StreamUtils.of(null, "second", "thirds");
            fail();
        } catch (final NullPointerException ex) {
            assertEquals(ERR_FIRST_STREAM_ELEM_CANNOT_BE_NULL, ex.getMessage());
        }
    }

    @Test
    public void of_can_make_stream_with_one_elem() {
        final Stream<String> xs = StreamUtils.of("one");
        assertEquals("one", xs.findFirst().orElse("Stream is empty"));
    }

    @Test
    public void of_can_make_stream_with_more_than_one_elem() {
        final Stream<String> xs = StreamUtils.of("one", "two");
        
        final List<String> ys = xs.collect(Collectors.toList());
        assertEquals(2, ys.size());
        assertEquals("one", ys.get(0));
        assertEquals("two", ys.get(1));
    }
    
    @Test
    public void of_can_make_stream_with_that_incudes_nulls_if_first_value_is_not_null() {
        final Stream<Integer> xs = StreamUtils.of(1, 2, null, 4);
        
        final List<Integer> ys = xs.collect(Collectors.toList());
        assertEquals(4, ys.size());
        assertEquals(Integer.valueOf(1), ys.get(0));
        assertEquals(Integer.valueOf(2), ys.get(1));
        assertNull(ys.get(2));
        assertEquals(Integer.valueOf(4), ys.get(3));
    }
    

    @Test
    public void prepending_null_throws_NPE() {
        try {
            StreamUtils.prepend(null, Stream.of("second", "thirds"));
            fail();
        } catch (final NullPointerException ex) {
            assertEquals(ERR_FIRST_STREAM_ELEM_CANNOT_BE_NULL, ex.getMessage());
        }
    }

    @Test
    public void prepending_to_empty_stream_results_in_single_element_stream() {
        final Stream<String> xs = StreamUtils.prepend("one", Stream.empty());
        assertEquals("one", xs.findFirst().orElse("Stream is empty"));
    }
    
    @Test
    public void prepending_to_non_empty_stream_add_element_as_head() {
        final Stream<Integer> xs = StreamUtils.prepend(0, Stream.of(1, 2, 3, 4));
        
        final List<Integer> ys = xs.collect(Collectors.toList());
        assertEquals(5, ys.size());
        assertEquals(Integer.valueOf(0), ys.get(0));
        assertEquals(Integer.valueOf(1), ys.get(1));
        assertEquals(Integer.valueOf(2), ys.get(2));
        assertEquals(Integer.valueOf(3), ys.get(3));
        assertEquals(Integer.valueOf(4), ys.get(4));
    }

    @Test
    public void head_and_tail_of_a_stream_with_more_than_2_elements_are_not_empty_and_contain_the_expected_elements() {
        final T2<Optional<Integer>, Stream<Integer>> head_and_tail = head_and_tail(Stream.of(1, 2, 3, 4));
        final Optional<Integer> head = head_and_tail._1;
        final Stream<Integer> tail = head_and_tail._2;
        
        assertTrue(head.isPresent());
        assertEquals(Integer.valueOf(1), head.get());
        
        final AtomicInteger expectedCurrValue = new AtomicInteger(head.get());
        assertTrue(tail.allMatch(v -> v == expectedCurrValue.incrementAndGet()));
    }

    @Test
    public void head_and_tail_of_a_stream_with_1_element_are_split_into_non_empty_head_and_empty_tail() {
        final T2<Optional<Integer>, Stream<Integer>> head_and_tail = head_and_tail(Stream.of(1));
        final Optional<Integer> head = head_and_tail._1;
        final Stream<Integer> tail = head_and_tail._2;
        
        assertTrue(head.isPresent());
        assertEquals(Integer.valueOf(1), head.get());
        
        assertEquals(0L, tail.count());
    }

    @Test
    public void head_and_tail_of_a_stream_with_0_element_are_split_into_empty_head_and_empty_tail() {
        final T2<Optional<Integer>, Stream<Integer>> head_and_tail = head_and_tail(Stream.empty());
        final Optional<Integer> head = head_and_tail._1;
        final Stream<Integer> tail = head_and_tail._2;
        
        assertFalse(head.isPresent());
        assertEquals(0L, tail.count());
    }

    @Test
    public void takeWhile_for_empty_stream_returns_empty_stream() {
        assertEquals(0L, takeWhile(Stream.empty(), e -> true).count());
    }

    @Test
    public void takeWhile_returns_the_longest_prefix_of_the_stream_whose_elements_satisfy_predicate() {
        final Stream<Integer> prefix = takeWhile(Stream.of(0, 1, 2, 3, 4, 5, 6, 1, 2, 3), e -> e < 5);

        final AtomicInteger expectedCurrValue = new AtomicInteger(-1);
        assertTrue(prefix.allMatch(v -> v == expectedCurrValue.incrementAndGet()));
        assertEquals(4, expectedCurrValue.get());
    }

    @Test
    public void stopAfter_for_empty_stream_returns_empty_stream() {
        assertEquals(0L, stopAfter(Stream.empty(), e -> true).count());
    }

    @Test
    public void stopAfter_returns_the_longest_prefix_of_the_stream_stopping_after_element_satisfying_predicate() {
        final Stream<Integer> prefix = stopAfter(Stream.of(0, 1, 2, 3, 4, 5, 6, 1, 2, 3), e -> e >= 5);

        final AtomicInteger expectedCurrValue = new AtomicInteger(-1);
        assertTrue(prefix.allMatch(v -> v == expectedCurrValue.incrementAndGet()));
        assertEquals(5, expectedCurrValue.get());
    }

    @Test
    public void stopAfter_returns_the_whole_stream_if_no_element_satisfies_predicate() {
        final List<Integer> numbers = List.of(0, 1, 2, 3, 4, 5, 6, 1, 2, 3);
        final List<Integer> prefix = stopAfter(numbers.stream(), e -> e >= 7).toList();

        assertTrue(numbers.containsAll(prefix) && numbers.size() == prefix.size());
    }
    
    @Test
    public void distinct_returns_a_stream_whose_elements_are_distinct_according_to_mapper() {
        final List<Pair<String, Integer>> elements = List.of(pair("one", 1), pair("two", 2), pair("one", 3), pair("three", 1));

        // distinct by key
        assertEquals(List.of(pair("one", 1), pair("two", 2), pair("three", 1)), 
                StreamUtils.distinct(elements.stream(), Pair::getKey).toList());
        // distinct by value
        assertEquals(List.of(pair("one", 1), pair("two", 2), pair("one", 3)), 
                StreamUtils.distinct(elements.stream(), Pair::getValue).toList());
    }

    @Test
    public void distinct_returns_a_stream_with_order_preserved() {
        final List<Pair<String, Integer>> elements = List.of(pair("one", 1), pair("two", 2), pair("two", 22), pair("one", 11));

        assertEquals(List.of(pair("one", 1), pair("two", 2)), 
                StreamUtils.distinct(elements.stream(), Pair::getKey).toList());
    }

    @Test
    public void distinct_returns_a_stream_whose_spliterator_provides_distinct_elements() {
        final var splitr = StreamUtils.distinct(Stream.of("fun", "proc", "function", "routine"), s -> s.charAt(0)).spliterator();
        final var distinct = new ArrayList<String>();
        splitr.forEachRemaining(distinct::add);
        assertEquals(List.of("fun", "proc", "routine"), distinct);
    }

    @Test
    public void distinct_returns_a_stream_whose_iterator_provides_distinct_elements() {
        final var iter = StreamUtils.distinct(Stream.of("fun", "proc", "function", "routine"), s -> s.charAt(0)).iterator();
        final var distinct = new ArrayList<String>();
        iter.forEachRemaining(distinct::add);
        assertEquals(List.of("fun", "proc", "routine"), distinct);
    }

    @Test
    public void can_zip_streams_of_different_size() {
        assertEquals(listOf(0, 2, 4), zip(Stream.of(0, 1, 2), Stream.of(0, 1, 2, 3), (x, y) -> x+y).toList());
        assertEquals(listOf(0, 2, 4), zip(Stream.of(0, 1, 2, 3), Stream.of(0, 1, 2), (x, y) -> x+y).toList());
        assertEquals(listOf(), zip(Stream.<Integer>empty(), Stream.of(0, 1, 2), (x, y) -> x+y).toList());
        assertEquals(listOf(), zip(Stream.of(0, 1, 2), Stream.<Integer>empty(), (x, y) -> x+y).toList());
    }

    @Test
    public void can_zip_finite_with_infinite() {
        final AtomicInteger ai = new AtomicInteger(0);
        assertEquals(listOf(0, 2, 4), zip(Stream.of(0, 1, 2), Stream.generate(ai::getAndIncrement), (x, y) -> x+y).toList());
        assertEquals(listOf(1, 2, 3), zip(Stream.generate(() -> 1), Stream.of(0, 1, 2), (x, y) -> x+y).toList());
    }

    @Test
    public void stream_with_even_number_of_elements_can_be_windowed_into_two_equal_parts() {
        final Stream<Integer> source = Stream.of(0, 1, 2, 3, 4, 5, 6, 7, 8, 9);
        final Stream<List<Integer>> windowed = StreamUtils.windowed(source, 5);
        final List<List<Integer>> windowedAsList = windowed.collect(toList());
        assertEquals(2, windowedAsList.size());
        assertEquals(listOf(0, 1, 2, 3, 4), windowedAsList.get(0));
        assertEquals(listOf(5, 6, 7, 8, 9), windowedAsList.get(1));
    }

    @Test
    public void stream_can_be_windowed_into_equal_parts_with_a_shorter_remainder() {
        final Stream<Integer> source = Stream.of(0, 1, 2, 3, 4, 5, 6, 7, 8, 9);
        final Stream<List<Integer>> windowed = StreamUtils.windowed(source, 3);
        final List<List<Integer>> windowedAsList = windowed.collect(toList());
        assertEquals(4, windowedAsList.size());
        assertEquals(listOf(0, 1, 2), windowedAsList.get(0));
        assertEquals(listOf(3, 4, 5), windowedAsList.get(1));
        assertEquals(listOf(6, 7, 8), windowedAsList.get(2));
        assertEquals(listOf(9), windowedAsList.get(3));
    }

    @Test
    public void stream_can_be_windowed_into_parts_with_a_single_element_each() {
        final Stream<Integer> source = Stream.of(0, 1, 2);
        final Stream<List<Integer>> windowed = StreamUtils.windowed(source, 1);
        final List<List<Integer>> windowedAsList = windowed.collect(toList());
        assertEquals(3, windowedAsList.size());
        assertEquals(listOf(0), windowedAsList.get(0));
        assertEquals(listOf(1), windowedAsList.get(1));
        assertEquals(listOf(2), windowedAsList.get(2));
    }

    @Test
    public void windowing_a_stream_with_a_non_positive_window_size_results_in_parts_with_a_single_element_each() {
        final Stream<List<Integer>> negWindowed = StreamUtils.windowed(Stream.of(0, 1, 2), -1);
        final List<List<Integer>> negWindowedAsList = negWindowed.collect(toList());
        assertEquals(3, negWindowedAsList.size());
        assertEquals(listOf(0), negWindowedAsList.get(0));
        assertEquals(listOf(1), negWindowedAsList.get(1));
        assertEquals(listOf(2), negWindowedAsList.get(2));

        final Stream<List<Integer>> zeroWindowed = StreamUtils.windowed(Stream.of(0, 1, 2), 0);
        final List<List<Integer>> zeroWindowedAsList = zeroWindowed.collect(toList());
        assertEquals(3, zeroWindowedAsList.size());
        assertEquals(listOf(0), zeroWindowedAsList.get(0));
        assertEquals(listOf(1), zeroWindowedAsList.get(1));
        assertEquals(listOf(2), zeroWindowedAsList.get(2));
    }

    @Test
    public void empty_stream_is_windowed_into_empty_stream() {
        final Stream<Integer> source = Stream.empty();
        final Stream<List<Integer>> windowed = StreamUtils.windowed(source, 1);
        final List<List<Integer>> windowedAsList = windowed.collect(toList());
        assertEquals(0, windowedAsList.size());
    }

    @Test
    public void typeFilter_preserves_only_instances_of_the_given_type_in_a_stream() {
        assertEquals(List.of(1), Stream.of("one", 1).mapMulti(typeFilter(Integer.class)).toList());
        assertEquals(List.of(1), Stream.of("one", 1).mapMulti(typeFilter(Number.class)).toList());
        assertEquals(List.of("one", 1), Stream.of("one", 1).mapMulti(typeFilter(Object.class)).toList());
        assertEquals(List.of(), Stream.of("one", 1).mapMulti(typeFilter(List.class)).toList());
    }

    @Test
    public void foldLeft_returns_empty_optional_for_empty_stream() {
        assertEmpty(foldLeft(IntStream.of(), Integer::sum));
    }

    @Test
    public void foldLeft_returns_present_optional_for_non_empty_stream() {
        assertOptEquals(1, foldLeft(IntStream.of(1), Integer::sum));
        assertOptEquals(3, foldLeft(IntStream.of(1, 2), Integer::sum));
    }

    @Test
    public void foldLeft_processes_stream_elements_sequentially_from_left_to_right() {
        assertEquals("one-two-three", foldLeft(Stream.of("two-", "three"), "one-", String::concat));
    }

    @Test
    public void supplyIfEmpty_returns_equivalent_stream_if_original_is_not_empty() {
        final var xs = CollectionUtil.listOf(1, 2);
        final var xsEquivalent = StreamUtils.supplyIfEmpty(xs.stream(), () -> 0).toList();
        assertEquals(xs, xsEquivalent);
    }

    @Test
    public void supplyIfEmpty_returns_alternative_stream_if_original_is_empty() {
        final var xsAlternative = StreamUtils.supplyIfEmpty(Stream.empty(), () -> 0).limit(3).toList();
        assertEquals(CollectionUtil.listOf(0, 0, 0), xsAlternative);
    }

    @Test
<<<<<<< HEAD
    public void collectToImmutableMap_terminates_upon_reaching_the_shorter_stream() {
        assertEquals(Map.of("a", 1), collectToImmutableMap(Stream.of("a", "b"), Stream.of(1)));
        assertEquals(Map.of(), collectToImmutableMap(Stream.of(), Stream.of(1)));
    }

    @Test
    public void collectToImmutableMap_applies_given_functions_to_produce_keys_and_values() {
        assertEquals(Map.of("", 0, "cdecde", 6),
                     collectToImmutableMap(Stream.of("ab", "cde"), Stream.of(0, 2),
                                           (s, i) -> s.repeat(i), (s, i) -> i * s.length()));
    }

    @Test
    public void enumerate_pairs_each_stream_element_with_its_sequential_number_starting_from_0_by_default() {
        assertEquals(List.of("0:a", "1:b"),
                     enumerate(Stream.of("a", "b"), (x, i) -> "%s:%s".formatted(i, x)).toList());
    }

    @Test
    public void enumerate_pairs_each_stream_element_with_its_sequential_number_starting_from_the_given_one() {
        assertEquals(List.of("4:a", "5:b"),
                     enumerate(Stream.of("a", "b"), 4, (x, i) -> "%s:%s".formatted(i, x)).toList());
=======
    public void transpose_returns_MxN_matrix_given_NxM_matrix() {
        final var matrix = List.of(List.of(1, 2), List.of(3, 4), List.of(5, 6));
        assertEquals(
                List.of(List.of(1, 3, 5), List.of(2, 4, 6)),
                transpose(matrix).toList());
    }

    @Test
    public void tranpose_returns_as_many_lists_as_the_length_of_shortest_input_collection() {
        final var matrix = List.of(List.of(1, 2, 3), List.of(4, 5), List.of(6, 7, 8));
        assertEquals(
                List.of(List.of(1, 4, 6), List.of(2, 5, 7)),
                transpose(matrix).toList());

        assertEquals(List.of(), transpose(List.of()).toList());
    }

    @Test
    public void isSingleElementStream_returns_true_for_streams_with_one_element() {
        assertTrue(isSingleElementStream(Stream.of("x")));
        assertTrue(isSingleElementStream(IntStream.of(5)));
    }

    @Test
    public void isSingleElementStream_returns_false_for_an_empty_stream() {
        assertFalse(isSingleElementStream(Stream.of()));
    }

    @Test
    public void isSingleElementStream_returns_false_for_a_stream_with_multiple_elements() {
        assertFalse(isSingleElementStream(Stream.of("a", "b")));
        assertFalse(isSingleElementStream(Stream.of("a", "b").parallel()));
    }

    @Test
    public void isMultiElementStream_returns_false_for_streams_with_one_element() {
        assertFalse(isMultiElementStream(Stream.of("x")));
        assertFalse(isMultiElementStream(IntStream.of(5)));
    }

    @Test
    public void isMultiElementStream_returns_false_for_an_empty_stream() {
        assertFalse(isMultiElementStream(Stream.of()));
    }

    @Test
    public void isMultiElementStream_returns_true_for_a_stream_with_multiple_elements() {
        assertTrue(isMultiElementStream(Stream.of("a", "b")));
        assertTrue(isMultiElementStream(Stream.of("a", "b").parallel()));
    }

    @Test
    public void areAllEqual_returns_an_empty_optional_for_an_empty_stream() {
        assertTrue(areAllEqual(IntStream.of()).isEmpty());
    }

    @Test
    public void areAllEqual_returns_true_for_a_stream_of_the_same_integer() {
        final int n = 764932;
        assertOptEquals(true, areAllEqual(IntStream.of(n)));
        assertOptEquals(true, areAllEqual(IntStream.of(n, n)));
        assertOptEquals(true, areAllEqual(IntStream.of(n, n, n)));
    }

    @Test
    public void areAllEqual_returns_false_for_a_stream_of_different_integers() {
        final int n = 764932;
        final int m = 43279;
        assertOptEquals(false, areAllEqual(IntStream.of(n, m)));
        assertOptEquals(false, areAllEqual(IntStream.of(m, n, m + 1)));
        assertOptEquals(false, areAllEqual(IntStream.of(m, m, n)));
    }

    @Test
    public void enumerated_constructs_a_stream_that_starts_from_the_given_number() {
        List<String> result = enumerated(Stream.of("a", "b"), 97, (i, value) -> i + ":" + value).toList();
        assertEquals(List.of("97:a", "98:b"), result);
    }

    @Test
    public void enumerated_constructs_a_stream_that_starts_from_0_by_default() {
        List<String> result = enumerated(Stream.of("a", "b"), (i, value) -> i + ":" + value).toList();
        assertEquals(List.of("0:a", "1:b"), result);
    }

    @Test
    public void enumerated_constructs_an_empty_stream_given_an_empty_stream() {
        assertTrue(enumerated(Stream.of(), (i, v) -> "").toList().isEmpty());
>>>>>>> db478359
    }

}<|MERGE_RESOLUTION|>--- conflicted
+++ resolved
@@ -308,7 +308,6 @@
     }
 
     @Test
-<<<<<<< HEAD
     public void collectToImmutableMap_terminates_upon_reaching_the_shorter_stream() {
         assertEquals(Map.of("a", 1), collectToImmutableMap(Stream.of("a", "b"), Stream.of(1)));
         assertEquals(Map.of(), collectToImmutableMap(Stream.of(), Stream.of(1)));
@@ -331,7 +330,8 @@
     public void enumerate_pairs_each_stream_element_with_its_sequential_number_starting_from_the_given_one() {
         assertEquals(List.of("4:a", "5:b"),
                      enumerate(Stream.of("a", "b"), 4, (x, i) -> "%s:%s".formatted(i, x)).toList());
-=======
+    }
+
     public void transpose_returns_MxN_matrix_given_NxM_matrix() {
         final var matrix = List.of(List.of(1, 2), List.of(3, 4), List.of(5, 6));
         assertEquals(
@@ -420,7 +420,6 @@
     @Test
     public void enumerated_constructs_an_empty_stream_given_an_empty_stream() {
         assertTrue(enumerated(Stream.of(), (i, v) -> "").toList().isEmpty());
->>>>>>> db478359
     }
 
 }