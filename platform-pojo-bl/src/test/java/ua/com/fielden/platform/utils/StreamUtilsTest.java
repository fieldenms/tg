package ua.com.fielden.platform.utils;

import static java.util.stream.Collectors.toList;
import static org.junit.Assert.assertEquals;
import static org.junit.Assert.assertFalse;
import static org.junit.Assert.assertNull;
import static org.junit.Assert.assertTrue;
import static org.junit.Assert.fail;
import static ua.com.fielden.platform.utils.CollectionUtil.listOf;
import static ua.com.fielden.platform.utils.Pair.pair;
import static ua.com.fielden.platform.utils.StreamUtils.ERR_FIRST_STREAM_ELEM_CANNOT_BE_NULL;
import static ua.com.fielden.platform.utils.StreamUtils.head_and_tail;
import static ua.com.fielden.platform.utils.StreamUtils.stopAfter;
import static ua.com.fielden.platform.utils.StreamUtils.takeWhile;
import static ua.com.fielden.platform.utils.StreamUtils.zip;

import java.util.List;
import java.util.Optional;
import java.util.concurrent.atomic.AtomicInteger;
import java.util.stream.Collectors;
import java.util.stream.Stream;

import org.junit.Test;

import ua.com.fielden.platform.types.tuples.T2;

public class StreamUtilsTest {

    @Test
    public void of_with_first_value_null_throws_NPE() {
        try {
            StreamUtils.of(null, "second", "thirds");
            fail();
        } catch (final NullPointerException ex) {
            assertEquals(ERR_FIRST_STREAM_ELEM_CANNOT_BE_NULL, ex.getMessage());
        }
    }

    @Test
    public void of_can_make_stream_with_one_elem() {
        final Stream<String> xs = StreamUtils.of("one");
        assertEquals("one", xs.findFirst().orElse("Stream is empty"));
    }

    @Test
    public void of_can_make_stream_with_more_than_one_elem() {
        final Stream<String> xs = StreamUtils.of("one", "two");
        
        final List<String> ys = xs.collect(Collectors.toList());
        assertEquals(2, ys.size());
        assertEquals("one", ys.get(0));
        assertEquals("two", ys.get(1));
    }
    
    @Test
    public void of_can_make_stream_with_that_incudes_nulls_if_first_value_is_not_null() {
        final Stream<Integer> xs = StreamUtils.of(1, 2, null, 4);
        
        final List<Integer> ys = xs.collect(Collectors.toList());
        assertEquals(4, ys.size());
        assertEquals(Integer.valueOf(1), ys.get(0));
        assertEquals(Integer.valueOf(2), ys.get(1));
        assertNull(ys.get(2));
        assertEquals(Integer.valueOf(4), ys.get(3));
    }
    

    @Test
    public void prepending_null_throws_NPE() {
        try {
            StreamUtils.prepend(null, Stream.of("second", "thirds"));
            fail();
        } catch (final NullPointerException ex) {
            assertEquals(ERR_FIRST_STREAM_ELEM_CANNOT_BE_NULL, ex.getMessage());
        }
    }

    @Test
    public void prepending_to_empty_stream_results_in_single_element_stream() {
        final Stream<String> xs = StreamUtils.prepend("one", Stream.empty());
        assertEquals("one", xs.findFirst().orElse("Stream is empty"));
    }
    
    @Test
    public void prepending_to_non_empty_stream_add_element_as_head() {
        final Stream<Integer> xs = StreamUtils.prepend(0, Stream.of(1, 2, 3, 4));
        
        final List<Integer> ys = xs.collect(Collectors.toList());
        assertEquals(5, ys.size());
        assertEquals(Integer.valueOf(0), ys.get(0));
        assertEquals(Integer.valueOf(1), ys.get(1));
        assertEquals(Integer.valueOf(2), ys.get(2));
        assertEquals(Integer.valueOf(3), ys.get(3));
        assertEquals(Integer.valueOf(4), ys.get(4));
    }

    @Test
    public void head_and_tail_of_a_stream_with_more_than_2_elements_are_not_empty_and_contain_the_expected_elements() {
        final T2<Optional<Integer>, Stream<Integer>> head_and_tail = head_and_tail(Stream.of(1, 2, 3, 4));
        final Optional<Integer> head = head_and_tail._1;
        final Stream<Integer> tail = head_and_tail._2;
        
        assertTrue(head.isPresent());
        assertEquals(Integer.valueOf(1), head.get());
        
        final AtomicInteger expectedCurrValue = new AtomicInteger(head.get());
        assertTrue(tail.allMatch(v -> v == expectedCurrValue.incrementAndGet()));
    }

    @Test
    public void head_and_tail_of_a_stream_with_1_element_are_split_into_non_empty_head_and_empty_tail() {
        final T2<Optional<Integer>, Stream<Integer>> head_and_tail = head_and_tail(Stream.of(1));
        final Optional<Integer> head = head_and_tail._1;
        final Stream<Integer> tail = head_and_tail._2;
        
        assertTrue(head.isPresent());
        assertEquals(Integer.valueOf(1), head.get());
        
        assertEquals(0L, tail.count());
    }

    @Test
    public void head_and_tail_of_a_stream_with_0_element_are_split_into_empty_head_and_empty_tail() {
        final T2<Optional<Integer>, Stream<Integer>> head_and_tail = head_and_tail(Stream.empty());
        final Optional<Integer> head = head_and_tail._1;
        final Stream<Integer> tail = head_and_tail._2;
        
        assertFalse(head.isPresent());
        assertEquals(0L, tail.count());
    }

    @Test
    public void takeWhile_for_empty_stream_returns_empty_stream() {
        assertEquals(0L, takeWhile(Stream.empty(), e -> true).count());
    }

    @Test
    public void takeWhile_returns_the_longest_prefix_of_the_stream_whose_elements_satisfy_predicare() {
        final Stream<Integer> prefix = takeWhile(Stream.of(0, 1, 2, 3, 4, 5, 6, 1, 2, 3), e -> e < 5);

        final AtomicInteger expectedCurrValue = new AtomicInteger(-1);
        assertTrue(prefix.allMatch(v -> v == expectedCurrValue.incrementAndGet()));
        assertEquals(4, expectedCurrValue.get());
    }

    @Test
    public void stopAfter_for_empty_stream_returns_empty_stream() {
        assertEquals(0L, stopAfter(Stream.empty(), e -> true).count());
    }

    @Test
    public void stopAfter_returns_the_longest_prefix_of_the_stream_stopping_after_element_satisfying_predicate() {
        final Stream<Integer> prefix = stopAfter(Stream.of(0, 1, 2, 3, 4, 5, 6, 1, 2, 3), e -> e >= 5);

        final AtomicInteger expectedCurrValue = new AtomicInteger(-1);
        assertTrue(prefix.allMatch(v -> v == expectedCurrValue.incrementAndGet()));
        assertEquals(5, expectedCurrValue.get());
    }

    @Test
    public void stopAfter_returns_the_whole_stream_if_no_element_satisfies_predicate() {
        final List<Integer> numbers = List.of(0, 1, 2, 3, 4, 5, 6, 1, 2, 3);
        final List<Integer> prefix = stopAfter(numbers.stream(), e -> e >= 7).toList();

        assertTrue(numbers.containsAll(prefix) && numbers.size() == prefix.size());
    }
    
    @Test
<<<<<<< HEAD
    public void distinct_returns_a_stream_whose_elements_are_distinct_according_to_mapper() {
        final List<Pair<String, Integer>> elements = List.of(pair("one", 1), pair("two", 2), pair("one", 3), pair("three", 1));

        // distinct by key
        assertEquals(List.of(pair("one", 1), pair("two", 2), pair("three", 1)), 
                StreamUtils.distinct(elements.stream(), Pair::getKey).toList());
        // distinct by value
        assertEquals(List.of(pair("one", 1), pair("two", 2), pair("one", 3)), 
                StreamUtils.distinct(elements.stream(), Pair::getValue).toList());
    }

    @Test
    public void distinct_returns_a_stream_with_order_preserved() {
        final List<Pair<String, Integer>> elements = List.of(pair("one", 1), pair("two", 2), pair("two", 22), pair("one", 11));

        assertEquals(List.of(pair("one", 1), pair("two", 2)), 
                StreamUtils.distinct(elements.stream(), Pair::getKey).toList());
    }
    
    @Test
    public void can_zip_steams_of_different_size() {
=======
    public void can_zip_streams_of_different_size() {
>>>>>>> ef7616ab
        assertEquals(listOf(0, 2, 4), zip(Stream.of(0, 1, 2), Stream.of(0, 1, 2, 3), (x, y) -> x+y).collect(toList()));
        assertEquals(listOf(0, 2, 4), zip(Stream.of(0, 1, 2, 3), Stream.of(0, 1, 2), (x, y) -> x+y).collect(toList()));
        assertEquals(listOf(), zip(Stream.<Integer>empty(), Stream.of(0, 1, 2), (x, y) -> x+y).collect(toList()));
        assertEquals(listOf(), zip(Stream.of(0, 1, 2), Stream.<Integer>empty(), (x, y) -> x+y).collect(toList()));
        
    }

    @Test
    public void stream_with_even_number_of_elements_can_be_windowed_into_two_equal_parts() {
        final Stream<Integer> source = Stream.of(0, 1, 2, 3, 4, 5, 6, 7, 8, 9);
        final Stream<List<Integer>> windowed = StreamUtils.windowed(source, 5);
        final List<List<Integer>> windowedAsList = windowed.collect(toList());
        assertEquals(2, windowedAsList.size());
        assertEquals(listOf(0, 1, 2, 3, 4), windowedAsList.get(0));
        assertEquals(listOf(5, 6, 7, 8, 9), windowedAsList.get(1));
    }

    @Test
    public void stream_can_be_windowed_into_equal_parts_with_a_shorter_remainder() {
        final Stream<Integer> source = Stream.of(0, 1, 2, 3, 4, 5, 6, 7, 8, 9);
        final Stream<List<Integer>> windowed = StreamUtils.windowed(source, 3);
        final List<List<Integer>> windowedAsList = windowed.collect(toList());
        assertEquals(4, windowedAsList.size());
        assertEquals(listOf(0, 1, 2), windowedAsList.get(0));
        assertEquals(listOf(3, 4, 5), windowedAsList.get(1));
        assertEquals(listOf(6, 7, 8), windowedAsList.get(2));
        assertEquals(listOf(9), windowedAsList.get(3));
    }

    @Test
    public void stream_can_be_windowed_into_parts_with_a_single_element_each() {
        final Stream<Integer> source = Stream.of(0, 1, 2);
        final Stream<List<Integer>> windowed = StreamUtils.windowed(source, 1);
        final List<List<Integer>> windowedAsList = windowed.collect(toList());
        assertEquals(3, windowedAsList.size());
        assertEquals(listOf(0), windowedAsList.get(0));
        assertEquals(listOf(1), windowedAsList.get(1));
        assertEquals(listOf(2), windowedAsList.get(2));
    }

    @Test
    public void windowing_a_stream_with_a_non_positive_window_size_results_in_parts_with_a_single_element_each() {
        final Stream<List<Integer>> negWindowed = StreamUtils.windowed(Stream.of(0, 1, 2), -1);
        final List<List<Integer>> negWindowedAsList = negWindowed.collect(toList());
        assertEquals(3, negWindowedAsList.size());
        assertEquals(listOf(0), negWindowedAsList.get(0));
        assertEquals(listOf(1), negWindowedAsList.get(1));
        assertEquals(listOf(2), negWindowedAsList.get(2));

        final Stream<List<Integer>> zeroWindowed = StreamUtils.windowed(Stream.of(0, 1, 2), 0);
        final List<List<Integer>> zeroWindowedAsList = zeroWindowed.collect(toList());
        assertEquals(3, zeroWindowedAsList.size());
        assertEquals(listOf(0), zeroWindowedAsList.get(0));
        assertEquals(listOf(1), zeroWindowedAsList.get(1));
        assertEquals(listOf(2), zeroWindowedAsList.get(2));
    }

    @Test
    public void empty_stream_is_windowed_into_empty_stream() {
        final Stream<Integer> source = Stream.empty();
        final Stream<List<Integer>> windowed = StreamUtils.windowed(source, 1);
        final List<List<Integer>> windowedAsList = windowed.collect(toList());
        assertEquals(0, windowedAsList.size());
    }


}<|MERGE_RESOLUTION|>--- conflicted
+++ resolved
@@ -135,7 +135,7 @@
     }
 
     @Test
-    public void takeWhile_returns_the_longest_prefix_of_the_stream_whose_elements_satisfy_predicare() {
+    public void takeWhile_returns_the_longest_prefix_of_the_stream_whose_elements_satisfy_predicate() {
         final Stream<Integer> prefix = takeWhile(Stream.of(0, 1, 2, 3, 4, 5, 6, 1, 2, 3), e -> e < 5);
 
         final AtomicInteger expectedCurrValue = new AtomicInteger(-1);
@@ -166,7 +166,6 @@
     }
     
     @Test
-<<<<<<< HEAD
     public void distinct_returns_a_stream_whose_elements_are_distinct_according_to_mapper() {
         final List<Pair<String, Integer>> elements = List.of(pair("one", 1), pair("two", 2), pair("one", 3), pair("three", 1));
 
@@ -187,10 +186,7 @@
     }
     
     @Test
-    public void can_zip_steams_of_different_size() {
-=======
     public void can_zip_streams_of_different_size() {
->>>>>>> ef7616ab
         assertEquals(listOf(0, 2, 4), zip(Stream.of(0, 1, 2), Stream.of(0, 1, 2, 3), (x, y) -> x+y).collect(toList()));
         assertEquals(listOf(0, 2, 4), zip(Stream.of(0, 1, 2, 3), Stream.of(0, 1, 2), (x, y) -> x+y).collect(toList()));
         assertEquals(listOf(), zip(Stream.<Integer>empty(), Stream.of(0, 1, 2), (x, y) -> x+y).collect(toList()));
