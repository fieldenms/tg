--- conflicted
+++ resolved
@@ -12,11 +12,8 @@
 
 import static java.util.stream.Collectors.toList;
 import static org.junit.Assert.*;
-<<<<<<< HEAD
 import static ua.com.fielden.platform.test_utils.TestUtils.assertEmpty;
 import static ua.com.fielden.platform.test_utils.TestUtils.assertOptEquals;
-=======
->>>>>>> 3dae3bca
 import static ua.com.fielden.platform.utils.CollectionUtil.listOf;
 import static ua.com.fielden.platform.utils.Pair.pair;
 import static ua.com.fielden.platform.utils.StreamUtils.*;
@@ -264,7 +261,6 @@
     }
 
     @Test
-<<<<<<< HEAD
     public void foldLeft_returns_empty_optional_for_empty_stream() {
         assertEmpty(foldLeft(IntStream.of(), Integer::sum));
     }
@@ -278,7 +274,9 @@
     @Test
     public void foldLeft_processes_stream_elements_sequentially_from_left_to_right() {
         assertEquals("one-two-three", foldLeft(Stream.of("two-", "three"), "one-", String::concat));
-=======
+    }
+
+    @Test
     public void supplyIfEmpty_returns_equivalent_stream_if_original_is_not_empty() {
         final var xs = CollectionUtil.listOf(1, 2);
         final var xsEquivalent = StreamUtils.supplyIfEmpty(xs.stream(), () -> 0).toList();
@@ -289,7 +287,6 @@
     public void supplyIfEmpty_returns_alternative_stream_if_original_is_not_empty() {
         final var xsAlternative = StreamUtils.supplyIfEmpty(Stream.empty(), () -> 0).limit(3).toList();
         assertEquals(CollectionUtil.listOf(0, 0, 0), xsAlternative);
->>>>>>> 3dae3bca
     }
 
 }