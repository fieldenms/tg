package ua.com.fielden.platform.utils;

import org.junit.Test;
import ua.com.fielden.platform.types.tuples.T2;

import java.util.ArrayList;
import java.util.List;
import java.util.Map;
import java.util.Optional;
import java.util.concurrent.atomic.AtomicInteger;
import java.util.stream.Collectors;
import java.util.stream.IntStream;
import java.util.stream.Stream;

import static java.util.stream.Collectors.toList;
import static org.junit.Assert.*;
import static ua.com.fielden.platform.test_utils.TestUtils.assertEmpty;
import static ua.com.fielden.platform.test_utils.TestUtils.assertOptEquals;
import static ua.com.fielden.platform.utils.CollectionUtil.listOf;
import static ua.com.fielden.platform.utils.Pair.pair;
import static ua.com.fielden.platform.utils.StreamUtils.*;

public class StreamUtilsTest {

    @Test
    public void of_with_first_value_null_throws_NPE() {
        try {
            StreamUtils.of(null, "second", "thirds");
            fail();
        } catch (final NullPointerException ex) {
            assertEquals(ERR_FIRST_STREAM_ELEM_CANNOT_BE_NULL, ex.getMessage());
        }
    }

    @Test
    public void of_can_make_stream_with_one_elem() {
        final Stream<String> xs = StreamUtils.of("one");
        assertEquals("one", xs.findFirst().orElse("Stream is empty"));
    }

    @Test
    public void of_can_make_stream_with_more_than_one_elem() {
        final Stream<String> xs = StreamUtils.of("one", "two");
        
        final List<String> ys = xs.collect(Collectors.toList());
        assertEquals(2, ys.size());
        assertEquals("one", ys.get(0));
        assertEquals("two", ys.get(1));
    }
    
    @Test
    public void of_can_make_stream_with_that_incudes_nulls_if_first_value_is_not_null() {
        final Stream<Integer> xs = StreamUtils.of(1, 2, null, 4);
        
        final List<Integer> ys = xs.collect(Collectors.toList());
        assertEquals(4, ys.size());
        assertEquals(Integer.valueOf(1), ys.get(0));
        assertEquals(Integer.valueOf(2), ys.get(1));
        assertNull(ys.get(2));
        assertEquals(Integer.valueOf(4), ys.get(3));
    }
    

    @Test
    public void prepending_null_throws_NPE() {
        try {
            StreamUtils.prepend(null, Stream.of("second", "thirds"));
            fail();
        } catch (final NullPointerException ex) {
            assertEquals(ERR_FIRST_STREAM_ELEM_CANNOT_BE_NULL, ex.getMessage());
        }
    }

    @Test
    public void prepending_to_empty_stream_results_in_single_element_stream() {
        final Stream<String> xs = StreamUtils.prepend("one", Stream.empty());
        assertEquals("one", xs.findFirst().orElse("Stream is empty"));
    }
    
    @Test
    public void prepending_to_non_empty_stream_add_element_as_head() {
        final Stream<Integer> xs = StreamUtils.prepend(0, Stream.of(1, 2, 3, 4));
        
        final List<Integer> ys = xs.collect(Collectors.toList());
        assertEquals(5, ys.size());
        assertEquals(Integer.valueOf(0), ys.get(0));
        assertEquals(Integer.valueOf(1), ys.get(1));
        assertEquals(Integer.valueOf(2), ys.get(2));
        assertEquals(Integer.valueOf(3), ys.get(3));
        assertEquals(Integer.valueOf(4), ys.get(4));
    }

    @Test
    public void head_and_tail_of_a_stream_with_more_than_2_elements_are_not_empty_and_contain_the_expected_elements() {
        final T2<Optional<Integer>, Stream<Integer>> head_and_tail = head_and_tail(Stream.of(1, 2, 3, 4));
        final Optional<Integer> head = head_and_tail._1;
        final Stream<Integer> tail = head_and_tail._2;
        
        assertTrue(head.isPresent());
        assertEquals(Integer.valueOf(1), head.get());
        
        final AtomicInteger expectedCurrValue = new AtomicInteger(head.get());
        assertTrue(tail.allMatch(v -> v == expectedCurrValue.incrementAndGet()));
    }

    @Test
    public void head_and_tail_of_a_stream_with_1_element_are_split_into_non_empty_head_and_empty_tail() {
        final T2<Optional<Integer>, Stream<Integer>> head_and_tail = head_and_tail(Stream.of(1));
        final Optional<Integer> head = head_and_tail._1;
        final Stream<Integer> tail = head_and_tail._2;
        
        assertTrue(head.isPresent());
        assertEquals(Integer.valueOf(1), head.get());
        
        assertEquals(0L, tail.count());
    }

    @Test
    public void head_and_tail_of_a_stream_with_0_element_are_split_into_empty_head_and_empty_tail() {
        final T2<Optional<Integer>, Stream<Integer>> head_and_tail = head_and_tail(Stream.empty());
        final Optional<Integer> head = head_and_tail._1;
        final Stream<Integer> tail = head_and_tail._2;
        
        assertFalse(head.isPresent());
        assertEquals(0L, tail.count());
    }

    @Test
    public void takeWhile_for_empty_stream_returns_empty_stream() {
        assertEquals(0L, takeWhile(Stream.empty(), e -> true).count());
    }

    @Test
    public void takeWhile_returns_the_longest_prefix_of_the_stream_whose_elements_satisfy_predicate() {
        final Stream<Integer> prefix = takeWhile(Stream.of(0, 1, 2, 3, 4, 5, 6, 1, 2, 3), e -> e < 5);

        final AtomicInteger expectedCurrValue = new AtomicInteger(-1);
        assertTrue(prefix.allMatch(v -> v == expectedCurrValue.incrementAndGet()));
        assertEquals(4, expectedCurrValue.get());
    }

    @Test
    public void stopAfter_for_empty_stream_returns_empty_stream() {
        assertEquals(0L, stopAfter(Stream.empty(), e -> true).count());
    }

    @Test
    public void stopAfter_returns_the_longest_prefix_of_the_stream_stopping_after_element_satisfying_predicate() {
        final Stream<Integer> prefix = stopAfter(Stream.of(0, 1, 2, 3, 4, 5, 6, 1, 2, 3), e -> e >= 5);

        final AtomicInteger expectedCurrValue = new AtomicInteger(-1);
        assertTrue(prefix.allMatch(v -> v == expectedCurrValue.incrementAndGet()));
        assertEquals(5, expectedCurrValue.get());
    }

    @Test
    public void stopAfter_returns_the_whole_stream_if_no_element_satisfies_predicate() {
        final List<Integer> numbers = List.of(0, 1, 2, 3, 4, 5, 6, 1, 2, 3);
        final List<Integer> prefix = stopAfter(numbers.stream(), e -> e >= 7).toList();

        assertTrue(numbers.containsAll(prefix) && numbers.size() == prefix.size());
    }
    
    @Test
    public void distinct_returns_a_stream_whose_elements_are_distinct_according_to_mapper() {
        final List<Pair<String, Integer>> elements = List.of(pair("one", 1), pair("two", 2), pair("one", 3), pair("three", 1));

        // distinct by key
        assertEquals(List.of(pair("one", 1), pair("two", 2), pair("three", 1)), 
                StreamUtils.distinct(elements.stream(), Pair::getKey).toList());
        // distinct by value
        assertEquals(List.of(pair("one", 1), pair("two", 2), pair("one", 3)), 
                StreamUtils.distinct(elements.stream(), Pair::getValue).toList());
    }

    @Test
    public void distinct_returns_a_stream_with_order_preserved() {
        final List<Pair<String, Integer>> elements = List.of(pair("one", 1), pair("two", 2), pair("two", 22), pair("one", 11));

        assertEquals(List.of(pair("one", 1), pair("two", 2)), 
                StreamUtils.distinct(elements.stream(), Pair::getKey).toList());
    }

    @Test
    public void distinct_returns_a_stream_whose_spliterator_provides_distinct_elements() {
        final var splitr = StreamUtils.distinct(Stream.of("fun", "proc", "function", "routine"), s -> s.charAt(0)).spliterator();
        final var distinct = new ArrayList<String>();
        splitr.forEachRemaining(distinct::add);
        assertEquals(List.of("fun", "proc", "routine"), distinct);
    }

    @Test
    public void distinct_returns_a_stream_whose_iterator_provides_distinct_elements() {
        final var iter = StreamUtils.distinct(Stream.of("fun", "proc", "function", "routine"), s -> s.charAt(0)).iterator();
        final var distinct = new ArrayList<String>();
        iter.forEachRemaining(distinct::add);
        assertEquals(List.of("fun", "proc", "routine"), distinct);
    }

    @Test
    public void can_zip_streams_of_different_size() {
        assertEquals(listOf(0, 2, 4), zip(Stream.of(0, 1, 2), Stream.of(0, 1, 2, 3), (x, y) -> x+y).toList());
        assertEquals(listOf(0, 2, 4), zip(Stream.of(0, 1, 2, 3), Stream.of(0, 1, 2), (x, y) -> x+y).toList());
        assertEquals(listOf(), zip(Stream.<Integer>empty(), Stream.of(0, 1, 2), (x, y) -> x+y).toList());
        assertEquals(listOf(), zip(Stream.of(0, 1, 2), Stream.<Integer>empty(), (x, y) -> x+y).toList());
    }

    @Test
    public void can_zip_finite_with_infinite() {
        final AtomicInteger ai = new AtomicInteger(0);
        assertEquals(listOf(0, 2, 4), zip(Stream.of(0, 1, 2), Stream.generate(ai::getAndIncrement), (x, y) -> x+y).toList());
        assertEquals(listOf(1, 2, 3), zip(Stream.generate(() -> 1), Stream.of(0, 1, 2), (x, y) -> x+y).toList());
    }

    @Test
    public void stream_with_even_number_of_elements_can_be_windowed_into_two_equal_parts() {
        final Stream<Integer> source = Stream.of(0, 1, 2, 3, 4, 5, 6, 7, 8, 9);
        final Stream<List<Integer>> windowed = StreamUtils.windowed(source, 5);
        final List<List<Integer>> windowedAsList = windowed.collect(toList());
        assertEquals(2, windowedAsList.size());
        assertEquals(listOf(0, 1, 2, 3, 4), windowedAsList.get(0));
        assertEquals(listOf(5, 6, 7, 8, 9), windowedAsList.get(1));
    }

    @Test
    public void stream_can_be_windowed_into_equal_parts_with_a_shorter_remainder() {
        final Stream<Integer> source = Stream.of(0, 1, 2, 3, 4, 5, 6, 7, 8, 9);
        final Stream<List<Integer>> windowed = StreamUtils.windowed(source, 3);
        final List<List<Integer>> windowedAsList = windowed.collect(toList());
        assertEquals(4, windowedAsList.size());
        assertEquals(listOf(0, 1, 2), windowedAsList.get(0));
        assertEquals(listOf(3, 4, 5), windowedAsList.get(1));
        assertEquals(listOf(6, 7, 8), windowedAsList.get(2));
        assertEquals(listOf(9), windowedAsList.get(3));
    }

    @Test
    public void stream_can_be_windowed_into_parts_with_a_single_element_each() {
        final Stream<Integer> source = Stream.of(0, 1, 2);
        final Stream<List<Integer>> windowed = StreamUtils.windowed(source, 1);
        final List<List<Integer>> windowedAsList = windowed.collect(toList());
        assertEquals(3, windowedAsList.size());
        assertEquals(listOf(0), windowedAsList.get(0));
        assertEquals(listOf(1), windowedAsList.get(1));
        assertEquals(listOf(2), windowedAsList.get(2));
    }

    @Test
    public void windowing_a_stream_with_a_non_positive_window_size_results_in_parts_with_a_single_element_each() {
        final Stream<List<Integer>> negWindowed = StreamUtils.windowed(Stream.of(0, 1, 2), -1);
        final List<List<Integer>> negWindowedAsList = negWindowed.collect(toList());
        assertEquals(3, negWindowedAsList.size());
        assertEquals(listOf(0), negWindowedAsList.get(0));
        assertEquals(listOf(1), negWindowedAsList.get(1));
        assertEquals(listOf(2), negWindowedAsList.get(2));

        final Stream<List<Integer>> zeroWindowed = StreamUtils.windowed(Stream.of(0, 1, 2), 0);
        final List<List<Integer>> zeroWindowedAsList = zeroWindowed.collect(toList());
        assertEquals(3, zeroWindowedAsList.size());
        assertEquals(listOf(0), zeroWindowedAsList.get(0));
        assertEquals(listOf(1), zeroWindowedAsList.get(1));
        assertEquals(listOf(2), zeroWindowedAsList.get(2));
    }

    @Test
    public void empty_stream_is_windowed_into_empty_stream() {
        final Stream<Integer> source = Stream.empty();
        final Stream<List<Integer>> windowed = StreamUtils.windowed(source, 1);
        final List<List<Integer>> windowedAsList = windowed.collect(toList());
        assertEquals(0, windowedAsList.size());
    }

    @Test
    public void typeFilter_preserves_only_instances_of_the_given_type_in_a_stream() {
        assertEquals(List.of(1), Stream.of("one", 1).mapMulti(typeFilter(Integer.class)).toList());
        assertEquals(List.of(1), Stream.of("one", 1).mapMulti(typeFilter(Number.class)).toList());
        assertEquals(List.of("one", 1), Stream.of("one", 1).mapMulti(typeFilter(Object.class)).toList());
        assertEquals(List.of(), Stream.of("one", 1).mapMulti(typeFilter(List.class)).toList());
    }

    @Test
    public void foldLeft_returns_empty_optional_for_empty_stream() {
        assertEmpty(foldLeft(IntStream.of(), Integer::sum));
    }

    @Test
    public void foldLeft_returns_present_optional_for_non_empty_stream() {
        assertOptEquals(1, foldLeft(IntStream.of(1), Integer::sum));
        assertOptEquals(3, foldLeft(IntStream.of(1, 2), Integer::sum));
    }

    @Test
    public void foldLeft_processes_stream_elements_sequentially_from_left_to_right() {
        assertEquals("one-two-three", foldLeft(Stream.of("two-", "three"), "one-", String::concat));
    }

    @Test
    public void supplyIfEmpty_returns_equivalent_stream_if_original_is_not_empty() {
        final var xs = CollectionUtil.listOf(1, 2);
        final var xsEquivalent = StreamUtils.supplyIfEmpty(xs.stream(), () -> 0).toList();
        assertEquals(xs, xsEquivalent);
    }

    @Test
    public void supplyIfEmpty_returns_alternative_stream_if_original_is_empty() {
        final var xsAlternative = StreamUtils.supplyIfEmpty(Stream.empty(), () -> 0).limit(3).toList();
        assertEquals(CollectionUtil.listOf(0, 0, 0), xsAlternative);
    }

    @Test
<<<<<<< HEAD
    public void removeAll_returns_a_stream_with_specified_elements_removed() {
        assertEquals(IntStream.rangeClosed(6, 10).boxed().toList(),
                     StreamUtils.removeAll(IntStream.rangeClosed(1, 10).boxed(),
                                           IntStream.rangeClosed(1, 5).boxed().toList())
                             .toList());

        assertEquals(List.of("b"),
                     StreamUtils.removeAll(Stream.of("a", "b", "c"), List.of("A", ".", "C"), String::equalsIgnoreCase)
                             .toList());
    }

    @Test
    public void removeAll_doesnt_remove_anything_if_items_to_remove_are_empty() {
        assertEquals(List.of("a", "b"),
                     StreamUtils.removeAll(Stream.of("a", "b"), List.of()).toList());

        assertEquals(List.of("a", "b"),
                     StreamUtils.removeAll(Stream.of("a", "b"), List.of(), String::equalsIgnoreCase)
                             .toList());
    }

    @Test
    public void removeAll_returns_an_empty_stream_given_an_empty_stream() {
        assertEquals(List.of(),
                     StreamUtils.removeAll(Stream.of(), List.of("a")).toList());

        assertEquals(List.of(),
                     StreamUtils.removeAll(Stream.of(), List.of("a"), String::equalsIgnoreCase).toList());
    }

    @Test
    public void removeAll_with_default_predicate_allows_nulls_and_treats_them_like_other_objects() {
        assertEquals(List.of("a"),
                     StreamUtils.removeAll(Stream.of("a", null, null, "b"), listOf("b", null)).toList());
=======
    public void collectToImmutableMap_terminates_upon_reaching_the_shorter_stream() {
        assertEquals(Map.of("a", 1), collectToImmutableMap(Stream.of("a", "b"), Stream.of(1)));
        assertEquals(Map.of(), collectToImmutableMap(Stream.of(), Stream.of(1)));
    }

    @Test
    public void collectToImmutableMap_applies_given_functions_to_produce_keys_and_values() {
        assertEquals(Map.of("", 0, "cdecde", 6),
                     collectToImmutableMap(Stream.of("ab", "cde"), Stream.of(0, 2),
                                           (s, i) -> s.repeat(i), (s, i) -> i * s.length()));
    }

    @Test
    public void enumerate_pairs_each_stream_element_with_its_sequential_number_starting_from_0_by_default() {
        assertEquals(List.of("0:a", "1:b"),
                     enumerate(Stream.of("a", "b"), (x, i) -> "%s:%s".formatted(i, x)).toList());
    }

    @Test
    public void enumerate_pairs_each_stream_element_with_its_sequential_number_starting_from_the_given_one() {
        assertEquals(List.of("4:a", "5:b"),
                     enumerate(Stream.of("a", "b"), 4, (x, i) -> "%s:%s".formatted(i, x)).toList());
    }

    public void transpose_returns_MxN_matrix_given_NxM_matrix() {
        final var matrix = List.of(List.of(1, 2), List.of(3, 4), List.of(5, 6));
        assertEquals(
                List.of(List.of(1, 3, 5), List.of(2, 4, 6)),
                transpose(matrix).toList());
    }

    @Test
    public void tranpose_returns_as_many_lists_as_the_length_of_shortest_input_collection() {
        final var matrix = List.of(List.of(1, 2, 3), List.of(4, 5), List.of(6, 7, 8));
        assertEquals(
                List.of(List.of(1, 4, 6), List.of(2, 5, 7)),
                transpose(matrix).toList());

        assertEquals(List.of(), transpose(List.of()).toList());
    }

    @Test
    public void isSingleElementStream_returns_true_for_streams_with_one_element() {
        assertTrue(isSingleElementStream(Stream.of("x")));
        assertTrue(isSingleElementStream(IntStream.of(5)));
    }

    @Test
    public void isSingleElementStream_returns_false_for_an_empty_stream() {
        assertFalse(isSingleElementStream(Stream.of()));
    }

    @Test
    public void isSingleElementStream_returns_false_for_a_stream_with_multiple_elements() {
        assertFalse(isSingleElementStream(Stream.of("a", "b")));
        assertFalse(isSingleElementStream(Stream.of("a", "b").parallel()));
    }

    @Test
    public void isMultiElementStream_returns_false_for_streams_with_one_element() {
        assertFalse(isMultiElementStream(Stream.of("x")));
        assertFalse(isMultiElementStream(IntStream.of(5)));
    }

    @Test
    public void isMultiElementStream_returns_false_for_an_empty_stream() {
        assertFalse(isMultiElementStream(Stream.of()));
    }

    @Test
    public void isMultiElementStream_returns_true_for_a_stream_with_multiple_elements() {
        assertTrue(isMultiElementStream(Stream.of("a", "b")));
        assertTrue(isMultiElementStream(Stream.of("a", "b").parallel()));
    }

    @Test
    public void areAllEqual_returns_an_empty_optional_for_an_empty_stream() {
        assertTrue(areAllEqual(IntStream.of()).isEmpty());
    }

    @Test
    public void areAllEqual_returns_true_for_a_stream_of_the_same_integer() {
        final int n = 764932;
        assertOptEquals(true, areAllEqual(IntStream.of(n)));
        assertOptEquals(true, areAllEqual(IntStream.of(n, n)));
        assertOptEquals(true, areAllEqual(IntStream.of(n, n, n)));
    }

    @Test
    public void areAllEqual_returns_false_for_a_stream_of_different_integers() {
        final int n = 764932;
        final int m = 43279;
        assertOptEquals(false, areAllEqual(IntStream.of(n, m)));
        assertOptEquals(false, areAllEqual(IntStream.of(m, n, m + 1)));
        assertOptEquals(false, areAllEqual(IntStream.of(m, m, n)));
    }

    @Test
    public void enumerated_constructs_a_stream_that_starts_from_the_given_number() {
        List<String> result = enumerated(Stream.of("a", "b"), 97, (i, value) -> i + ":" + value).toList();
        assertEquals(List.of("97:a", "98:b"), result);
    }

    @Test
    public void enumerated_constructs_a_stream_that_starts_from_0_by_default() {
        List<String> result = enumerated(Stream.of("a", "b"), (i, value) -> i + ":" + value).toList();
        assertEquals(List.of("0:a", "1:b"), result);
    }

    @Test
    public void enumerated_constructs_an_empty_stream_given_an_empty_stream() {
        assertTrue(enumerated(Stream.of(), (i, v) -> "").toList().isEmpty());
>>>>>>> 1bfbbe24
    }

}<|MERGE_RESOLUTION|>--- conflicted
+++ resolved
@@ -308,7 +308,6 @@
     }
 
     @Test
-<<<<<<< HEAD
     public void removeAll_returns_a_stream_with_specified_elements_removed() {
         assertEquals(IntStream.rangeClosed(6, 10).boxed().toList(),
                      StreamUtils.removeAll(IntStream.rangeClosed(1, 10).boxed(),
@@ -343,7 +342,9 @@
     public void removeAll_with_default_predicate_allows_nulls_and_treats_them_like_other_objects() {
         assertEquals(List.of("a"),
                      StreamUtils.removeAll(Stream.of("a", null, null, "b"), listOf("b", null)).toList());
-=======
+    }
+
+    @Test
     public void collectToImmutableMap_terminates_upon_reaching_the_shorter_stream() {
         assertEquals(Map.of("a", 1), collectToImmutableMap(Stream.of("a", "b"), Stream.of(1)));
         assertEquals(Map.of(), collectToImmutableMap(Stream.of(), Stream.of(1)));
@@ -456,7 +457,6 @@
     @Test
     public void enumerated_constructs_an_empty_stream_given_an_empty_stream() {
         assertTrue(enumerated(Stream.of(), (i, v) -> "").toList().isEmpty());
->>>>>>> 1bfbbe24
     }
 
 }