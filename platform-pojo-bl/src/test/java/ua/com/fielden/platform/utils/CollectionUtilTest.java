--- conflicted
+++ resolved
@@ -1,23 +1,6 @@
 package ua.com.fielden.platform.utils;
 
-<<<<<<< HEAD
-import static org.junit.Assert.assertArrayEquals;
-import static org.junit.Assert.assertEquals;
-import static org.junit.Assert.assertFalse;
-import static org.junit.Assert.assertNotNull;
-import static org.junit.Assert.assertNull;
-import static org.junit.Assert.assertThrows;
-import static org.junit.Assert.assertTrue;
-import static ua.com.fielden.platform.types.tuples.T2.t2;
 import static ua.com.fielden.platform.utils.CollectionUtil.*;
-
-import java.util.LinkedHashMap;
-import java.util.List;
-import java.util.Map;
-import java.util.Set;
-
-=======
->>>>>>> 2e518a75
 import org.junit.Test;
 import ua.com.fielden.platform.entity.exceptions.InvalidArgumentException;
 
@@ -183,7 +166,6 @@
     }
 
     @Test
-<<<<<<< HEAD
     public void map_Map_disallows_duplicates_among_resulting_keys() {
         final Map<String, Integer> inMap = Map.of("a", 1, "b", 2);
         assertThrows(IllegalStateException.class, () -> map(inMap, (k, v) -> "x", (k, v) -> v));
@@ -201,7 +183,9 @@
         assertEquals(
                 Map.of("A", 10, "B", 20),
                 map(inMap, (k, v) -> k.toUpperCase(), (k, v) -> v * 10));
-=======
+    }
+
+    @Test
     public void merge_for_a_single_map_produces_a_new_map_of_the_same_type_with_elements_from_that_map() {
         final var map1 = new HashMap<Integer, String>();
         map1.put(1, "a");
@@ -310,7 +294,6 @@
         assertEquals(5, result.size());
         final String values = result.values().stream().sorted().collect(Collectors.joining(","));
         assertEquals("b,c,d,e,f", values);
->>>>>>> 2e518a75
     }
 
 }