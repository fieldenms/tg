package ua.com.fielden.platform.utils;

import static org.junit.Assert.assertArrayEquals;
import static org.junit.Assert.assertEquals;
import static org.junit.Assert.assertFalse;
import static org.junit.Assert.assertNotNull;
import static org.junit.Assert.assertNull;
import static org.junit.Assert.assertThrows;
import static org.junit.Assert.assertTrue;
import static ua.com.fielden.platform.types.tuples.T2.t2;
import static ua.com.fielden.platform.utils.CollectionUtil.linkedMapOf;
import static ua.com.fielden.platform.utils.CollectionUtil.listOf;
import static ua.com.fielden.platform.utils.CollectionUtil.mapOf;
import static ua.com.fielden.platform.utils.CollectionUtil.removeFirst;
import static ua.com.fielden.platform.utils.CollectionUtil.tail;

import java.util.ArrayList;
import java.util.LinkedHashMap;
import java.util.List;
import java.util.Map;
import java.util.Set;

import org.junit.Test;

import ua.com.fielden.platform.entity.exceptions.InvalidArgumentException;

public class CollectionUtilTest {

    @Test
    public void listOf_with_no_arguments_returns_empty_list() {
        assertEquals(0, listOf().size());
    }

    @Test
    public void listOf_returns_mutable_list() {
        final List<String> list = listOf("one");
        list.add("two");
        assertEquals(2, list.size());
    }

    @Test
    public void listOf_null_is_the_same_as_listOf_with_no_arguments() {
        assertEquals(0, listOf(null).size());
    }

    @Test
    public void listOf_with_more_than_one_null_arugment_produces_a_list_of_null_values() {
        final List<Object> list = listOf(null, null);
        assertEquals(2, list.size());
        assertNull(list.get(0));
        assertNull(list.get(1));
    }

    @Test
    public void mapOf_with_no_arguments_produces_empty_map() {
        assertNotNull(mapOf());
        assertTrue(mapOf().isEmpty());
    }

    @Test
    public void mapOf_produces_map_with_all_key_value_pairs_matching_arguments() {
        final Map<String, Integer> map = mapOf(t2("key1", 42), t2("key2", 12));

        assertEquals(2, map.size());
        assertEquals(Integer.valueOf(42), map.get("key1"));
        assertEquals(Integer.valueOf(12), map.get("key2"));
    }

    @Test
    public void linkedMapOf_produces_linked_map_with_all_key_value_pairs_matching_arguments() {
        final Map<String, Integer> map = linkedMapOf(t2("key1", 42), t2("key2", 12));

        assertTrue(map instanceof LinkedHashMap);
        assertEquals(2, map.size());
        assertEquals(Integer.valueOf(42), map.get("key1"));
        assertEquals(Integer.valueOf(12), map.get("key2"));
    }

    @Test
    public void tail_for_empty_array_is_empty_optional() {
        assertFalse(tail(new String[] {}).isPresent());
    }

    @Test
    public void tail_for_not_empty_array_contains_all_except_the_first_elements() {
        assertArrayEquals(new Integer[] {}, tail(new Integer[] {1}).get());
        assertArrayEquals(new Integer[] {2}, tail(new Integer[] {1, 2}).get());
        assertArrayEquals(new Integer[] {2, 3}, tail(new Integer[] {1, 2, 3}).get());
    }

    @Test
<<<<<<< HEAD
    public void collections_of_different_types_but_the_same_elements_are_equal_by_contents() {
        final List<Integer> list = List.of(1, 4, 2, 5);
        final Set<Integer> set = Set.of(4, 1, 5, 2);
        assertTrue(CollectionUtil.areEqualByContents(list, set));
    }

    @Test
    public void null_collections_are_not_equal_by_contents() {
        assertFalse(CollectionUtil.areEqualByContents(null, null));
    }

    @Test
    public void null_and_non_null_collections_are_not_equal_by_contents() {
        assertFalse(CollectionUtil.areEqualByContents(null, List.of(1, 4, 2, 5)));
        assertFalse(CollectionUtil.areEqualByContents(List.of(1, 4, 2, 5), null));
    }

    @Test
    public void collections_with_null_elements_cannot_be_checked_for_equality_by_contents() {
        final List<Integer> xs = CollectionUtil.listOf(1, 4, null, 5);
        final List<Integer> ys = CollectionUtil.listOf(4, 5, 1, null);
        assertThrows(NullPointerException.class, () -> CollectionUtil.areEqualByContents(xs, ys));
    }

    @Test
    public void lists_with_different_elements_are_not_equal_by_contents() {
        final List<Integer> xs = List.of(1, 4, 2, 5);
        final List<Integer> ys = List.of(1, 4, 2, 1);
        assertFalse(CollectionUtil.areEqualByContents(xs, ys));
    }

    @Test
    public void areEqualByContents_is_reflexive() {
        final List<Integer> xs = List.of(1, 4, 2, 5);
        assertTrue(CollectionUtil.areEqualByContents(xs, xs));
        assertTrue(CollectionUtil.areEqualByContents(List.of(1, 4, 2, 5), List.of(1, 4, 2, 5)));
    }

    @Test
    public void areEqualByContents_is_symmetric() {
        final List<Integer> xs = List.of(1, 4, 2, 5);
        final Set<Integer> ys = Set.of(2, 4, 5, 1);
        assertTrue(CollectionUtil.areEqualByContents(xs, ys));
        assertTrue(CollectionUtil.areEqualByContents(ys, xs));
    }

    @Test
    public void areEqualByContents_is_transitive() {
        final List<Integer> xs = List.of(1, 4, 2, 5);
        final Set<Integer> ys = Set.of(2, 4, 5, 1);
        final List<Integer> zs = List.of(4, 2, 5, 1);
        assertTrue(CollectionUtil.areEqualByContents(xs, ys));
        assertTrue(CollectionUtil.areEqualByContents(ys, zs));
        assertTrue(CollectionUtil.areEqualByContents(xs, zs));
=======
    public void removeFirst_removes_only_the_first_element_matching_the_predicate() {
        final List<Integer> xs = listOf(1, 2, 3);
        assertEquals(Integer.valueOf(2), removeFirst(xs, x -> x >=2).get());
        assertEquals(listOf(1, 3), xs);
    }

    @Test
    public void removeFirst_removes_nothing_and_returns_empty_Optional_if_no_elements_match_the_predicate() {
        final List<Integer> xs = listOf(1, 2, 3);
        assertFalse(removeFirst(xs, x -> x < 0).isPresent());
        assertEquals(listOf(1, 2, 3), xs);
    }

    @Test
    public void removeFirst_passing_null_collection_throws_InvalidArgumentException() {
        final List<Integer> xs = null;
        assertThrows(InvalidArgumentException.class, () -> removeFirst(xs, x -> x >=2));
    }

    @Test
    public void removeFirst_passing_null_predicate_throws_InvalidArgumentException() {
        final List<Integer> xs = listOf(1, 2, 3);
        assertThrows(InvalidArgumentException.class, () -> removeFirst(xs, null));
    }

    @Test
    public void removeFirst_does_not_permit_null_elements_throwing_InvalidArgumentException() {
        final List<Integer> xs = listOf(1, null, 3);
        assertThrows(InvalidArgumentException.class, () -> removeFirst(xs, x -> x >=2));
>>>>>>> b55ca653
    }

}<|MERGE_RESOLUTION|>--- conflicted
+++ resolved
@@ -88,8 +88,7 @@
         assertArrayEquals(new Integer[] {2, 3}, tail(new Integer[] {1, 2, 3}).get());
     }
 
-    @Test
-<<<<<<< HEAD
+     @Test
     public void collections_of_different_types_but_the_same_elements_are_equal_by_contents() {
         final List<Integer> list = List.of(1, 4, 2, 5);
         final Set<Integer> set = Set.of(4, 1, 5, 2);
@@ -144,7 +143,9 @@
         assertTrue(CollectionUtil.areEqualByContents(xs, ys));
         assertTrue(CollectionUtil.areEqualByContents(ys, zs));
         assertTrue(CollectionUtil.areEqualByContents(xs, zs));
-=======
+    }
+
+    @Test
     public void removeFirst_removes_only_the_first_element_matching_the_predicate() {
         final List<Integer> xs = listOf(1, 2, 3);
         assertEquals(Integer.valueOf(2), removeFirst(xs, x -> x >=2).get());
@@ -174,7 +175,6 @@
     public void removeFirst_does_not_permit_null_elements_throwing_InvalidArgumentException() {
         final List<Integer> xs = listOf(1, null, 3);
         assertThrows(InvalidArgumentException.class, () -> removeFirst(xs, x -> x >=2));
->>>>>>> b55ca653
     }
 
 }