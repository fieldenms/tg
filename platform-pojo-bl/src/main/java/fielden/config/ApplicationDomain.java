--- conflicted
+++ resolved
@@ -41,10 +41,8 @@
 import ua.com.fielden.platform.sample.domain.TgStopMap;
 import ua.com.fielden.platform.sample.domain.stream_processors.DumpCsvTxtProcessor;
 import ua.com.fielden.platform.web.test.server.master_action.NewEntityAction;
-<<<<<<< HEAD
-=======
+import ua.com.fielden.platform.sample.domain.TgEntityWithTimeZoneDates;
 import ua.com.fielden.platform.sample.domain.TgGeneratedEntity;
->>>>>>> dde371c4
 
 /**
  * A temporary class to enlist domain entities for Web UI Testing Server.
@@ -89,7 +87,7 @@
         add(TgDeletionTestEntity.class);
         add(TgMessage.class);
         add(TgEntityWithTimeZoneDates.class);
-<<<<<<< HEAD
+        add(TgGeneratedEntity.class);
         add(TgMachine.class);
         add(TgMachineRealtimeMonitorMap.class);
         add(TgMessageMap.class);
@@ -99,9 +97,6 @@
         add(TgPolygon.class);
         add(TgCoordinate.class);
         add(TgPolygonMap.class);
-=======
-        add(TgGeneratedEntity.class);
->>>>>>> dde371c4
     }
 
     @Override
