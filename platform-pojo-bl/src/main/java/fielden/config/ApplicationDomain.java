package fielden.config;

import java.util.ArrayList;
import java.util.List;

import ua.com.fielden.platform.basic.config.IApplicationDomainProvider;
import ua.com.fielden.platform.domain.PlatformDomainTypes;
import ua.com.fielden.platform.entity.AbstractEntity;
import ua.com.fielden.platform.sample.domain.ExportAction;
import ua.com.fielden.platform.sample.domain.TgCentreInvokerWithCentreContext;
import ua.com.fielden.platform.sample.domain.TgCollectionalSerialisationChild;
import ua.com.fielden.platform.sample.domain.TgCollectionalSerialisationParent;
import ua.com.fielden.platform.sample.domain.TgCoordinate;
import ua.com.fielden.platform.sample.domain.TgCreatePersistentStatusAction;
import ua.com.fielden.platform.sample.domain.TgDeletionTestEntity;
import ua.com.fielden.platform.sample.domain.TgDummyAction;
import ua.com.fielden.platform.sample.domain.TgEntityForColourMaster;
import ua.com.fielden.platform.sample.domain.TgEntityWithPropertyDependency;
import ua.com.fielden.platform.sample.domain.TgEntityWithPropertyDescriptor;
import ua.com.fielden.platform.sample.domain.TgEntityWithTimeZoneDates;
import ua.com.fielden.platform.sample.domain.TgExportFunctionalEntity;
import ua.com.fielden.platform.sample.domain.TgFetchProviderTestEntity;
import ua.com.fielden.platform.sample.domain.TgFunctionalEntityWithCentreContext;
import ua.com.fielden.platform.sample.domain.TgGeneratedEntity;
import ua.com.fielden.platform.sample.domain.TgIRStatusActivationFunctionalEntity;
import ua.com.fielden.platform.sample.domain.TgISStatusActivationFunctionalEntity;
import ua.com.fielden.platform.sample.domain.TgMachine;
import ua.com.fielden.platform.sample.domain.TgMachineRealtimeMonitorMap;
import ua.com.fielden.platform.sample.domain.TgMessage;
import ua.com.fielden.platform.sample.domain.TgMessageMap;
import ua.com.fielden.platform.sample.domain.TgONStatusActivationFunctionalEntity;
import ua.com.fielden.platform.sample.domain.TgOrgUnit;
import ua.com.fielden.platform.sample.domain.TgPersistentCompositeEntity;
import ua.com.fielden.platform.sample.domain.TgPersistentEntityWithProperties;
import ua.com.fielden.platform.sample.domain.TgPersistentStatus;
import ua.com.fielden.platform.sample.domain.TgPerson;
import ua.com.fielden.platform.sample.domain.TgPolygon;
import ua.com.fielden.platform.sample.domain.TgPolygonMap;
import ua.com.fielden.platform.sample.domain.TgSRStatusActivationFunctionalEntity;
import ua.com.fielden.platform.sample.domain.TgStatusActivationFunctionalEntity;
import ua.com.fielden.platform.sample.domain.TgStop;
import ua.com.fielden.platform.sample.domain.TgStopMap;
import ua.com.fielden.platform.sample.domain.stream_processors.DumpCsvTxtProcessor;
import ua.com.fielden.platform.serialisation.jackson.entities.OtherEntity;
import ua.com.fielden.platform.web.test.server.master_action.NewEntityAction;
<<<<<<< HEAD
import ua.com.fielden.platform.sample.domain.TgEntityWithTimeZoneDates;
import ua.com.fielden.platform.sample.domain.TgGeneratedEntity;
=======
>>>>>>> 991b32c3

/**
 * A temporary class to enlist domain entities for Web UI Testing Server.
 *
 * @author TG Team
 *
 */
public class ApplicationDomain implements IApplicationDomainProvider {
    private static final List<Class<? extends AbstractEntity<?>>> entityTypes = new ArrayList<Class<? extends AbstractEntity<?>>>();
    private static final List<Class<? extends AbstractEntity<?>>> domainTypes = new ArrayList<Class<? extends AbstractEntity<?>>>();

    private static void add(final Class<? extends AbstractEntity<?>> domainType) {
        entityTypes.add(domainType);
        domainTypes.add(domainType);
    }

    static {
        entityTypes.addAll(PlatformDomainTypes.types);
        add(TgPerson.class);
        add(TgPersistentEntityWithProperties.class);
        add(TgExportFunctionalEntity.class);
        add(TgPersistentCompositeEntity.class);
        add(TgFunctionalEntityWithCentreContext.class);
        add(TgStatusActivationFunctionalEntity.class);
        add(TgISStatusActivationFunctionalEntity.class);
        add(TgIRStatusActivationFunctionalEntity.class);
        add(TgONStatusActivationFunctionalEntity.class);
        add(TgSRStatusActivationFunctionalEntity.class);
        add(TgPersistentStatus.class);
        add(TgFetchProviderTestEntity.class);
        add(TgCollectionalSerialisationParent.class);
        add(TgCollectionalSerialisationChild.class);
        add(TgCentreInvokerWithCentreContext.class);
        add(TgEntityForColourMaster.class);
        add(TgCreatePersistentStatusAction.class);
        add(TgDummyAction.class);
        add(TgEntityWithPropertyDependency.class);
        add(TgEntityWithPropertyDescriptor.class);
        add(DumpCsvTxtProcessor.class);
        add(NewEntityAction.class);
        add(ExportAction.class);
        add(TgDeletionTestEntity.class);
        add(TgMessage.class);
        add(TgEntityWithTimeZoneDates.class);
        add(TgGeneratedEntity.class);
<<<<<<< HEAD
        add(TgMachine.class);
        add(TgMachineRealtimeMonitorMap.class);
        add(TgMessageMap.class);
        add(TgStop.class);
        add(TgOrgUnit.class);
        add(TgStopMap.class);
        add(TgPolygon.class);
        add(TgCoordinate.class);
        add(TgPolygonMap.class);
=======
        add(OtherEntity.class);
>>>>>>> 991b32c3
    }

    @Override
    public List<Class<? extends AbstractEntity<?>>> entityTypes() {
        return entityTypes;
    }

    public List<Class<? extends AbstractEntity<?>>> domainTypes() {
        return domainTypes;
    }
}<|MERGE_RESOLUTION|>--- conflicted
+++ resolved
@@ -43,11 +43,7 @@
 import ua.com.fielden.platform.sample.domain.stream_processors.DumpCsvTxtProcessor;
 import ua.com.fielden.platform.serialisation.jackson.entities.OtherEntity;
 import ua.com.fielden.platform.web.test.server.master_action.NewEntityAction;
-<<<<<<< HEAD
 import ua.com.fielden.platform.sample.domain.TgEntityWithTimeZoneDates;
-import ua.com.fielden.platform.sample.domain.TgGeneratedEntity;
-=======
->>>>>>> 991b32c3
 
 /**
  * A temporary class to enlist domain entities for Web UI Testing Server.
@@ -93,7 +89,7 @@
         add(TgMessage.class);
         add(TgEntityWithTimeZoneDates.class);
         add(TgGeneratedEntity.class);
-<<<<<<< HEAD
+        add(OtherEntity.class);
         add(TgMachine.class);
         add(TgMachineRealtimeMonitorMap.class);
         add(TgMessageMap.class);
@@ -103,9 +99,6 @@
         add(TgPolygon.class);
         add(TgCoordinate.class);
         add(TgPolygonMap.class);
-=======
-        add(OtherEntity.class);
->>>>>>> 991b32c3
     }
 
     @Override
