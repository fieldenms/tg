package ua.com.fielden.platform.entity.query.fluent;

import ua.com.fielden.platform.entity.AbstractEntity;
import ua.com.fielden.platform.entity.query.fluent.EntityQueryProgressiveInterfaces.IFunctionYieldedLastArgument;
import ua.com.fielden.platform.entity.query.fluent.EntityQueryProgressiveInterfaces.ISubsequentCompletedAndYielded;
import ua.com.fielden.platform.entity.query.fluent.EntityQueryProgressiveInterfaces.ISubsequentYieldedItemAlias;
import ua.com.fielden.platform.entity.query.model.AggregatedResultQueryModel;
import ua.com.fielden.platform.entity.query.model.EntityResultQueryModel;

final class SubsequentCompletedAndYielded<ET extends AbstractEntity<?>> //
<<<<<<< HEAD
		extends CompletedCommon<ET> //
		implements ISubsequentCompletedAndYielded<ET> {

	protected SubsequentCompletedAndYielded(final EqlSentenceBuilder builder) {
		super(builder);
	}

	@Override
	public <T extends AbstractEntity<?>> EntityResultQueryModel<T> modelAsEntity(final Class<T> resultType) {
		return new EntityResultQueryModel<T>(builder.modelAsEntity(resultType).getTokenSource(), resultType, builder.isYieldAll());
	}

	@Override
	public IFunctionYieldedLastArgument<ISubsequentYieldedItemAlias<ISubsequentCompletedAndYielded<ET>>, ET> yield() {
		return createFunctionYieldedLastArgument(builder.yield());
	}

	@Override
	public AggregatedResultQueryModel modelAsAggregate() {
		return new AggregatedResultQueryModel(builder.modelAsAggregate().getTokenSource(), builder.isYieldAll());
	}

	private FunctionYieldedLastArgument<ISubsequentYieldedItemAlias<ISubsequentCompletedAndYielded<ET>>, ET> createFunctionYieldedLastArgument(final EqlSentenceBuilder builder) {
		return new FunctionYieldedLastArgument<ISubsequentYieldedItemAlias<ISubsequentCompletedAndYielded<ET>>, ET>(builder) {

			@Override
			protected ISubsequentYieldedItemAlias<ISubsequentCompletedAndYielded<ET>> nextForFunctionYieldedLastArgument(final EqlSentenceBuilder builder) {
				return new SubsequentYieldedItemAlias<ISubsequentCompletedAndYielded<ET>, ET>(builder);
			}

		};
	}
=======
        extends CompletedCommon<ET> //
        implements ISubsequentCompletedAndYielded<ET> {

    protected SubsequentCompletedAndYielded(final EqlSentenceBuilder builder) {
        super(builder);
    }

    @Override
    public <T extends AbstractEntity<?>> EntityResultQueryModel<T> modelAsEntity(final Class<T> resultType) {
        return new EntityResultQueryModel<T>(builder.modelAsEntity(resultType).getTokenSource(), resultType, builder.isYieldAll());
    }

    @Override
    public IFunctionYieldedLastArgument<ISubsequentYieldedItemAlias<ISubsequentCompletedAndYielded<ET>>, ET> yield() {
        return createFunctionYieldedLastArgument(builder.yield());
    }

    @Override
    public AggregatedResultQueryModel modelAsAggregate() {
        return new AggregatedResultQueryModel(builder.modelAsAggregate().getTokenSource(), builder.isYieldAll());
    }

    private FunctionYieldedLastArgument<ISubsequentYieldedItemAlias<ISubsequentCompletedAndYielded<ET>>, ET> createFunctionYieldedLastArgument(final EqlSentenceBuilder builder) {
        return new FunctionYieldedLastArgument<ISubsequentYieldedItemAlias<ISubsequentCompletedAndYielded<ET>>, ET>(builder) {

            @Override
            protected ISubsequentYieldedItemAlias<ISubsequentCompletedAndYielded<ET>> nextForFunctionYieldedLastArgument(final EqlSentenceBuilder builder) {
                return new SubsequentYieldedItemAlias<ISubsequentCompletedAndYielded<ET>, ET>(builder);
            }

        };
    }
>>>>>>> db478359

}<|MERGE_RESOLUTION|>--- conflicted
+++ resolved
@@ -8,40 +8,6 @@
 import ua.com.fielden.platform.entity.query.model.EntityResultQueryModel;
 
 final class SubsequentCompletedAndYielded<ET extends AbstractEntity<?>> //
-<<<<<<< HEAD
-		extends CompletedCommon<ET> //
-		implements ISubsequentCompletedAndYielded<ET> {
-
-	protected SubsequentCompletedAndYielded(final EqlSentenceBuilder builder) {
-		super(builder);
-	}
-
-	@Override
-	public <T extends AbstractEntity<?>> EntityResultQueryModel<T> modelAsEntity(final Class<T> resultType) {
-		return new EntityResultQueryModel<T>(builder.modelAsEntity(resultType).getTokenSource(), resultType, builder.isYieldAll());
-	}
-
-	@Override
-	public IFunctionYieldedLastArgument<ISubsequentYieldedItemAlias<ISubsequentCompletedAndYielded<ET>>, ET> yield() {
-		return createFunctionYieldedLastArgument(builder.yield());
-	}
-
-	@Override
-	public AggregatedResultQueryModel modelAsAggregate() {
-		return new AggregatedResultQueryModel(builder.modelAsAggregate().getTokenSource(), builder.isYieldAll());
-	}
-
-	private FunctionYieldedLastArgument<ISubsequentYieldedItemAlias<ISubsequentCompletedAndYielded<ET>>, ET> createFunctionYieldedLastArgument(final EqlSentenceBuilder builder) {
-		return new FunctionYieldedLastArgument<ISubsequentYieldedItemAlias<ISubsequentCompletedAndYielded<ET>>, ET>(builder) {
-
-			@Override
-			protected ISubsequentYieldedItemAlias<ISubsequentCompletedAndYielded<ET>> nextForFunctionYieldedLastArgument(final EqlSentenceBuilder builder) {
-				return new SubsequentYieldedItemAlias<ISubsequentCompletedAndYielded<ET>, ET>(builder);
-			}
-
-		};
-	}
-=======
         extends CompletedCommon<ET> //
         implements ISubsequentCompletedAndYielded<ET> {
 
@@ -74,6 +40,5 @@
 
         };
     }
->>>>>>> db478359
 
 }