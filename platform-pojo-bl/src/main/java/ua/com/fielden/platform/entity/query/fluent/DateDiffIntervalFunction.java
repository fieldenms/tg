package ua.com.fielden.platform.entity.query.fluent;

import ua.com.fielden.platform.entity.AbstractEntity;
import ua.com.fielden.platform.entity.query.fluent.EntityQueryProgressiveInterfaces.IDateDiffFunction;
import ua.com.fielden.platform.entity.query.fluent.EntityQueryProgressiveInterfaces.IDateDiffIntervalFunction;

abstract class DateDiffIntervalFunction<T, ET extends AbstractEntity<?>> //
<<<<<<< HEAD
		extends AbstractQueryLink //
		implements IDateDiffIntervalFunction<T, ET> {

	protected DateDiffIntervalFunction(final EqlSentenceBuilder builder) {
		super(builder);
	}

	protected abstract T nextForDateDiffIntervalFunction(final EqlSentenceBuilder builder);

	@Override
	public IDateDiffFunction<T, ET> seconds() {
		return createDateDiffFunction(builder.secondsInterval());
	}

	@Override
	public IDateDiffFunction<T, ET> minutes() {
		return createDateDiffFunction(builder.minutesInterval());
	}

	@Override
	public IDateDiffFunction<T, ET> hours() {
		return createDateDiffFunction(builder.hoursInterval());
	}

	@Override
	public IDateDiffFunction<T, ET> days() {
		return createDateDiffFunction(builder.daysInterval());
	}

	@Override
	public IDateDiffFunction<T, ET> months() {
		return createDateDiffFunction(builder.monthsInterval());
	}

	@Override
	public IDateDiffFunction<T, ET> years() {
		return createDateDiffFunction(builder.yearsInterval());
	}

	private DateDiffFunction<T, ET> createDateDiffFunction(final EqlSentenceBuilder builder) {
		return new DateDiffFunction<T, ET>(builder) {

			@Override
			protected T nextForDateDiffFunction(final EqlSentenceBuilder builder) {
				return DateDiffIntervalFunction.this.nextForDateDiffIntervalFunction(builder);
			}

		};
	}
=======
        extends AbstractQueryLink //
        implements IDateDiffIntervalFunction<T, ET> {

    protected DateDiffIntervalFunction(final EqlSentenceBuilder builder) {
        super(builder);
    }

    protected abstract T nextForDateDiffIntervalFunction(final EqlSentenceBuilder builder);

    @Override
    public IDateDiffFunction<T, ET> seconds() {
        return createDateDiffFunction(builder.secondsInterval());
    }

    @Override
    public IDateDiffFunction<T, ET> minutes() {
        return createDateDiffFunction(builder.minutesInterval());
    }

    @Override
    public IDateDiffFunction<T, ET> hours() {
        return createDateDiffFunction(builder.hoursInterval());
    }

    @Override
    public IDateDiffFunction<T, ET> days() {
        return createDateDiffFunction(builder.daysInterval());
    }

    @Override
    public IDateDiffFunction<T, ET> months() {
        return createDateDiffFunction(builder.monthsInterval());
    }

    @Override
    public IDateDiffFunction<T, ET> years() {
        return createDateDiffFunction(builder.yearsInterval());
    }

    private DateDiffFunction<T, ET> createDateDiffFunction(final EqlSentenceBuilder builder) {
        return new DateDiffFunction<T, ET>(builder) {

            @Override
            protected T nextForDateDiffFunction(final EqlSentenceBuilder builder) {
                return DateDiffIntervalFunction.this.nextForDateDiffIntervalFunction(builder);
            }

        };
    }
>>>>>>> db478359

}<|MERGE_RESOLUTION|>--- conflicted
+++ resolved
@@ -5,57 +5,6 @@
 import ua.com.fielden.platform.entity.query.fluent.EntityQueryProgressiveInterfaces.IDateDiffIntervalFunction;
 
 abstract class DateDiffIntervalFunction<T, ET extends AbstractEntity<?>> //
-<<<<<<< HEAD
-		extends AbstractQueryLink //
-		implements IDateDiffIntervalFunction<T, ET> {
-
-	protected DateDiffIntervalFunction(final EqlSentenceBuilder builder) {
-		super(builder);
-	}
-
-	protected abstract T nextForDateDiffIntervalFunction(final EqlSentenceBuilder builder);
-
-	@Override
-	public IDateDiffFunction<T, ET> seconds() {
-		return createDateDiffFunction(builder.secondsInterval());
-	}
-
-	@Override
-	public IDateDiffFunction<T, ET> minutes() {
-		return createDateDiffFunction(builder.minutesInterval());
-	}
-
-	@Override
-	public IDateDiffFunction<T, ET> hours() {
-		return createDateDiffFunction(builder.hoursInterval());
-	}
-
-	@Override
-	public IDateDiffFunction<T, ET> days() {
-		return createDateDiffFunction(builder.daysInterval());
-	}
-
-	@Override
-	public IDateDiffFunction<T, ET> months() {
-		return createDateDiffFunction(builder.monthsInterval());
-	}
-
-	@Override
-	public IDateDiffFunction<T, ET> years() {
-		return createDateDiffFunction(builder.yearsInterval());
-	}
-
-	private DateDiffFunction<T, ET> createDateDiffFunction(final EqlSentenceBuilder builder) {
-		return new DateDiffFunction<T, ET>(builder) {
-
-			@Override
-			protected T nextForDateDiffFunction(final EqlSentenceBuilder builder) {
-				return DateDiffIntervalFunction.this.nextForDateDiffIntervalFunction(builder);
-			}
-
-		};
-	}
-=======
         extends AbstractQueryLink //
         implements IDateDiffIntervalFunction<T, ET> {
 
@@ -105,6 +54,5 @@
 
         };
     }
->>>>>>> db478359
 
 }