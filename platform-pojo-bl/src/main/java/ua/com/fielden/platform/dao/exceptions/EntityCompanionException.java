--- conflicted
+++ resolved
@@ -12,11 +12,7 @@
     public EntityCompanionException(final String msg) {
         super(msg);
     }
-<<<<<<< HEAD
-    
-=======
 
->>>>>>> 3d6e787c
     public EntityCompanionException(final String msg, final Throwable cause) {
         super(msg, cause);
     }
