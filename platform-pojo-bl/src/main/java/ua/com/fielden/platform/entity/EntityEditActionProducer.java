package ua.com.fielden.platform.entity;

import com.google.inject.Inject;

import ua.com.fielden.platform.entity.factory.EntityFactory;
import ua.com.fielden.platform.entity.factory.ICompanionObjectFinder;
import ua.com.fielden.platform.types.tuples.T2;
import ua.com.fielden.platform.web.centre.CentreContext;

public class EntityEditActionProducer extends EntityManipulationActionProducer<EntityEditAction> {

    @Inject
    public EntityEditActionProducer(final EntityFactory factory, final ICompanionObjectFinder companionFinder) {
        super(factory, EntityEditAction.class, companionFinder);
    }

    @Override
    protected EntityEditAction provideDefaultValues(final EntityEditAction entity) {
        final EntityEditAction editedEntity = super.provideDefaultValues(entity);
<<<<<<< HEAD
        if (getContext() != null) {
            final CentreContext<AbstractEntity<?>, AbstractEntity<?>> context = (CentreContext<AbstractEntity<?>, AbstractEntity<?>>) getContext();
            final AbstractEntity<?> currEntity = context.getSelectedEntities().size() == 0 ? null : context.getCurrEntity();
            if (currEntity != null && currEntity.getId() != null) {
                editedEntity.setEntityId(currEntity.getId().toString());
            } else {
                throw new IllegalStateException("The edit action context must contain current entity with its ID property present!");
            }
=======
        if (editedEntity.getContext() != null) {
            final CentreContext<AbstractEntity<?>, AbstractEntity<?>> context = (CentreContext<AbstractEntity<?>, AbstractEntity<?>>) editedEntity.getContext();
            final AbstractEntity<?> currEntity = context.getSelectedEntities().isEmpty() ? null : context.getCurrEntity();
            // in a polymorphic UI case, IDs may come from a computational context
            // it is by convention that a computational context may return a value of type T2 representing a tuple of Type (Class) and ID (Long)
            final Long id = 
                    context.getComputation()
                    .map(computation -> computation.apply(entity))
                    .filter(computed -> computed instanceof T2)
                    .map(computed -> ((T2<Class<AbstractEntity<?>>, Long>) computed)._2)
                    .orElseGet(() -> {
                        if (currEntity != null && currEntity.getId() != null) {
                            return currEntity.getId();
                        } else {
                            throw new IllegalStateException("The edit action context must contain current entity with its ID property present!");
                        } 
                    });
            editedEntity.setEntityId(id.toString());
            
>>>>>>> f25b2152
        }
        return editedEntity;
    }
}<|MERGE_RESOLUTION|>--- conflicted
+++ resolved
@@ -17,18 +17,8 @@
     @Override
     protected EntityEditAction provideDefaultValues(final EntityEditAction entity) {
         final EntityEditAction editedEntity = super.provideDefaultValues(entity);
-<<<<<<< HEAD
         if (getContext() != null) {
             final CentreContext<AbstractEntity<?>, AbstractEntity<?>> context = (CentreContext<AbstractEntity<?>, AbstractEntity<?>>) getContext();
-            final AbstractEntity<?> currEntity = context.getSelectedEntities().size() == 0 ? null : context.getCurrEntity();
-            if (currEntity != null && currEntity.getId() != null) {
-                editedEntity.setEntityId(currEntity.getId().toString());
-            } else {
-                throw new IllegalStateException("The edit action context must contain current entity with its ID property present!");
-            }
-=======
-        if (editedEntity.getContext() != null) {
-            final CentreContext<AbstractEntity<?>, AbstractEntity<?>> context = (CentreContext<AbstractEntity<?>, AbstractEntity<?>>) editedEntity.getContext();
             final AbstractEntity<?> currEntity = context.getSelectedEntities().isEmpty() ? null : context.getCurrEntity();
             // in a polymorphic UI case, IDs may come from a computational context
             // it is by convention that a computational context may return a value of type T2 representing a tuple of Type (Class) and ID (Long)
@@ -46,7 +36,6 @@
                     });
             editedEntity.setEntityId(id.toString());
             
->>>>>>> f25b2152
         }
         return editedEntity;
     }
