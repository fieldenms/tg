--- conflicted
+++ resolved
@@ -8,16 +8,6 @@
         extends ComparisonOperator<ICompoundCondition3<ET>, ET> //
         implements IComparisonOperator3<ET> {
 
-<<<<<<< HEAD
-	public ComparisonOperator3(final EqlSentenceBuilder builder) {
-		super(builder);
-	}
-
-	@Override
-	protected ICompoundCondition3<ET> nextForComparisonOperator(final EqlSentenceBuilder builder) {
-		return new CompoundCondition3<ET>(builder);
-	}
-=======
     public ComparisonOperator3(final EqlSentenceBuilder builder) {
         super(builder);
     }
@@ -26,6 +16,5 @@
     protected ICompoundCondition3<ET> nextForComparisonOperator(final EqlSentenceBuilder builder) {
         return new CompoundCondition3<ET>(builder);
     }
->>>>>>> 2e518a75
 
 }