--- conflicted
+++ resolved
@@ -291,17 +291,10 @@
      * @param additionalAnnotations -- additional annotations to be generated in criteria properties
      * @return
      */
-<<<<<<< HEAD
-    private static List<NewProperty> generateRangeCriteriaProperties(final Class<?> root, final Class<?> managedType, final Class<?> propertyType, final String propertyName, final Pair<String, String> titleAndDesc, final CritOnly critOnlyAnnotation, final IsProperty isPropertyAnnotation, final List<Annotation> additionalAnnotations) {
+    private static List<NewProperty> generateRangeCriteriaProperties(final Class<? extends AbstractEntity<?>> root, final Class<?> managedType, final Class<?> propertyType, final String propertyName, final Pair<String, String> titleAndDesc, final CritOnly critOnlyAnnotation, final IsProperty isPropertyAnnotation, final List<Annotation> additionalAnnotations) {
         final String firstPropertyName = CriteriaReflector.critName(root, isBoolean(propertyType) ? is(propertyName) : from(propertyName));
         final String secondPropertyName = CriteriaReflector.critName(root, isBoolean(propertyType) ? not(propertyName) : to(propertyName));
         final Class<?> newPropertyType = isBoolean(propertyType) ? boolean.class : propertyType;
-=======
-    private static List<NewProperty> generateRangeCriteriaProperties(final Class<? extends AbstractEntity<?>> root, final Class<?> managedType, final Class<?> propertyType, final String propertyName, final Pair<String, String> titleAndDesc, final CritOnly critOnlyAnnotation, final IsProperty isPropertyAnnotation, final List<Annotation> additionalAnnotations) {
-        final String firstPropertyName = CriteriaReflector.critName(root, EntityUtils.isBoolean(propertyType) ? is(propertyName) : from(propertyName));
-        final String secondPropertyName = CriteriaReflector.critName(root, EntityUtils.isBoolean(propertyType) ? not(propertyName) : to(propertyName));
-        final Class<?> newPropertyType = EntityUtils.isBoolean(propertyType) ? boolean.class : propertyType;
->>>>>>> 6a5f00d3
         
         final NewProperty firstProperty = new NewProperty(firstPropertyName, newPropertyType, titleAndDesc.getKey(), titleAndDesc.getValue(), createAnnotations(true, managedType, secondPropertyName, propertyName, isPropertyAnnotation, additionalAnnotations));
         final NewProperty secondProperty = new NewProperty(secondPropertyName, newPropertyType, titleAndDesc.getKey(), titleAndDesc.getValue(), createAnnotations(false, managedType, firstPropertyName, propertyName, isPropertyAnnotation, additionalAnnotations));
