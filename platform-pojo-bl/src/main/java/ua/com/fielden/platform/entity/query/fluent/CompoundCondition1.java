package ua.com.fielden.platform.entity.query.fluent;

import ua.com.fielden.platform.entity.AbstractEntity;
import ua.com.fielden.platform.entity.query.fluent.EntityQueryProgressiveInterfaces.ICompoundCondition0;
import ua.com.fielden.platform.entity.query.fluent.EntityQueryProgressiveInterfaces.ICompoundCondition1;
import ua.com.fielden.platform.entity.query.fluent.EntityQueryProgressiveInterfaces.IWhere1;

final class CompoundCondition1<ET extends AbstractEntity<?>> extends //
        CompoundCondition<IWhere1<ET>, ICompoundCondition0<ET>> //
        implements ICompoundCondition1<ET> {

<<<<<<< HEAD
	public CompoundCondition1(final EqlSentenceBuilder builder) {
		super(builder);
	}

	@Override
	protected IWhere1<ET> nextForLogicalCondition(final EqlSentenceBuilder builder) {
		return new Where1<ET>(builder);
	}

	@Override
	protected ICompoundCondition0<ET> nextForCompoundCondition(final EqlSentenceBuilder builder) {
		return new CompoundCondition0<ET>(builder);
	}

=======
    public CompoundCondition1(final EqlSentenceBuilder builder) {
        super(builder);
    }

    @Override
    protected IWhere1<ET> nextForLogicalCondition(final EqlSentenceBuilder builder) {
        return new Where1<ET>(builder);
    }

    @Override
    protected ICompoundCondition0<ET> nextForCompoundCondition(final EqlSentenceBuilder builder) {
        return new CompoundCondition0<ET>(builder);
    }

>>>>>>> db478359
}<|MERGE_RESOLUTION|>--- conflicted
+++ resolved
@@ -9,22 +9,6 @@
         CompoundCondition<IWhere1<ET>, ICompoundCondition0<ET>> //
         implements ICompoundCondition1<ET> {
 
-<<<<<<< HEAD
-	public CompoundCondition1(final EqlSentenceBuilder builder) {
-		super(builder);
-	}
-
-	@Override
-	protected IWhere1<ET> nextForLogicalCondition(final EqlSentenceBuilder builder) {
-		return new Where1<ET>(builder);
-	}
-
-	@Override
-	protected ICompoundCondition0<ET> nextForCompoundCondition(final EqlSentenceBuilder builder) {
-		return new CompoundCondition0<ET>(builder);
-	}
-
-=======
     public CompoundCondition1(final EqlSentenceBuilder builder) {
         super(builder);
     }
@@ -39,5 +23,4 @@
         return new CompoundCondition0<ET>(builder);
     }
 
->>>>>>> db478359
 }