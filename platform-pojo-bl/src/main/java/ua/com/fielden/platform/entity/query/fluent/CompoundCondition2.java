package ua.com.fielden.platform.entity.query.fluent;

import ua.com.fielden.platform.entity.AbstractEntity;
import ua.com.fielden.platform.entity.query.fluent.EntityQueryProgressiveInterfaces.ICompoundCondition1;
import ua.com.fielden.platform.entity.query.fluent.EntityQueryProgressiveInterfaces.ICompoundCondition2;
import ua.com.fielden.platform.entity.query.fluent.EntityQueryProgressiveInterfaces.IWhere2;

final class CompoundCondition2<ET extends AbstractEntity<?>> //
        extends CompoundCondition<IWhere2<ET>, ICompoundCondition1<ET>> //
        implements ICompoundCondition2<ET> {

<<<<<<< HEAD
	public CompoundCondition2(final EqlSentenceBuilder builder) {
		super(builder);
	}

	@Override
	protected IWhere2<ET> nextForLogicalCondition(final EqlSentenceBuilder builder) {
		return new Where2<ET>(builder);
	}

	@Override
	protected ICompoundCondition1<ET> nextForCompoundCondition(final EqlSentenceBuilder builder) {
		return new CompoundCondition1<ET>(builder);
	}

=======
    public CompoundCondition2(final EqlSentenceBuilder builder) {
        super(builder);
    }

    @Override
    protected IWhere2<ET> nextForLogicalCondition(final EqlSentenceBuilder builder) {
        return new Where2<ET>(builder);
    }

    @Override
    protected ICompoundCondition1<ET> nextForCompoundCondition(final EqlSentenceBuilder builder) {
        return new CompoundCondition1<ET>(builder);
    }

>>>>>>> 2e518a75
}<|MERGE_RESOLUTION|>--- conflicted
+++ resolved
@@ -9,22 +9,6 @@
         extends CompoundCondition<IWhere2<ET>, ICompoundCondition1<ET>> //
         implements ICompoundCondition2<ET> {
 
-<<<<<<< HEAD
-	public CompoundCondition2(final EqlSentenceBuilder builder) {
-		super(builder);
-	}
-
-	@Override
-	protected IWhere2<ET> nextForLogicalCondition(final EqlSentenceBuilder builder) {
-		return new Where2<ET>(builder);
-	}
-
-	@Override
-	protected ICompoundCondition1<ET> nextForCompoundCondition(final EqlSentenceBuilder builder) {
-		return new CompoundCondition1<ET>(builder);
-	}
-
-=======
     public CompoundCondition2(final EqlSentenceBuilder builder) {
         super(builder);
     }
@@ -39,5 +23,4 @@
         return new CompoundCondition1<ET>(builder);
     }
 
->>>>>>> 2e518a75
 }