package ua.com.fielden.platform.entity.query.fluent;

import ua.com.fielden.platform.entity.query.fluent.EntityQueryProgressiveInterfaces.IStandAloneExprOperand;
import ua.com.fielden.platform.entity.query.fluent.EntityQueryProgressiveInterfaces.IStandAloneExprOperationAndClose;
import ua.com.fielden.platform.entity.query.model.ExpressionModel;

public final class StandAloneExpOperationAndClose //
        extends ArithmeticalOperator<IStandAloneExprOperand> //
        implements IStandAloneExprOperationAndClose {

<<<<<<< HEAD
	public StandAloneExpOperationAndClose(final EqlSentenceBuilder builder) {
		super(builder);
	}

	@Override
	public ExpressionModel model() {
		return new ExpressionModel(builder.model().getTokenSource());
	}

	@Override
	protected IStandAloneExprOperand nextForArithmeticalOperator(final EqlSentenceBuilder builder) {
		return new StandAloneExpOperand(builder);
	}

=======
    public StandAloneExpOperationAndClose(final EqlSentenceBuilder builder) {
        super(builder);
    }

    @Override
    public ExpressionModel model() {
        return new ExpressionModel(builder.model().getTokenSource());
    }

    @Override
    protected IStandAloneExprOperand nextForArithmeticalOperator(final EqlSentenceBuilder builder) {
        return new StandAloneExpOperand(builder);
    }

>>>>>>> db478359
}<|MERGE_RESOLUTION|>--- conflicted
+++ resolved
@@ -8,22 +8,6 @@
         extends ArithmeticalOperator<IStandAloneExprOperand> //
         implements IStandAloneExprOperationAndClose {
 
-<<<<<<< HEAD
-	public StandAloneExpOperationAndClose(final EqlSentenceBuilder builder) {
-		super(builder);
-	}
-
-	@Override
-	public ExpressionModel model() {
-		return new ExpressionModel(builder.model().getTokenSource());
-	}
-
-	@Override
-	protected IStandAloneExprOperand nextForArithmeticalOperator(final EqlSentenceBuilder builder) {
-		return new StandAloneExpOperand(builder);
-	}
-
-=======
     public StandAloneExpOperationAndClose(final EqlSentenceBuilder builder) {
         super(builder);
     }
@@ -38,5 +22,4 @@
         return new StandAloneExpOperand(builder);
     }
 
->>>>>>> db478359
 }