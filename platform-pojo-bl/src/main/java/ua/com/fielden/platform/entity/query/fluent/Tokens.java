--- conflicted
+++ resolved
@@ -132,18 +132,14 @@
 import ua.com.fielden.platform.entity.query.model.PrimitiveResultQueryModel;
 import ua.com.fielden.platform.entity.query.model.QueryModel;
 import ua.com.fielden.platform.entity.query.model.SingleResultQueryModel;
-<<<<<<< HEAD
 import ua.com.fielden.platform.processors.metamodel.IConvertableToPath;
-=======
-import ua.com.fielden.platform.types.tuples.T3;
->>>>>>> 244a7b20
 import ua.com.fielden.platform.utils.Pair;
 
 /**
  * Contains internal structure (incrementally collected building blocks) of the entity query request.
- * 
+ *
  * @author TG Team
- * 
+ *
  */
 final class Tokens {
     private final List<Pair<TokenCategory, Object>> values = new ArrayList<>();
@@ -171,7 +167,7 @@
         result.values.addAll(values);
         return result;
     }
-    
+
     private Tokens add(final TokenCategory cat, final Object value) {
         final Tokens result = cloneTokens();
         result.values.add(new Pair<TokenCategory, Object>(cat, value));
@@ -192,7 +188,7 @@
     private static List<String> convertToString(final List<IConvertableToPath> paths) {
         return paths.stream().map(e -> e.toPath()).collect(toList());
     }
-    
+
     public Tokens and() {
         return add(LOGICAL_OPERATOR, AND);
     }
@@ -588,7 +584,7 @@
     public Tokens order(OrderingModel order) {
         return add(ORDER_TOKENS, order);
     }
-    
+
     public Tokens asc() {
         return add(SORT_ORDER, ASC);
     }
@@ -620,7 +616,7 @@
     public Tokens yield() {
         return add(QUERY_TOKEN, YIELD);
     }
-    
+
     public Tokens yieldAll() {
         final Tokens result = cloneTokens();
         result.yieldAll = true;
@@ -643,7 +639,7 @@
         this.mainSourceType = EntityAggregates.class;
         return add(QUERY_TOKEN, FROM, VALUES_AS_QRY_SOURCE, EntityAggregates.class);
     }
-    
+
     public <E extends AbstractEntity<?>> Tokens from(final Class<E> entityType) {
         if (entityType == null) {
             throw new IllegalArgumentException("Missing entity type in query: " + this.values);
@@ -737,13 +733,13 @@
 		if (this == obj) {
 			return true;
 		}
-		
+
 		if (!(obj instanceof Tokens)) {
 		    return false;
 		}
-		
+
 		final Tokens that = (Tokens) obj;
-		
+
 		return equalsEx(this.mainSourceType, that.mainSourceType) &&
 		       equalsEx(this.yieldAll, that.yieldAll) &&
 		       equalsEx(this.values, that.values);
