--- conflicted
+++ resolved
@@ -7,19 +7,6 @@
         extends ArithmeticalOperator<T1> //
         implements IExprOperationOrEnd<T1, T2, ET> {
 
-<<<<<<< HEAD
-	protected ExprOperationOrEnd(final EqlSentenceBuilder builder) {
-		super(builder);
-	}
-
-	protected abstract T2 nextForExprOperationOrEnd(final EqlSentenceBuilder builder);
-
-	@Override
-	public T2 endExpr() {
-		return nextForExprOperationOrEnd(builder.endExpression());
-	}
-
-=======
     protected ExprOperationOrEnd(final EqlSentenceBuilder builder) {
         super(builder);
     }
@@ -31,5 +18,4 @@
         return nextForExprOperationOrEnd(builder.endExpression());
     }
 
->>>>>>> db478359
 }