package ua.com.fielden.platform.entity.query.fluent;

import ua.com.fielden.platform.entity.AbstractEntity;
import ua.com.fielden.platform.entity.query.fluent.EntityQueryProgressiveInterfaces.IConcatFunctionArgument;
import ua.com.fielden.platform.entity.query.fluent.EntityQueryProgressiveInterfaces.IConcatFunctionWith;

abstract class ConcatFunctionWith<T, ET extends AbstractEntity<?>> //
        extends AbstractQueryLink //
        implements IConcatFunctionWith<T, ET> {

<<<<<<< HEAD
	protected ConcatFunctionWith(final EqlSentenceBuilder builder) {
		super(builder);
	}

	protected abstract T nextForConcatFunctionWith(final EqlSentenceBuilder builder);

	@Override
	public T end() {
		return nextForConcatFunctionWith(builder.endOfFunction());
	}

	@Override
	public IConcatFunctionArgument<T, ET> with() {
		return createConcatFunctionArgument(builder.with());
	}

	private ConcatFunctionArgument<T, ET> createConcatFunctionArgument(final EqlSentenceBuilder builder) {
		return new ConcatFunctionArgument<T, ET>(builder) {

			protected @Override
			T nextForConcatFunctionArgument(final EqlSentenceBuilder builder) {
				return ConcatFunctionWith.this.nextForConcatFunctionWith(builder);
			}
		};
	}
=======
    protected ConcatFunctionWith(final EqlSentenceBuilder builder) {
        super(builder);
    }

    protected abstract T nextForConcatFunctionWith(final EqlSentenceBuilder builder);

    @Override
    public T end() {
        return nextForConcatFunctionWith(builder.endOfFunction());
    }

    @Override
    public IConcatFunctionArgument<T, ET> with() {
        return createConcatFunctionArgument(builder.with());
    }

    private ConcatFunctionArgument<T, ET> createConcatFunctionArgument(final EqlSentenceBuilder builder) {
        return new ConcatFunctionArgument<T, ET>(builder) {

            protected @Override
            T nextForConcatFunctionArgument(final EqlSentenceBuilder builder) {
                return ConcatFunctionWith.this.nextForConcatFunctionWith(builder);
            }
        };
    }
>>>>>>> db478359

}<|MERGE_RESOLUTION|>--- conflicted
+++ resolved
@@ -8,33 +8,6 @@
         extends AbstractQueryLink //
         implements IConcatFunctionWith<T, ET> {
 
-<<<<<<< HEAD
-	protected ConcatFunctionWith(final EqlSentenceBuilder builder) {
-		super(builder);
-	}
-
-	protected abstract T nextForConcatFunctionWith(final EqlSentenceBuilder builder);
-
-	@Override
-	public T end() {
-		return nextForConcatFunctionWith(builder.endOfFunction());
-	}
-
-	@Override
-	public IConcatFunctionArgument<T, ET> with() {
-		return createConcatFunctionArgument(builder.with());
-	}
-
-	private ConcatFunctionArgument<T, ET> createConcatFunctionArgument(final EqlSentenceBuilder builder) {
-		return new ConcatFunctionArgument<T, ET>(builder) {
-
-			protected @Override
-			T nextForConcatFunctionArgument(final EqlSentenceBuilder builder) {
-				return ConcatFunctionWith.this.nextForConcatFunctionWith(builder);
-			}
-		};
-	}
-=======
     protected ConcatFunctionWith(final EqlSentenceBuilder builder) {
         super(builder);
     }
@@ -60,6 +33,5 @@
             }
         };
     }
->>>>>>> db478359
 
 }