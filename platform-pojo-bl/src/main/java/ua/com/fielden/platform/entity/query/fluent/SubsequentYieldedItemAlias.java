--- conflicted
+++ resolved
@@ -13,20 +13,12 @@
     }
 
     @Override
-<<<<<<< HEAD
-    public ISubsequentCompletedAndYielded<ET> as(final String alias) {
-=======
     public ISubsequentCompletedAndYielded<ET> as(final CharSequence alias) {
->>>>>>> db478359
         return new SubsequentCompletedAndYielded<ET>(builder.as(alias));
     }
 
     @Override
-<<<<<<< HEAD
-    public ISubsequentCompletedAndYielded<ET> asRequired(final String alias) {
-=======
     public ISubsequentCompletedAndYielded<ET> asRequired(final CharSequence alias) {
->>>>>>> db478359
         return new SubsequentCompletedAndYielded<ET>(builder.asRequired(alias));
     }
 
