--- conflicted
+++ resolved
@@ -120,76 +120,7 @@
         public int getColumnsNumber() {
             return columnsNumber() == null ? 1 : columnsNumber();
         }
-<<<<<<< HEAD
-=======
-
-        /**
-         * A specific Kryo serialiser for {@link AddToCriteriaTickManagerForLocator}.
-         *
-         * @author TG Team
-         *
-         */
-        public static class AddToCriteriaTickManagerForLocatorSerialiser extends AddToCriteriaTickManagerSerialiser {
-            public AddToCriteriaTickManagerForLocatorSerialiser(final ISerialiser serialiser) {
-                super(serialiser);
-            }
-
-            @Override
-            public AddToCriteriaTickManagerForLocator read(final ByteBuffer buffer) {
-                final EnhancementRootsMap<List<String>> checkedProperties = readValue(buffer, EnhancementRootsMap.class);
-                final EnhancementPropertiesMap<Object> propertiesValues1 = readValue(buffer, EnhancementPropertiesMap.class);
-                final EnhancementPropertiesMap<Object> propertiesValues2 = readValue(buffer, EnhancementPropertiesMap.class);
-                final EnhancementPropertiesMap<Boolean> propertiesExclusive1 = readValue(buffer, EnhancementPropertiesMap.class);
-                final EnhancementPropertiesMap<Boolean> propertiesExclusive2 = readValue(buffer, EnhancementPropertiesMap.class);
-                final EnhancementPropertiesMap<DateRangePrefixEnum> propertiesDatePrefixes = readValue(buffer, EnhancementPropertiesMap.class);
-                final EnhancementPropertiesMap<MnemonicEnum> propertiesDateMnemonics = readValue(buffer, EnhancementPropertiesMap.class);
-                final EnhancementPropertiesMap<Boolean> propertiesAndBefore = readValue(buffer, EnhancementPropertiesMap.class);
-                final EnhancementPropertiesMap<Boolean> propertiesOrNulls = readValue(buffer, EnhancementPropertiesMap.class);
-                final EnhancementPropertiesMap<Boolean> propertiesNots = readValue(buffer, EnhancementPropertiesMap.class);
                 final EnhancementPropertiesMap<Integer> propertiesOrGroups = readValue(buffer, EnhancementPropertiesMap.class);
-                final Integer columnsNumber = readValue(buffer, Integer.class);
-                final LocatorManager locatorManager = readValue(buffer, LocatorManager.class);
-                final EnhancementPropertiesMap<Set<MetaValueType>> propertiesMetaValuePresences = readValue(buffer, EnhancementPropertiesMap.class);
-                return new AddToCriteriaTickManagerForLocator(checkedProperties, serialiser(), propertiesValues1, propertiesValues2, propertiesExclusive1, propertiesExclusive2, propertiesDatePrefixes, propertiesDateMnemonics, propertiesAndBefore, propertiesOrNulls, propertiesNots, propertiesOrGroups, columnsNumber, locatorManager, propertiesMetaValuePresences);
-            }
-        }
-    }
-
-    /**
-     * A specific Kryo serialiser for {@link LocatorDomainTreeManager}.
-     *
-     * @author TG Team
-     *
-     */
-    public static class LocatorDomainTreeManagerSerialiser extends AbstractDomainTreeManagerSerialiser<LocatorDomainTreeManager> {
-        public LocatorDomainTreeManagerSerialiser(final ISerialiser serialiser) {
-            super(serialiser);
-        }
-
-        @Override
-        public LocatorDomainTreeManager read(final ByteBuffer buffer) {
-            final LocatorDomainTreeRepresentation dtr = readValue(buffer, LocatorDomainTreeRepresentation.class);
-            final AddToCriteriaTickManagerForLocator firstTick = readValue(buffer, AddToCriteriaTickManagerForLocator.class);
-            final AddToResultTickManager secondTick = readValue(buffer, AddToResultTickManager.class);
-            final Boolean runAutomatically = readValue(buffer, Boolean.class);
-            final Boolean useForAutocompletion = readValue(buffer, Boolean.class);
-            final SearchBy searchBy = readValue(buffer, SearchBy.class);
-            return new LocatorDomainTreeManager(serialiser(), dtr, firstTick, secondTick, runAutomatically, useForAutocompletion, searchBy);
-        }
-
-        @Override
-        public void write(final ByteBuffer buffer, final LocatorDomainTreeManager manager) {
-            //	    super.write(buffer, manager);
-            writeValue(buffer, manager.getRepresentation());
-            writeValue(buffer, manager.getFirstTick());
-            writeValue(buffer, manager.getSecondTick());
-
-            writeValue(buffer, manager.runAutomatically());
-
-            writeValue(buffer, manager.useForAutocompletion);
-            writeValue(buffer, manager.searchBy);
-        }
->>>>>>> c6987215
     }
 
     @Override
