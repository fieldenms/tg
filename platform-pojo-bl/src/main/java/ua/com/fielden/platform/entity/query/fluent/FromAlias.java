package ua.com.fielden.platform.entity.query.fluent;

import ua.com.fielden.platform.entity.AbstractEntity;
import ua.com.fielden.platform.entity.query.fluent.EntityQueryProgressiveInterfaces.IFromAlias;
import ua.com.fielden.platform.entity.query.fluent.EntityQueryProgressiveInterfaces.IJoin;

final class FromAlias<ET extends AbstractEntity<?>> //
        extends Join<ET> //
        implements IFromAlias<ET> {

    public FromAlias(final EqlSentenceBuilder builder) {
        super(builder);
    }

<<<<<<< HEAD
	@Override
	public IJoin<ET> as(final CharSequence alias) {
		return new Join<ET>(builder.joinAlias(alias));
	}
=======
    @Override
    public IJoin<ET> as(final CharSequence alias) {
        return new Join<ET>(builder.joinAlias(alias));
    }
>>>>>>> c19ad0be

}<|MERGE_RESOLUTION|>--- conflicted
+++ resolved
@@ -12,16 +12,9 @@
         super(builder);
     }
 
-<<<<<<< HEAD
-	@Override
-	public IJoin<ET> as(final CharSequence alias) {
-		return new Join<ET>(builder.joinAlias(alias));
-	}
-=======
     @Override
     public IJoin<ET> as(final CharSequence alias) {
         return new Join<ET>(builder.joinAlias(alias));
     }
->>>>>>> c19ad0be
 
 }