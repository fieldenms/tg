package ua.com.fielden.platform.entity.query.fluent;

import ua.com.fielden.platform.entity.query.fluent.EntityQueryProgressiveInterfaces.IEndCondition;

abstract class EndCondition<T> //
        extends AbstractQueryLink //
        implements IEndCondition<T> {

<<<<<<< HEAD
	protected EndCondition(final EqlSentenceBuilder builder) {
		super(builder);
	}

	protected abstract T nextForEndCondition(final EqlSentenceBuilder builder);

	@Override
	public T end() {
		return nextForEndCondition(builder.endCondition());
	}

=======
    protected EndCondition(final EqlSentenceBuilder builder) {
        super(builder);
    }

    protected abstract T nextForEndCondition(final EqlSentenceBuilder builder);

    @Override
    public T end() {
        return nextForEndCondition(builder.endCondition());
    }

>>>>>>> db478359
}<|MERGE_RESOLUTION|>--- conflicted
+++ resolved
@@ -6,19 +6,6 @@
         extends AbstractQueryLink //
         implements IEndCondition<T> {
 
-<<<<<<< HEAD
-	protected EndCondition(final EqlSentenceBuilder builder) {
-		super(builder);
-	}
-
-	protected abstract T nextForEndCondition(final EqlSentenceBuilder builder);
-
-	@Override
-	public T end() {
-		return nextForEndCondition(builder.endCondition());
-	}
-
-=======
     protected EndCondition(final EqlSentenceBuilder builder) {
         super(builder);
     }
@@ -30,5 +17,4 @@
         return nextForEndCondition(builder.endCondition());
     }
 
->>>>>>> db478359
 }