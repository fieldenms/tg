package ua.com.fielden.platform.entity.query.fluent;

import ua.com.fielden.platform.entity.AbstractEntity;
import ua.com.fielden.platform.entity.query.fluent.EntityQueryProgressiveInterfaces.ICaseWhenFunctionWhen;
import ua.com.fielden.platform.entity.query.fluent.EntityQueryProgressiveInterfaces.IFunctionWhere0;

abstract class CaseWhenFunctionWhen<T, ET extends AbstractEntity<?>> //
        extends CaseWhenFunctionElseEnd<T, ET> //
        implements ICaseWhenFunctionWhen<T, ET> {

<<<<<<< HEAD
	protected CaseWhenFunctionWhen(final EqlSentenceBuilder builder) {
		super(builder);
	}

	@Override
	public IFunctionWhere0<T, ET> when() {
		return createFunctionWhere0(builder.conditionStart());
	}

	private FunctionWhere0<T, ET> createFunctionWhere0(final EqlSentenceBuilder builder) {
		return new FunctionWhere0<T, ET>(builder) {

			@Override
			protected T nextForFunctionWhere0(final EqlSentenceBuilder builder) {
				return CaseWhenFunctionWhen.this.nextForCaseWhenFunctionEnd(builder);
			}

		};
	}
=======
    protected CaseWhenFunctionWhen(final EqlSentenceBuilder builder) {
        super(builder);
    }

    @Override
    public IFunctionWhere0<T, ET> when() {
        return createFunctionWhere0(builder.conditionStart());
    }

    private FunctionWhere0<T, ET> createFunctionWhere0(final EqlSentenceBuilder builder) {
        return new FunctionWhere0<T, ET>(builder) {

            @Override
            protected T nextForFunctionWhere0(final EqlSentenceBuilder builder) {
                return CaseWhenFunctionWhen.this.nextForCaseWhenFunctionEnd(builder);
            }

        };
    }
>>>>>>> db478359

}<|MERGE_RESOLUTION|>--- conflicted
+++ resolved
@@ -8,27 +8,6 @@
         extends CaseWhenFunctionElseEnd<T, ET> //
         implements ICaseWhenFunctionWhen<T, ET> {
 
-<<<<<<< HEAD
-	protected CaseWhenFunctionWhen(final EqlSentenceBuilder builder) {
-		super(builder);
-	}
-
-	@Override
-	public IFunctionWhere0<T, ET> when() {
-		return createFunctionWhere0(builder.conditionStart());
-	}
-
-	private FunctionWhere0<T, ET> createFunctionWhere0(final EqlSentenceBuilder builder) {
-		return new FunctionWhere0<T, ET>(builder) {
-
-			@Override
-			protected T nextForFunctionWhere0(final EqlSentenceBuilder builder) {
-				return CaseWhenFunctionWhen.this.nextForCaseWhenFunctionEnd(builder);
-			}
-
-		};
-	}
-=======
     protected CaseWhenFunctionWhen(final EqlSentenceBuilder builder) {
         super(builder);
     }
@@ -48,6 +27,5 @@
 
         };
     }
->>>>>>> db478359
 
 }