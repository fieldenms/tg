--- conflicted
+++ resolved
@@ -67,8 +67,8 @@
         return copy;
     }
 
-    private static List<String> asStrings(final CharSequence... charSequences) {
-        return Arrays.stream(charSequences).map(CharSequence::toString).collect(toImmutableList());
+    private static List<String> asStrings(final Collection<? extends CharSequence> charSequences) {
+        return charSequences.stream().map(CharSequence::toString).collect(toImmutableList());
     }
 
     // -----------------------------------------------------------------------------------------------------------------
@@ -123,16 +123,10 @@
     }
 
     public EqlSentenceBuilder critCondition(
-<<<<<<< HEAD
-            final ICompoundCondition0<?> collectionQueryStart, final String propName, final String critPropName,
-            final Optional<Object> defaultValue) {
-        return _add(new CritConditionToken(collectionQueryStart, propName, critPropName, defaultValue));
-=======
             final ICompoundCondition0<?> collectionQueryStart, final CharSequence propName, final CharSequence critPropName,
             final Optional<Object> defaultValue)
     {
         return _add(new CritConditionToken(collectionQueryStart, propName.toString(), critPropName.toString(), defaultValue));
->>>>>>> 5433347d
     }
 
     public EqlSentenceBuilder isNull(final boolean negated) {
@@ -259,17 +253,16 @@
         return _add(new AsToken(yieldAlias.toString()));
     }
 
-<<<<<<< HEAD
-    public EqlSentenceBuilder anyOfProps(final Collection<String> props) {
-        return _add(new AnyOfPropsToken(props));
-=======
     public EqlSentenceBuilder asRequired(final CharSequence yieldAlias) {
         return _add(new AsRequiredToken(yieldAlias.toString()));
->>>>>>> 5433347d
+    }
+
+    public EqlSentenceBuilder anyOfProps(final Collection<? extends CharSequence> props) {
+        return _add(new AnyOfPropsToken(asStrings(props)));
     }
 
     public EqlSentenceBuilder anyOfProps(final CharSequence... props) {
-        return _add(new AnyOfPropsToken(asStrings(props)));
+        return anyOfProps(asList(props));
     }
 
     public EqlSentenceBuilder anyOfParams(final Collection<String> params) {
@@ -292,17 +285,12 @@
         return _add(new AnyOfExpressionsToken(expressions));
     }
 
-<<<<<<< HEAD
-    public EqlSentenceBuilder allOfProps(final Collection<String> props) {
-        return _add(new AllOfPropsToken(props));
-    }
-
-    public EqlSentenceBuilder allOfProps(final IConvertableToPath... props) {
-        return _add(new AllOfPropsToken(Arrays.stream(props).map(IConvertableToPath::toPath).collect(toImmutableList())));
-=======
+    public EqlSentenceBuilder allOfProps(final Collection<? extends CharSequence> props) {
+        return _add(new AllOfPropsToken(asStrings(props)));
+    }
+
     public EqlSentenceBuilder allOfProps(final CharSequence... props) {
-        return _add(new AllOfPropsToken(asStrings(props)));
->>>>>>> 5433347d
+        return allOfProps(asList(props));
     }
 
     public EqlSentenceBuilder allOfParams(final Collection<String> params) {
@@ -333,17 +321,12 @@
         return _add(new AllToken(subQuery));
     }
 
-<<<<<<< HEAD
-    public EqlSentenceBuilder setOfProps(final Collection<String> props) {
-        return _add(new PropsToken(props));
-    }
-
-    public EqlSentenceBuilder setOfProps(final IConvertableToPath... props) {
-        return _add(new PropsToken(Arrays.stream(props).map(IConvertableToPath::toPath).collect(toImmutableList())));
-=======
+    public EqlSentenceBuilder setOfProps(final Collection<? extends CharSequence> props) {
+        return _add(new PropsToken(asStrings(props)));
+    }
+
     public EqlSentenceBuilder setOfProps(final CharSequence... props) {
-        return _add(new PropsToken(asStrings(props)));
->>>>>>> 5433347d
+        return setOfProps(asList(props));
     }
 
     public EqlSentenceBuilder setOfParams(final Collection<String> params) {
