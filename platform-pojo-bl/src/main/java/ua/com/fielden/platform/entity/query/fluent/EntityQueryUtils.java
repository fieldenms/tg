--- conflicted
+++ resolved
@@ -59,13 +59,8 @@
 
     //////////////////////////////////////////////////////////////////////////////////////////////////////////////////////////////////////
 
-<<<<<<< HEAD
-    public static IOrderingItem orderBy() {
-        return new OrderingItem(new EqlSentenceBuilder().orderBy());
-=======
     public static StandaloneOrderBy.IOrderingItem orderBy() {
         return new StandaloneOrderBy_OrderingItem(new EqlSentenceBuilder().orderBy());
->>>>>>> 460a33db
     }
 
     public static <T extends AbstractEntity<?>> Builder<T, EntityResultQueryModel<T>> from(
