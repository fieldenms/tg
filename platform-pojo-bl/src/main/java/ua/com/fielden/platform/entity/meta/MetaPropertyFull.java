package ua.com.fielden.platform.entity.meta;

import static java.lang.String.format;
import static java.util.Optional.ofNullable;
import static ua.com.fielden.platform.error.Result.successful;
import static ua.com.fielden.platform.reflection.PropertyTypeDeterminator.isRequiredByDefinition;
import static ua.com.fielden.platform.reflection.TitlesDescsGetter.getEntityTitleAndDesc;
import static ua.com.fielden.platform.reflection.TitlesDescsGetter.getTitleAndDesc;
import static ua.com.fielden.platform.reflection.TitlesDescsGetter.processReqErrorMsg;
import static ua.com.fielden.platform.types.tuples.T2.t2;
import static ua.com.fielden.platform.utils.EntityUtils.equalsEx;
import static ua.com.fielden.platform.utils.EntityUtils.isCriteriaEntityType;

import java.lang.annotation.Annotation;
import java.lang.reflect.Field;
import java.util.Collections;
import java.util.HashMap;
import java.util.HashSet;
import java.util.Map;
import java.util.Map.Entry;
import java.util.Optional;
import java.util.Set;
import java.util.stream.Stream;

import org.apache.commons.lang.StringUtils;
import org.apache.log4j.Logger;

import ua.com.fielden.platform.entity.AbstractEntity;
import ua.com.fielden.platform.entity.AbstractFunctionalEntityForCollectionModification;
import ua.com.fielden.platform.entity.DynamicEntityKey;
import ua.com.fielden.platform.entity.annotation.IsProperty;
import ua.com.fielden.platform.entity.annotation.Required;
import ua.com.fielden.platform.entity.exceptions.EntityDefinitionException;
import ua.com.fielden.platform.entity.proxy.StrictProxyException;
import ua.com.fielden.platform.entity.validation.FinalValidator;
import ua.com.fielden.platform.entity.validation.IBeforeChangeEventHandler;
import ua.com.fielden.platform.entity.validation.StubValidator;
import ua.com.fielden.platform.entity.validation.annotation.Final;
import ua.com.fielden.platform.entity.validation.annotation.ValidationAnnotation;
import ua.com.fielden.platform.error.Result;
import ua.com.fielden.platform.error.Warning;
import ua.com.fielden.platform.types.tuples.T2;
import ua.com.fielden.platform.utils.EntityUtils;

/**
 * Implements the concept of a meta-property.
 * <p>
 * Currently it provides validation support and validation change listeners, which can be specified whenever it is necessary to handle validation state changes.
 * <p>
 * It is planned to support other meta-information such as accessibility, label etc. This information can be user dependent and retrieved from a database.
 * <p>
 * <b>Date: 2008-10-xx</b><br>
 * Provided support for meta property <code>editable</code>.<br>
 * Provided support for keeping the track of property value changes, which includes support for <code>prevValue</code>, <code>originalValue</code> and <code>valueChangeCount</code>.
 * <p>
 * <b>Date: 2008-12-11</b><br>
 * Implemented support for {@link Comparable}.<br>
 * Provided flags <code>active</code> and <code>key</code>.
 * <p>
 * <b>Date: 2008-12-22</b><br>
 * Implemented support for recording last invalid value.<br>
 * <p>
 * <b>Date: 2010-03-18</b><br>
 * Implemented support for restoring to original value with validation error cancellation.<br>
 * <b>Date: 2011-09-26</b><br>
 * Significant modification due to introduction of BCE and ACE event lifecycle. <b>Date: 2014-10-21</b><br>
 * Modified handling of requiredness to fully replace NotNull. Corrected type parameterization.
 *
 * @author TG Team
 *
 */
public final class MetaPropertyFull<T> extends MetaProperty<T> {
    private final Class<?> propertyAnnotationType;
    private final Map<ValidationAnnotation, Map<IBeforeChangeEventHandler<T>, Result>> validators;
    private final Set<Annotation> validationAnnotations = new HashSet<>();
    private final IAfterChangeEventHandler<T> aceHandler;
    private final boolean collectional;
    
    private final boolean shouldAssignBeforeSave;

    /**
     * This property indicates whether a corresponding property was modified. This is similar to <code>dirty</code> property at the entity level.
     */
    private boolean dirty;

    public static final Number ORIGINAL_VALUE_NOT_INIT_COLL = -1;

    ///////////////////////////////////////////////////////
    /// Holds an original value of the property.
    ///////////////////////////////////////////////////////
    /**
     * Original value is always the value retrieved from a data storage. This means that new entities, which have not been persisted yet, have original values of their properties
     * equal to <code>null</code>
     * <p>
     * In case of properties with default values such definition might be unintuitive at first. However, the whole notion of default property values specified as an assignment
     * during property field definition does not fit naturally into the proposed modelling paradigm. Any property value should be validated before being assigned. This requires
     * setter invocation, and should be a deliberate act enforced as part of the application logic. Enforcing validation for default values is not technically difficult, but would
     * introduce a maintenance hurdle for application developers, where during an evolution of the system the validation logic might change, but default values not updated
     * accordingly. This would lead to entity instantiation failure.
     *
     * A much preferred approach is to provide a custom entity constructor or instantiation factories in case default property values support is required, where property values
     * should be set via setters. The use of factories would provide additional flexibility, where default values could be governed by business logic and a place of entity
     * instantiation.
     */
    private T originalValue;
    private T prevValue;
    private T lastInvalidValue;
    private int valueChangeCount = 0;
    /**
     * Indicates whether this property has an assigned value.
     * This flag is requited due to the fact that the value of null could be assigned making it impossible to identify the
     * fact of value assignment in light of the fact that the original property value could, and in most cases is, be <code>null</code>.
     */
    private boolean assigned = false;
    ///////////////////////////////////////////////////////

    /////////////////////////////////////////////////////////////////////////////////////////////////////////////////
    // The following properties are more related to UI controls rather than to actual property value modification. //
    // Some external to meta-property logic may define whether the value of <code>editable</code>.                 //
    /////////////////////////////////////////////////////////////////////////////////////////////////////////////////
    private boolean editable = true;
    private boolean visible = true;
    private boolean required = false;
    public final boolean isRequiredByDefinition;
    private final boolean calculated;
    private final boolean upperCase;
    ////////////////////////////////////////////////////////////////////////////////////////////////////////
    
    // if the value is present then a corresponding property has annotation {@link Final}
    // the boolean value captures the value of attribute persistentOnly
    private final Optional<Boolean> persistentOnlySettingForFinalAnnotation;

    private static final Logger logger = Logger.getLogger(MetaPropertyFull.class);

    /** Enforced mutation happens as part of the error recovery to indicate processing of dependent properties. */
    private boolean enforceMutator = false;
    
    /**
     * Property supports specification of the precise type. For example, property <code>key</code> in entity classes is recognised by reflection API as Comparable. Therefore, it
     * might be desirable to specify type more accurately.
     *
     * @param entity
     * @param criteriaParent
     * @param field
     * @param type
     * @param isKey
     * @param isCollectional
     * @param propertyAnnotationType
     * @param calculated
     * @param upperCase
     * @param validationAnnotations
     * @param validators
     * @param aceHandler
     * @param dependentPropertyNames
     */
    public MetaPropertyFull(
            final AbstractEntity<?> entity,
            final boolean criteriaParent,
            final Field field,
            final Class<?> type,
            final boolean isProxy,
            final boolean isKey,
            final boolean isCollectional,
            final boolean shouldAssignBeforeSave,
            final Class<?> propertyAnnotationType,
            final boolean calculated,
            final boolean upperCase,//
            final Set<Annotation> validationAnnotations,//
            final Map<ValidationAnnotation, Map<IBeforeChangeEventHandler<T>, Result>> validators,
            final IAfterChangeEventHandler<T> aceHandler,
            final String[] dependentPropertyNames) {
        super(entity, criteriaParent, field, type, isKey, isProxy, dependentPropertyNames);
        
        this.validationAnnotations.addAll(validationAnnotations);
        this.validators = validators;
        this.aceHandler = aceHandler;
        this.collectional = isCollectional;
        this.shouldAssignBeforeSave = shouldAssignBeforeSave;
        this.propertyAnnotationType = propertyAnnotationType;
        this.calculated = calculated;
        this.upperCase = upperCase;
        final Final finalAnnotation = field.getAnnotation(Final.class);
        persistentOnlySettingForFinalAnnotation = finalAnnotation == null ? Optional.empty() : Optional.of(finalAnnotation.persistentOnly());
        this.isRequiredByDefinition = isRequiredByDefinition(field, entity.getType());
    }

    /**
     * Perform sequential validation.
     *
     * Stops validation at the first violation. This is preferred since subsequent validators may depend on success of preceding ones.
     *
     * Please note that collectional properties may have up to three mutators having different annotations. Thus, a special logic is used to ensure that only validators associated
     * with the mutator being processed are applied.
     *
     * @return
     */
    @Override
    public final Result validate(final T newValue, final Set<Annotation> applicableValidationAnnotations, final boolean ignoreRequiredness) {
        setLastInvalidValue(null);
<<<<<<< HEAD
        // Validation for requiredness needs to be skipped for criteria entities.
        // According to #979 issue requiredness needs to be processed as part of 'crit-only-single prototype' validation logic similar to all other validators.
        if (!ignoreRequiredness && isRequired() && isNull(newValue, getValue()) && !isCriteriaEntityType(entity.getType())) {
=======
        if (!ignoreRequiredness && isRequired() && isNull(newValue, getValue()) && !criteriaParent) {
>>>>>>> 370ebf4a
            final Map<IBeforeChangeEventHandler<T>, Result> requiredHandler = getValidators().get(ValidationAnnotation.REQUIRED);
            if (requiredHandler == null || requiredHandler.size() > 1) {
                throw new IllegalArgumentException("There are no or there is more than one REQUIRED validation handler for required property!");
            }

            final Result result = mkRequiredError();

            setValidationResultNoSynch(ValidationAnnotation.REQUIRED, requiredHandler.keySet().iterator().next(), result);
            return result;
        } else {
            // refresh REQUIRED validation result if REQUIRED validation annotation pair exists
            final Map<IBeforeChangeEventHandler<T>, Result> requiredHandler = getValidators().get(ValidationAnnotation.REQUIRED);
            if (requiredHandler != null && requiredHandler.size() == 1) {
                setValidationResultNoSynch(ValidationAnnotation.REQUIRED, requiredHandler.keySet().iterator().next(), new Result(getEntity(), "Requiredness updated by successful result."));
            }
            // process all registered validators (that have its own annotations)
            return processValidators(newValue, applicableValidationAnnotations);
        }
    }

    private Result mkRequiredError() {
        // obtain custom error message in case it has been provided at the domain level
        final String reqErrorMsg = processReqErrorMsg(name, getEntity().getType());

        final Result result;
        if (!StringUtils.isEmpty(reqErrorMsg)) {
            result = Result.failure(getEntity(), reqErrorMsg);
        } else {
            final String msg = format(ERR_REQUIRED,
                    getTitleAndDesc(name, getEntity().getType()).getKey(),
                    getEntityTitleAndDesc(getEntity().getType()).getKey());

            result = Result.failure(getEntity(), msg);
        }
        return result;
    }

    /**
     * Convenient method to determine if the newValue is "null" or is empty in terms of value.
     *
     * @param newValue
     * @param oldValue
     * @return
     */
    private boolean isNull(final T newValue, final T oldValue) {
        // IMPORTANT : need to check NotNullValidator usage on existing logic. There is the case, when
        // should not to pass the validation : setRotable(null) in AdvicePosition when getRotable() == null!!!
        // that is why - - "&& (oldValue != null)" - - was removed!!!!!
        // The current condition is essential for UI binding logic.
        return (newValue == null) || /* && (oldValue != null) */
                (newValue instanceof String && StringUtils.isBlank(newValue.toString()));
    }

    /**
     * Revalidates this property using {@link #getLastAttemptedValue()} value as the input for the property. Revalidation occurs only if this property has an assigned value (null
     * could also be an assigned value).
     *
     * @param ignoreRequiredness
     *            when true then isRequired value is ignored during revalidation, this is currently used for re-validating dependent properties where there is no need to mark
     *            properties as invalid only because they are empty.
     * @return revalidation result
     */
    @Override
    public final Result revalidate(final boolean ignoreRequiredness) {
        // revalidation is required only is there is an assigned value
        if (assigned) {
            return validate(getLastAttemptedValue(), validationAnnotations, ignoreRequiredness);
        }
        return Result.successful(this);
    }

    /**
     * Processes all registered validators (that have its own annotations) by iterating over validators associated with corresponding validation annotations (va).
     *
     * @param newValue
     * @param applicableValidationAnnotations
     * @param mutatorType
     * @return
     */
    private Result processValidators(final T newValue, final Set<Annotation> applicableValidationAnnotations) {
        // iterate over registered validations
        for (final Entry<ValidationAnnotation, Map<IBeforeChangeEventHandler<T>, Result>> vs : validators.entrySet()) {
            // requiredness falls outside of processing logic for other validators, so simply ignore it
            if (vs.getKey() == ValidationAnnotation.REQUIRED) {
                continue;
            }

            final Set<Entry<IBeforeChangeEventHandler<T>, Result>> pairs = vs.getValue().entrySet();
            for (final Entry<IBeforeChangeEventHandler<T>, Result> pair : pairs) {
                // if validator exists ...and it should... then validated and set validation result
                final IBeforeChangeEventHandler<T> handler = pair.getKey();
                if (handler != null && isValidatorApplicable(applicableValidationAnnotations, vs.getKey().getType())) {
                    final Result result = pair.getKey().handle(this, newValue, applicableValidationAnnotations);
                    setValidationResultNoSynch(vs.getKey(), handler, result); // important to call setValidationResult as it fires property change event listeners
                    if (!result.isSuccessful()) {
                        // 1. isCollectional() && newValue instance of Collection : previously the size of "newValue" collection was set as LastInvalidValue, but now,
                        //    if we need to update bounded component by the lastInvalidValue then we set it as a collectional value
                        // 2. if the property is not collectional then simply set LastInvalidValue as newValue
                        setLastInvalidValue(newValue);
                        return result;
                    }
                } else {
                    pair.setValue(null);
                }
            }
        }
        return new Result(this, "Validated successfully.");
    }

    /**
     * Checks whether annotation identified by parameter <code>key</code> is amongst applicable validation annotations.
     *
     * @param applicableValidationAnnotations
     * @param validationAnnotationEnumValue
     * @return
     */
    private boolean isValidatorApplicable(final Set<Annotation> applicableValidationAnnotations, final Class<? extends Annotation> validationAnnotationType) {
        for (final Annotation annotation : applicableValidationAnnotations) {
            if (annotation.annotationType() == validationAnnotationType) {
                return true;
            }
        }
        return false;
    }

    @Override
    public final Map<ValidationAnnotation, Map<IBeforeChangeEventHandler<T>, Result>> getValidators() {
        return validators;
    }

    @Override
    public final String toString() {
        return format(format("Meta-property for property [%s] in entity [%s] wiht validators [%s].", getName(), getEntity().getType().getName(), validators));
    }

    /**
     * Sets the result for validator with index.
     *
     * @param key
     *            -- annotation representing validator
     * @param validationResult
     */
    private void setValidationResultNoSynch(final ValidationAnnotation key, final IBeforeChangeEventHandler<T> handler, final Result validationResult) {
        // fire validationResults change event!!
        if (validators.get(key) != null) {
            final Map<IBeforeChangeEventHandler<T>, Result> annotationHandlers = validators.get(key);
            annotationHandlers.put(handler, validationResult);
        }
    }

    /**
     * Same as {@link #setValidationResultNoSynch(Annotation, IBeforeChangeEventHandler, Result)}, but with synchronization block.
     *
     * @param key
     * @param handler
     * @param validationResult
     */
    @Override
    public final void setValidationResult(final ValidationAnnotation key, final IBeforeChangeEventHandler<T> handler, final Result validationResult) {
        setValidationResultNoSynch(key, handler, validationResult);
    }

    /**
     * Sets validation result specifically for {@link ValidationAnnotation.REQUIRED};
     *
     * @param validationResult
     */
    @Override
    public final void setRequiredValidationResult(final Result validationResult) {
        setValidationResultForFirtsValidator(validationResult, ValidationAnnotation.REQUIRED);
    }

    /**
     * Sets validation result specifically for {@link ValidationAnnotation.ENTITY_EXISTS};
     *
     * @param validationResult
     */
    @Override
    public final void setEntityExistsValidationResult(final Result validationResult) {
        setValidationResultForFirtsValidator(validationResult, ValidationAnnotation.ENTITY_EXISTS);
    }

    /**
     * Sets validation result specifically for {@link ValidationAnnotation.REQUIRED};
     *
     * @param validationResult
     */
    @Override
    public final void setDomainValidationResult(final Result validationResult) {
        setValidationResultForFirtsValidator(validationResult, ValidationAnnotation.DOMAIN);
    }

    /**
     * Sets validation result for the first of the annotation handlers designated by the validation annotation value.
     *
     * @param validationResult
     * @param annotationHandlers
     */
    private void setValidationResultForFirtsValidator(final Result validationResult, final ValidationAnnotation va) {
        final Map<IBeforeChangeEventHandler<T>, Result> annotationHandlers = validators.computeIfAbsent(va, key -> {
                final Map<IBeforeChangeEventHandler<T>, Result> newValue = new HashMap<>();
                newValue.put(StubValidator.singleton(), null);
                return newValue;
            });

        final IBeforeChangeEventHandler<T> handler = annotationHandlers.keySet().iterator().next();
        annotationHandlers.put(handler, validationResult);
    }

    /**
     * Returns the last result of the first validator associated with {@link ValidationAnnotation} value in a synchronised manner if all validators for this annotation succeeded,
     * or the last result of the first failed validator. Most validation annotations are associated with a single validator. But some, such as
     * {@link ValidationAnnotation#BEFORE_CHANGE} may have more than one validator associated with it.
     *
     * @param va
     *            -- validation annotation.
     * @return
     */
    @Override
    public final Result getValidationResult(final ValidationAnnotation va) {
        final Result failure = getFirstFailureFor(va);
        return failure != null ? failure : validators.get(va).values().iterator().next();
    }

    /**
     * Returns false if there is at least one unsuccessful result. Evaluation of the validation results happens in a synchronised manner.
     *
     * @return
     */
    @Override
    public final boolean isValid() {
        final Result failure = getFirstFailure();
        return failure == null;
    }

    @Override
    public final boolean hasWarnings() {
        final Result failure = getFirstWarning();
        return failure != null;
    }

    /**
     * Removes all validation warnings (not errors) from the property.
     */
    @Override
    public final void clearWarnings() {
        for (final Entry<ValidationAnnotation, Map<IBeforeChangeEventHandler<T>, Result>> vs : validators.entrySet()) {
            final Map<IBeforeChangeEventHandler<T>, Result> annotationHandlers = vs.getValue();
            for (final Entry<IBeforeChangeEventHandler<T>, Result> handlerAndResult : annotationHandlers.entrySet()) {
                if (handlerAndResult.getValue() != null && handlerAndResult.getValue().isWarning()) {
                    annotationHandlers.put(handlerAndResult.getKey(), null);
                }
            }
        }
    }

    /**
     * This method invokes {@link #isValid()} and if its result is <code>true</code> (i.e. valid) then additional check kicks in to ensure requiredness validation.
     *
     * @return
     */
    @Override
    public final boolean isValidWithRequiredCheck(final boolean ignoreRequirednessForCritOnly) {
        final boolean result = isValid();
        if (result && (!ignoreRequirednessForCritOnly || !isCritOnly())) {
            // if valid check whether it's requiredness sound
            final Object value = getEntity().get(getName());
            // this is a potential alternative approach to validating requiredness for proxied properties
            // leaving it here for future reference
//            if (isRequired() && isProxy()) {
//                throw new StrictProxyException(format("Required property [%s] in entity [%s] is proxied and thus cannot be checked.", getName(), getEntity().getType().getName()));
//            }
            
            if (isRequired() && !isProxy() && (value == null || isEmpty(value))) {
                if (!getValidators().containsKey(ValidationAnnotation.REQUIRED)) {
                    throw new IllegalArgumentException("There are no REQUIRED validation annotation pair for required property!");
                }

                final Result result1 = mkRequiredError();

                setValidationResultNoSynch(ValidationAnnotation.REQUIRED, StubValidator.singleton(), result1);
                return false;
            }
        }
        return result;
    }

    /**
     * A convenient method, which ensures that only string values are tested for empty when required. This prevents accidental and redundant lazy loading when invoking
     * values.toString() on entity instances.
     *
     * @param value
     * @return
     */
    private boolean isEmpty(final Object value) {
        return value instanceof String ? StringUtils.isEmpty(value.toString()) : false;
    }

    /**
     * Return the first failed validation result. If there is no failure then returns null.
     *
     * @return
     */
    @Override
    public final Result getFirstFailure() {
        for (final Entry<ValidationAnnotation, Map<IBeforeChangeEventHandler<T>, Result>> vs : validators.entrySet()) {
            final Map<IBeforeChangeEventHandler<T>, Result> annotationHandlers = vs.getValue();
            for (final Result result : annotationHandlers.values()) {
                if (result != null && !result.isSuccessful()) {
                    return result;
                }
            }
        }
        return null;
    }

    /**
     * Returns the first warning associated with property validators.
     *
     * @return
     */
    @Override
    public final Warning getFirstWarning() {
        for (final Entry<ValidationAnnotation, Map<IBeforeChangeEventHandler<T>, Result>> vs : validators.entrySet()) {
            final Map<IBeforeChangeEventHandler<T>, Result> annotationHandlers = vs.getValue();
            for (final Result result : annotationHandlers.values()) {
                if (result != null && result.isWarning()) {
                    return (Warning) result;
                }
            }
        }
        return null;
    }

    @Override
    public Result validationResult() {
        final Stream<Result> streamOfErrorsAndWarnings = validators.values().stream().flatMap(v -> v.values().stream()).filter(r -> r != null && (r.isWarning() || !r.isSuccessful()));
        final T2<Result, Result> filureAndWarning = streamOfErrorsAndWarnings
                .reduce(t2(successful(this), successful(this)), 
                        (p, result) -> t2(!result.isSuccessful() ? result : p._1, result.isWarning() ? result : p._2), 
                        (o1, o2) -> {throw Result.failure("Parallel processing is not supported.");});
        
        return !filureAndWarning._1.isSuccessful() ? filureAndWarning._1 : filureAndWarning._2;
    }
    
    /**
     * Returns the first failure associated with <code>annotation</code> value.
     *
     * @param annotation
     * @return
     */
    private final Result getFirstFailureFor(final ValidationAnnotation annotation) {
        final Map<IBeforeChangeEventHandler<T>, Result> annotationHandlers = validators.get(annotation);
        for (final Result result : annotationHandlers.values()) {
            if (result != null && !result.isSuccessful()) {
                return result;
            }
        }
        return null;
    }

    /**
     * Returns the number of property validators. Can be zero.
     *
     * @return
     */
    @Override
    public final int numberOfValidators() {
        return validators.size();
    }

    @Override
    public final T getOriginalValue() {
        return originalValue;
    }

    /**
     * Sets the original value.
     *
     * <p>
     * VERY IMPORTANT : the method should not cause proxy initialisation!!!
     *
     * @param value -- new originalValue for the property
     */
    @Override
    public final MetaPropertyFull<T> setOriginalValue(final T value) {
        // when original property value is set then the previous value should be the same
        // the previous value setter is not used deliberately since it has some logic not needed here
        if (isCollectional()) {
            // set the shallow copy of collection into originalValue to be able to perform comparison between actual value and original value of the collection
            originalValue = EntityUtils.copyCollectionalValue(value);
            // set the shallow copy of collection into prevValue to be able to perform comparison between actual value and prevValue value of the collection
            prevValue = EntityUtils.copyCollectionalValue(originalValue);
        } else { // The single property (proxied or not!!!)
            originalValue = value;
            prevValue = originalValue;
        }
        // reset value change counter
        resetValueChageCount();
        //
        assigned = true;
        return this;
    }

    @Override
    public final int getValueChangeCount() {
        return valueChangeCount;
    }

    private void incValueChangeCount() {
        valueChangeCount++;
    }

    private void resetValueChageCount() {
        valueChangeCount = 0;
    }

    @Override
    public final void setValueChangeCount(final int valueChangeCount) {
        this.valueChangeCount = valueChangeCount;
    }

    @Override
    public final T getPrevValue() {
        return prevValue;
    }

    /**
     * Returns the current (last successful) value of the property.
     *
     * @return
     */
    @Override
    public final T getValue() {
        return entity.<T> get(name);
    }

    /**
     * A convenient method to set property value, which in turn accesses entity to set the propery.
     *
     * @param value
     */
    @Override
    public final void setValue(final Object value) {
        entity.set(name, value);
    }

    /**
     * Updates the previous value for the entity property. Increments the update counter and check if the original value should be updated as well.
     *
     * @param value -- new prevValue for the property
     * @return
     */
    @Override
    public final MetaPropertyFull<T> setPrevValue(final T value) {
        // just in case cater for correct processing of collection properties
        if (isCollectional()) {
            // set the shallow copy of collection into this.prevValue to be able to perform comparison between actual value and previous value of the collection
            incValueChangeCount();
            this.prevValue = EntityUtils.copyCollectionalValue(value);
        } else {
            if (!equalsEx(getValue(), value)) {
                incValueChangeCount();
                this.prevValue = value;
            }
        }
        return this;
    }

    /**
     * Checks if the current value is changed from the original one.
     *
     * @return
     */
    @Override
    public final boolean isChangedFromOriginal() {
        return isChangedFrom(getOriginalValue());
    }
    
    /**
     * Checks if the current value is changed from the specified one by means of equality. <code>null</code> value is permitted.
     * <p>
     * Please, note that property accessor (aka getter) is used to get current value. If exception occurs during current value getting -- 
     * this method returns <code>false</code> and silently ignores this exception (with some debugging logging).
     * 
     * @param value
     * @return
     */
    private final boolean isChangedFrom(final T value) {
        try {
            return !equalsEx(getValue(), value);
        } catch (final Exception e) {
            logger.debug(e.getMessage(), e);
        }
        return false;
    }

    /**
     * Checks if the current value is changed from the previous one.
     *
     * @return
     */
    @Override
    public final boolean isChangedFromPrevious() {
        return isChangedFrom(getPrevValue());
    }
    
    @Override
    public final boolean isEditable() {
        return editable && getEntity().isEditable().isSuccessful() && !isFinalised();
    }
    
    private boolean isFinalised() {
        if (persistentOnlySettingForFinalAnnotation.isPresent()) {
            return FinalValidator.isPropertyFinalised(this, persistentOnlySettingForFinalAnnotation.get());
        }
        return false;
    }

    @Override
    public final void setEditable(final boolean editable) {
        this.editable = editable;
    }

    /**
     * Invokes {@link IAfterChangeEventHandler#handle(MetaPropertyFull, Object)} if it has been provided.
     *
     * @param entityPropertyValue
     * @return
     */
    @Override
    public final MetaPropertyFull<T> define(final T entityPropertyValue) {
        if (aceHandler != null) {
            aceHandler.handle(this, entityPropertyValue);
        }
        return this;
    }

    @Override
    public final MetaPropertyFull<T> defineForOriginalValue() {
        if (aceHandler != null) {
            aceHandler.handle(this, getOriginalValue());
        }
        return this;
    }

    /**
     * Returns true if MetaProperty represents a collectional property.
     *
     * @return
     */
    @Override
    public final boolean isCollectional() {
        return collectional;
    }

    /**
     * Returns a type provided as part of the annotation {@link IsProperty} when defining property. It is provided, for example, in cases where meta-property represents a
     * collection property -- the provided type indicates the type collection elements.
     *
     * @return
     */
    @Override
    public final Class<?> getPropertyAnnotationType() {
        return propertyAnnotationType;
    }

    @Override
    public final boolean isVisible() {
        return visible;
    }

    @Override
    public final void setVisible(final boolean visible) {
        this.visible = visible;
    }

    @Override
    public final T getLastInvalidValue() {
        return lastInvalidValue;
    }

    @Override
    public final void setLastInvalidValue(final T lastInvalidValue) {
        this.lastInvalidValue = lastInvalidValue;
    }

    /**
     * A convenient method for determining whether there are validators associated a the corresponding property.
     *
     * @return
     */
    @Override
    public final boolean hasValidators() {
        return getValidators().size() > 0;
    }

    /**
     * Convenient method that returns either property value (if property validation passed successfully) or {@link #getLastInvalidValue()} (if property validation idn't pass).
     * <p>
     * A special care is taken for properties with default values assigned at the field level. This method returns <code>original value</code> for properties that are valid and not
     * assigned.
     *
     * @return
     */
    @Override
    public final T getLastAttemptedValue() {
        return isValid() ? (isAssigned() ? getValue() : getOriginalValue()) : getLastInvalidValue();
    }

    @Override
    public final boolean isRequired() {
        return required;
    }

    /**
     * This setter change the 'required' state for metaProperty. Also it puts RequiredValidator to the list of validators if it does not exist. And if 'required' became false -> it
     * clears REQUIRED validation result by successful result.
     *
     * @param required
     */
    @Override
    public final MetaPropertyFull<T> setRequired(final boolean required) {
        requirednessChangePreCondition(required);
        
        final boolean oldRequired = this.required;
        this.required = required;

        // if requirement changed from false to true, and REQUIRED validator does not exist in the list of validators -> then put REQUIRED validator to the list of validators
        if (required && !oldRequired && !containsRequiredValidator()) {
            putRequiredValidator();
        }
        // if requirement changed from true to false, then update REQUIRED validation result to be successful
        if (!required && oldRequired) {
            if (containsRequiredValidator()) {
                // if both current and last attempted values are null then it can be safely assumed that the requiredness validation can be considered successful 
                // the same holds if the assigned requiredness validation result already successful
                if ((getValue() == null && getLastAttemptedValue() == null) || 
                    ofNullable(getValidationResult(ValidationAnnotation.REQUIRED)).map(res -> res.isSuccessful()).orElse(true)) {
                    setValidationResultNoSynch(ValidationAnnotation.REQUIRED, StubValidator.singleton(), new Result(this.getEntity(), "'Required' became false. The validation result cleared."));
                } else { // otherwise, it is necessary to enforce reassignment of the last attempted value to trigger revalidation
                    setEnforceMutator(true);
                    try {
                        setValue(getLastAttemptedValue());
                    } finally {
                        setEnforceMutator(false);
                    }
                }
            } else {
                throw new IllegalStateException("The metaProperty was required but RequiredValidator didn't exist.");
            }
        }
        return this;
    }

    /**
     * A helper method that ascertains the validity of requiredness change.
     *
     * @param required
     */
    private void requirednessChangePreCondition(final boolean required) {
        if (required && !getEntity().isInitialising() && isProxy()) {
            throw new StrictProxyException(format("Property [%s] in entity [%s] is proxied and should not be made required.", getName(), getEntity().getType().getSimpleName()));
        }

        if (!required && isRequiredByDefinition && !isCritOnly() && !shouldAssignBeforeSave() && !requirednessExceptionRule()) {
            throw new EntityDefinitionException(format("Property [%s] in entity [%s] is declared as required and cannot have this constraint relaxed.", name, getEntity().getType().getSimpleName()));
        }
    }

    /**
     * Entities of type {@link AbstractFunctionalEntityForCollectionModification} need to be able to relax requiredness for their keys.
     *
     * @return
     */
    private boolean requirednessExceptionRule() {
        return AbstractEntity.KEY.equals(name) && AbstractFunctionalEntityForCollectionModification.class.isAssignableFrom(entity.getType());
    }

    @Override
    public final void resetState() {
        setOriginalValue(entity.get(name));
        setDirty(false);
    }

    @Override
    public final void resetValues() {
        setOriginalValue(entity.get(name));
    }

    @Override
    public final boolean isCalculated() {
        return calculated;
    }

    /**
     * Checks if REQUIRED validator were ever put to the list of validators.
     *
     * @return
     */
    @Override
    public final boolean containsRequiredValidator() {
        return getValidators().containsKey(ValidationAnnotation.REQUIRED);
    }

    /**
     * Checks if DYNAMIC validator were ever put to the list of validators.
     *
     * @return
     */
    @Override
    public final boolean containsDynamicValidator() {
        return getValidators().containsKey(ValidationAnnotation.DYNAMIC);
    }

    /**
     * Creates and puts EMPTY validator related to DYNAMIC validation annotation. Validation result for DYNAMIC validator can be set only from the outside logic, for e.g. using
     * method MetaProperty.setValidationResult().
     */
    @Override
    public final void putDynamicValidator() {
        putValidator(ValidationAnnotation.DYNAMIC);
    }

    /**
     * Creates and puts EMPTY validator related to REQUIRED validation annotation. Validation result for REQURED validator can be set only from the outside logic, for e.g. using
     * method MetaProperty.setValidationResult().
     */
    @Override
    public final void putRequiredValidator() {
        putValidator(ValidationAnnotation.REQUIRED);
    }

    /**
     * Used to create and put new validator (without any validation logic!) to validators list related to <code>valAnnotation</code>.
     *
     * This method should be used ONLY for DYNAMIC, REQUIRED and all validators that cannot change its result from its own "validate" method, but only from the outside method
     * MetaProperty.setValidationResult().
     *
     * @param valAnnotation
     */
    private void putValidator(final ValidationAnnotation valAnnotation) {
        final Map<IBeforeChangeEventHandler<T>, Result> map = new HashMap<>(2); // optimised with 2 as default value for this map -- not to create map with unnecessary 16 elements
        map.put(StubValidator.singleton(), null);
        getValidators().put(valAnnotation, map);
    }

    @Override
    public boolean isDirty() {
        return dirty || !entity.isPersisted();
    }
    
    @Override
    public MetaPropertyFull<T> setDirty(final boolean dirty) {
        this.dirty = dirty;
        return this;
    }

    @Override
    public boolean isUpperCase() {
        return upperCase;
    }

    /**
     * Restores property state to original if possible, which includes setting the original value and removal of all validation errors.
     */
    @Override
    public final void restoreToOriginal() {
        resetValidationResult();
        // need to ignore composite key instance resetting
        if (!DynamicEntityKey.class.isAssignableFrom(type)) {
            try {
                entity.set(name, getOriginalValue());
            } catch (final Exception ex) {
                logger.debug("Could not restore to original property " + name + "#" + entity.getType().getName() + ".");
            }
        }
        resetState();
    }

    /**
     * Resets validation results for all validators by setting their value to <code>null</code>.
     */
    @Override
    public final void resetValidationResult() {
        for (final Entry<ValidationAnnotation, Map<IBeforeChangeEventHandler<T>, Result>> vs : validators.entrySet()) {
            final Map<IBeforeChangeEventHandler<T>, Result> annotationHandlers = vs.getValue();
            for (final IBeforeChangeEventHandler<T> handler : annotationHandlers.keySet()) {
                annotationHandlers.put(handler, null);
            }
        }
    }

    @Override
    public boolean isEnforceMutator() {
        return enforceMutator;
    }

    @Override
    protected void setEnforceMutator(final boolean enforceMutator) {
        this.enforceMutator = enforceMutator;
    }

    @Override
    public boolean isAssigned() {
        return assigned;
    }

    @Override
    public void setAssigned(final boolean hasAssignedValue) {
        this.assigned = hasAssignedValue;
    }

    /**
     * Returns a list of validation annotations associated with this property.
     *
     * @return
     */
    @Override
    public Set<Annotation> getValidationAnnotations() {
        return Collections.unmodifiableSet(validationAnnotations);
    }

    /**
     * Returns property ACE handler.
     *
     * @return
     */
    @Override
    public IAfterChangeEventHandler<T> getAceHandler() {
        return aceHandler;
    }

    @Override
    public boolean shouldAssignBeforeSave() {
        return shouldAssignBeforeSave;
    }

}<|MERGE_RESOLUTION|>--- conflicted
+++ resolved
@@ -29,7 +29,6 @@
 import ua.com.fielden.platform.entity.AbstractFunctionalEntityForCollectionModification;
 import ua.com.fielden.platform.entity.DynamicEntityKey;
 import ua.com.fielden.platform.entity.annotation.IsProperty;
-import ua.com.fielden.platform.entity.annotation.Required;
 import ua.com.fielden.platform.entity.exceptions.EntityDefinitionException;
 import ua.com.fielden.platform.entity.proxy.StrictProxyException;
 import ua.com.fielden.platform.entity.validation.FinalValidator;
@@ -140,7 +139,6 @@
      * might be desirable to specify type more accurately.
      *
      * @param entity
-     * @param criteriaParent
      * @param field
      * @param type
      * @param isKey
@@ -155,7 +153,6 @@
      */
     public MetaPropertyFull(
             final AbstractEntity<?> entity,
-            final boolean criteriaParent,
             final Field field,
             final Class<?> type,
             final boolean isProxy,
@@ -169,7 +166,7 @@
             final Map<ValidationAnnotation, Map<IBeforeChangeEventHandler<T>, Result>> validators,
             final IAfterChangeEventHandler<T> aceHandler,
             final String[] dependentPropertyNames) {
-        super(entity, criteriaParent, field, type, isKey, isProxy, dependentPropertyNames);
+        super(entity, field, type, isKey, isProxy, dependentPropertyNames);
         
         this.validationAnnotations.addAll(validationAnnotations);
         this.validators = validators;
@@ -197,13 +194,9 @@
     @Override
     public final Result validate(final T newValue, final Set<Annotation> applicableValidationAnnotations, final boolean ignoreRequiredness) {
         setLastInvalidValue(null);
-<<<<<<< HEAD
         // Validation for requiredness needs to be skipped for criteria entities.
         // According to #979 issue requiredness needs to be processed as part of 'crit-only-single prototype' validation logic similar to all other validators.
         if (!ignoreRequiredness && isRequired() && isNull(newValue, getValue()) && !isCriteriaEntityType(entity.getType())) {
-=======
-        if (!ignoreRequiredness && isRequired() && isNull(newValue, getValue()) && !criteriaParent) {
->>>>>>> 370ebf4a
             final Map<IBeforeChangeEventHandler<T>, Result> requiredHandler = getValidators().get(ValidationAnnotation.REQUIRED);
             if (requiredHandler == null || requiredHandler.size() > 1) {
                 throw new IllegalArgumentException("There are no or there is more than one REQUIRED validation handler for required property!");
