--- conflicted
+++ resolved
@@ -480,13 +480,8 @@
 //            if (isRequired() && isProxy()) {
 //                throw new StrictProxyException(format("Required property [%s] in entity [%s] is proxied and thus cannot be checked.", getName(), getEntity().getType().getName()));
 //            }
-<<<<<<< HEAD
-            
+
             if (isRequired() && !isProxy() && isNullOrEmptyOrFalse(value)) {
-=======
-
-            if (isRequired() && !isProxy() && (value == null || isEmpty(value))) {
->>>>>>> e5d9f09c
                 if (!getValidators().containsKey(ValidationAnnotation.REQUIRED)) {
                     throw new IllegalArgumentException("There are no REQUIRED validation annotation pair for required property!");
                 }
@@ -880,13 +875,9 @@
             if (containsRequiredValidator()) {
                 // if both current and last attempted values are null then it can be safely assumed that the requiredness validation can be considered successful
                 // the same holds if the assigned requiredness validation result already successful
-<<<<<<< HEAD
                 // a special case if the boolean properties where current values cannot be null by definition
                 // in this case we only need to rely on the last attempted value -- if it null then there was no attempt to assign any boolean value
                 if ((((getValue() == null || isBoolean(type)) && getLastAttemptedValue() == null)) ||
-=======
-                if ((getValue() == null && getLastAttemptedValue() == null) ||
->>>>>>> e5d9f09c
                     ofNullable(getValidationResult(ValidationAnnotation.REQUIRED)).map(res -> res.isSuccessful()).orElse(true)) {
                     setValidationResultNoSynch(ValidationAnnotation.REQUIRED, StubValidator.singleton(), new Result(this.getEntity(), "'Required' became false. The validation result cleared."));
                 } else { // otherwise, it is necessary to enforce reassignment of the last attempted value to trigger revalidation
