package ua.com.fielden.platform.utils;

import ua.com.fielden.platform.streaming.SequentialGroupingStream;
import ua.com.fielden.platform.types.tuples.T2;

import java.util.*;
import java.util.concurrent.atomic.AtomicReference;
import java.util.function.*;
import java.util.stream.BaseStream;
import java.util.stream.Stream;
import java.util.stream.StreamSupport;

/**
 * A set of convenient APIs for working with {@link Stream}.
 * 
 * @author TG Team
 *
 */
public class StreamUtils {
    public static final String ERR_FIRST_STREAM_ELEM_CANNOT_BE_NULL = "First stream element cannot be null.";

    private StreamUtils() {
    }

    /**
     * Creates a new stream from the provided values.
     * 
     * @param first
     * @param rest
     * @return
     */
    public static <T> Stream<T> of(final T first, final T... rest) {
        if (first == null) {
            throw new NullPointerException(ERR_FIRST_STREAM_ELEM_CANNOT_BE_NULL);
        }
        final Stream<T> xs = Stream.of(first);
        final Stream<T> ys = Stream.of(rest);
        return Stream.concat(xs, ys);
    }
    
    /**
     * Prepends a non-null {@code first} to stream {@code rest}, returning a new stream.
     * 
     * @param first
     * @param rest
     * @return
     */
    public static <T> Stream<T> prepend(final T first, final Stream<T> rest) {
        if (first == null) {
            throw new NullPointerException(ERR_FIRST_STREAM_ELEM_CANNOT_BE_NULL);
        }
        final Stream<T> xs = Stream.of(first);
        return Stream.concat(xs, rest);
    }
    
    /**
     * Splits a stream into a <code>head</code> and <code>tail</code>. The head is optional as the passed in stream could be empty. The tail is a stream, which could be empty if
     * the input stream is empty or contains only a single element.
     * 
     * @param stream
     * @return
     */
    public static <T> T2<Optional<T>, Stream<T>> head_and_tail(final Stream<T> stream) {
        final Iterator<T> iter = stream.iterator();
        final Optional<T> head = iter.hasNext() ? Optional.of(iter.next()) : Optional.empty();

        final Iterable<T> iterable = () -> iter;
        Stream<T> tail = StreamSupport.stream(iterable.spliterator(), false);

        return T2.t2(head, tail);
    }

    /**
     * Returns the longest prefix of the <code>stream</code> whose elements satisfy <code>predicate</code>.
     *
     * @param stream
     * @param predicate
     * @return
     */
    public static <T> Stream<T> takeWhile(final Stream<T> stream, final Predicate<? super T> predicate) {
        return StreamSupport.stream(takeWhile(stream.spliterator(), predicate), false);
    }

    private static <T> Spliterator<T> takeWhile(final Spliterator<T> splitr, final Predicate<? super T> predicate) {
        return new Spliterators.AbstractSpliterator<T>(splitr.estimateSize(), 0) {
            boolean stillGoing = true;

            @Override
            public boolean tryAdvance(final Consumer<? super T> consumer) {
                if (stillGoing) {
                    final boolean hadNext = splitr.tryAdvance(elem -> {
                        if (predicate.test(elem)) {
                            consumer.accept(elem);
                        } else {
                            stillGoing = false;
                        }
                    });
                    return hadNext && stillGoing;
                }
                return false;
            }
        };
    }

    /**
     * Returns a stream of distinct elements from {@code stream}, where unique identity of an element is determined by {@code uidMapper}.
     * <p>
     * It is required that the return type of {@code uidMapper} has proper implementation of {@code hashCode()} and {@code equals()}.
     * <p>
     * The order of the original stream's elements is preserved.
     *
     * @param stream
     * @param uidMapper a function that maps the original element to its unique identity.
     * @return
     */
    public static <T, R> Stream<T> distinct(final Stream<T> stream, final Function<T, R> uidMapper) {
        return StreamSupport.stream(distinct(stream.spliterator(), uidMapper), false);
    }

    private static <T, R> Spliterator<T> distinct(final Spliterator<T> splitr, final Function<T, R> uidMapper) {
        return new Spliterators.AbstractSpliterator<T>(splitr.estimateSize(), 0) {
            final LinkedHashSet<R> uniqs = new LinkedHashSet<>();

            @Override
            public boolean tryAdvance(final Consumer<? super T> consumer) {
                return splitr.tryAdvance(elem -> {
                    final R uid = uidMapper.apply(elem);
                    if (!uniqs.contains(uid)) {
                        consumer.accept(elem);
                        uniqs.add(uid);
                    }
                });
            }
        };
    }

    /**
     * Returns the longest prefix of the {@code stream} until (inclusive) an element that satisfies {@code predicate} is encountered.
     * <p>
     * If no such element was encountered then the whole stream is returned.
     *
     * @param stream
     * @param predicate
     * @return
     */
    public static <T> Stream<T> stopAfter(final Stream<T> stream, final Predicate<? super T> predicate) {
        return StreamSupport.stream(stopAfter(stream.spliterator(), predicate), false);
    }

    private static <T> Spliterator<T> stopAfter(final Spliterator<T> splitr, final Predicate<? super T> predicate) {
        return new Spliterators.AbstractSpliterator<T>(splitr.estimateSize(), 0) {
            boolean stillGoing = true;

            @Override
            public boolean tryAdvance(final Consumer<? super T> consumer) {
                if (stillGoing) {
                    final boolean hadNext = splitr.tryAdvance(elem -> {
                        consumer.accept(elem);
                        if (predicate.test(elem)) {
                            stillGoing = false;
                        }
                    });
                    return hadNext && stillGoing;
                }
                return false;
            }
        };
    }

    /**
     * Constructs a zipped stream.
     * 
     * @param xs
     * @param ys
     * @param combine
     * @return
     */
    public static <A, B, Z> Stream<Z> zip(final Stream<? extends A> xs, final Stream<? extends B> ys, final BiFunction<? super A, ? super B, ? extends Z> combine) {
        Objects.requireNonNull(combine);
        final Spliterator<? extends A> xsSpliterator = Objects.requireNonNull(xs).spliterator();
        final Spliterator<? extends B> ysSpliterator = Objects.requireNonNull(ys).spliterator();

        // zipping should lose DISTINCT and SORTED characteristics
        final int characteristics = xsSpliterator.characteristics() & ysSpliterator.characteristics() &
                ~(Spliterator.DISTINCT | Spliterator.SORTED);

        // let's try to identify the size
        final long zipSize = ((characteristics & Spliterator.SIZED) != 0)
                ? Math.min(xsSpliterator.getExactSizeIfKnown(), ysSpliterator.getExactSizeIfKnown())
                : -1;

        // making new iterators to be used as the basis for a new splitterator
        final Iterator<A> xsIterator = Spliterators.iterator(xsSpliterator);
        final Iterator<B> ysIterator = Spliterators.iterator(ysSpliterator);
        final Iterator<Z> zsIterator = new Iterator<Z>() {
            @Override
            public boolean hasNext() {
                return xsIterator.hasNext() && ysIterator.hasNext();
            }

            @Override
            public Z next() {
                return combine.apply(xsIterator.next(), ysIterator.next());
            }
        };

        final Spliterator<Z> split = Spliterators.spliterator(zsIterator, zipSize, characteristics);
        return xs.isParallel() && ys.isParallel() // if both streams are parallel then the produced one can also be parallel
                ? StreamSupport.stream(split, true)
                : StreamSupport.stream(split, false);
    }

    /**
     * Splits stream {@code source} into a windowed stream where elements from {@code source} are placed in groups of size {@code windowSize}.
     * The last group may have its size less than the {@code windowSize}.
     *
     * @param <T> A type over which to stream.
     * @param source An input stream to be "windowed".
     * @param windowSize A window size.
     * @return
     */
    public static <T> Stream<List<T>> windowed(final Stream<T> source, final int windowSize){
        return SequentialGroupingStream.stream(source, (el, group) -> group.size() < windowSize);
    }

    /**
     * Creates a filtering function that accepts only instances of the given type. Intended to be passed to {@link Stream#mapMulti(BiConsumer)}.
     * It replaces the following pattern:
     * <pre>{@code
     *     stream.map(x -> x instanceof Y y ? y : null)
     *           .filter(y -> y != null)
     * }</pre>
     * with:
     * <pre>{@code
     *     stream.mapMulti(typeFilter(Y.class))
     * }</pre>
     *
     * <b>NOTE</b>: this method, unlike {@code instanceof}, can be used to test incompatible types. As such, it sacrifices
     * the benefit of compile-time detection of "meaningless" filtering for succinctness.
     * For example, {@code "a" instanceof List} is an illegal statement, while
     * {@code Stream.of("a").mapMulti(typeFilter(List.class))} is allowed.
     *
     * @param type  the type of elements that will be preserved in the resulting stream
     */
    public static <T, R extends T> BiConsumer<T, Consumer<R>> typeFilter(Class<R> type) {
        return (item, sink) -> {
            if (type.isInstance(item)) {
                sink.accept(type.cast(item));
            }
        };
    }

    /**
<<<<<<< HEAD
     * If the stream is empty, returns an empty optional. Otherwise, equivalent to {@link #foldLeft(BaseStream, Object, BiFunction)}
     * where the initial result value is the first element of the stream and folding is performed on the rest of the stream.
     */
    public static <T> Optional<T> foldLeft(final BaseStream<T, ?> stream,
                                           final BiFunction<? super T, ? super T, T> fn) {
        var iter = stream.iterator();

        if (!iter.hasNext())
            return Optional.empty();

        return Optional.of(foldLeft_(iter, iter.next(), fn));
    }

    /**
     * Sequential reduction of the stream from left to right.
     *
     * @param fn  function that folds an element into the result
     * @param init  initial result value
     */
    public static <A, B> B foldLeft(final BaseStream<A, ?> stream,
                                    final B init,
                                    final BiFunction<? super B, ? super A, B> fn) {
        return foldLeft_(stream.iterator(), init, fn);
    }

    private static <A, B> B foldLeft_(final Iterator<A> iter,
                                      final B init,
                                      final BiFunction<? super B, ? super A, B> fn) {
        if (!iter.hasNext())
            return init;

        B acc = init;
        while (iter.hasNext())
            acc = fn.apply(acc, iter.next());

        return acc;
=======
     * Sometimes there are situations where it is required to identify whether a stream is empty, and if it is empty, supply an alternative stream.
     * <p>
     * There is no way to check if a stream is empty without invoking a terminal operation on it. This method returns either a stream with the elements of the original stream, if it was not empty,
     * or an alternative infinite stream of elements generated by {@code supplier}.
     *
     * @param stream
     * @param supplier
     * @return
     * @param <T>
     */
    public static <T> Stream<T> supplyIfEmpty(final Stream<T> stream, final Supplier<T> supplier) {
        final Spliterator<T> spliterator = stream.spliterator();
        final AtomicReference<T> referenceToFirstElement = new AtomicReference<>();
        // If we can advance then the stream is not empty, but because we advanced it is necessary to create a new stream.
        if (spliterator.tryAdvance(referenceToFirstElement::set)) {
            return Stream.concat(Stream.of(referenceToFirstElement.get()), StreamSupport.stream(spliterator, stream.isParallel()));
        }
        // Otherwise, let's return an infinite stream of elements generated by supplier.
        else {
            return Stream.generate(supplier);
        }
>>>>>>> 3dae3bca
    }

}<|MERGE_RESOLUTION|>--- conflicted
+++ resolved
@@ -251,7 +251,6 @@
     }
 
     /**
-<<<<<<< HEAD
      * If the stream is empty, returns an empty optional. Otherwise, equivalent to {@link #foldLeft(BaseStream, Object, BiFunction)}
      * where the initial result value is the first element of the stream and folding is performed on the rest of the stream.
      */
@@ -288,7 +287,9 @@
             acc = fn.apply(acc, iter.next());
 
         return acc;
-=======
+    }
+
+    /**
      * Sometimes there are situations where it is required to identify whether a stream is empty, and if it is empty, supply an alternative stream.
      * <p>
      * There is no way to check if a stream is empty without invoking a terminal operation on it. This method returns either a stream with the elements of the original stream, if it was not empty,
@@ -310,7 +311,6 @@
         else {
             return Stream.generate(supplier);
         }
->>>>>>> 3dae3bca
     }
 
 }