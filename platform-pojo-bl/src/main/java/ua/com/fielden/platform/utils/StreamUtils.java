package ua.com.fielden.platform.utils;

import ua.com.fielden.platform.streaming.SequentialGroupingStream;
import ua.com.fielden.platform.types.tuples.T2;

import java.util.*;
import java.util.concurrent.atomic.AtomicReference;
import java.util.function.*;
import java.util.stream.BaseStream;
import java.util.stream.Stream;
import java.util.stream.StreamSupport;

/**
 * A set of convenient APIs for working with {@link Stream}.
 * 
 * @author TG Team
 *
 */
public class StreamUtils {
    public static final String ERR_FIRST_STREAM_ELEM_CANNOT_BE_NULL = "First stream element cannot be null.";

    private StreamUtils() {
    }

    /**
     * Creates a new stream from the provided values.
     * 
     * @param first
     * @param rest
     * @return
     */
    public static <T> Stream<T> of(final T first, final T... rest) {
        if (first == null) {
            throw new NullPointerException(ERR_FIRST_STREAM_ELEM_CANNOT_BE_NULL);
        }
        final Stream<T> xs = Stream.of(first);
        final Stream<T> ys = Stream.of(rest);
        return Stream.concat(xs, ys);
    }
    
    /**
     * Prepends a non-null {@code first} to stream {@code rest}, returning a new stream.
     * 
     * @param first
     * @param rest
     * @return
     */
    public static <T> Stream<T> prepend(final T first, final Stream<T> rest) {
        if (first == null) {
            throw new NullPointerException(ERR_FIRST_STREAM_ELEM_CANNOT_BE_NULL);
        }
        final Stream<T> xs = Stream.of(first);
        return Stream.concat(xs, rest);
    }
    
    /**
     * Splits a stream into a <code>head</code> and <code>tail</code>. The head is optional as the passed in stream could be empty. The tail is a stream, which could be empty if
     * the input stream is empty or contains only a single element.
     * 
     * @param stream
     * @return
     */
    public static <T> T2<Optional<T>, Stream<T>> head_and_tail(final Stream<T> stream) {
        final Iterator<T> iter = stream.iterator();
        final Optional<T> head = iter.hasNext() ? Optional.of(iter.next()) : Optional.empty();

        final Iterable<T> iterable = () -> iter;
        Stream<T> tail = StreamSupport.stream(iterable.spliterator(), false);

        return T2.t2(head, tail);
    }

    /**
     * Returns the longest prefix of the <code>stream</code> whose elements satisfy <code>predicate</code>.
     *
     * @param stream
     * @param predicate
     * @return
     */
    public static <T> Stream<T> takeWhile(final Stream<T> stream, final Predicate<? super T> predicate) {
        return StreamSupport.stream(takeWhile(stream.spliterator(), predicate), false);
    }

    private static <T> Spliterator<T> takeWhile(final Spliterator<T> splitr, final Predicate<? super T> predicate) {
        return new Spliterators.AbstractSpliterator<T>(splitr.estimateSize(), 0) {
            boolean stillGoing = true;

            @Override
            public boolean tryAdvance(final Consumer<? super T> consumer) {
                if (stillGoing) {
                    final boolean hadNext = splitr.tryAdvance(elem -> {
                        if (predicate.test(elem)) {
                            consumer.accept(elem);
                        } else {
                            stillGoing = false;
                        }
                    });
                    return hadNext && stillGoing;
                }
                return false;
            }
        };
    }

    /**
     * Returns a stream of distinct elements from {@code stream}, where unique identity of an element is determined by {@code uidMapper}.
     * <p>
     * It is required that the return type of {@code uidMapper} has proper implementation of {@code hashCode()} and {@code equals()}.
     * <p>
     * The order of the original stream's elements is preserved.
     *
     * @param stream
     * @param uidMapper a function that maps the original element to its unique identity.
     * @return
     */
    public static <T, R> Stream<T> distinct(final Stream<T> stream, final Function<T, R> uidMapper) {
        return StreamSupport.stream(distinct(stream.spliterator(), uidMapper), false);
    }

    private static <T, R> Spliterator<T> distinct(final Spliterator<T> splitr, final Function<T, R> uidMapper) {
        return new Spliterators.AbstractSpliterator<T>(splitr.estimateSize(), 0) {
            final LinkedHashSet<R> uniqs = new LinkedHashSet<>();

            @Override
            public boolean tryAdvance(final Consumer<? super T> consumer) {
                return splitr.tryAdvance(elem -> {
                    final R uid = uidMapper.apply(elem);
                    if (!uniqs.contains(uid)) {
                        consumer.accept(elem);
                        uniqs.add(uid);
                    }
                });
            }
        };
    }

    /**
     * Returns the longest prefix of the {@code stream} until (inclusive) an element that satisfies {@code predicate} is encountered.
     * <p>
     * If no such element was encountered then the whole stream is returned.
     *
     * @param stream
     * @param predicate
     * @return
     */
    public static <T> Stream<T> stopAfter(final Stream<T> stream, final Predicate<? super T> predicate) {
        return StreamSupport.stream(stopAfter(stream.spliterator(), predicate), false);
    }

    private static <T> Spliterator<T> stopAfter(final Spliterator<T> splitr, final Predicate<? super T> predicate) {
        return new Spliterators.AbstractSpliterator<T>(splitr.estimateSize(), 0) {
            boolean stillGoing = true;

            @Override
            public boolean tryAdvance(final Consumer<? super T> consumer) {
                if (stillGoing) {
                    final boolean hadNext = splitr.tryAdvance(elem -> {
                        consumer.accept(elem);
                        if (predicate.test(elem)) {
                            stillGoing = false;
                        }
                    });
                    return hadNext && stillGoing;
                }
                return false;
            }
        };
    }

    /**
     * Constructs a zipped stream.
     * 
     * @param xs
     * @param ys
     * @param combine
     * @return
     */
    public static <A, B, Z> Stream<Z> zip(final Stream<? extends A> xs, final Stream<? extends B> ys, final BiFunction<? super A, ? super B, ? extends Z> combine) {
        Objects.requireNonNull(combine);
        final Spliterator<? extends A> xsSpliterator = Objects.requireNonNull(xs).spliterator();
        final Spliterator<? extends B> ysSpliterator = Objects.requireNonNull(ys).spliterator();

        // zipping should lose DISTINCT and SORTED characteristics
        final int characteristics = xsSpliterator.characteristics() & ysSpliterator.characteristics() &
                ~(Spliterator.DISTINCT | Spliterator.SORTED);

        // let's try to identify the size
        final long zipSize = ((characteristics & Spliterator.SIZED) != 0)
                ? Math.min(xsSpliterator.getExactSizeIfKnown(), ysSpliterator.getExactSizeIfKnown())
                : -1;

        // making new iterators to be used as the basis for a new splitterator
        final Iterator<A> xsIterator = Spliterators.iterator(xsSpliterator);
        final Iterator<B> ysIterator = Spliterators.iterator(ysSpliterator);
        final Iterator<Z> zsIterator = new Iterator<Z>() {
            @Override
            public boolean hasNext() {
                return xsIterator.hasNext() && ysIterator.hasNext();
            }

            @Override
            public Z next() {
                return combine.apply(xsIterator.next(), ysIterator.next());
            }
        };

        final Spliterator<Z> split = Spliterators.spliterator(zsIterator, zipSize, characteristics);
        return xs.isParallel() && ys.isParallel() // if both streams are parallel then the produced one can also be parallel
                ? StreamSupport.stream(split, true)
                : StreamSupport.stream(split, false);
    }

    /**
     * Constructs a zipped stream.
     */
    public static <A, B, Z> Stream<Z> zip(
            final Collection<? extends A> xs, final Collection<? extends B> ys,
            final BiFunction<? super A, ? super B, ? extends Z> combine)
    {
        return zip(xs.stream(), ys.stream(), combine);
    }

    /**
     * Performs an action for each pair of elements from given sources. Terminates upon reaching the end of the shorter source.
     */
    public static <X, Y> void zipDo(
            final Collection<? extends X> xs, final Collection<? extends Y> ys,
            final BiConsumer<? super X, ? super Y> action)
    {
        final Iterator<? extends X> xIt = xs.iterator();
        final Iterator<? extends Y> yIt = ys.iterator();

        while (xIt.hasNext() && yIt.hasNext()) {
            action.accept(xIt.next(), yIt.next());
        }
    }

    /**
     * Splits stream {@code source} into a windowed stream where elements from {@code source} are placed in groups of size {@code windowSize}.
     * The last group may have its size less than the {@code windowSize}.
     *
     * @param <T> A type over which to stream.
     * @param source An input stream to be "windowed".
     * @param windowSize A window size.
     * @return
     */
    public static <T> Stream<List<T>> windowed(final Stream<T> source, final int windowSize){
        return SequentialGroupingStream.stream(source, (el, group) -> group.size() < windowSize);
    }

    /**
     * Creates a filtering function that accepts only instances of the given type. Intended to be passed to {@link Stream#mapMulti(BiConsumer)}.
     * It replaces the following pattern:
     * <pre>{@code
     *     stream.map(x -> x instanceof Y y ? y : null)
     *           .filter(y -> y != null)
     * }</pre>
     * with:
     * <pre>{@code
     *     stream.mapMulti(typeFilter(Y.class))
     * }</pre>
     *
     * <b>NOTE</b>: this method, unlike {@code instanceof}, can be used to test incompatible types. As such, it sacrifices
     * the benefit of compile-time detection of "meaningless" filtering for succinctness.
     * For example, {@code "a" instanceof List} is an illegal statement, while
     * {@code Stream.of("a").mapMulti(typeFilter(List.class))} is allowed.
     *
     * @param type  the type of elements that will be preserved in the resulting stream
     */
    public static <T, R extends T> BiConsumer<T, Consumer<R>> typeFilter(Class<R> type) {
        return (item, sink) -> {
            if (type.isInstance(item)) {
                sink.accept(type.cast(item));
            }
        };
    }

    /**
<<<<<<< HEAD
     * If the stream is empty, returns an empty optional. Otherwise, equivalent to {@link #foldLeft(BaseStream, Object, BiFunction)}
     * where the initial result value is the first element of the stream and folding is performed on the rest of the stream.
     */
    public static <T> Optional<T> foldLeft(final BaseStream<T, ?> stream,
                                           final BiFunction<? super T, ? super T, T> fn) {
        var iter = stream.iterator();

        if (!iter.hasNext())
            return Optional.empty();

        return Optional.of(foldLeft_(iter, iter.next(), fn));
    }

    /**
     * Sequential reduction of the stream from left to right.
     *
     * @param fn  function that folds an element into the result
     * @param init  initial result value
     */
    public static <A, B> B foldLeft(final BaseStream<A, ?> stream,
                                    final B init,
                                    final BiFunction<? super B, ? super A, B> fn) {
        return foldLeft_(stream.iterator(), init, fn);
    }

    private static <A, B> B foldLeft_(final Iterator<A> iter,
                                      final B init,
                                      final BiFunction<? super B, ? super A, B> fn) {
        if (!iter.hasNext())
            return init;

        B acc = init;
        while (iter.hasNext())
            acc = fn.apply(acc, iter.next());

        return acc;
=======
     * Returns a stream that is the result of concatenating given streams.
     */
    @SafeVarargs
    public static <T> Stream<T> concat(final Stream<? extends T>... streams) {
        return Stream.of(streams).flatMap(Function.identity());
>>>>>>> 844a856c
    }

    /**
     * Sometimes there are situations where it is required to identify whether a stream is empty, and if it is empty, supply an alternative stream.
     * <p>
     * There is no way to check if a stream is empty without invoking a terminal operation on it. This method returns either a stream with the elements of the original stream, if it was not empty,
     * or an alternative infinite stream of elements generated by {@code supplier}.
     *
     * @param stream
     * @param supplier
     * @return
     * @param <T>
     */
    public static <T> Stream<T> supplyIfEmpty(final Stream<T> stream, final Supplier<T> supplier) {
        final Spliterator<T> spliterator = stream.spliterator();
        final AtomicReference<T> referenceToFirstElement = new AtomicReference<>();
        // If we can advance then the stream is not empty, but because we advanced it is necessary to create a new stream.
        if (spliterator.tryAdvance(referenceToFirstElement::set)) {
            return Stream.concat(Stream.of(referenceToFirstElement.get()), StreamSupport.stream(spliterator, stream.isParallel()));
        }
        // Otherwise, let's return an infinite stream of elements generated by supplier.
        else {
            return Stream.generate(supplier);
        }
    }

}<|MERGE_RESOLUTION|>--- conflicted
+++ resolved
@@ -276,7 +276,14 @@
     }
 
     /**
-<<<<<<< HEAD
+     * Returns a stream that is the result of concatenating given streams.
+     */
+    @SafeVarargs
+    public static <T> Stream<T> concat(final Stream<? extends T>... streams) {
+        return Stream.of(streams).flatMap(Function.identity());
+    }
+
+    /**
      * If the stream is empty, returns an empty optional. Otherwise, equivalent to {@link #foldLeft(BaseStream, Object, BiFunction)}
      * where the initial result value is the first element of the stream and folding is performed on the rest of the stream.
      */
@@ -313,13 +320,6 @@
             acc = fn.apply(acc, iter.next());
 
         return acc;
-=======
-     * Returns a stream that is the result of concatenating given streams.
-     */
-    @SafeVarargs
-    public static <T> Stream<T> concat(final Stream<? extends T>... streams) {
-        return Stream.of(streams).flatMap(Function.identity());
->>>>>>> 844a856c
     }
 
     /**
