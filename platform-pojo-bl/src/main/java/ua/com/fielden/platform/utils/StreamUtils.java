--- conflicted
+++ resolved
@@ -275,13 +275,14 @@
     }
 
     /**
-<<<<<<< HEAD
      * Returns a stream that is the result of concatenating given streams.
      */
     @SafeVarargs
     public static <T> Stream<T> concat(final Stream<? extends T>... streams) {
         return Stream.of(streams).flatMap(Function.identity());
-=======
+    }
+
+    /**
      * Sometimes there are situations where it is required to identify whether a stream is empty, and if it is empty, supply an alternative stream.
      * <p>
      * There is no way to check if a stream is empty without invoking a terminal operation on it. This method returns either a stream with the elements of the original stream, if it was not empty,
@@ -303,7 +304,6 @@
         else {
             return Stream.generate(supplier);
         }
->>>>>>> 3dae3bca
     }
 
 }