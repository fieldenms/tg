--- conflicted
+++ resolved
@@ -7,12 +7,6 @@
 import ua.com.fielden.platform.types.Hyperlink;
 import ua.com.fielden.platform.types.Money;
 import ua.com.fielden.platform.types.RichText;
-
-import java.util.Arrays;
-import java.util.Collection;
-import java.util.stream.Stream;
-
-import static ua.com.fielden.platform.utils.EntityUtils.*;
 
 import java.util.Arrays;
 import java.util.Collection;
@@ -43,25 +37,15 @@
         }
     }
 
-<<<<<<< HEAD
-    public Stream<Object> applyMany(final Object... values) {
-        return apply(Arrays.stream(values));
-    }
-
-=======
->>>>>>> db478359
     public Stream<Object> apply(final Stream<?> values) {
         return values.map(this::convertValue);
     }
 
-<<<<<<< HEAD
-=======
     public Stream<Object> apply(final Collection<?> values) {
         return apply(values.stream());
     }
 
     /** Ensures that values of special types such as {@link Class} or {@link PropertyDescriptor} are converted to String. */
->>>>>>> db478359
     private Object convertValue(final Object value) {
         return switch (value) {
             case PropertyDescriptor<?> it -> it.toString();
