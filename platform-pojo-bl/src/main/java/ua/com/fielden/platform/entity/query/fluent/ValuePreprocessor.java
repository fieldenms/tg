package ua.com.fielden.platform.entity.query.fluent;

import ua.com.fielden.platform.entity.AbstractEntity;
import ua.com.fielden.platform.entity.DynamicEntityKey;
import ua.com.fielden.platform.entity.meta.PropertyDescriptor;
import ua.com.fielden.platform.types.Colour;
import ua.com.fielden.platform.types.Hyperlink;
import ua.com.fielden.platform.types.Money;

import java.util.Arrays;
import java.util.Collection;
import java.util.stream.Stream;

import static ua.com.fielden.platform.utils.EntityUtils.*;

/**
 * This class is responsible for pre-processing of values passed as parameters to EQL queries (this covers both {@code .val()} and {@code .param()}).
 *
 * @author TG Team
 *
 */
public class ValuePreprocessor {

    /**
     * @return  either a list of converted values or a single converted value
     */
    public Object apply(final Object value) {
        if (value == null) {
            return null;
        } else if (value instanceof Collection || value.getClass().isArray()) {
            final Stream<?> original = value instanceof Collection<?> collection
                    ? collection.stream()
                    : Arrays.stream((Object[]) value);
            return apply(original).toList();
        } else {
            return convertValue(value);
        }
    }

<<<<<<< HEAD
    public Stream<Object> applyMany(final Object... values) {
        return apply(Arrays.stream(values));
    }

=======
>>>>>>> 2e518a75
    public Stream<Object> apply(final Stream<?> values) {
        return values.map(this::convertValue);
    }

<<<<<<< HEAD
=======
    public Stream<Object> apply(final Collection<?> values) {
        return apply(values.stream());
    }

>>>>>>> 2e518a75
    /** Ensures that values of special types such as {@link Class} or {@link PropertyDescriptor} are converted to String. */
    private Object convertValue(final Object value) {
        final Object result;
        if (value instanceof PropertyDescriptor ||
            value instanceof Class ||
            value instanceof Colour ||
            value instanceof Enum ||
            value instanceof Hyperlink ||
            value instanceof DynamicEntityKey) {
            result = value.toString();
        } else if (value instanceof AbstractEntity) {
            final AbstractEntity<?> entity = (AbstractEntity<?>) value;
            final Class<? extends AbstractEntity<?>> type = entity.getType();
            result = entity.getId() == null && !(isPersistedEntityType(type) || isSyntheticEntityType(type) || isUnionEntityType(type)) ? entity.getKey() : entity.getId();
        } else if (value instanceof Money) {
            result = ((Money) value).getAmount();
        } else {
            result = value;
        }
        return result;
    }

}<|MERGE_RESOLUTION|>--- conflicted
+++ resolved
@@ -37,24 +37,14 @@
         }
     }
 
-<<<<<<< HEAD
-    public Stream<Object> applyMany(final Object... values) {
-        return apply(Arrays.stream(values));
-    }
-
-=======
->>>>>>> 2e518a75
     public Stream<Object> apply(final Stream<?> values) {
         return values.map(this::convertValue);
     }
 
-<<<<<<< HEAD
-=======
     public Stream<Object> apply(final Collection<?> values) {
         return apply(values.stream());
     }
 
->>>>>>> 2e518a75
     /** Ensures that values of special types such as {@link Class} or {@link PropertyDescriptor} are converted to String. */
     private Object convertValue(final Object value) {
         final Object result;
