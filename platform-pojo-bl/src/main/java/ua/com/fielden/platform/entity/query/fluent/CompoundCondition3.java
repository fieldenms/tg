package ua.com.fielden.platform.entity.query.fluent;

import ua.com.fielden.platform.entity.AbstractEntity;
import ua.com.fielden.platform.entity.query.fluent.EntityQueryProgressiveInterfaces.ICompoundCondition2;
import ua.com.fielden.platform.entity.query.fluent.EntityQueryProgressiveInterfaces.ICompoundCondition3;
import ua.com.fielden.platform.entity.query.fluent.EntityQueryProgressiveInterfaces.IWhere3;

final class CompoundCondition3<ET extends AbstractEntity<?>> //
        extends CompoundCondition<IWhere3<ET>, ICompoundCondition2<ET>> //
        implements ICompoundCondition3<ET> {

<<<<<<< HEAD
	public CompoundCondition3(final EqlSentenceBuilder builder) {
		super(builder);
	}

	@Override
	protected IWhere3<ET> nextForLogicalCondition(final EqlSentenceBuilder builder) {
		return new Where3<ET>(builder);
	}

	@Override
	protected ICompoundCondition2<ET> nextForCompoundCondition(final EqlSentenceBuilder builder) {
		return new CompoundCondition2<ET>(builder);
	}

=======
    public CompoundCondition3(final EqlSentenceBuilder builder) {
        super(builder);
    }

    @Override
    protected IWhere3<ET> nextForLogicalCondition(final EqlSentenceBuilder builder) {
        return new Where3<ET>(builder);
    }

    @Override
    protected ICompoundCondition2<ET> nextForCompoundCondition(final EqlSentenceBuilder builder) {
        return new CompoundCondition2<ET>(builder);
    }

>>>>>>> db478359
}<|MERGE_RESOLUTION|>--- conflicted
+++ resolved
@@ -9,22 +9,6 @@
         extends CompoundCondition<IWhere3<ET>, ICompoundCondition2<ET>> //
         implements ICompoundCondition3<ET> {
 
-<<<<<<< HEAD
-	public CompoundCondition3(final EqlSentenceBuilder builder) {
-		super(builder);
-	}
-
-	@Override
-	protected IWhere3<ET> nextForLogicalCondition(final EqlSentenceBuilder builder) {
-		return new Where3<ET>(builder);
-	}
-
-	@Override
-	protected ICompoundCondition2<ET> nextForCompoundCondition(final EqlSentenceBuilder builder) {
-		return new CompoundCondition2<ET>(builder);
-	}
-
-=======
     public CompoundCondition3(final EqlSentenceBuilder builder) {
         super(builder);
     }
@@ -39,5 +23,4 @@
         return new CompoundCondition2<ET>(builder);
     }
 
->>>>>>> db478359
 }