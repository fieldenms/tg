--- conflicted
+++ resolved
@@ -4,30 +4,15 @@
 import ua.com.fielden.platform.entity.query.fluent.EntityQueryProgressiveInterfaces.IOrderingItem;
 import ua.com.fielden.platform.entity.query.fluent.EntityQueryProgressiveInterfaces.ISingleOperandOrderable;
 
-<<<<<<< HEAD
-final class SingleOperandOrderable //
-        extends AbstractQueryLink //
-        implements ISingleOperandOrderable {
-=======
 final class SingleOperandOrderable<ET extends AbstractEntity<?>>
         extends AbstractQueryLink
         implements ISingleOperandOrderable<ET> {
->>>>>>> 460a33db
 
     public SingleOperandOrderable(final EqlSentenceBuilder builder) {
         super(builder);
     }
 
     @Override
-<<<<<<< HEAD
-    public IOrderingItemCloseable asc() {
-        return new OrderingItemCloseable(builder.asc());
-    }
-
-    @Override
-    public IOrderingItemCloseable desc() {
-        return new OrderingItemCloseable(builder.desc());
-=======
     public IOrderingItem<ET> asc() {
         return new OrderingItem<>(builder.asc());
     }
@@ -35,7 +20,6 @@
     @Override
     public IOrderingItem<ET> desc() {
         return new OrderingItem<>(builder.desc());
->>>>>>> 460a33db
     }
 
 }