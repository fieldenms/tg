--- conflicted
+++ resolved
@@ -7,22 +7,6 @@
         extends AbstractQueryLink //
         implements ISingleOperandOrderable {
 
-<<<<<<< HEAD
-	public SingleOperandOrderable(final EqlSentenceBuilder builder) {
-		super(builder);
-	}
-
-	@Override
-	public IOrderingItemCloseable asc() {
-		return new OrderingItemCloseable(builder.asc());
-	}
-
-	@Override
-	public IOrderingItemCloseable desc() {
-		return new OrderingItemCloseable(builder.desc());
-	}
-
-=======
     public SingleOperandOrderable(final EqlSentenceBuilder builder) {
         super(builder);
     }
@@ -37,5 +21,4 @@
         return new OrderingItemCloseable(builder.desc());
     }
 
->>>>>>> db478359
 }