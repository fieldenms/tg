--- conflicted
+++ resolved
@@ -62,82 +62,6 @@
         return nextForSingleOperand(builder.anyOfModels(models));
     }
 
-<<<<<<< HEAD
-	protected MultipleOperand(final EqlSentenceBuilder builder) {
-		super(builder);
-	}
-
-	@Override
-	public T anyOfProps(final String... propertyNames) {
-		return nextForSingleOperand(builder.anyOfProps(propertyNames));
-	}
-
-	@Override
-	public T anyOfProps(final IConvertableToPath... propertyNames) {
-		return nextForSingleOperand(builder.anyOfProps(propertyNames));
-	}
-
-	@Override
-	public T anyOfValues(final Object... values) {
-		return nextForSingleOperand(builder.anyOfValues(values));
-	}
-
-	@Override
-	public T anyOfParams(final String... paramNames) {
-		return nextForSingleOperand(builder.anyOfParams(paramNames));
-	}
-
-	@Override
-	public T anyOfIParams(final String... paramNames) {
-		return nextForSingleOperand(builder.anyOfIParams(paramNames));
-	}
-
-	@Override
-	public T anyOfModels(final PrimitiveResultQueryModel... models) {
-		return nextForSingleOperand(builder.anyOfModels(models));
-	}
-
-	@Override
-	public T anyOfExpressions(final ExpressionModel... expressions) {
-		return nextForSingleOperand(builder.anyOfExpressions(expressions));
-	}
-
-	@Override
-	public T allOfProps(final String... propertyNames) {
-		return nextForSingleOperand(builder.allOfProps(propertyNames));
-	}
-
-	@Override
-	public T allOfProps(final IConvertableToPath... propertyNames) {
-		return nextForSingleOperand(builder.allOfProps(propertyNames));
-	}
-
-	@Override
-	public T allOfValues(final Object... values) {
-		return nextForSingleOperand(builder.allOfValues(values));
-	}
-
-	@Override
-	public T allOfParams(final String... paramNames) {
-		return nextForSingleOperand(builder.allOfParams(paramNames));
-	}
-
-	@Override
-	public T allOfIParams(final String... paramNames) {
-		return nextForSingleOperand(builder.allOfIParams(paramNames));
-	}
-
-	@Override
-	public T allOfModels(final PrimitiveResultQueryModel... models) {
-		return nextForSingleOperand(builder.allOfModels(models));
-	}
-
-	@Override
-	public T allOfExpressions(final ExpressionModel... expressions) {
-		return nextForSingleOperand(builder.allOfExpressions(expressions));
-	}
-
-=======
     @Override
     public T anyOfModels(final PrimitiveResultQueryModel... models) {
         return anyOfModels(asList(models));
@@ -213,5 +137,4 @@
         return allOfExpressions(asList(expressions));
     }
 
->>>>>>> db478359
 }