package ua.com.fielden.platform.entity;

<<<<<<< HEAD
import static java.util.Optional.empty;
import static java.util.Optional.of;
=======
import static ua.com.fielden.platform.error.Result.failureEx;
>>>>>>> 217a1abb
import static ua.com.fielden.platform.reflection.asm.impl.DynamicEntityClassLoader.getOriginalType;

import java.util.Optional;

import com.google.inject.Inject;

import ua.com.fielden.platform.entity.exceptions.EntityException;
import ua.com.fielden.platform.entity.factory.EntityFactory;
import ua.com.fielden.platform.entity.factory.ICompanionObjectFinder;
import ua.com.fielden.platform.error.Result;
import ua.com.fielden.platform.utils.EntityUtils;

/**
 * Producer for {@link UserDefinableHelp} entity
 *
 * @author TG Team
 *
 */
public class UserDefinableHelpProducer extends DefaultEntityProducerWithContext<UserDefinableHelp> {

    public static final String ERR_HELP_MISSING = "There is no help to open.";

    @Inject
    public UserDefinableHelpProducer(final EntityFactory factory, final ICompanionObjectFinder companionFinder) {
        super(factory, UserDefinableHelp.class, companionFinder);
    }

    @Override
    protected UserDefinableHelp provideDefaultValues(final UserDefinableHelp entity) {
       return getReferenceElement().map(refElement -> {
           final UserDefinableHelpCo entityMasterHelpCo = co$(UserDefinableHelp.class);
           final UserDefinableHelp persistedEntity = entityMasterHelpCo.findByKeyAndFetch(entityMasterHelpCo.getFetchProvider().fetchModel(), refElement);
           final boolean skipUi = this.chosenPropertyEmpty();
           if (persistedEntity != null) {
               if (skipUi) {
                   entity.setReferenceElement(persistedEntity.getReferenceElement());
                   entity.setHelp(persistedEntity.getHelp());
                   entity.setSkipUi(true);
                   return entity;
               }
               return persistedEntity;
           } else {
               if (skipUi) {
                   throw new EntityException(ERR_HELP_MISSING);
               } else {
                   entity.setReferenceElement(refElement);
                   return entity;
               }
           }
       }).orElse(entity);
    }

    private Optional<String> getReferenceElement() {
        if (currentEntityInstanceOf(AbstractEntity.class)) {
<<<<<<< HEAD
            final Class<AbstractEntity<?>> entityType = getOriginalType(currentEntity(AbstractEntity.class).getType());
            return of(entityType.getName());
        } else if (getContext() != null){
            return of(getContext().getCustomObject().get("@@miType").toString());
=======
            final AbstractEntity<?> currEntity = currentEntity(AbstractEntity.class);
            final Class<AbstractEntity<?>> entityType = getOriginalType(currEntity.getType());

            // let's restrict nested calls to UserDefinableHelp Master invocations related to UserDefinableHelp itself
            if (UserDefinableHelp.class.isAssignableFrom(entityType) && EntityUtils.equalsEx(((UserDefinableHelp) currEntity).getReferenceElement(), UserDefinableHelp.class.getName())) {
                throw failureEx("Nested help links are not supported.", "You are currently attempting to add a help link to a master, which represents a help link for a Help Master (i.e., this is a nested call).<br>Simply finish your changes to a help link, if any, and close the curent Help Master dialog.");
            }

            final UserDefinableHelpCo entityMasterHelpCo = co$(UserDefinableHelp.class);
            final UserDefinableHelp persistedEntity = entityMasterHelpCo.findByKeyAndFetch(entityMasterHelpCo.getFetchProvider().fetchModel(), entityType.getName());
            final boolean skipUi = this.chosenPropertyEmpty();
            if (persistedEntity != null) {
                if (skipUi) {
                    entity.setReferenceElement(persistedEntity.getReferenceElement());
                    entity.setHelp(persistedEntity.getHelp());
                    entity.setSkipUi(true);
                    return entity;
                }
                return persistedEntity;
            } else {
                if (skipUi) {
                    throw new EntityException(ERR_HELP_MISSING);
                } else {
                    entity.setReferenceElement(entityType.getName());
                    return entity;
                }
            }
>>>>>>> 217a1abb
        }
        return empty();
    }

}<|MERGE_RESOLUTION|>--- conflicted
+++ resolved
@@ -1,11 +1,8 @@
 package ua.com.fielden.platform.entity;
 
-<<<<<<< HEAD
 import static java.util.Optional.empty;
 import static java.util.Optional.of;
-=======
 import static ua.com.fielden.platform.error.Result.failureEx;
->>>>>>> 217a1abb
 import static ua.com.fielden.platform.reflection.asm.impl.DynamicEntityClassLoader.getOriginalType;
 
 import java.util.Optional;
@@ -15,7 +12,6 @@
 import ua.com.fielden.platform.entity.exceptions.EntityException;
 import ua.com.fielden.platform.entity.factory.EntityFactory;
 import ua.com.fielden.platform.entity.factory.ICompanionObjectFinder;
-import ua.com.fielden.platform.error.Result;
 import ua.com.fielden.platform.utils.EntityUtils;
 
 /**
@@ -36,6 +32,12 @@
     @Override
     protected UserDefinableHelp provideDefaultValues(final UserDefinableHelp entity) {
        return getReferenceElement().map(refElement -> {
+
+            // let's restrict nested calls to UserDefinableHelp Master invocations related to UserDefinableHelp itself
+            if (currentEntityNotEmpty() && UserDefinableHelp.class.isAssignableFrom(getOriginalType(currentEntity(AbstractEntity.class).getType())) && EntityUtils.equalsEx(currentEntity(UserDefinableHelp.class).getReferenceElement(), UserDefinableHelp.class.getName())) {
+                throw failureEx("Nested help links are not supported.", "You are currently attempting to add a help link to a master, which represents a help link for a Help Master (i.e., this is a nested call).<br>Simply finish your changes to a help link, if any, and close the curent Help Master dialog.");
+            }
+
            final UserDefinableHelpCo entityMasterHelpCo = co$(UserDefinableHelp.class);
            final UserDefinableHelp persistedEntity = entityMasterHelpCo.findByKeyAndFetch(entityMasterHelpCo.getFetchProvider().fetchModel(), refElement);
            final boolean skipUi = this.chosenPropertyEmpty();
@@ -60,40 +62,10 @@
 
     private Optional<String> getReferenceElement() {
         if (currentEntityInstanceOf(AbstractEntity.class)) {
-<<<<<<< HEAD
             final Class<AbstractEntity<?>> entityType = getOriginalType(currentEntity(AbstractEntity.class).getType());
             return of(entityType.getName());
         } else if (getContext() != null){
             return of(getContext().getCustomObject().get("@@miType").toString());
-=======
-            final AbstractEntity<?> currEntity = currentEntity(AbstractEntity.class);
-            final Class<AbstractEntity<?>> entityType = getOriginalType(currEntity.getType());
-
-            // let's restrict nested calls to UserDefinableHelp Master invocations related to UserDefinableHelp itself
-            if (UserDefinableHelp.class.isAssignableFrom(entityType) && EntityUtils.equalsEx(((UserDefinableHelp) currEntity).getReferenceElement(), UserDefinableHelp.class.getName())) {
-                throw failureEx("Nested help links are not supported.", "You are currently attempting to add a help link to a master, which represents a help link for a Help Master (i.e., this is a nested call).<br>Simply finish your changes to a help link, if any, and close the curent Help Master dialog.");
-            }
-
-            final UserDefinableHelpCo entityMasterHelpCo = co$(UserDefinableHelp.class);
-            final UserDefinableHelp persistedEntity = entityMasterHelpCo.findByKeyAndFetch(entityMasterHelpCo.getFetchProvider().fetchModel(), entityType.getName());
-            final boolean skipUi = this.chosenPropertyEmpty();
-            if (persistedEntity != null) {
-                if (skipUi) {
-                    entity.setReferenceElement(persistedEntity.getReferenceElement());
-                    entity.setHelp(persistedEntity.getHelp());
-                    entity.setSkipUi(true);
-                    return entity;
-                }
-                return persistedEntity;
-            } else {
-                if (skipUi) {
-                    throw new EntityException(ERR_HELP_MISSING);
-                } else {
-                    entity.setReferenceElement(entityType.getName());
-                    return entity;
-                }
-            }
->>>>>>> 217a1abb
         }
         return empty();
     }
