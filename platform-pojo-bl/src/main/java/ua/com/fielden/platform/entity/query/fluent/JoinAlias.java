package ua.com.fielden.platform.entity.query.fluent;

import ua.com.fielden.platform.entity.AbstractEntity;
import ua.com.fielden.platform.entity.query.fluent.EntityQueryProgressiveInterfaces.IJoinAlias;
import ua.com.fielden.platform.entity.query.fluent.EntityQueryProgressiveInterfaces.IJoinCondition;

final class JoinAlias<ET extends AbstractEntity<?>> extends JoinOn<ET> implements IJoinAlias<ET> {

    public JoinAlias(final EqlSentenceBuilder builder) {
        super(builder);
    }

    @Override
<<<<<<< HEAD
    public IJoinCondition<ET> as(final String alias) {
=======
    public IJoinCondition<ET> as(final CharSequence alias) {
>>>>>>> db478359
        return new JoinOn<ET>(builder.joinAlias(alias));
    }

}<|MERGE_RESOLUTION|>--- conflicted
+++ resolved
@@ -11,11 +11,7 @@
     }
 
     @Override
-<<<<<<< HEAD
-    public IJoinCondition<ET> as(final String alias) {
-=======
     public IJoinCondition<ET> as(final CharSequence alias) {
->>>>>>> db478359
         return new JoinOn<ET>(builder.joinAlias(alias));
     }
 
