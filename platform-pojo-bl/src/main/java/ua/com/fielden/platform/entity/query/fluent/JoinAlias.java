--- conflicted
+++ resolved
@@ -11,11 +11,7 @@
     }
 
     @Override
-<<<<<<< HEAD
-    public IJoinCondition<ET> as(final String alias) {
-=======
     public IJoinCondition<ET> as(final CharSequence alias) {
->>>>>>> 2e518a75
         return new JoinOn<ET>(builder.joinAlias(alias));
     }
 
