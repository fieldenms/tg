package ua.com.fielden.platform.entity.query.exceptions;

import ua.com.fielden.platform.exceptions.AbstractPlatformRuntimeException;

/**
 * A generic runtime exception indicating any EQL related erroneous situation.
 * 
 * @author TG Team
 *
 */
public class EqlException extends AbstractPlatformRuntimeException {
<<<<<<< HEAD
    private static final long serialVersionUID = 1L;
    private static final String ERR_NULL_ARGUMENT = "Invalid argument: [%s] should not be null.";
=======
    public static final String ERR_NULL_ARGUMENT = "Invalid argument: [%s] should not be null.";
>>>>>>> 460a33db

    public EqlException(final String msg) {
        super(msg);
    }

    public EqlException(final String msg, final Throwable cause) {
        super(msg, cause);
    }

    public static void requireNotNullArgument(final Object argumentValue, final String argumentName) {
        if (argumentValue == null) {
            throw new EqlException(ERR_NULL_ARGUMENT.formatted(argumentName));
        }
    }

}<|MERGE_RESOLUTION|>--- conflicted
+++ resolved
@@ -9,12 +9,7 @@
  *
  */
 public class EqlException extends AbstractPlatformRuntimeException {
-<<<<<<< HEAD
-    private static final long serialVersionUID = 1L;
-    private static final String ERR_NULL_ARGUMENT = "Invalid argument: [%s] should not be null.";
-=======
     public static final String ERR_NULL_ARGUMENT = "Invalid argument: [%s] should not be null.";
->>>>>>> 460a33db
 
     public EqlException(final String msg) {
         super(msg);
