package ua.com.fielden.platform.domaintree.impl;

import static java.lang.String.format;
import static ua.com.fielden.platform.utils.Pair.pair;

import org.apache.log4j.Logger;

import ua.com.fielden.platform.domaintree.centre.impl.CentreDomainTreeManagerAndEnhancer;
import ua.com.fielden.platform.domaintree.centre.impl.LocatorDomainTreeManagerAndEnhancer;
import ua.com.fielden.platform.domaintree.exceptions.DomainTreeException;
import ua.com.fielden.platform.domaintree.master.impl.MasterDomainTreeManager;
import ua.com.fielden.platform.serialisation.api.ISerialiser;
import ua.com.fielden.platform.ui.config.EntityCentreConfig;
import ua.com.fielden.platform.ui.config.EntityLocatorConfig;
import ua.com.fielden.platform.ui.config.EntityMasterConfig;
import ua.com.fielden.platform.ui.config.api.IEntityCentreConfig;
import ua.com.fielden.platform.ui.config.api.IEntityLocatorConfig;
import ua.com.fielden.platform.ui.config.api.IEntityMasterConfig;
import ua.com.fielden.platform.utils.Pair;

/**
 * This utility class is responsible in maintaining configuration versions.
 * <p>
 * 1. Version of Domain Tree serialisation classes.<br>
 * a) 0 Version -- DomainTreeEnhanser with byte arrays serialised<br>
 * b) CURRENT Version -- DomainTreeEnhanser with {@link CalculatedPropertyInfo} serialised<br>
 * <br>
 * 2. Version of Original types<br>
 * a) TODO property adding<br>
 * b) TODO property removal<br>
 *
 * @author TG Team
 *
 */
@Deprecated
public class DomainTreeVersionMaintainer extends AbstractDomainTree {
    private final static Logger logger = Logger.getLogger(DomainTreeVersionMaintainer.class);

    // private final ISerialiser serialiser = getSerialiser();
    private final IEntityLocatorConfig elcController;
    private final IEntityCentreConfig eccController;
    private final IEntityMasterConfig emcController;

    public DomainTreeVersionMaintainer(final ISerialiser serialiser, final IEntityLocatorConfig entityLocatorConfigController, final IEntityCentreConfig entityCentreConfigController, final IEntityMasterConfig entityMasterConfigController) {
        super(serialiser);

        //	System.err.println("\tserialiser0 == " + serialiser0);
        //	System.err.println("\tserialiser == " + serialiser);

        this.elcController = entityLocatorConfigController;
        this.eccController = entityCentreConfigController;
        this.emcController = entityMasterConfigController;
    }

    public static Pair<LocatorDomainTreeManagerAndEnhancer, Boolean> retrieveLocator(final String elcKey, final byte[] array, final ISerialiser serialiser) {
        logger.debug("Started maintaining the version of default locator instance for [" + elcKey + "].");
        try {
            // try to deserialise with a current version of serialiser
            final LocatorDomainTreeManagerAndEnhancer ldtmae = serialiser.deserialise(array, LocatorDomainTreeManagerAndEnhancer.class);
            logger.debug("\tA default locator instance for [" + elcKey + "] is of CURRENT (1) version and has been succesfully deserialised.");
            // all is okay -- the version is current
            logger.debug("Ended maintaining the version of default locator instance for [" + elcKey + "].");
<<<<<<< HEAD
            return pair(ldtmae, false);
        } catch (final Exception e) {
            final String msg = format("Could not deserialise a default locator instance for [%s]", elcKey);
            logger.error(msg);
            throw new DomainTreeException(msg, e);
=======
            return new Pair<>(ldtmae, false);
        } catch (final Exception e) {
            System.out.println("EXCEPTION:" + e.getMessage());
            //e.printStackTrace();
            // smth is wrong -- try previous versions
            final LocatorDomainTreeManagerAndEnhancer0 ldtmae0 = serialiser0.deserialise(array, LocatorDomainTreeManagerAndEnhancer0.class);
            logger.warn("\tA default locator instance for [" + elcKey + "] is of OLD (0) version -- trying to convert it to CURRENT (1) version.");

            // all is okay -- the version is 0 -- convert it to current and return
            final LocatorDomainTreeManagerAndEnhancer ldtmae = convert(ldtmae0, serialiser);
            logger.warn("\tA default locator instance for [" + elcKey + "] has been converted succesfully to CURRENT (1) version from OLD (0) version.");

            return new Pair<>(ldtmae, true);
>>>>>>> c6987215
        }
    }

    public LocatorDomainTreeManagerAndEnhancer maintainLocatorVersion(final EntityLocatorConfig downloadedElc) throws Exception {
        final Pair<LocatorDomainTreeManagerAndEnhancer, Boolean> ldtmaeAndShouldBePromoted = retrieveLocator(downloadedElc.toString(), downloadedElc.getConfigBody(), getSerialiser());
        if (ldtmaeAndShouldBePromoted.getValue()) {
            // the converted version should be promoted to the cloud
            downloadedElc.setConfigBody(getSerialiser().serialise(ldtmaeAndShouldBePromoted.getKey())); // serialise with CURRENT version of serialiser
            final EntityLocatorConfig updatedElc = elcController.save(downloadedElc);
            logger.warn("\tA default locator instance, converted to CURRENT (1) version, for [" + downloadedElc + "] has been succesfully saved (promoted to the cloud).");

            logger.debug("Ended maintaining the version of default locator instance for [" + downloadedElc + "].");
            return maintainLocatorVersion(updatedElc);
        } else {
            logger.debug("Ended maintaining the version of default locator instance for [" + downloadedElc + "].");
            return ldtmaeAndShouldBePromoted.getKey();
        }
    }

<<<<<<< HEAD
    public static Pair<CentreDomainTreeManagerAndEnhancer, Boolean> retrieveCentre(final String eccKey, final byte[] array, final ISerialiser serialiser)
=======
    private static LocatorDomainTreeManagerAndEnhancer convert(final LocatorDomainTreeManagerAndEnhancer0 ldtmae0, final ISerialiser serialiser) {
        final AddToCriteriaTickManagerForLocator0 atctmfl0 = (AddToCriteriaTickManagerForLocator0) ldtmae0.base().getFirstTick();
        return //
        new LocatorDomainTreeManagerAndEnhancer(//
        serialiser, //
        new LocatorDomainTreeManager(serialiser, (LocatorDomainTreeRepresentation) ldtmae0.base().getRepresentation(), new AddToCriteriaTickManagerForLocator(atctmfl0.checkedProperties(), serialiser, atctmfl0.propertiesValues1(), atctmfl0.propertiesValues2(), atctmfl0.propertiesExclusive1(), atctmfl0.propertiesExclusive2(), atctmfl0.propertiesDatePrefixes(), atctmfl0.propertiesDateMnemonics(), atctmfl0.propertiesAndBefore(), atctmfl0.propertiesOrNulls(), atctmfl0.propertiesNots(), atctmfl0.propertiesOrGroups(), atctmfl0.columnsNumber(), new LocatorManager(serialiser, ldtmae0.base().getRepresentation().rootTypes(), convert(atctmfl0.locatorManager().persistentLocators(), serialiser)), atctmfl0.propertiesMetaValuePresences()), (AddToResultTickManager) ldtmae0.base().getSecondTick(), ldtmae0.base().isRunAutomatically(), ldtmae0.base().isUseForAutocompletion(), ldtmae0.base().getSearchBy()), new DomainTreeEnhancer(serialiser, ldtmae0.getEnhancer().originalAndEnhancedRootTypesAndArrays(), ldtmae0.getEnhancer().calculatedProperties(), ldtmae0.getEnhancer().customProperties()), ldtmae0.persistentAnalyses(), ldtmae0.currentAnalyses(), ldtmae0.freezedAnalyses());
    }

    public static Pair<CentreDomainTreeManagerAndEnhancer, Boolean> retrieveCentre(final String eccKey, final byte[] array, final ISerialiser serialiser, final ISerialiser0 serialiser0)
>>>>>>> c6987215
            throws Exception {
        logger.debug("Started maintaining the version of centre instance for [" + eccKey + "].");
        try {
            // try to deserialise with a current version of serialiser
            final CentreDomainTreeManagerAndEnhancer cdtmae = serialiser.deserialise(array, CentreDomainTreeManagerAndEnhancer.class);
            logger.debug("\tA centre instance for [" + eccKey + "] is of CURRENT (1) version and has been succesfully deserialised.");
            // all is okay -- the version is current
            logger.debug("Ended maintaining the version of centre instance for [" + eccKey + "].");
            return new Pair<>(cdtmae, false);
        } catch (final Exception e) {
            logger.debug("Ended maintaining the version of centre instance for [" + eccKey + "] -- the exception has occured.");
            throw e;
//            // smth is wrong -- try previous versions
//            final CentreDomainTreeManagerAndEnhancer0 cdtmae0 = serialiser0.deserialise(array, CentreDomainTreeManagerAndEnhancer0.class);
//            logger.warn("\tA centre instance for [" + eccKey + "] is of OLD (0) version -- trying to convert it to CURRENT (1) version.");
//
//            // all is okay -- the version is 0 -- convert it to current and return
//            final CentreDomainTreeManagerAndEnhancer cdtmae = convert(cdtmae0, serialiser);
//            logger.warn("\tA centre instance for [" + eccKey + "] has been converted succesfully to CURRENT (1) version from OLD (0) version.");
//
//            return new Pair<CentreDomainTreeManagerAndEnhancer, Boolean>(cdtmae, true);
        }
    }

    public CentreDomainTreeManagerAndEnhancer maintainCentreVersion(final EntityCentreConfig downloadedEcc) throws Exception {
        final Pair<CentreDomainTreeManagerAndEnhancer, Boolean> cdtmaeAndShouldBePromoted = retrieveCentre(downloadedEcc.toString(), downloadedEcc.getConfigBody(), getSerialiser());
        if (cdtmaeAndShouldBePromoted.getValue()) {
            // the converted version should be promoted to the cloud
            downloadedEcc.setConfigBody(getSerialiser().serialise(cdtmaeAndShouldBePromoted.getKey())); // serialise with CURRENT version of serialiser
            // TODO DomainTreeVersionMaintainer is not used anywhere; delete it once inspiration for issue #1145 will be gained.
            final EntityCentreConfig updatedEcc = eccController.save(downloadedEcc);
            logger.warn("\tA centre instance, converted to CURRENT (1) version, for [" + downloadedEcc + "] has been succesfully saved (promoted to the cloud).");

            logger.debug("Ended maintaining the version of centre instance for [" + downloadedEcc + "].");
            return maintainCentreVersion(updatedEcc);
        } else {
            logger.debug("Ended maintaining the version of centre instance for [" + downloadedEcc + "].");
            return cdtmaeAndShouldBePromoted.getKey();
        }
    }

<<<<<<< HEAD
    public static Pair<MasterDomainTreeManager, Boolean> retrieveMaster(final String emcKey, final byte[] array, final ISerialiser serialiser) {
=======
    private static CentreDomainTreeManagerAndEnhancer convert(final CentreDomainTreeManagerAndEnhancer0 cdtmae0, final ISerialiser serialiser) {
        final AddToCriteriaTickManager0 atctm0 = (AddToCriteriaTickManager0) cdtmae0.base().getFirstTick();
        return //
        new CentreDomainTreeManagerAndEnhancer(//
        serialiser, //
        new CentreDomainTreeManager(serialiser, (CentreDomainTreeRepresentation) cdtmae0.base().getRepresentation(), new AddToCriteriaTickManager(atctm0.checkedProperties(), serialiser, atctm0.propertiesValues1(), atctm0.propertiesValues2(), atctm0.propertiesExclusive1(), atctm0.propertiesExclusive2(), atctm0.propertiesDatePrefixes(), atctm0.propertiesDateMnemonics(), atctm0.propertiesAndBefore(), atctm0.propertiesOrNulls(), atctm0.propertiesNots(), atctm0.propertiesOrGroups(), atctm0.columnsNumber(), new LocatorManager(serialiser, cdtmae0.base().getRepresentation().rootTypes(), convert(atctm0.locatorManager().persistentLocators(), serialiser)), atctm0.propertiesMetaValuePresences()), (AddToResultTickManager) cdtmae0.base().getSecondTick(), cdtmae0.base().isRunAutomatically()), new DomainTreeEnhancer(serialiser, cdtmae0.getEnhancer().originalAndEnhancedRootTypesAndArrays(), cdtmae0.getEnhancer().calculatedProperties(), cdtmae0.getEnhancer().customProperties()), cdtmae0.persistentAnalyses(), cdtmae0.currentAnalyses(), cdtmae0.freezedAnalyses());
    }

    public static Pair<MasterDomainTreeManager, Boolean> retrieveMaster(final String emcKey, final byte[] array, final ISerialiser serialiser, final ISerialiser0 serialiser0)
            throws Exception {
>>>>>>> c6987215
        logger.debug("Started maintaining the version of master instance for [" + emcKey + "].");
        try {
            // try to deserialise with a current version of serialiser
            final MasterDomainTreeManager mdtm = serialiser.deserialise(array, MasterDomainTreeManager.class);
            logger.debug("\tA master instance for [" + emcKey + "] is of CURRENT (1) version and has been succesfully deserialised.");
            // all is okay -- the version is current
            logger.debug("Ended maintaining the version of master instance for [" + emcKey + "].");
<<<<<<< HEAD
            return pair(mdtm, false);
        } catch (final Exception e) {
            final String msg = format("Could not deserialise a master instance for [%s]", emcKey);
            logger.error(msg);
            throw new DomainTreeException(msg, e);
=======
            return new Pair<>(mdtm, false);
        } catch (final Exception e) {
            System.out.println("EXCEPTION:" + e.getMessage());
            //e.printStackTrace();
            // smth is wrong -- try previous versions
            final MasterDomainTreeManager0 mdtm0 = serialiser0.deserialise(array, MasterDomainTreeManager0.class);
            logger.warn("\tA master instance for [" + emcKey + "] is of OLD (0) version -- trying to convert it to CURRENT (1) version.");

            // all is okay -- the version is 0 -- convert it to current and return
            final MasterDomainTreeManager mdtm = convert(mdtm0, serialiser);
            logger.warn("\tA master instance for [" + emcKey + "] has been converted succesfully to CURRENT (1) version from OLD (0) version.");

            return new Pair<>(mdtm, true);
>>>>>>> c6987215
        }
    }

    public MasterDomainTreeManager maintainMasterVersion(final EntityMasterConfig downloadedEmc) throws Exception {
        final Pair<MasterDomainTreeManager, Boolean> mdtmAndShouldBePromoted = retrieveMaster(downloadedEmc.toString(), downloadedEmc.getConfigBody(), getSerialiser());
        if (mdtmAndShouldBePromoted.getValue()) {
            // the converted version should be promoted to the cloud
            downloadedEmc.setConfigBody(getSerialiser().serialise(mdtmAndShouldBePromoted.getKey())); // serialise with CURRENT version of serialiser
            final EntityMasterConfig updatedEmc = emcController.save(downloadedEmc);
            logger.warn("\tA master instance, converted to CURRENT (1) version, for [" + downloadedEmc + "] has been succesfully saved (promoted to the cloud).");

            logger.debug("Ended maintaining the version of master instance for [" + downloadedEmc + "].");
            return maintainMasterVersion(updatedEmc);
        } else {
            logger.debug("Ended maintaining the version of master instance for [" + downloadedEmc + "].");
            return mdtmAndShouldBePromoted.getKey();
        }
    }
}<|MERGE_RESOLUTION|>--- conflicted
+++ resolved
@@ -60,27 +60,11 @@
             logger.debug("\tA default locator instance for [" + elcKey + "] is of CURRENT (1) version and has been succesfully deserialised.");
             // all is okay -- the version is current
             logger.debug("Ended maintaining the version of default locator instance for [" + elcKey + "].");
-<<<<<<< HEAD
             return pair(ldtmae, false);
         } catch (final Exception e) {
             final String msg = format("Could not deserialise a default locator instance for [%s]", elcKey);
             logger.error(msg);
             throw new DomainTreeException(msg, e);
-=======
-            return new Pair<>(ldtmae, false);
-        } catch (final Exception e) {
-            System.out.println("EXCEPTION:" + e.getMessage());
-            //e.printStackTrace();
-            // smth is wrong -- try previous versions
-            final LocatorDomainTreeManagerAndEnhancer0 ldtmae0 = serialiser0.deserialise(array, LocatorDomainTreeManagerAndEnhancer0.class);
-            logger.warn("\tA default locator instance for [" + elcKey + "] is of OLD (0) version -- trying to convert it to CURRENT (1) version.");
-
-            // all is okay -- the version is 0 -- convert it to current and return
-            final LocatorDomainTreeManagerAndEnhancer ldtmae = convert(ldtmae0, serialiser);
-            logger.warn("\tA default locator instance for [" + elcKey + "] has been converted succesfully to CURRENT (1) version from OLD (0) version.");
-
-            return new Pair<>(ldtmae, true);
->>>>>>> c6987215
         }
     }
 
@@ -100,19 +84,7 @@
         }
     }
 
-<<<<<<< HEAD
     public static Pair<CentreDomainTreeManagerAndEnhancer, Boolean> retrieveCentre(final String eccKey, final byte[] array, final ISerialiser serialiser)
-=======
-    private static LocatorDomainTreeManagerAndEnhancer convert(final LocatorDomainTreeManagerAndEnhancer0 ldtmae0, final ISerialiser serialiser) {
-        final AddToCriteriaTickManagerForLocator0 atctmfl0 = (AddToCriteriaTickManagerForLocator0) ldtmae0.base().getFirstTick();
-        return //
-        new LocatorDomainTreeManagerAndEnhancer(//
-        serialiser, //
-        new LocatorDomainTreeManager(serialiser, (LocatorDomainTreeRepresentation) ldtmae0.base().getRepresentation(), new AddToCriteriaTickManagerForLocator(atctmfl0.checkedProperties(), serialiser, atctmfl0.propertiesValues1(), atctmfl0.propertiesValues2(), atctmfl0.propertiesExclusive1(), atctmfl0.propertiesExclusive2(), atctmfl0.propertiesDatePrefixes(), atctmfl0.propertiesDateMnemonics(), atctmfl0.propertiesAndBefore(), atctmfl0.propertiesOrNulls(), atctmfl0.propertiesNots(), atctmfl0.propertiesOrGroups(), atctmfl0.columnsNumber(), new LocatorManager(serialiser, ldtmae0.base().getRepresentation().rootTypes(), convert(atctmfl0.locatorManager().persistentLocators(), serialiser)), atctmfl0.propertiesMetaValuePresences()), (AddToResultTickManager) ldtmae0.base().getSecondTick(), ldtmae0.base().isRunAutomatically(), ldtmae0.base().isUseForAutocompletion(), ldtmae0.base().getSearchBy()), new DomainTreeEnhancer(serialiser, ldtmae0.getEnhancer().originalAndEnhancedRootTypesAndArrays(), ldtmae0.getEnhancer().calculatedProperties(), ldtmae0.getEnhancer().customProperties()), ldtmae0.persistentAnalyses(), ldtmae0.currentAnalyses(), ldtmae0.freezedAnalyses());
-    }
-
-    public static Pair<CentreDomainTreeManagerAndEnhancer, Boolean> retrieveCentre(final String eccKey, final byte[] array, final ISerialiser serialiser, final ISerialiser0 serialiser0)
->>>>>>> c6987215
             throws Exception {
         logger.debug("Started maintaining the version of centre instance for [" + eccKey + "].");
         try {
@@ -154,20 +126,7 @@
         }
     }
 
-<<<<<<< HEAD
     public static Pair<MasterDomainTreeManager, Boolean> retrieveMaster(final String emcKey, final byte[] array, final ISerialiser serialiser) {
-=======
-    private static CentreDomainTreeManagerAndEnhancer convert(final CentreDomainTreeManagerAndEnhancer0 cdtmae0, final ISerialiser serialiser) {
-        final AddToCriteriaTickManager0 atctm0 = (AddToCriteriaTickManager0) cdtmae0.base().getFirstTick();
-        return //
-        new CentreDomainTreeManagerAndEnhancer(//
-        serialiser, //
-        new CentreDomainTreeManager(serialiser, (CentreDomainTreeRepresentation) cdtmae0.base().getRepresentation(), new AddToCriteriaTickManager(atctm0.checkedProperties(), serialiser, atctm0.propertiesValues1(), atctm0.propertiesValues2(), atctm0.propertiesExclusive1(), atctm0.propertiesExclusive2(), atctm0.propertiesDatePrefixes(), atctm0.propertiesDateMnemonics(), atctm0.propertiesAndBefore(), atctm0.propertiesOrNulls(), atctm0.propertiesNots(), atctm0.propertiesOrGroups(), atctm0.columnsNumber(), new LocatorManager(serialiser, cdtmae0.base().getRepresentation().rootTypes(), convert(atctm0.locatorManager().persistentLocators(), serialiser)), atctm0.propertiesMetaValuePresences()), (AddToResultTickManager) cdtmae0.base().getSecondTick(), cdtmae0.base().isRunAutomatically()), new DomainTreeEnhancer(serialiser, cdtmae0.getEnhancer().originalAndEnhancedRootTypesAndArrays(), cdtmae0.getEnhancer().calculatedProperties(), cdtmae0.getEnhancer().customProperties()), cdtmae0.persistentAnalyses(), cdtmae0.currentAnalyses(), cdtmae0.freezedAnalyses());
-    }
-
-    public static Pair<MasterDomainTreeManager, Boolean> retrieveMaster(final String emcKey, final byte[] array, final ISerialiser serialiser, final ISerialiser0 serialiser0)
-            throws Exception {
->>>>>>> c6987215
         logger.debug("Started maintaining the version of master instance for [" + emcKey + "].");
         try {
             // try to deserialise with a current version of serialiser
@@ -175,27 +134,11 @@
             logger.debug("\tA master instance for [" + emcKey + "] is of CURRENT (1) version and has been succesfully deserialised.");
             // all is okay -- the version is current
             logger.debug("Ended maintaining the version of master instance for [" + emcKey + "].");
-<<<<<<< HEAD
             return pair(mdtm, false);
         } catch (final Exception e) {
             final String msg = format("Could not deserialise a master instance for [%s]", emcKey);
             logger.error(msg);
             throw new DomainTreeException(msg, e);
-=======
-            return new Pair<>(mdtm, false);
-        } catch (final Exception e) {
-            System.out.println("EXCEPTION:" + e.getMessage());
-            //e.printStackTrace();
-            // smth is wrong -- try previous versions
-            final MasterDomainTreeManager0 mdtm0 = serialiser0.deserialise(array, MasterDomainTreeManager0.class);
-            logger.warn("\tA master instance for [" + emcKey + "] is of OLD (0) version -- trying to convert it to CURRENT (1) version.");
-
-            // all is okay -- the version is 0 -- convert it to current and return
-            final MasterDomainTreeManager mdtm = convert(mdtm0, serialiser);
-            logger.warn("\tA master instance for [" + emcKey + "] has been converted succesfully to CURRENT (1) version from OLD (0) version.");
-
-            return new Pair<>(mdtm, true);
->>>>>>> c6987215
         }
     }
 
