package ua.com.fielden.platform.entity.query.fluent;

import ua.com.fielden.platform.entity.AbstractEntity;
import ua.com.fielden.platform.entity.query.fluent.EntityQueryProgressiveInterfaces.IComparisonOperator2;
import ua.com.fielden.platform.entity.query.fluent.EntityQueryProgressiveInterfaces.ICompoundCondition2;

final class ComparisonOperator2<ET extends AbstractEntity<?>> //
        extends ComparisonOperator<ICompoundCondition2<ET>, ET> //
        implements IComparisonOperator2<ET> {

<<<<<<< HEAD
	public ComparisonOperator2(final EqlSentenceBuilder builder) {
		super(builder);
	}

	@Override
	protected ICompoundCondition2<ET> nextForComparisonOperator(final EqlSentenceBuilder builder) {
		return new CompoundCondition2<ET>(builder);
	}
=======
    public ComparisonOperator2(final EqlSentenceBuilder builder) {
        super(builder);
    }

    @Override
    protected ICompoundCondition2<ET> nextForComparisonOperator(final EqlSentenceBuilder builder) {
        return new CompoundCondition2<ET>(builder);
    }
>>>>>>> 2e518a75

}<|MERGE_RESOLUTION|>--- conflicted
+++ resolved
@@ -8,16 +8,6 @@
         extends ComparisonOperator<ICompoundCondition2<ET>, ET> //
         implements IComparisonOperator2<ET> {
 
-<<<<<<< HEAD
-	public ComparisonOperator2(final EqlSentenceBuilder builder) {
-		super(builder);
-	}
-
-	@Override
-	protected ICompoundCondition2<ET> nextForComparisonOperator(final EqlSentenceBuilder builder) {
-		return new CompoundCondition2<ET>(builder);
-	}
-=======
     public ComparisonOperator2(final EqlSentenceBuilder builder) {
         super(builder);
     }
@@ -26,6 +16,5 @@
     protected ICompoundCondition2<ET> nextForComparisonOperator(final EqlSentenceBuilder builder) {
         return new CompoundCondition2<ET>(builder);
     }
->>>>>>> 2e518a75
 
 }