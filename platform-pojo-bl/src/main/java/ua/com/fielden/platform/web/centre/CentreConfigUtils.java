--- conflicted
+++ resolved
@@ -79,14 +79,9 @@
      */
     public static Map<String, Object> prepareDefaultCentre(final EnhancedCentreEntityQueryCriteria<?, ?> selectionCrit) {
         selectionCrit.clearDefaultCentre(); // clear it first
-<<<<<<< HEAD
-        selectionCrit.makePreferredConfig(empty()); // then make it preferred
+        selectionCrit.makePreferredConfig(empty()); // then make it preferred; 'default' kind -- can be preferred; only 'link / inherited from shared' can not be preferred
         final EnhancedCentreEntityQueryCriteria<AbstractEntity<?>, ? extends IEntityDao<AbstractEntity<?>>> newSelectionCrit = selectionCrit.createCriteriaValidationPrototype(empty());
         return getCustomObject(selectionCrit, newSelectionCrit, empty(), of(empty()) /* update with empty uuid indicating default config */, of(newSelectionCrit.getCentreDomainTreeMangerAndEnhancer().getPreferredView())); // return corresponding custom object
-=======
-        selectionCrit.makePreferredConfig(empty()); // then make it preferred; 'default' kind -- can be preferred; only 'link / inherited from shared' can not be preferred
-        return getCustomObject(selectionCrit, selectionCrit.createCriteriaValidationPrototype(empty()), empty(), of(empty()) /* update with empty uuid indicating default config */); // return corresponding custom object
->>>>>>> d6d73c1a
     }
     
     /**
