package ua.com.fielden.platform.entity.meta;

import java.lang.annotation.Annotation;
import java.lang.reflect.Field;
import java.util.Collections;
import java.util.Date;
import java.util.HashMap;
import java.util.LinkedHashMap;
import java.util.Map;

import org.joda.time.DateTime;

import ua.com.fielden.platform.entity.AbstractEntity;
import ua.com.fielden.platform.entity.annotation.mutator.AfterChange;
import ua.com.fielden.platform.entity.annotation.mutator.BeforeChange;
import ua.com.fielden.platform.entity.annotation.mutator.ClassParam;
import ua.com.fielden.platform.entity.annotation.mutator.DateParam;
import ua.com.fielden.platform.entity.annotation.mutator.DateTimeParam;
import ua.com.fielden.platform.entity.annotation.mutator.DblParam;
import ua.com.fielden.platform.entity.annotation.mutator.Handler;
import ua.com.fielden.platform.entity.annotation.mutator.IntParam;
import ua.com.fielden.platform.entity.annotation.mutator.MoneyParam;
import ua.com.fielden.platform.entity.annotation.mutator.StrParam;
import ua.com.fielden.platform.entity.factory.IMetaPropertyFactory;
import ua.com.fielden.platform.entity.validation.DomainValidationConfig;
import ua.com.fielden.platform.entity.validation.EntityExistsValidator;
import ua.com.fielden.platform.entity.validation.FinalValidator;
import ua.com.fielden.platform.entity.validation.GreaterOrEqualValidator;
import ua.com.fielden.platform.entity.validation.IBeforeChangeEventHandler;
import ua.com.fielden.platform.entity.validation.MaxLengthValidator;
import ua.com.fielden.platform.entity.validation.MaxValueValidator;
import ua.com.fielden.platform.entity.validation.RangePropertyValidator;
import ua.com.fielden.platform.entity.validation.annotation.EntityExists;
import ua.com.fielden.platform.entity.validation.annotation.GeProperty;
import ua.com.fielden.platform.entity.validation.annotation.GreaterOrEqual;
import ua.com.fielden.platform.entity.validation.annotation.LeProperty;
import ua.com.fielden.platform.entity.validation.annotation.Max;
import ua.com.fielden.platform.entity.validation.annotation.ValidationAnnotation;
import ua.com.fielden.platform.reflection.AnnotationReflector;
import ua.com.fielden.platform.reflection.Finder;
import ua.com.fielden.platform.types.Money;
import ua.com.fielden.platform.utils.StringConverter;

import com.google.inject.Injector;

/**
 * Base implementation for {@link IMetaPropertyFactory}.
 *
 * @author TG Team
 *
 */
public abstract class AbstractMetaPropertyFactory implements IMetaPropertyFactory {

    public static final String UNSUPPORTED_VALIDATION_ANNOTATION = "Unsupported validation annotation has been encountered.";
    public static final String UNRECOGNISED_VALIDATION_ANNOTATION = "Unrecognised validation annotation has been encountered.";
    public static final String INJECTOR_IS_MISSING = "Meta-property factory is not fully initialised -- injector is missing";
    public static final String HANDLER_WITH_ANOTHER_HANDLER_AS_PARAMETER = "BCE/ACE handlers should not have a another BCE/ACE handler as its parameter.";

    protected final FinalValidator finalValidator = new FinalValidator();
    protected final Map<Class<? extends AbstractEntity<?>>, EntityExistsValidator> entityExistsValidators = Collections.synchronizedMap(new HashMap<>());
    protected final Map<Integer, GreaterOrEqualValidator> greaterOrEqualsValidators = Collections.synchronizedMap(new HashMap<Integer, GreaterOrEqualValidator>());
    protected final Map<Integer, MaxLengthValidator> maxLengthValidators = Collections.synchronizedMap(new HashMap<Integer, MaxLengthValidator>());
    protected final Map<Integer, MaxValueValidator> maxValueValidators = Collections.synchronizedMap(new HashMap<Integer, MaxValueValidator>());
    protected final Map<Class<?>, Map<String, RangePropertyValidator>> geRangeValidators = Collections.synchronizedMap(new HashMap<Class<?>, Map<String, RangePropertyValidator>>());
    protected final Map<Class<?>, Map<String, RangePropertyValidator>> leRangeValidators = Collections.synchronizedMap(new HashMap<Class<?>, Map<String, RangePropertyValidator>>());
    // type, property, array of handlers
    protected final Map<Class<?>, Map<String, IBeforeChangeEventHandler<?>[]>> beforeChangeEventHandlers = Collections.synchronizedMap(new HashMap<>());
    protected final Map<Class<?>, Map<String, IAfterChangeEventHandler<?>>> afterChangeEventHandlers = Collections.synchronizedMap(new HashMap<>());

    private Injector injector;

    protected final DomainValidationConfig domainConfig;
    protected final DomainMetaPropertyConfig domainMetaConfig;

    public AbstractMetaPropertyFactory(final DomainValidationConfig domainConfig, final DomainMetaPropertyConfig domainMetaConfig) {
        this.domainConfig = domainConfig;
        this.domainMetaConfig = domainMetaConfig;
    }

    @Override
    public IBeforeChangeEventHandler<?>[] create(//
    final Annotation annotation,//
            final AbstractEntity<?> entity,//
            final String propertyName,//
            final Class<?> propertyType) throws Exception {
        if (injector == null) {
            throw new IllegalStateException(INJECTOR_IS_MISSING);
        }
        // identify the type of annotation
        ValidationAnnotation value = null;
        for (final ValidationAnnotation validationAnnotation : ValidationAnnotation.values()) {
            if (validationAnnotation.getType().equals(annotation.annotationType())) {
                value = validationAnnotation;
            }
        }
        // check whether it can be recognised as a valid annotation permitted for validation purpose
        if (value == null) {
            throw new IllegalArgumentException(UNRECOGNISED_VALIDATION_ANNOTATION);
        }
        // try to instantiate validator
        switch (value) {
        //case NOT_NULL:
        //    return new IBeforeChangeEventHandler[] { notNullValidator };
        case ENTITY_EXISTS:
            return new IBeforeChangeEventHandler[] { createEntityExists((EntityExists) annotation) };
        case FINAL:
            return new IBeforeChangeEventHandler[] { finalValidator };
        case GREATER_OR_EQUAL:
            return new IBeforeChangeEventHandler[] { createGreaterOrEqualValidator(((GreaterOrEqual) annotation).value()) };
        case LE_PROPETY:
            return new IBeforeChangeEventHandler[] { createLePropertyValidator(entity, propertyName, ((LeProperty) annotation).value()) };
        case GE_PROPETY:
            return new IBeforeChangeEventHandler[] { createGePropertyValidator(entity, ((GeProperty) annotation).value(), propertyName) };
        case MAX:
            if (Number.class.isAssignableFrom(propertyType) || double.class == propertyType || int.class == propertyType) {
                return new IBeforeChangeEventHandler[] { createMaxValueValidator(((Max) annotation).value()) };
            } else if (String.class == propertyType) {
                return new IBeforeChangeEventHandler[] { createMaxLengthValidator(((Max) annotation).value()) };
            }
            throw new RuntimeException("Property " + propertyName + " of type " + propertyType.getName() + " does not support Max validation.");
        case DOMAIN:
            return new IBeforeChangeEventHandler[] { domainConfig.getValidator(entity.getType(), propertyName) };
        case BEFORE_CHANGE:
            return createBeforeChange(entity, propertyName, (BeforeChange) annotation);
        default:
            throw new IllegalArgumentException(UNSUPPORTED_VALIDATION_ANNOTATION);
        }
    }

    /**
     * Creates validators declared as BCE handlers.
     *
     * @param entity
     * @param propertyName
     * @param annotation
     * @return
     */
    private IBeforeChangeEventHandler<?>[] createBeforeChange(final AbstractEntity<?> entity, final String propertyName, final BeforeChange annotation) {
<<<<<<< HEAD
=======
        // TODO Implement creation of BCE handlers
>>>>>>> f7a268b8
        // 0. If the cache contains handlers for the entity and property then return them. Otherwise, step 1.
        final Map<String, IBeforeChangeEventHandler<?>[]> typeHandlers = beforeChangeEventHandlers.get(entity.getType());
        if (typeHandlers != null && typeHandlers.containsKey(propertyName)) {
            return typeHandlers.get(propertyName);
        }
        // 1. BeforeChange annotations has property <code>value</code>, which is an array of annotations Handler.
        //    Need to iterate over all these handler-annotations for instantiation of event handlers.
        final Handler[] handlerDeclarations = annotation.value();
        // 2. For each event handler do
        //    2.1 Instantiate a handler using injector for property <code>value</code>, which contains handler's class declaration
        //    2.2 For each value in arrays <code>non_ordinary</code>, <code>integer</code>, <code>str</code>, <code>dbl</code>, <code>date</code>, <code>date_time</code>, <code>money</code>
        //	  initialise handler's parameters.
        final IBeforeChangeEventHandler<?>[] handlers = new IBeforeChangeEventHandler[handlerDeclarations.length];
        for (int index = 0; index < handlerDeclarations.length; index++) {
            final Handler hd = handlerDeclarations[index];
            final IBeforeChangeEventHandler<?> handler = injector.getInstance(hd.value());
            initNonOrdinaryHandlerParameters(entity, hd.non_ordinary(), handler);
            initClassHandlerParameters(entity, hd.clazz(), handler);
            initIntegerHandlerParameters(entity, hd.integer(), handler);
            initDoubleHandlerParameters(entity, hd.dbl(), handler);
            initStringHandlerParameters(entity, hd.str(), handler);
            initDateHandlerParameters(entity, hd.date(), handler);
            initDateTimeHandlerParameters(entity, hd.date_time(), handler);
            initMoneyHandlerParameters(entity, hd.money(), handler);

            handlers[index] = handler;
        }
        // 3. Cache all instantiated handlers against the entity and property.
        if (typeHandlers == null) { // currently there are no handlers associate with any of the type properties
            // the use of LinkedHashMap is critical in order to maintain the order of BCE handlers
            final Map<String, IBeforeChangeEventHandler<?>[]> newTypeHandlers = new LinkedHashMap<>();
            beforeChangeEventHandlers.put(entity.getType(), newTypeHandlers);
        }
        beforeChangeEventHandlers.get(entity.getType()).put(propertyName, handlers);

        // 4. Return an array of instantiated handlers.
        return handlers;
    }

    /**
     * Initialises non-ordinary handler parameters as provided in {@link Handler#non_ordinary()}.
     *
     * @param entity
     * @param hd
     * @param handler
     */
    private void initNonOrdinaryHandlerParameters(final AbstractEntity<?> entity, final ClassParam[] params, final Object handler) {
        for (final ClassParam param : params) {
            final Class<?> type = param.value();
            if (IBeforeChangeEventHandler.class.isAssignableFrom(type)) {
                throw new IllegalArgumentException(HANDLER_WITH_ANOTHER_HANDLER_AS_PARAMETER);
            }
            if (IAfterChangeEventHandler.class.isAssignableFrom(type)) {
                throw new IllegalArgumentException(HANDLER_WITH_ANOTHER_HANDLER_AS_PARAMETER);
            }

            final Object value = injector.getInstance(type);
            final Field paramField = Finder.getFieldByName(handler.getClass(), param.name());
            paramField.setAccessible(true);
            try {
                paramField.set(handler, value);
            } catch (final Exception ex) {
                throw new IllegalStateException("Could not initialise parameter " + param.name() + "@" + handler.getClass().getName(), ex);
            }
        }
    }

    /**
     * Initialises handler parameters of type Class as provided in {@link Handler#clazz()}.
     *
     * @param entity
     * @param hd
     * @param handler
     */
    private void initClassHandlerParameters(final AbstractEntity<?> entity, final ClassParam[] params, final Object handler) {
        for (final ClassParam param : params) {
            final Class<?> type = param.value();
            if (IBeforeChangeEventHandler.class.isAssignableFrom(type)) {
                throw new IllegalArgumentException(HANDLER_WITH_ANOTHER_HANDLER_AS_PARAMETER);
            }
            if (IAfterChangeEventHandler.class.isAssignableFrom(type)) {
                throw new IllegalArgumentException(HANDLER_WITH_ANOTHER_HANDLER_AS_PARAMETER);
            }

            final Field paramField = Finder.getFieldByName(handler.getClass(), param.name());
            paramField.setAccessible(true);
            try {
                paramField.set(handler, type);
            } catch (final Exception ex) {
                throw new IllegalStateException("Could not initialise parameter " + param.name() + "@" + handler.getClass().getName(), ex);
            }
        }
    }

    /**
     * Initialises integer handler parameters as provided in {@link Handler#integer()}.
     *
     * @param entity
     * @param hd
     * @param handler
     */
    private void initIntegerHandlerParameters(final AbstractEntity<?> entity, final IntParam[] params, final Object handler) {
        for (final IntParam param : params) {
            final Field paramField = Finder.getFieldByName(handler.getClass(), param.name());
            paramField.setAccessible(true);
            try {
                paramField.set(handler, param.value());
            } catch (final Exception ex) {
                throw new IllegalStateException("Could not initialise parameter " + param.name() + "@" + handler.getClass().getName(), ex);
            }
        }
    }

    /**
     * Initialises double handler parameters as provided in {@link Handler#dbl()}.
     *
     * @param entity
     * @param hd
     * @param handler
     */
    private void initDoubleHandlerParameters(final AbstractEntity<?> entity, final DblParam[] params, final Object handler) {
        for (final DblParam param : params) {
            final Field paramField = Finder.getFieldByName(handler.getClass(), param.name());
            paramField.setAccessible(true);
            try {
                paramField.set(handler, param.value());
            } catch (final Exception ex) {
                throw new IllegalStateException("Could not initialise parameter " + param.name() + "@" + handler.getClass().getName(), ex);
            }
        }
    }

    /**
     * Initialises {@link String} handler parameters as provided in {@link Handler#str()}.
     *
     * @param entity
     * @param hd
     * @param handler
     */
    private void initStringHandlerParameters(final AbstractEntity<?> entity, final StrParam[] params, final Object handler) {
        for (final StrParam param : params) {
            final Field paramField = Finder.getFieldByName(handler.getClass(), param.name());
            paramField.setAccessible(true);
            try {
                paramField.set(handler, param.value());
            } catch (final Exception ex) {
                throw new IllegalStateException("Could not initialise parameter " + param.name() + "@" + handler.getClass().getName(), ex);
            }
        }
    }

    /**
     * Initialises {@link Date} handler parameters as provided in {@link Handler#date()}.
     *
     * @param entity
     * @param hd
     * @param handler
     */
    private void initDateHandlerParameters(final AbstractEntity<?> entity, final DateParam[] params, final Object handler) {
        for (final DateParam param : params) {
            final Field paramField = Finder.getFieldByName(handler.getClass(), param.name());
            paramField.setAccessible(true);
            try {
                paramField.set(handler, StringConverter.toDate(param.value()));
            } catch (final Exception ex) {
                throw new IllegalStateException("Could not initialise parameter " + param.name() + "@" + handler.getClass().getName(), ex);
            }
        }
    }

    /**
     * Initialises {@link DateTime} handler parameters as provided in {@link Handler#date_time()}.
     *
     * @param entity
     * @param hd
     * @param handler
     */
    private void initDateTimeHandlerParameters(final AbstractEntity<?> entity, final DateTimeParam[] params, final Object handler) {
        for (final DateTimeParam param : params) {
            final Field paramField = Finder.getFieldByName(handler.getClass(), param.name());
            paramField.setAccessible(true);
            try {
                paramField.set(handler, StringConverter.toDateTime(param.value()));
            } catch (final Exception ex) {
                throw new IllegalStateException("Could not initialise parameter " + param.name() + "@" + handler.getClass().getName(), ex);
            }
        }
    }

    /**
     * Initialises {@link Money} handler parameters as provided in {@link Handler#money()}.
     *
     * @param entity
     * @param hd
     * @param handler
     */
    private void initMoneyHandlerParameters(final AbstractEntity<?> entity, final MoneyParam[] params, final Object handler) {
        for (final MoneyParam param : params) {
            final Field paramField = Finder.getFieldByName(handler.getClass(), param.name());
            paramField.setAccessible(true);
            try {
                paramField.set(handler, StringConverter.toMoney(param.value()));
            } catch (final Exception ex) {
                throw new IllegalStateException("Could not initialise parameter " + param.name() + "@" + handler.getClass().getName(), ex);
            }
        }
    }

    private IBeforeChangeEventHandler<?> createGePropertyValidator(final AbstractEntity<?> entity, final String[] lowerBoundaryProperties, final String upperBoundaryProperty) {
        if (geRangeValidators.get(entity.getType()) == null) {
            geRangeValidators.put(entity.getType(), Collections.synchronizedMap(new HashMap<String, RangePropertyValidator>()));
        }
        final Map<String, RangePropertyValidator> propertyValidators = geRangeValidators.get(entity.getType());
        if (propertyValidators.get(upperBoundaryProperty) == null) {
            propertyValidators.put(upperBoundaryProperty, new RangePropertyValidator(lowerBoundaryProperties, true));
        }
        return propertyValidators.get(upperBoundaryProperty);
    }

    private IBeforeChangeEventHandler<?> createLePropertyValidator(final AbstractEntity<?> entity, final String lowerBoundaryProperty, final String[] upperBoundaryProperties) {
        if (leRangeValidators.get(entity.getType()) == null) {
            leRangeValidators.put(entity.getType(), Collections.synchronizedMap(new HashMap<String, RangePropertyValidator>()));
        }
        final Map<String, RangePropertyValidator> propertyValidators = leRangeValidators.get(entity.getType());
        if (propertyValidators.get(lowerBoundaryProperty) == null) {
            propertyValidators.put(lowerBoundaryProperty, new RangePropertyValidator(upperBoundaryProperties, false));
        }
        return propertyValidators.get(lowerBoundaryProperty);
    }

    private IBeforeChangeEventHandler<?> createGreaterOrEqualValidator(final Integer key) {
        if (!greaterOrEqualsValidators.containsKey(key)) {
            greaterOrEqualsValidators.put(key, new GreaterOrEqualValidator(key));
        }
        return greaterOrEqualsValidators.get(key);
    }

    private IBeforeChangeEventHandler<?> createMaxLengthValidator(final Integer key) {
        if (!maxLengthValidators.containsKey(key)) {
            maxLengthValidators.put(key, new MaxLengthValidator(key));
        }
        return maxLengthValidators.get(key);
    }

    private IBeforeChangeEventHandler<?> createMaxValueValidator(final Integer key) {
        if (!maxValueValidators.containsKey(key)) {
            maxValueValidators.put(key, new MaxValueValidator(key));
        }
        return maxValueValidators.get(key);
    }

    protected abstract IBeforeChangeEventHandler<?> createEntityExists(final EntityExists anotation);

    @Override
    public IAfterChangeEventHandler<?> create(final AbstractEntity<?> entity, final Field propertyField) throws Exception {
        // let's first check the old way of registering property definers
        final String propertyName = propertyField.getName();
        final IAfterChangeEventHandler<?> handler = domainMetaConfig.getDefiner(entity.getType(), propertyName);
        if (handler != null) {
            return handler;
        }
        // if not provided then need to follow the new way of instantiating and caching ACE handlers
        final Class<?> type = entity.getType();
        Map<String, IAfterChangeEventHandler<?>> typeHandlers = afterChangeEventHandlers.get(type);
        if (typeHandlers == null) {
<<<<<<< HEAD
            typeHandlers = new HashMap<String, IAfterChangeEventHandler<?>>();
=======
            typeHandlers = new HashMap<>();
>>>>>>> f7a268b8
            afterChangeEventHandlers.put(entity.getType(), typeHandlers);
        }
        IAfterChangeEventHandler<?> propHandler = typeHandlers.get(propertyName);
        if (propHandler == null) {

            final AfterChange ach = AnnotationReflector.getAnnotation(propertyField, AfterChange.class);
            if (ach == null) {
                return null;
            }
            // instantiate ACE handler
            propHandler = injector.getInstance(ach.value());
            // initialise ACE handler parameters
            initNonOrdinaryHandlerParameters(entity, ach.non_ordinary(), propHandler);
            initClassHandlerParameters(entity, ach.clazz(), propHandler);
            initIntegerHandlerParameters(entity, ach.integer(), propHandler);
            initDoubleHandlerParameters(entity, ach.dbl(), propHandler);
            initStringHandlerParameters(entity, ach.str(), propHandler);
            initDateHandlerParameters(entity, ach.date(), propHandler);
            initDateTimeHandlerParameters(entity, ach.date_time(), propHandler);
            initMoneyHandlerParameters(entity, ach.money(), propHandler);

            // associate handler with property name
            typeHandlers.put(propertyName, propHandler);
        }

        return propHandler;
    }

    @Override
    public void setInjector(final Injector injector) {
        this.injector = injector;
    }
}<|MERGE_RESOLUTION|>--- conflicted
+++ resolved
@@ -136,10 +136,6 @@
      * @return
      */
     private IBeforeChangeEventHandler<?>[] createBeforeChange(final AbstractEntity<?> entity, final String propertyName, final BeforeChange annotation) {
-<<<<<<< HEAD
-=======
-        // TODO Implement creation of BCE handlers
->>>>>>> f7a268b8
         // 0. If the cache contains handlers for the entity and property then return them. Otherwise, step 1.
         final Map<String, IBeforeChangeEventHandler<?>[]> typeHandlers = beforeChangeEventHandlers.get(entity.getType());
         if (typeHandlers != null && typeHandlers.containsKey(propertyName)) {
@@ -405,11 +401,7 @@
         final Class<?> type = entity.getType();
         Map<String, IAfterChangeEventHandler<?>> typeHandlers = afterChangeEventHandlers.get(type);
         if (typeHandlers == null) {
-<<<<<<< HEAD
-            typeHandlers = new HashMap<String, IAfterChangeEventHandler<?>>();
-=======
             typeHandlers = new HashMap<>();
->>>>>>> f7a268b8
             afterChangeEventHandlers.put(entity.getType(), typeHandlers);
         }
         IAfterChangeEventHandler<?> propHandler = typeHandlers.get(propertyName);
