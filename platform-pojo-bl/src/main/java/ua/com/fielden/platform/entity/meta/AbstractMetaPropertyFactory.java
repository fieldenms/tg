package ua.com.fielden.platform.entity.meta;

import com.google.common.cache.Cache;
import com.google.common.cache.CacheBuilder;
import com.google.inject.Inject;
import com.google.inject.Injector;
import org.joda.time.DateTime;
import ua.com.fielden.platform.entity.AbstractEntity;
import ua.com.fielden.platform.entity.annotation.mutator.*;
import ua.com.fielden.platform.entity.exceptions.EntityDefinitionException;
import ua.com.fielden.platform.entity.exceptions.PropertyBceOrAceDefinitionException;
import ua.com.fielden.platform.entity.factory.IMetaPropertyFactory;
import ua.com.fielden.platform.entity.validation.*;
import ua.com.fielden.platform.entity.validation.annotation.*;
import ua.com.fielden.platform.reflection.AnnotationReflector;
import ua.com.fielden.platform.reflection.Finder;
import ua.com.fielden.platform.types.Money;
import ua.com.fielden.platform.utils.IDates;
import ua.com.fielden.platform.utils.StringConverter;

import java.lang.annotation.Annotation;
import java.lang.reflect.Field;
import java.util.Date;
import java.util.HashMap;
import java.util.LinkedHashMap;
import java.util.Map;
<<<<<<< HEAD
=======
import java.util.concurrent.ConcurrentHashMap;
>>>>>>> 460a33db

import static java.lang.String.format;
import static ua.com.fielden.platform.utils.EntityUtils.isSyntheticBasedOnPersistentEntityType;

/**
 * Base implementation for {@link IMetaPropertyFactory}.
 *
 * @author TG Team
 *
 */
public abstract class AbstractMetaPropertyFactory implements IMetaPropertyFactory {

    public static final String UNSUPPORTED_VALIDATION_ANNOTATION = "Unsupported validation annotation has been encountered.";
    public static final String UNRECOGNISED_VALIDATION_ANNOTATION = "Unrecognised validation annotation has been encountered.";
    public static final String INJECTOR_IS_MISSING = "Meta-property factory is not fully initialised -- injector is missing";
    public static final String HANDLER_WITH_ANOTHER_HANDLER_AS_PARAMETER = "BCE/ACE handlers should not have a another BCE/ACE handler as its parameter.";
    public static final String ERR_INVALID_PROPERTY_NAME_FOR_PROP_PARAM = "Invalid property name [%s] for entity [%s].";

    protected final FinalValidator[] notPersistedOnlyFinalValidator = new FinalValidator[]{new FinalValidator(false, false)};
    protected final FinalValidator[] notPersistedOnlyAndNullIsValueFinalValidator = new FinalValidator[]{new FinalValidator(false, true)};
    protected final FinalValidator[] persistedOnlyFinalValidator = new FinalValidator[]{new FinalValidator(true, false)};
    protected final FinalValidator[] persistedOnlyAndNullIsValueFinalValidator = new FinalValidator[]{new FinalValidator(true, true)};
    protected final Cache<Class<? extends AbstractEntity<?>>, EntityExistsValidator<?>> entityExistsValidators = CacheBuilder.newBuilder().weakKeys().initialCapacity(300).concurrencyLevel(50).build();
    protected final Map<Integer, GreaterOrEqualValidator> greaterOrEqualsValidators = new HashMap<>();
    protected final Map<Integer, MaxLengthValidator> maxLengthValidators = new HashMap<>();
    protected final Map<Integer, MaxValueValidator> maxValueValidators = new HashMap<>();
    protected final Map<Class<?>, Map<String, RangePropertyValidator>> geRangeValidators = new HashMap<>();
    protected final Map<Class<?>, Map<String, RangePropertyValidator>> leRangeValidators = new HashMap<>();
    // type, property, array of handlers
    protected final Map<Class<?>, Map<String, IBeforeChangeEventHandler<?>[]>> beforeChangeEventHandlers = new HashMap<>();
    protected final Map<Class<?>, Map<String, IAfterChangeEventHandler<?>>> afterChangeEventHandlers = new HashMap<>();

    // *** INJECTABLE FIELDS
    private Injector injector;
    protected DomainValidationConfig domainValidationConfig;
    protected DomainMetaPropertyConfig domainMetaConfig;
    private IDates dates;
    // ***
<<<<<<< HEAD

    protected AbstractMetaPropertyFactory() {}

    @Inject
    void setDomainValidationConfig(final DomainValidationConfig domainValidationConfig) {
        this.domainValidationConfig = domainValidationConfig;
    }

    @Inject
=======

    protected AbstractMetaPropertyFactory() {}

    @Inject
    void setDomainValidationConfig(final DomainValidationConfig domainValidationConfig) {
        this.domainValidationConfig = domainValidationConfig;
    }

    @Inject
>>>>>>> 460a33db
    void setDomainMetaConfig(final DomainMetaPropertyConfig domainMetaConfig) {
        this.domainMetaConfig = domainMetaConfig;
    }

    @Inject
    void setDates(final IDates dates) {
        this.dates = dates;
    }

    @Inject
    public void setInjector(final Injector injector) {
        this.injector = injector;
    }

    @Override
    public IBeforeChangeEventHandler<?>[] create(//
            final Annotation annotation,//
            final AbstractEntity<?> entity,//
            final String propertyName,//
            final Class<?> propertyType) throws Exception {
        if (injector == null) {
            throw new IllegalStateException(INJECTOR_IS_MISSING);
        }
        // identify the type of annotation
        ValidationAnnotation value = null;
        for (final ValidationAnnotation validationAnnotation : ValidationAnnotation.values()) {
            if (validationAnnotation.getType().equals(annotation.annotationType())) {
                value = validationAnnotation;
                break;
            }
        }
        // check whether it can be recognised as a valid annotation permitted for validation purpose
        if (value == null) {
            throw new EntityDefinitionException(UNRECOGNISED_VALIDATION_ANNOTATION);
        }
        // try to instantiate validator
        switch (value) {
        case ENTITY_EXISTS:
            return new IBeforeChangeEventHandler[] { createEntityExists((EntityExists) annotation) };
        case FINAL:
            return createFinalValidator(entity, propertyName, (Final) annotation);
        case GREATER_OR_EQUAL:
            return new IBeforeChangeEventHandler[] { createGreaterOrEqualValidator(((GreaterOrEqual) annotation).value()) };
        case LE_PROPETY:
            return new IBeforeChangeEventHandler[] { createLePropertyValidator(entity, propertyName, ((LeProperty) annotation).value(), dates) };
        case GE_PROPETY:
            return new IBeforeChangeEventHandler[] { createGePropertyValidator(entity, ((GeProperty) annotation).value(), propertyName, dates) };
        case MAX:
            if (Number.class.isAssignableFrom(propertyType) || double.class == propertyType || int.class == propertyType) {
                return new IBeforeChangeEventHandler[] { createMaxValueValidator(((Max) annotation).value()) };
            } else if (String.class == propertyType) {
                return new IBeforeChangeEventHandler[] { createMaxLengthValidator(((Max) annotation).value()) };
            }
            throw new RuntimeException("Property " + propertyName + " of type " + propertyType.getName() + " does not support Max validation.");
        case DOMAIN:
            return new IBeforeChangeEventHandler[] { domainValidationConfig.getValidator(entity.getType(), propertyName) };
        case BEFORE_CHANGE:
            return createBeforeChange(entity, propertyName, (BeforeChange) annotation);
        case UNIQUE:
            return new IBeforeChangeEventHandler[] { injector.getInstance(UniqueValidator.class) };
        default:
            throw new EntityDefinitionException(UNSUPPORTED_VALIDATION_ANNOTATION);
        }
    }

    protected IBeforeChangeEventHandler<?>[] createFinalValidator(final AbstractEntity<?> entity, final String propertyName, final Final annotation) {
        if (annotation.persistedOnly() && !entity.isPersistent() && !isSyntheticBasedOnPersistentEntityType(entity.getType())) {
            throw new EntityDefinitionException(format("Non-persistent entity [%s] has property [%s], which is incorrectly annotated with @Final(persistentOnly = true).", entity.getType().getSimpleName(), propertyName));
        }
        if (annotation.persistedOnly()) {
            return annotation.nullIsValueForPersisted() ? persistedOnlyAndNullIsValueFinalValidator : persistedOnlyFinalValidator;
        } else {
            return annotation.nullIsValueForPersisted() ? notPersistedOnlyAndNullIsValueFinalValidator : notPersistedOnlyFinalValidator;
        }
    }

    /**
     * Creates validators declared as BCE handlers.
     *
     * @param entity
     * @param propertyName
     * @param annotation
     * @return
     */
    private IBeforeChangeEventHandler<?>[] createBeforeChange(final AbstractEntity<?> entity, final String propertyName, final BeforeChange annotation) {
        // 0. If the cache contains handlers for the entity and property then return them. Otherwise, step 1.
        final Map<String, IBeforeChangeEventHandler<?>[]> typeHandlers = beforeChangeEventHandlers.get(entity.getType());
        if (typeHandlers != null && typeHandlers.containsKey(propertyName)) {
            return typeHandlers.get(propertyName);
        }
        // 1. BeforeChange annotations has property <code>value</code>, which is an array of annotations Handler.
        //    Need to iterate over all these handler-annotations for instantiation of event handlers.
        final Handler[] handlerDeclarations = annotation.value();
        // 2. For each event handler do
        //    2.1 Instantiate a handler using injector for property <code>value</code>, which contains handler's class declaration
        //    2.2 For each value in arrays <code>non_ordinary</code>, <code>integer</code>, <code>str</code>, <code>dbl</code>, <code>date</code>, <code>date_time</code>, <code>money</code>
        //    initialise handler's parameters.
        final IBeforeChangeEventHandler<?>[] handlers = new IBeforeChangeEventHandler[handlerDeclarations.length];
        for (int index = 0; index < handlerDeclarations.length; index++) {
            final Handler hd = handlerDeclarations[index];
            final IBeforeChangeEventHandler<?> handler = injector.getInstance(hd.value());
            initNonOrdinaryHandlerParameters(entity, hd.non_ordinary(), handler);
            initClassHandlerParameters(entity, hd.clazz(), handler);
            initIntegerHandlerParameters(entity, hd.integer(), handler);
            initDoubleHandlerParameters(entity, hd.dbl(), handler);
            initStringHandlerParameters(entity, hd.str(), handler);
            initBooleanHandlerParameters(entity, hd.bool(), handler);
            initPropHandlerParameters(entity, hd.prop(), handler);
            initDateHandlerParameters(entity, hd.date(), handler);
            initDateTimeHandlerParameters(entity, hd.date_time(), handler);
            initMoneyHandlerParameters(entity, hd.money(), handler);
            initEnumHandlerParameters(entity, hd.enumeration(), handler);


            handlers[index] = handler;
        }
        // 3. Cache all instantiated handlers against the entity and property.
        if (typeHandlers == null) { // currently there are no handlers associate with any of the type properties
            // the use of LinkedHashMap is critical in order to maintain the order of BCE handlers
            final Map<String, IBeforeChangeEventHandler<?>[]> newTypeHandlers = new LinkedHashMap<>();
            beforeChangeEventHandlers.put(entity.getType(), newTypeHandlers);
        }
        beforeChangeEventHandlers.get(entity.getType()).put(propertyName, handlers);

        // 4. Return an array of instantiated handlers.
        return handlers;
    }

    /**
     * Initialises non-ordinary handler parameters as provided in {@link Handler#non_ordinary()}.
     *
     * @param entity
     * @param params
     * @param handler
     */
    private void initNonOrdinaryHandlerParameters(final AbstractEntity<?> entity, final ClassParam[] params, final Object handler) {
        for (final ClassParam param : params) {
            final Class<?> type = param.value();
            if (IBeforeChangeEventHandler.class.isAssignableFrom(type)) {
                throw new PropertyBceOrAceDefinitionException(HANDLER_WITH_ANOTHER_HANDLER_AS_PARAMETER);
            }
            if (IAfterChangeEventHandler.class.isAssignableFrom(type)) {
                throw new PropertyBceOrAceDefinitionException(HANDLER_WITH_ANOTHER_HANDLER_AS_PARAMETER);
            }

            final Object value = injector.getInstance(type);
            final Field paramField = Finder.getFieldByName(handler.getClass(), param.name());
            paramField.setAccessible(true);
            try {
                paramField.set(handler, value);
            } catch (final Exception ex) {
                throw new PropertyBceOrAceDefinitionException("Could not initialise parameter " + param.name() + "@" + handler.getClass().getName(), ex);
            }
        }
    }

    /**
     * Initialises handler parameters of type Class as provided in {@link Handler#clazz()}.
     *
     * @param entity
     * @param params
     * @param handler
     */
    private void initClassHandlerParameters(final AbstractEntity<?> entity, final ClassParam[] params, final Object handler) {
        for (final ClassParam param : params) {
            final Class<?> type = param.value();
            if (IBeforeChangeEventHandler.class.isAssignableFrom(type)) {
                throw new PropertyBceOrAceDefinitionException(HANDLER_WITH_ANOTHER_HANDLER_AS_PARAMETER);
            }
            if (IAfterChangeEventHandler.class.isAssignableFrom(type)) {
                throw new PropertyBceOrAceDefinitionException(HANDLER_WITH_ANOTHER_HANDLER_AS_PARAMETER);
            }

            final Field paramField = Finder.getFieldByName(handler.getClass(), param.name());
            paramField.setAccessible(true);
            try {
                paramField.set(handler, type);
            } catch (final Exception ex) {
                throw new PropertyBceOrAceDefinitionException("Could not initialise parameter " + param.name() + "@" + handler.getClass().getName(), ex);
            }
        }
    }

    /**
     * Initialises integer handler parameters as provided in {@link Handler#integer()}.
     *
     * @param entity
     * @param params
     * @param handler
     */
    private void initIntegerHandlerParameters(final AbstractEntity<?> entity, final IntParam[] params, final Object handler) {
        for (final IntParam param : params) {
            final Field paramField = Finder.getFieldByName(handler.getClass(), param.name());
            paramField.setAccessible(true);
            try {
                paramField.set(handler, param.value());
            } catch (final Exception ex) {
                throw new PropertyBceOrAceDefinitionException("Could not initialise parameter " + param.name() + "@" + handler.getClass().getName(), ex);
            }
        }
    }

    /**
     * Initialises double handler parameters as provided in {@link Handler#dbl()}.
     *
     * @param entity
     * @param params
     * @param handler
     */
    private void initDoubleHandlerParameters(final AbstractEntity<?> entity, final DblParam[] params, final Object handler) {
        for (final DblParam param : params) {
            final Field paramField = Finder.getFieldByName(handler.getClass(), param.name());
            paramField.setAccessible(true);
            try {
                paramField.set(handler, param.value());
            } catch (final Exception ex) {
                throw new PropertyBceOrAceDefinitionException("Could not initialise parameter " + param.name() + "@" + handler.getClass().getName(), ex);
            }
        }
    }

    /**
     * Initialises {@link String} handler parameters as provided in {@link Handler#str()}.
     *
     * @param entity
     * @param params
     * @param handler
     */
    private void initStringHandlerParameters(final AbstractEntity<?> entity, final StrParam[] params, final Object handler) {
        for (final StrParam param : params) {
            final Field paramField = Finder.getFieldByName(handler.getClass(), param.name());
            paramField.setAccessible(true);
            try {
                paramField.set(handler, param.value());
            } catch (final Exception ex) {
                throw new PropertyBceOrAceDefinitionException("Could not initialise parameter " + param.name() + "@" + handler.getClass().getName(), ex);
            }
        }
    }

    /**
     * Initialises {@link boolean} handler parameters as provided in {@link Handler#bool()}.
     *
     * @param entity
     * @param params
     * @param handler
     */
    private void initBooleanHandlerParameters(final AbstractEntity<?> entity, final BooleanParam[] params, final Object handler) {
        for (final BooleanParam param : params) {
            final Field paramField = Finder.getFieldByName(handler.getClass(), param.name());
            paramField.setAccessible(true);
            try {
                paramField.set(handler, param.value());
            } catch (final Exception ex) {
                throw new PropertyBceOrAceDefinitionException("Could not initialise parameter " + param.name() + "@" + handler.getClass().getName(), ex);
            }
        }
    }

    /**
     * Initialises {@code property-driven} handler parameters as provided in {@link Handler#prop()}.
     *
     * @param entity
     * @param params
     * @param handler
     */
    private void initPropHandlerParameters(final AbstractEntity<?> entity, final PropParam[] params, final Object handler) {
        for (final PropParam param : params) {
            final String propName = param.propName();
            if (!Finder.isPropertyPresent(entity.getClass(), propName)) {
                throw new PropertyBceOrAceDefinitionException(format(ERR_INVALID_PROPERTY_NAME_FOR_PROP_PARAM, propName, entity.getType().getName()));
            }
            
            final Field paramField = Finder.getFieldByName(handler.getClass(), param.name());
            paramField.setAccessible(true);
            try {
                paramField.set(handler, param.propName());
            } catch (final Exception ex) {
                throw new PropertyBceOrAceDefinitionException(format("Could not initialise parameter %s@%s", param.name(), handler.getClass().getName()), ex);
            }
        }
    }

    /**
     * Initialises {@link Date} handler parameters as provided in {@link Handler#date()}.
     *
     * @param entity
     * @param params
     * @param handler
     */
    private void initDateHandlerParameters(final AbstractEntity<?> entity, final DateParam[] params, final Object handler) {
        for (final DateParam param : params) {
            final Field paramField = Finder.getFieldByName(handler.getClass(), param.name());
            paramField.setAccessible(true);
            try {
                paramField.set(handler, StringConverter.toDate(param.value(), dates));
            } catch (final Exception ex) {
                throw new PropertyBceOrAceDefinitionException("Could not initialise parameter " + param.name() + "@" + handler.getClass().getName(), ex);
            }
        }
    }

    /**
     * Initialises {@link DateTime} handler parameters as provided in {@link Handler#date_time()}.
     *
     * @param entity
     * @param params
     * @param handler
     */
    private void initDateTimeHandlerParameters(final AbstractEntity<?> entity, final DateTimeParam[] params, final Object handler) {
        for (final DateTimeParam param : params) {
            final Field paramField = Finder.getFieldByName(handler.getClass(), param.name());
            paramField.setAccessible(true);
            try {
                paramField.set(handler, StringConverter.toDateTime(param.value(), dates));
            } catch (final Exception ex) {
                throw new PropertyBceOrAceDefinitionException("Could not initialise parameter " + param.name() + "@" + handler.getClass().getName(), ex);
            }
        }
    }

    /**
     * Initialises {@link Money} handler parameters as provided in {@link Handler#money()}.
     *
     * @param entity
     * @param params
     * @param handler
     */
    private void initMoneyHandlerParameters(final AbstractEntity<?> entity, final MoneyParam[] params, final Object handler) {
        for (final MoneyParam param : params) {
            final Field paramField = Finder.getFieldByName(handler.getClass(), param.name());
            paramField.setAccessible(true);
            try {
                paramField.set(handler, StringConverter.toMoney(param.value()));
            } catch (final Exception ex) {
                throw new PropertyBceOrAceDefinitionException("Could not initialise parameter " + param.name() + "@" + handler.getClass().getName(), ex);
            }
        }
    }

    /**
     * Initialises enumeration handler parameters as provided in {@link Handler#enumeration()}.
     *
     * @param entity
     * @param params
     * @param handler
     */
    private <T extends Enum<T>> void initEnumHandlerParameters(final AbstractEntity<?> entity, final EnumParam[] params, final Object handler) {
        for (final EnumParam param : params) {
            @SuppressWarnings("unchecked") // this type casting is the best we can do in order to make the compiler happy
            final Class<T> enumType = (Class<T>) param.clazz();

            final Enum<?> value;
            try {
                value = Enum.valueOf(enumType, param.value());
            } catch (final Exception e) {
                throw new PropertyBceOrAceDefinitionException(format("Value [%s] is not of type [%s].", param.value(), enumType.getName()));
            }

            final Field paramField = Finder.getFieldByName(handler.getClass(), param.name());
            paramField.setAccessible(true);
            try {
                paramField.set(handler, value);
            } catch (final Exception ex) {
                throw new PropertyBceOrAceDefinitionException("Could not initialise parameter " + param.name() + "@" + handler.getClass().getName(), ex);
            }
        }
    }


    private IBeforeChangeEventHandler<?> createGePropertyValidator(final AbstractEntity<?> entity, final String[] lowerBoundaryProperties, final String upperBoundaryProperty, final IDates dates) {
        return geRangeValidators
                .computeIfAbsent(entity.getType(), key -> new HashMap<>())
                .computeIfAbsent(upperBoundaryProperty, key -> new RangePropertyValidator(lowerBoundaryProperties, true, dates));
    }

    private IBeforeChangeEventHandler<?> createLePropertyValidator(final AbstractEntity<?> entity, final String lowerBoundaryProperty, final String[] upperBoundaryProperties, final IDates dates) {
        return leRangeValidators
                .computeIfAbsent(entity.getType(), key -> new HashMap<>())
                .computeIfAbsent(lowerBoundaryProperty, key -> new RangePropertyValidator(upperBoundaryProperties, false, dates));

    }

    private IBeforeChangeEventHandler<?> createGreaterOrEqualValidator(final Integer key) {
        return greaterOrEqualsValidators.computeIfAbsent(key, GreaterOrEqualValidator::new);
    }

    private IBeforeChangeEventHandler<?> createMaxLengthValidator(final Integer key) {
        return maxLengthValidators.computeIfAbsent(key, MaxLengthValidator::new);
    }

    private IBeforeChangeEventHandler<?> createMaxValueValidator(final Integer key) {
        return maxValueValidators.computeIfAbsent(key, MaxValueValidator::new);
    }

    protected abstract IBeforeChangeEventHandler<?> createEntityExists(final EntityExists anotation);

    @Override
    public IAfterChangeEventHandler<?> create(final AbstractEntity<?> entity, final Field propertyField) throws Exception {
        // let's first check the old way of registering property definers
        final String propertyName = propertyField.getName();
        final IAfterChangeEventHandler<?> handler = domainMetaConfig.getDefiner(entity.getType(), propertyName);
        if (handler != null) {
            return handler;
        }
        // if not provided, then need to follow the new way of instantiating and caching ACE handlers
        final Class<?> type = entity.getType();
        Map<String, IAfterChangeEventHandler<?>> typeHandlers = afterChangeEventHandlers.get(type);
        if (typeHandlers == null) {
            typeHandlers = new ConcurrentHashMap<>();
            afterChangeEventHandlers.put(entity.getType(), typeHandlers);
        }
        IAfterChangeEventHandler<?> propHandler = typeHandlers.get(propertyName);
        if (propHandler == null) {

            final AfterChange ach = AnnotationReflector.getAnnotation(propertyField, AfterChange.class);
            if (ach == null) {
                return null;
            }
            // instantiate ACE handler
            propHandler = injector.getInstance(ach.value());
            // initialise ACE handler parameters
            initNonOrdinaryHandlerParameters(entity, ach.non_ordinary(), propHandler);
            initClassHandlerParameters(entity, ach.clazz(), propHandler);
            initIntegerHandlerParameters(entity, ach.integer(), propHandler);
            initDoubleHandlerParameters(entity, ach.dbl(), propHandler);
            initStringHandlerParameters(entity, ach.str(), propHandler);
            initPropHandlerParameters(entity, ach.prop(), propHandler);
            initDateHandlerParameters(entity, ach.date(), propHandler);
            initDateTimeHandlerParameters(entity, ach.date_time(), propHandler);
            initMoneyHandlerParameters(entity, ach.money(), propHandler);
            initEnumHandlerParameters(entity, ach.enumeration(), propHandler);

            // associate handler with property name
            typeHandlers.put(propertyName, propHandler);
        }

        return propHandler;
    }

}<|MERGE_RESOLUTION|>--- conflicted
+++ resolved
@@ -24,10 +24,7 @@
 import java.util.HashMap;
 import java.util.LinkedHashMap;
 import java.util.Map;
-<<<<<<< HEAD
-=======
 import java.util.concurrent.ConcurrentHashMap;
->>>>>>> 460a33db
 
 import static java.lang.String.format;
 import static ua.com.fielden.platform.utils.EntityUtils.isSyntheticBasedOnPersistentEntityType;
@@ -51,14 +48,14 @@
     protected final FinalValidator[] persistedOnlyFinalValidator = new FinalValidator[]{new FinalValidator(true, false)};
     protected final FinalValidator[] persistedOnlyAndNullIsValueFinalValidator = new FinalValidator[]{new FinalValidator(true, true)};
     protected final Cache<Class<? extends AbstractEntity<?>>, EntityExistsValidator<?>> entityExistsValidators = CacheBuilder.newBuilder().weakKeys().initialCapacity(300).concurrencyLevel(50).build();
-    protected final Map<Integer, GreaterOrEqualValidator> greaterOrEqualsValidators = new HashMap<>();
-    protected final Map<Integer, MaxLengthValidator> maxLengthValidators = new HashMap<>();
-    protected final Map<Integer, MaxValueValidator> maxValueValidators = new HashMap<>();
-    protected final Map<Class<?>, Map<String, RangePropertyValidator>> geRangeValidators = new HashMap<>();
-    protected final Map<Class<?>, Map<String, RangePropertyValidator>> leRangeValidators = new HashMap<>();
+    protected final Map<Integer, GreaterOrEqualValidator> greaterOrEqualsValidators = new ConcurrentHashMap<>();
+    protected final Map<Integer, MaxLengthValidator> maxLengthValidators = new ConcurrentHashMap<>();
+    protected final Map<Integer, MaxValueValidator> maxValueValidators = new ConcurrentHashMap<>();
+    protected final Map<Class<?>, Map<String, RangePropertyValidator>> geRangeValidators = new ConcurrentHashMap<>();
+    protected final Map<Class<?>, Map<String, RangePropertyValidator>> leRangeValidators = new ConcurrentHashMap<>();
     // type, property, array of handlers
-    protected final Map<Class<?>, Map<String, IBeforeChangeEventHandler<?>[]>> beforeChangeEventHandlers = new HashMap<>();
-    protected final Map<Class<?>, Map<String, IAfterChangeEventHandler<?>>> afterChangeEventHandlers = new HashMap<>();
+    protected final Map<Class<?>, Map<String, IBeforeChangeEventHandler<?>[]>> beforeChangeEventHandlers = new ConcurrentHashMap<>();
+    protected final Map<Class<?>, Map<String, IAfterChangeEventHandler<?>>> afterChangeEventHandlers = new ConcurrentHashMap<>();
 
     // *** INJECTABLE FIELDS
     private Injector injector;
@@ -66,7 +63,6 @@
     protected DomainMetaPropertyConfig domainMetaConfig;
     private IDates dates;
     // ***
-<<<<<<< HEAD
 
     protected AbstractMetaPropertyFactory() {}
 
@@ -76,17 +72,6 @@
     }
 
     @Inject
-=======
-
-    protected AbstractMetaPropertyFactory() {}
-
-    @Inject
-    void setDomainValidationConfig(final DomainValidationConfig domainValidationConfig) {
-        this.domainValidationConfig = domainValidationConfig;
-    }
-
-    @Inject
->>>>>>> 460a33db
     void setDomainMetaConfig(final DomainMetaPropertyConfig domainMetaConfig) {
         this.domainMetaConfig = domainMetaConfig;
     }
@@ -459,13 +444,13 @@
 
     private IBeforeChangeEventHandler<?> createGePropertyValidator(final AbstractEntity<?> entity, final String[] lowerBoundaryProperties, final String upperBoundaryProperty, final IDates dates) {
         return geRangeValidators
-                .computeIfAbsent(entity.getType(), key -> new HashMap<>())
+                .computeIfAbsent(entity.getType(), key -> new ConcurrentHashMap<>())
                 .computeIfAbsent(upperBoundaryProperty, key -> new RangePropertyValidator(lowerBoundaryProperties, true, dates));
     }
 
     private IBeforeChangeEventHandler<?> createLePropertyValidator(final AbstractEntity<?> entity, final String lowerBoundaryProperty, final String[] upperBoundaryProperties, final IDates dates) {
         return leRangeValidators
-                .computeIfAbsent(entity.getType(), key -> new HashMap<>())
+                .computeIfAbsent(entity.getType(), key -> new ConcurrentHashMap<>())
                 .computeIfAbsent(lowerBoundaryProperty, key -> new RangePropertyValidator(upperBoundaryProperties, false, dates));
 
     }
