package ua.com.fielden.platform.entity.query.fluent;

import ua.com.fielden.platform.entity.AbstractEntity;
import ua.com.fielden.platform.entity.query.fluent.EntityQueryProgressiveInterfaces.ICaseWhenFunctionEnd;
import ua.com.fielden.platform.entity.query.fluent.EntityQueryProgressiveInterfaces.ICaseWhenFunctionLastArgument;
import ua.com.fielden.platform.entity.query.fluent.EntityQueryProgressiveInterfaces.ICaseWhenFunctionWhen;
import ua.com.fielden.platform.entity.query.fluent.EntityQueryProgressiveInterfaces.IExprOperand0;

abstract class CaseWhenFunctionLastArgument<T, ET extends AbstractEntity<?>> //
        extends ExprOperand<ICaseWhenFunctionEnd<T>, IExprOperand0<ICaseWhenFunctionEnd<T>, ET>, ET> //
        implements ICaseWhenFunctionLastArgument<T, ET> {

<<<<<<< HEAD
	protected CaseWhenFunctionLastArgument(final EqlSentenceBuilder builder) {
		super(builder);
	}

	protected abstract T nextForCaseWhenFunctionLastArgument(final EqlSentenceBuilder builder);

	@Override
	protected IExprOperand0<ICaseWhenFunctionEnd<T>, ET> nextForExprOperand(final EqlSentenceBuilder builder) {
		return new ExprOperand0<ICaseWhenFunctionEnd<T>, ET>(builder) {
			@Override
			protected ICaseWhenFunctionEnd<T> nextForExprOperand0(final EqlSentenceBuilder builder) {
				return new CaseWhenFunctionEnd<T>(builder) {

					@Override
					protected T nextForCaseWhenFunctionEnd(final EqlSentenceBuilder builder) {
						return CaseWhenFunctionLastArgument.this.nextForCaseWhenFunctionLastArgument(builder);
					}

				};
			}

		};
	}

	@Override
	protected ICaseWhenFunctionWhen<T, ET> nextForSingleOperand(final EqlSentenceBuilder builder) {
		return new CaseWhenFunctionWhen<T, ET>(builder) {

			@Override
			protected T nextForCaseWhenFunctionEnd(final EqlSentenceBuilder builder) {
				return CaseWhenFunctionLastArgument.this.nextForCaseWhenFunctionLastArgument(builder);
			}

		};
	}
=======
    protected CaseWhenFunctionLastArgument(final EqlSentenceBuilder builder) {
        super(builder);
    }

    protected abstract T nextForCaseWhenFunctionLastArgument(final EqlSentenceBuilder builder);

    @Override
    protected IExprOperand0<ICaseWhenFunctionEnd<T>, ET> nextForExprOperand(final EqlSentenceBuilder builder) {
        return new ExprOperand0<ICaseWhenFunctionEnd<T>, ET>(builder) {
            @Override
            protected ICaseWhenFunctionEnd<T> nextForExprOperand0(final EqlSentenceBuilder builder) {
                return new CaseWhenFunctionEnd<T>(builder) {

                    @Override
                    protected T nextForCaseWhenFunctionEnd(final EqlSentenceBuilder builder) {
                        return CaseWhenFunctionLastArgument.this.nextForCaseWhenFunctionLastArgument(builder);
                    }

                };
            }

        };
    }

    @Override
    protected ICaseWhenFunctionWhen<T, ET> nextForSingleOperand(final EqlSentenceBuilder builder) {
        return new CaseWhenFunctionWhen<T, ET>(builder) {

            @Override
            protected T nextForCaseWhenFunctionEnd(final EqlSentenceBuilder builder) {
                return CaseWhenFunctionLastArgument.this.nextForCaseWhenFunctionLastArgument(builder);
            }

        };
    }
>>>>>>> db478359

}<|MERGE_RESOLUTION|>--- conflicted
+++ resolved
@@ -10,43 +10,6 @@
         extends ExprOperand<ICaseWhenFunctionEnd<T>, IExprOperand0<ICaseWhenFunctionEnd<T>, ET>, ET> //
         implements ICaseWhenFunctionLastArgument<T, ET> {
 
-<<<<<<< HEAD
-	protected CaseWhenFunctionLastArgument(final EqlSentenceBuilder builder) {
-		super(builder);
-	}
-
-	protected abstract T nextForCaseWhenFunctionLastArgument(final EqlSentenceBuilder builder);
-
-	@Override
-	protected IExprOperand0<ICaseWhenFunctionEnd<T>, ET> nextForExprOperand(final EqlSentenceBuilder builder) {
-		return new ExprOperand0<ICaseWhenFunctionEnd<T>, ET>(builder) {
-			@Override
-			protected ICaseWhenFunctionEnd<T> nextForExprOperand0(final EqlSentenceBuilder builder) {
-				return new CaseWhenFunctionEnd<T>(builder) {
-
-					@Override
-					protected T nextForCaseWhenFunctionEnd(final EqlSentenceBuilder builder) {
-						return CaseWhenFunctionLastArgument.this.nextForCaseWhenFunctionLastArgument(builder);
-					}
-
-				};
-			}
-
-		};
-	}
-
-	@Override
-	protected ICaseWhenFunctionWhen<T, ET> nextForSingleOperand(final EqlSentenceBuilder builder) {
-		return new CaseWhenFunctionWhen<T, ET>(builder) {
-
-			@Override
-			protected T nextForCaseWhenFunctionEnd(final EqlSentenceBuilder builder) {
-				return CaseWhenFunctionLastArgument.this.nextForCaseWhenFunctionLastArgument(builder);
-			}
-
-		};
-	}
-=======
     protected CaseWhenFunctionLastArgument(final EqlSentenceBuilder builder) {
         super(builder);
     }
@@ -82,6 +45,5 @@
 
         };
     }
->>>>>>> db478359
 
 }