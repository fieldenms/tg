--- conflicted
+++ resolved
@@ -119,13 +119,8 @@
     }
 
     /**
-<<<<<<< HEAD
-     * Should be used to indicate a name of the first level entity property that should be initialised in the retrieved entity instances and the model to indicate which
-     * subproperties of the given property should be initialised as well.
-=======
      * Used to indicate a name of the first level entity property that should be initialised in the retrieved entity instances and the model to indicate which
      * subproperties of a given property should also be initialised.
->>>>>>> c19ad0be
      */
     public fetch<T> with(final CharSequence propName, final fetch<? extends AbstractEntity<?>> fetchModel) {
         validate(propName.toString());
