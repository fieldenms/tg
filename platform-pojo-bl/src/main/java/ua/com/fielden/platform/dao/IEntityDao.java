--- conflicted
+++ resolved
@@ -258,11 +258,7 @@
      * @param model
      */
     default int batchDelete(final EntityResultQueryModel<T> model) {
-<<<<<<< HEAD
         throw new UnsupportedOperationException("Batch deletion should be implemented in descendants.");
-=======
-        throw new UnsupportedOperationException("By default batch deletion is not supported.");
->>>>>>> 7697a0b6
     }
 
     /**
@@ -271,11 +267,7 @@
      * @param model
      */
     default int batchDelete(final EntityResultQueryModel<T> model, final Map<String, Object> paramValues) {
-<<<<<<< HEAD
         throw new UnsupportedOperationException("Batch deletion should be implemented in descendants.");
-=======
-        throw new UnsupportedOperationException("By default batch deletion is not supported.");
->>>>>>> 7697a0b6
     }
 
     /**
