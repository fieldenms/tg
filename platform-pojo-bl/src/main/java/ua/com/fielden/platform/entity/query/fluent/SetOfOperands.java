--- conflicted
+++ resolved
@@ -11,49 +11,6 @@
 import static java.util.Arrays.asList;
 
 abstract class SetOfOperands<T, ET extends AbstractEntity<?>> //
-<<<<<<< HEAD
-		extends SingleOperand<T, ET> //
-		implements IComparisonSetOperand<T> {
-
-	protected SetOfOperands(final EqlSentenceBuilder builder) {
-		super(builder);
-	}
-
-	@Override
-	public <E extends Object> T values(final E... values) {
-		if (values.length == 0) {
-			throw new EqlException("At least one value is expected when calling [values].");
-		} else {
-			return nextForSingleOperand(builder.setOfValues(values));
-		}
-	}
-
-	@Override
-	public T props(final String... properties) {
-		return nextForSingleOperand(builder.setOfProps(properties));
-	}
-
-	@Override
-	public T props(final IConvertableToPath... properties) {
-		return nextForSingleOperand(builder.setOfProps(properties));
-	}
-
-	@Override
-	public T params(final String... paramNames) {
-		return nextForSingleOperand(builder.setOfParams(paramNames));
-	}
-
-	@Override
-	public T iParams(final String... paramNames) {
-		return nextForSingleOperand(builder.setOfIParams(paramNames));
-	}
-
-	@Override
-	public T model(final SingleResultQueryModel model) {
-		return nextForSingleOperand(builder.model(model));
-	}
-
-=======
         extends SingleOperand<T, ET> //
         implements IComparisonSetOperand<T> {
 
@@ -107,5 +64,4 @@
         return nextForSingleOperand(builder.model(model));
     }
 
->>>>>>> 2e518a75
 }