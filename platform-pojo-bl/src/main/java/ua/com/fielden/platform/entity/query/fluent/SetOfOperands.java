package ua.com.fielden.platform.entity.query.fluent;

import ua.com.fielden.platform.entity.AbstractEntity;
import ua.com.fielden.platform.entity.query.exceptions.EqlException;
import ua.com.fielden.platform.entity.query.fluent.EntityQueryProgressiveInterfaces.IComparisonSetOperand;
import ua.com.fielden.platform.entity.query.model.SingleResultQueryModel;

import java.util.Arrays;
import java.util.Collection;

import static java.util.Arrays.asList;

abstract class SetOfOperands<T, ET extends AbstractEntity<?>> //
<<<<<<< HEAD
		extends SingleOperand<T, ET> //
		implements IComparisonSetOperand<T> {

	protected SetOfOperands(final EqlSentenceBuilder builder) {
		super(builder);
	}

	@Override
	public T values(final Collection<?> values) {
		if (values.isEmpty()) {
			throw new EqlException("At least one value is expected when calling [values].");
		} else {
			return nextForSingleOperand(builder.setOfValues(values));
		}
	}

	@Override
	public <E extends Object> T values(final E... values) {
		return values(asList(values));
	}

	@Override
	public T props(final Collection<? extends CharSequence> properties) {
		return nextForSingleOperand(builder.setOfProps(properties));
	}

	public T props(final CharSequence... properties) {
		return nextForSingleOperand(builder.setOfProps(properties));
	}

	@Override
	public T params(final Collection<String> paramNames) {
		return nextForSingleOperand(builder.setOfParams(paramNames));
	}

	public T params(final String... paramNames) {
		return params(asList(paramNames));
	}

	@Override
	public T iParams(final Collection<String> paramNames) {
		return nextForSingleOperand(builder.setOfIParams(paramNames));
	}

	public T iParams(final String... paramNames) {
		return iParams(asList(paramNames));
	}

	@Override
	public T model(final SingleResultQueryModel model) {
		return nextForSingleOperand(builder.model(model));
	}
=======
        extends SingleOperand<T, ET> //
        implements IComparisonSetOperand<T> {

    protected SetOfOperands(final EqlSentenceBuilder builder) {
        super(builder);
    }

    @Override
    public <E extends Object> T values(final E... values) {
        if (values.length == 0) {
            throw new EqlException("At least one value is expected when calling [values].");
        } else {
            return nextForSingleOperand(builder.setOfValues(values));
        }
    }

    @Override
    public T props(final String... properties) {
        return nextForSingleOperand(builder.setOfProps(properties));
    }

    @Override
    public T props(final IConvertableToPath... properties) {
        return nextForSingleOperand(builder.setOfProps(properties));
    }

    @Override
    public T params(final String... paramNames) {
        return nextForSingleOperand(builder.setOfParams(paramNames));
    }

    @Override
    public T iParams(final String... paramNames) {
        return nextForSingleOperand(builder.setOfIParams(paramNames));
    }

    @Override
    public T model(final SingleResultQueryModel model) {
        return nextForSingleOperand(builder.model(model));
    }
>>>>>>> f63da72f

}<|MERGE_RESOLUTION|>--- conflicted
+++ resolved
@@ -4,67 +4,13 @@
 import ua.com.fielden.platform.entity.query.exceptions.EqlException;
 import ua.com.fielden.platform.entity.query.fluent.EntityQueryProgressiveInterfaces.IComparisonSetOperand;
 import ua.com.fielden.platform.entity.query.model.SingleResultQueryModel;
+import ua.com.fielden.platform.processors.metamodel.IConvertableToPath;
 
-import java.util.Arrays;
 import java.util.Collection;
 
 import static java.util.Arrays.asList;
 
 abstract class SetOfOperands<T, ET extends AbstractEntity<?>> //
-<<<<<<< HEAD
-		extends SingleOperand<T, ET> //
-		implements IComparisonSetOperand<T> {
-
-	protected SetOfOperands(final EqlSentenceBuilder builder) {
-		super(builder);
-	}
-
-	@Override
-	public T values(final Collection<?> values) {
-		if (values.isEmpty()) {
-			throw new EqlException("At least one value is expected when calling [values].");
-		} else {
-			return nextForSingleOperand(builder.setOfValues(values));
-		}
-	}
-
-	@Override
-	public <E extends Object> T values(final E... values) {
-		return values(asList(values));
-	}
-
-	@Override
-	public T props(final Collection<? extends CharSequence> properties) {
-		return nextForSingleOperand(builder.setOfProps(properties));
-	}
-
-	public T props(final CharSequence... properties) {
-		return nextForSingleOperand(builder.setOfProps(properties));
-	}
-
-	@Override
-	public T params(final Collection<String> paramNames) {
-		return nextForSingleOperand(builder.setOfParams(paramNames));
-	}
-
-	public T params(final String... paramNames) {
-		return params(asList(paramNames));
-	}
-
-	@Override
-	public T iParams(final Collection<String> paramNames) {
-		return nextForSingleOperand(builder.setOfIParams(paramNames));
-	}
-
-	public T iParams(final String... paramNames) {
-		return iParams(asList(paramNames));
-	}
-
-	@Override
-	public T model(final SingleResultQueryModel model) {
-		return nextForSingleOperand(builder.model(model));
-	}
-=======
         extends SingleOperand<T, ET> //
         implements IComparisonSetOperand<T> {
 
@@ -73,8 +19,8 @@
     }
 
     @Override
-    public <E extends Object> T values(final E... values) {
-        if (values.length == 0) {
+    public T values(final Collection<?> values) {
+        if (values.isEmpty()) {
             throw new EqlException("At least one value is expected when calling [values].");
         } else {
             return nextForSingleOperand(builder.setOfValues(values));
@@ -82,29 +28,40 @@
     }
 
     @Override
-    public T props(final String... properties) {
+    public <E extends Object> T values(final E... values) {
+        return values(asList(values));
+    }
+
+    @Override
+    public T props(final Collection<? extends CharSequence> properties) {
+        return nextForSingleOperand(builder.setOfProps(properties));
+    }
+
+    public T props(final CharSequence... properties) {
         return nextForSingleOperand(builder.setOfProps(properties));
     }
 
     @Override
-    public T props(final IConvertableToPath... properties) {
-        return nextForSingleOperand(builder.setOfProps(properties));
+    public T params(final Collection<String> paramNames) {
+        return nextForSingleOperand(builder.setOfParams(paramNames));
+    }
+
+    public T params(final String... paramNames) {
+        return params(asList(paramNames));
     }
 
     @Override
-    public T params(final String... paramNames) {
-        return nextForSingleOperand(builder.setOfParams(paramNames));
+    public T iParams(final Collection<String> paramNames) {
+        return nextForSingleOperand(builder.setOfIParams(paramNames));
     }
 
-    @Override
     public T iParams(final String... paramNames) {
-        return nextForSingleOperand(builder.setOfIParams(paramNames));
+        return iParams(asList(paramNames));
     }
 
     @Override
     public T model(final SingleResultQueryModel model) {
         return nextForSingleOperand(builder.model(model));
     }
->>>>>>> f63da72f
 
 }