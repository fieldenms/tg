--- conflicted
+++ resolved
@@ -8,27 +8,6 @@
         extends CaseWhenFunctionEnd<T> //
         implements ICaseWhenFunctionElseEnd<T, ET> {
 
-<<<<<<< HEAD
-	protected CaseWhenFunctionElseEnd(final EqlSentenceBuilder builder) {
-		super(builder);
-	}
-
-	@Override
-	public ICaseWhenFunctionLastArgument<T, ET> otherwise() {
-		return createCaseWhenFunctionLastArgument(builder.otherwise());
-	}
-
-	private CaseWhenFunctionLastArgument<T, ET> createCaseWhenFunctionLastArgument(final EqlSentenceBuilder builder) {
-		return new CaseWhenFunctionLastArgument<T, ET>(builder) {
-
-			@Override
-			protected T nextForCaseWhenFunctionLastArgument(final EqlSentenceBuilder builder) {
-				return CaseWhenFunctionElseEnd.this.nextForCaseWhenFunctionEnd(builder);
-			}
-
-		};
-	}
-=======
     protected CaseWhenFunctionElseEnd(final EqlSentenceBuilder builder) {
         super(builder);
     }
@@ -48,6 +27,5 @@
 
         };
     }
->>>>>>> db478359
 
 }