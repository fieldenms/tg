package ua.com.fielden.platform.eql.meta;

import static java.lang.String.format;
import static java.util.stream.Collectors.toList;
import static org.apache.commons.lang3.StringUtils.isNotEmpty;
import static ua.com.fielden.platform.entity.AbstractEntity.ID;
import static ua.com.fielden.platform.entity.AbstractUnionEntity.unionProperties;
import static ua.com.fielden.platform.entity.query.fluent.EntityQueryUtils.expr;
import static ua.com.fielden.platform.entity.query.fluent.EntityQueryUtils.select;
import static ua.com.fielden.platform.reflection.AnnotationReflector.getAnnotation;
import static ua.com.fielden.platform.reflection.AnnotationReflector.isContextual;
import static ua.com.fielden.platform.reflection.Finder.getFieldByName;
import static ua.com.fielden.platform.utils.EntityUtils.isUnionEntityType;

import java.lang.reflect.Field;
import java.util.ArrayList;
import java.util.Iterator;
import java.util.List;

import ua.com.fielden.platform.entity.AbstractEntity;
import ua.com.fielden.platform.entity.AbstractUnionEntity;
import ua.com.fielden.platform.entity.annotation.Calculated;
import ua.com.fielden.platform.entity.query.fluent.EntityQueryProgressiveInterfaces.ICaseWhenFunctionWhen;
import ua.com.fielden.platform.entity.query.fluent.EntityQueryProgressiveInterfaces.IFromAlias;
import ua.com.fielden.platform.entity.query.fluent.EntityQueryProgressiveInterfaces.IStandAloneExprOperationAndClose;
import ua.com.fielden.platform.entity.query.fluent.EntityQueryProgressiveInterfaces.ISubsequentCompletedAndYielded;
import ua.com.fielden.platform.entity.query.model.EntityResultQueryModel;
import ua.com.fielden.platform.entity.query.model.ExpressionModel;
import ua.com.fielden.platform.eql.exceptions.EqlMetadataGenerationException;
import ua.com.fielden.platform.expression.ExpressionText2ModelConverter;
import ua.com.fielden.platform.reflection.asm.impl.DynamicEntityClassLoader;

public class DomainMetadataUtils {

    /** Private default constructor to prevent instantiation. */
    private DomainMetadataUtils() {
    }
    
    public static ExpressionModel generateUnionEntityPropertyExpression(final Class<? extends AbstractUnionEntity> entityType, final String commonPropName) {
        return generateUnionEntityPropertyContextualExpression(unionProperties(entityType).stream().map(e -> e.getName()).collect(toList()), commonPropName, null);
    }
    
    public static ExpressionModel generateUnionEntityPropertyExpression(final List<String> unionMembers, final String commonPropName) {
        return generateUnionEntityPropertyContextualExpression(unionMembers, commonPropName, null);
    }
    
    public static ExpressionModel generateUnionEntityPropertyContextualExpression(final List<String> unionMembers, final String commonSubpropName, final String contextPropName) {
        if (unionMembers.isEmpty()) {
            return expr().val(null).model();
        }
        final Iterator<String> iterator = unionMembers.iterator();
        final String firstUnionPropName = (contextPropName == null ? "" :  contextPropName + ".") + iterator.next();
        var expressionModelInProgress = expr().caseWhen().prop(firstUnionPropName).isNotNull().then().prop(firstUnionPropName + "." + commonSubpropName);

        for (; iterator.hasNext();) {
            final String unionPropName = (contextPropName == null ? "" :  contextPropName + ".") + iterator.next();
            expressionModelInProgress = expressionModelInProgress.when().prop(unionPropName).isNotNull().then().prop(unionPropName + "." + commonSubpropName);
        }

        return expressionModelInProgress.end().model();
    }

    public static ExpressionModel extractExpressionModelFromCalculatedProperty(final Class<? extends AbstractEntity<?>> entityType, final Field calculatedPropfield) {
        try {
            final Calculated calcAnnotation = getAnnotation(calculatedPropfield, Calculated.class);
            if (isNotEmpty(calcAnnotation.value())) {
                return createExpressionText2ModelConverter(entityType, calcAnnotation).convert().getModel();
            } else {
                final Field exprField = getFieldByName(entityType, calculatedPropfield.getName() + "_");
                exprField.setAccessible(true);
                return (ExpressionModel) exprField.get(null);
            }
        } catch (final Exception e) {
<<<<<<< HEAD
            throw new EqlMetadataGenerationException(
                    format("Can't extract hard-coded expression model for prop [%s] due to: [%s]", calculatedPropfield.getName(), e.getMessage()),
                    e);
=======
            throw new EqlMetadataGenerationException("Cannot extract hard-coded expression model for prop [%s] due to: [%s]".formatted(calculatedPropfield.getName(), e.getMessage()), e);
>>>>>>> 2e518a75
        }
    }

    private static ExpressionText2ModelConverter createExpressionText2ModelConverter(final Class<? extends AbstractEntity<?>> entityType, final Calculated calcAnnotation)
            throws Exception {
        if (isContextual(calcAnnotation)) {
            return new ExpressionText2ModelConverter(getRootType(calcAnnotation), calcAnnotation.contextPath(), calcAnnotation.value());
        } else {
            return new ExpressionText2ModelConverter(entityType, calcAnnotation.value());
        }
    }

    private static Class<? extends AbstractEntity<?>> getRootType(final Calculated calcAnnotation) throws ClassNotFoundException {
        return (Class<? extends AbstractEntity<?>>) DynamicEntityClassLoader.loadType(calcAnnotation.rootTypeName());
    }
    
    public static <ET extends AbstractEntity<?>> List<EntityResultQueryModel<ET>> produceUnionEntityModels(final Class<ET> entityType) {
        final List<EntityResultQueryModel<ET>> result = new ArrayList<>();
        if (!isUnionEntityType(entityType)) {
            return result;
        }

        final List<Field> unionProps = unionProperties((Class<? extends AbstractUnionEntity>) entityType);
        for (final Field currProp : unionProps) {
            result.add(generateModelForUnionEntityProperty(unionProps, currProp).modelAsEntity(entityType));
        }
        return result;
    }
    
    private static <PT extends AbstractEntity<?>> ISubsequentCompletedAndYielded<PT> generateModelForUnionEntityProperty(final List<Field> unionProps, final Field currProp) {
        final IFromAlias<PT> startWith = select((Class<PT>) currProp.getType());
        final Field firstUnionProp = unionProps.get(0);
        final ISubsequentCompletedAndYielded<PT> initialModel = firstUnionProp.equals(currProp) ? startWith.yield().prop(ID).as(firstUnionProp.getName()) : startWith.yield().val(null).as(firstUnionProp.getName()); 
        return unionProps.stream().skip(1).reduce(initialModel, (m, f) -> f.equals(currProp) ? m.yield().prop(ID).as(f.getName()) : m.yield().val(null).as(f.getName()), (m1, m2) -> {throw new UnsupportedOperationException("Combining is not applicable here.");});
    }

}<|MERGE_RESOLUTION|>--- conflicted
+++ resolved
@@ -71,13 +71,7 @@
                 return (ExpressionModel) exprField.get(null);
             }
         } catch (final Exception e) {
-<<<<<<< HEAD
-            throw new EqlMetadataGenerationException(
-                    format("Can't extract hard-coded expression model for prop [%s] due to: [%s]", calculatedPropfield.getName(), e.getMessage()),
-                    e);
-=======
             throw new EqlMetadataGenerationException("Cannot extract hard-coded expression model for prop [%s] due to: [%s]".formatted(calculatedPropfield.getName(), e.getMessage()), e);
->>>>>>> 2e518a75
         }
     }
 
