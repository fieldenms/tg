package ua.com.fielden.platform.entity.query.fluent;

import ua.com.fielden.platform.entity.AbstractEntity;
import ua.com.fielden.platform.entity.query.fluent.EntityQueryProgressiveInterfaces.IComparisonOperator;
import ua.com.fielden.platform.entity.query.fluent.EntityQueryProgressiveInterfaces.ILogicalOperator;
import ua.com.fielden.platform.entity.query.fluent.EntityQueryProgressiveInterfaces.IWhere;

abstract class Where<T1 extends IComparisonOperator<T2, ET>, T2 extends ILogicalOperator<? extends IWhere<T1, T2, T3, ET>>, T3, ET extends AbstractEntity<?>> //
        extends WhereWithoutNesting<T1, T2, ET> //
        implements IWhere<T1, T2, T3, ET> {

<<<<<<< HEAD
	protected Where(final EqlSentenceBuilder builder) {
		super(builder);
	}

	protected abstract T3 nextForWhere(final EqlSentenceBuilder builder);

	@Override
	public T3 begin() {
		return nextForWhere(builder.beginCondition(false));
	}

	@Override
	public T3 notBegin() {
		return nextForWhere(builder.beginCondition(true));
	}

=======
    protected Where(final EqlSentenceBuilder builder) {
        super(builder);
    }

    protected abstract T3 nextForWhere(final EqlSentenceBuilder builder);

    @Override
    public T3 begin() {
        return nextForWhere(builder.beginCondition(false));
    }

    @Override
    public T3 notBegin() {
        return nextForWhere(builder.beginCondition(true));
    }

>>>>>>> 2e518a75
}<|MERGE_RESOLUTION|>--- conflicted
+++ resolved
@@ -9,24 +9,6 @@
         extends WhereWithoutNesting<T1, T2, ET> //
         implements IWhere<T1, T2, T3, ET> {
 
-<<<<<<< HEAD
-	protected Where(final EqlSentenceBuilder builder) {
-		super(builder);
-	}
-
-	protected abstract T3 nextForWhere(final EqlSentenceBuilder builder);
-
-	@Override
-	public T3 begin() {
-		return nextForWhere(builder.beginCondition(false));
-	}
-
-	@Override
-	public T3 notBegin() {
-		return nextForWhere(builder.beginCondition(true));
-	}
-
-=======
     protected Where(final EqlSentenceBuilder builder) {
         super(builder);
     }
@@ -43,5 +25,4 @@
         return nextForWhere(builder.beginCondition(true));
     }
 
->>>>>>> 2e518a75
 }