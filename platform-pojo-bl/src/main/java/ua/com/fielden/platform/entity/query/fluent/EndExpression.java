--- conflicted
+++ resolved
@@ -6,19 +6,6 @@
         extends AbstractQueryLink //
         implements IEndExpression<T> {
 
-<<<<<<< HEAD
-	protected EndExpression(final EqlSentenceBuilder builder) {
-		super(builder);
-	}
-
-	protected abstract T nextForEndExpression(final EqlSentenceBuilder builder);
-
-	@Override
-	public T endExpr() {
-		return nextForEndExpression(builder.endExpression());
-	}
-
-=======
     protected EndExpression(final EqlSentenceBuilder builder) {
         super(builder);
     }
@@ -30,5 +17,4 @@
         return nextForEndExpression(builder.endExpression());
     }
 
->>>>>>> 2e518a75
 }