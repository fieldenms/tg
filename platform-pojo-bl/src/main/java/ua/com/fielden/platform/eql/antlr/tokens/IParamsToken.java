--- conflicted
+++ resolved
@@ -16,11 +16,7 @@
 
     public IParamsToken(final Collection<? extends String> params) {
         super(IPARAMS, "iParams");
-<<<<<<< HEAD
-        this.params = ImmutableList.copyOf(params);
-=======
-        this.params = requireNonNull(params);
->>>>>>> f63da72f
+        this.params = ImmutableList.copyOf(requireNonNull(params));
     }
 
     public String parametersText() {
