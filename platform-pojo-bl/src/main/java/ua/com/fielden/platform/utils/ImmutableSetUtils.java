package ua.com.fielden.platform.utils;

import com.google.common.collect.ImmutableSet;
import com.google.common.collect.ImmutableSortedSet;
import com.google.common.collect.Iterables;

import java.util.Set;
import java.util.SortedSet;

<<<<<<< HEAD
/**
 * Utilities for immutable {@linkplain Set sets}.
 * <p>
 * <b>Null as set member is not permitted</b>.
 *
 * @see ImmutableMapUtils
 * @see ImmutableListUtils
 */
=======
/// Utilities for immutable {@linkplain Set sets}.
///
/// **Null as set member is not permitted**.
///
/// @see ImmutableMapUtils
///
>>>>>>> 390efe77
public final class ImmutableSetUtils {

    /// Returns an immutable set that is the result of `union(xs, Set.of(y))`.
    ///
    /// @param xs  must not contain null elements
    /// @param y  must not be null
    ///
    public static <X extends Y, Y> Set<Y> insert(final Iterable</*@Nonnull*/ X> xs, final /*@Nonnull*/ Y y) {
        final var size = Iterables.size(xs);

        if (size == 0) {
            return ImmutableSet.of(y);
        }
        else if (xs instanceof ImmutableSet<X> set && set.contains(y)) {
            return (Set<Y>) set;
        }
        else {
            return ImmutableSet.<Y>builderWithExpectedSize(size + 1)
                    .addAll(xs)
                    .add(y)
                    .build();
        }
    }

    /// Returns an immutable set that is the result of `union(xs, Set.of(y))`.
    ///
    /// @param xs  must not contain null elements
    /// @param y  must not be null
    ///
    public static <X extends Y, Y extends Comparable<Y>> SortedSet<Y> insert(final SortedSet</*@Nonnull*/ X> xs, final /*@Nonnull*/ Y y) {
        if (xs.isEmpty()) {
            return ImmutableSortedSet.of(y);
        }
        else if (xs instanceof ImmutableSortedSet<X> set && set.contains(y)) {
            return (SortedSet<Y>) set;
        }
        else {
            return ImmutableSortedSet.<Y>naturalOrder()
                    .addAll(xs)
                    .add(y)
                    .build();
        }
    }

    /// Returns an immutable set that is a union of the given iterables.
    ///
    /// @param xs  must not contain null elements
    /// @param ys  must not contain null elements
    ///
    public static <X extends Y, Y> Set<Y> union(final Iterable</*@Nonnull*/ X> xs, final Iterable</*@Nonnull*/ Y> ys) {
        if (xs == ys && ys instanceof ImmutableSet<Y> set) {
            return set;
        }

        final int xsSize = Iterables.size(xs);
        final int ysSize;

        if (xsSize == 0) {
            return ImmutableSet.copyOf(ys);
        }
        else if ((ysSize = Iterables.size(ys)) == 0) {
            return ImmutableSet.copyOf(xs);
        }
        else {
            return ImmutableSet.<Y>builderWithExpectedSize(xsSize + ysSize)
                    .addAll(xs)
                    .addAll(ys)
                    .build();
        }
    }


    private ImmutableSetUtils() {}

}<|MERGE_RESOLUTION|>--- conflicted
+++ resolved
@@ -7,23 +7,13 @@
 import java.util.Set;
 import java.util.SortedSet;
 
-<<<<<<< HEAD
-/**
- * Utilities for immutable {@linkplain Set sets}.
- * <p>
- * <b>Null as set member is not permitted</b>.
- *
- * @see ImmutableMapUtils
- * @see ImmutableListUtils
- */
-=======
 /// Utilities for immutable {@linkplain Set sets}.
 ///
 /// **Null as set member is not permitted**.
 ///
 /// @see ImmutableMapUtils
+/// @see ImmutableListUtils
 ///
->>>>>>> 390efe77
 public final class ImmutableSetUtils {
 
     /// Returns an immutable set that is the result of `union(xs, Set.of(y))`.
