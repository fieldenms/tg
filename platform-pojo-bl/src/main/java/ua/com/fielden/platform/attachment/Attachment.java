--- conflicted
+++ resolved
@@ -102,12 +102,8 @@
     @Title(value = "File Name", desc = "The file name of the uploaded document or a link indication.")
     @Readonly
     @Required
-<<<<<<< HEAD
-    @Final(persistedOnly = false)
-=======
-    @Final(persistentOnly = false)
+    @Final(persistedOnly = false)
     @Dependent(pn_TITLE)
->>>>>>> b0979e5a
     @BeforeChange(@Handler(MaxLengthValidator.class))
     @AfterChange(AssignAttachmentTitle.class)
     private String origFileName;
