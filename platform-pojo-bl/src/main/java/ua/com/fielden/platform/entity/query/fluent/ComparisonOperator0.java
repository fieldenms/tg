--- conflicted
+++ resolved
@@ -8,16 +8,6 @@
         extends ComparisonOperator<ICompoundCondition0<ET>, ET> //
         implements IComparisonOperator0<ET> {
 
-<<<<<<< HEAD
-	public ComparisonOperator0(final EqlSentenceBuilder builder) {
-		super(builder);
-	}
-
-	@Override
-	protected ICompoundCondition0<ET> nextForComparisonOperator(final EqlSentenceBuilder builder) {
-		return new CompoundCondition0<ET>(builder);
-	}
-=======
     public ComparisonOperator0(final EqlSentenceBuilder builder) {
         super(builder);
     }
@@ -26,6 +16,5 @@
     protected ICompoundCondition0<ET> nextForComparisonOperator(final EqlSentenceBuilder builder) {
         return new CompoundCondition0<ET>(builder);
     }
->>>>>>> db478359
 
 }