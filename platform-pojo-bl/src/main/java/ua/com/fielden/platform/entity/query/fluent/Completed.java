package ua.com.fielden.platform.entity.query.fluent;

import ua.com.fielden.platform.entity.AbstractEntity;
import ua.com.fielden.platform.entity.query.fluent.EntityQueryProgressiveInterfaces.ICompleted;
import ua.com.fielden.platform.entity.query.fluent.EntityQueryProgressiveInterfaces.IFunctionLastArgument;

class Completed<ET extends AbstractEntity<?>> //
        extends CompletedAndYielded<ET> //
        implements ICompleted<ET> {

<<<<<<< HEAD
	public Completed(final EqlSentenceBuilder builder) {
		super(builder);
	}

	@Override
	public IFunctionLastArgument<ICompleted<ET>, ET> groupBy() {
		return createFunctionLastArgument(builder.groupBy());
	}

	private FunctionLastArgument<ICompleted<ET>, ET> createFunctionLastArgument(final EqlSentenceBuilder builder) {
		return new FunctionLastArgument<ICompleted<ET>, ET>(builder) {

			@Override
			protected ICompleted<ET> nextForFunctionLastArgument(final EqlSentenceBuilder builder) {
				return new Completed<ET>(builder);
			}

		};
	}
=======
    public Completed(final EqlSentenceBuilder builder) {
        super(builder);
    }

    @Override
    public IFunctionLastArgument<ICompleted<ET>, ET> groupBy() {
        return createFunctionLastArgument(builder.groupBy());
    }

    private FunctionLastArgument<ICompleted<ET>, ET> createFunctionLastArgument(final EqlSentenceBuilder builder) {
        return new FunctionLastArgument<ICompleted<ET>, ET>(builder) {

            @Override
            protected ICompleted<ET> nextForFunctionLastArgument(final EqlSentenceBuilder builder) {
                return new Completed<ET>(builder);
            }

        };
    }
>>>>>>> db478359

}<|MERGE_RESOLUTION|>--- conflicted
+++ resolved
@@ -8,27 +8,6 @@
         extends CompletedAndYielded<ET> //
         implements ICompleted<ET> {
 
-<<<<<<< HEAD
-	public Completed(final EqlSentenceBuilder builder) {
-		super(builder);
-	}
-
-	@Override
-	public IFunctionLastArgument<ICompleted<ET>, ET> groupBy() {
-		return createFunctionLastArgument(builder.groupBy());
-	}
-
-	private FunctionLastArgument<ICompleted<ET>, ET> createFunctionLastArgument(final EqlSentenceBuilder builder) {
-		return new FunctionLastArgument<ICompleted<ET>, ET>(builder) {
-
-			@Override
-			protected ICompleted<ET> nextForFunctionLastArgument(final EqlSentenceBuilder builder) {
-				return new Completed<ET>(builder);
-			}
-
-		};
-	}
-=======
     public Completed(final EqlSentenceBuilder builder) {
         super(builder);
     }
@@ -48,6 +27,5 @@
 
         };
     }
->>>>>>> db478359
 
 }