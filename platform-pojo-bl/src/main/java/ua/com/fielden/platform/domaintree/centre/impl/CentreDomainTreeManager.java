package ua.com.fielden.platform.domaintree.centre.impl;

import static java.lang.String.format;
import static ua.com.fielden.platform.criteria.generator.impl.SynchroniseCriteriaWithModelHandler.areDifferent;
import static ua.com.fielden.platform.types.tuples.T2.t2;

import java.util.ArrayList;
import java.util.Date;
import java.util.LinkedHashSet;
import java.util.List;
import java.util.Map;
import java.util.Objects;
import java.util.Set;

import ua.com.fielden.platform.domaintree.ILocatorManager;
import ua.com.fielden.platform.domaintree.centre.ICentreDomainTreeManager;
import ua.com.fielden.platform.domaintree.centre.ICentreDomainTreeRepresentation;
import ua.com.fielden.platform.domaintree.centre.ICentreDomainTreeRepresentation.IAddToCriteriaTickRepresentation;
import ua.com.fielden.platform.domaintree.centre.ICentreDomainTreeRepresentation.IAddToResultTickRepresentation;
import ua.com.fielden.platform.domaintree.centre.ILocatorDomainTreeManager.ILocatorDomainTreeManagerAndEnhancer;
import ua.com.fielden.platform.domaintree.centre.IOrderingManager;
import ua.com.fielden.platform.domaintree.centre.IOrderingRepresentation.Ordering;
import ua.com.fielden.platform.domaintree.centre.IWidthManager;
import ua.com.fielden.platform.domaintree.exceptions.DomainTreeException;
import ua.com.fielden.platform.domaintree.impl.AbstractDomainTree;
import ua.com.fielden.platform.domaintree.impl.AbstractDomainTreeManager;
import ua.com.fielden.platform.domaintree.impl.EnhancementPropertiesMap;
import ua.com.fielden.platform.domaintree.impl.EnhancementRootsMap;
import ua.com.fielden.platform.domaintree.impl.LocatorManager;
import ua.com.fielden.platform.serialisation.api.ISerialiser;
import ua.com.fielden.platform.types.tuples.T2;
import ua.com.fielden.platform.utils.EntityUtils;
import ua.com.fielden.platform.utils.Pair;
import ua.com.fielden.snappy.DateRangePrefixEnum;
import ua.com.fielden.snappy.MnemonicEnum;

/**
 * Criteria (entity centre) domain tree manager. Includes support for checking (from base {@link AbstractDomainTreeManager}). <br>
 * <br>
 *
 * Includes implementation of "checking" logic, that contain: <br>
 * a) default mutable state management; <br>
 * a) manual state management; <br>
 * b) resolution of conflicts with excluded, disabled etc. properties; <br>
 *
 * @author TG Team
 *
 */
public class CentreDomainTreeManager extends AbstractDomainTreeManager implements ICentreDomainTreeManager {
    private Boolean runAutomatically;

    /**
     * A <i>manager</i> constructor for the first time instantiation.
     *
     * @param serialiser
     * @param rootTypes
     */
    public CentreDomainTreeManager(final ISerialiser serialiser, final Set<Class<?>> rootTypes) {
        this(serialiser, new CentreDomainTreeRepresentation(serialiser, rootTypes), new AddToCriteriaTickManager(serialiser, rootTypes), new AddToResultTickManager(), null);
    }

    /**
     * A <i>manager</i> constructor.
     *
     * @param serialiser
     * @param dtr
     * @param firstTick
     * @param secondTick
     */
    public CentreDomainTreeManager(final ISerialiser serialiser, final CentreDomainTreeRepresentation dtr, final AddToCriteriaTickManager firstTick, final AddToResultTickManager secondTick, final Boolean runAutomatically) {
        super(serialiser, dtr, firstTick, secondTick);
        this.runAutomatically = runAutomatically;
    }

    @Override
    public ICentreDomainTreeRepresentation getRepresentation() {
        return (ICentreDomainTreeRepresentation) super.getRepresentation();
    }

    @Override
    public IAddToCriteriaTickManager getFirstTick() {
        return (IAddToCriteriaTickManager) super.getFirstTick();
    }

    @Override
    public IAddToResultTickManager getSecondTick() {
        return (IAddToResultTickManager) super.getSecondTick();
    }

    @Override
    protected ISerialiser getSerialiser() {
        return super.getSerialiser();
    }

    /**
     * A first tick manager for entity centres specific. <br>
     * <br>
     *
     * @author TG Team
     *
     */
    public static class AddToCriteriaTickManager extends TickManager implements IAddToCriteriaTickManager, ILocatorManager {

        private final transient ISerialiser serialiser;
        private final EnhancementPropertiesMap<Object> propertiesValues1;
        private final EnhancementPropertiesMap<Object> propertiesValues2;

        private final EnhancementPropertiesMap<Boolean> propertiesExclusive1;
        private final EnhancementPropertiesMap<Boolean> propertiesExclusive2;

        private final EnhancementPropertiesMap<DateRangePrefixEnum> propertiesDatePrefixes;
        private final EnhancementPropertiesMap<MnemonicEnum> propertiesDateMnemonics;
        private final EnhancementPropertiesMap<Boolean> propertiesAndBefore;

        private final EnhancementPropertiesMap<Boolean> propertiesOrNulls;
        private final EnhancementPropertiesMap<Boolean> propertiesNots;
        private final EnhancementPropertiesMap<Integer> propertiesOrGroups;

        private Integer columnsNumber;

        private final LocatorManager locatorManager;

        private final EnhancementPropertiesMap<Set<MetaValueType>> propertiesMetaValuePresences;

        /**
         * Used for the first time instantiation. IMPORTANT : To use this tick it should be passed into manager constructor, which will initialise "dtr", "tr" and "serialiser"
         * fields.
         */
        public AddToCriteriaTickManager(final ISerialiser serialiser, final Set<Class<?>> rootTypes) {
            this(AbstractDomainTree.<List<String>> createRootsMap(), serialiser, AbstractDomainTree.<Object> createPropertiesMap(), AbstractDomainTree.<Object> createPropertiesMap(), AbstractDomainTree.<Boolean> createPropertiesMap(), AbstractDomainTree.<Boolean> createPropertiesMap(), AbstractDomainTree.<DateRangePrefixEnum> createPropertiesMap(), AbstractDomainTree.<MnemonicEnum> createPropertiesMap(), AbstractDomainTree.<Boolean> createPropertiesMap(), AbstractDomainTree.<Boolean> createPropertiesMap(), AbstractDomainTree.<Boolean> createPropertiesMap(), AbstractDomainTree.<Integer> createPropertiesMap(), null, new LocatorManager(serialiser, rootTypes), AbstractDomainTree.<Set<MetaValueType>> createPropertiesMap());
        }

        /**
         * A tick <i>manager</i> constructor.
         *
         * @param serialiser
         */
        public AddToCriteriaTickManager(final Map<Class<?>, List<String>> checkedProperties, final ISerialiser serialiser, final Map<Pair<Class<?>, String>, Object> propertiesValues1, final Map<Pair<Class<?>, String>, Object> propertiesValues2, final Map<Pair<Class<?>, String>, Boolean> propertiesExclusive1, final Map<Pair<Class<?>, String>, Boolean> propertiesExclusive2, final Map<Pair<Class<?>, String>, DateRangePrefixEnum> propertiesDatePrefixes, final Map<Pair<Class<?>, String>, MnemonicEnum> propertiesDateMnemonics, final Map<Pair<Class<?>, String>, Boolean> propertiesAndBefore, final Map<Pair<Class<?>, String>, Boolean> propertiesOrNulls, final Map<Pair<Class<?>, String>, Boolean> propertiesNots, final Map<Pair<Class<?>, String>, Integer> propertiesOrGroups, final Integer columnsNumber, final LocatorManager locatorManager, final Map<Pair<Class<?>, String>, Set<MetaValueType>> propertiesMetaValuePresences) {
            super(checkedProperties);
            this.serialiser = serialiser;

            this.propertiesValues1 = createPropertiesMap();
            this.propertiesValues1.putAll(propertiesValues1);
            this.propertiesValues2 = createPropertiesMap();
            this.propertiesValues2.putAll(propertiesValues2);
            this.propertiesExclusive1 = createPropertiesMap();
            this.propertiesExclusive1.putAll(propertiesExclusive1);
            this.propertiesExclusive2 = createPropertiesMap();
            this.propertiesExclusive2.putAll(propertiesExclusive2);
            this.propertiesDatePrefixes = createPropertiesMap();
            this.propertiesDatePrefixes.putAll(propertiesDatePrefixes);
            this.propertiesDateMnemonics = createPropertiesMap();
            this.propertiesDateMnemonics.putAll(propertiesDateMnemonics);
            this.propertiesAndBefore = createPropertiesMap();
            this.propertiesAndBefore.putAll(propertiesAndBefore);
            this.propertiesOrNulls = createPropertiesMap();
            this.propertiesOrNulls.putAll(propertiesOrNulls);
            this.propertiesNots = createPropertiesMap();
            this.propertiesNots.putAll(propertiesNots);
            this.propertiesOrGroups = createPropertiesMap();
            this.propertiesOrGroups.putAll(propertiesOrGroups);

            this.columnsNumber = columnsNumber;

            this.locatorManager = locatorManager;

            this.propertiesMetaValuePresences = createPropertiesMap();
            this.propertiesMetaValuePresences.putAll(propertiesMetaValuePresences);
        }

        @Override
        protected IAddToCriteriaTickRepresentation tr() {
            return (IAddToCriteriaTickRepresentation) super.tr();
        }

        @Override
        protected boolean isCheckedMutably(final Class<?> root, final String property) {
            return super.isCheckedMutably(root, property) || property.endsWith("mutablyCheckedProp");
        }

        @Override
        public Set<Class<?>> rootTypes() {
            return locatorManager.rootTypes();
        }

        @Override
        public boolean isMetaValuePresent(final MetaValueType metaValueType, final Class<?> root, final String property) {
            return (propertiesMetaValuePresences.containsKey(key(root, property))) && propertiesMetaValuePresences.get(key(root, property)).contains(metaValueType);
        }

        @Override
        public IAddToCriteriaTickManager markMetaValuePresent(final MetaValueType metaValueType, final Class<?> root, final String property) {
            if (!propertiesMetaValuePresences.containsKey(key(root, property))) {
                propertiesMetaValuePresences.put(key(root, property), new LinkedHashSet<>());
            }
            propertiesMetaValuePresences.get(key(root, property)).add(metaValueType);
            return this;
        }

        @Override
        public IAddToCriteriaTickManager check(final Class<?> root, final String property, final boolean check) {
            super.check(root, property, check);
            // TODO need to encapsulate logic for removing values as well as metadata associated with an unchecked property into a separate method.
            if (!check) {
                propertiesValues1.remove(key(root, property));
                propertiesValues2.remove(key(root, property));
            }
            return this;
        }

        @Override
        public ILocatorManager refreshLocatorManager(final Class<?> root, final String property) {
            illegalUncheckedProperties(this, root, property, "Could not refresh a locator for 'unchecked' property [" + property + "] in type ["
                    + root.getSimpleName() + "].");
            locatorManager.refreshLocatorManager(root, property);
            return this;
        }

        @Override
        public ILocatorManager resetLocatorManagerToDefault(final Class<?> root, final String property) {
            illegalUncheckedProperties(this, root, property, "Could not reset a locator for 'unchecked' property [" + property + "] in type ["
                    + root.getSimpleName() + "].");
            locatorManager.resetLocatorManagerToDefault(root, property);
            return this;
        }

        @Override
        public ILocatorManager acceptLocatorManager(final Class<?> root, final String property) {
            illegalUncheckedProperties(this, root, property, "Could not accept a locator for 'unchecked' property [" + property + "] in type ["
                    + root.getSimpleName() + "].");
            locatorManager.acceptLocatorManager(root, property);
            return this;
        }

        @Override
        public ILocatorManager discardLocatorManager(final Class<?> root, final String property) {
            illegalUncheckedProperties(this, root, property, "Could not discard a locator for 'unchecked' property [" + property + "] in type ["
                    + root.getSimpleName() + "].");
            locatorManager.discardLocatorManager(root, property);
            return this;
        }

        @Override
        public ILocatorManager saveLocatorManagerGlobally(final Class<?> root, final String property) {
            illegalUncheckedProperties(this, root, property, "Could not save globally a locator for 'unchecked' property [" + property + "] in type ["
                    + root.getSimpleName() + "].");
            locatorManager.saveLocatorManagerGlobally(root, property);
            return this;
        }

        @Override
        public ILocatorManager freezeLocatorManager(final Class<?> root, final String property) {
            illegalUncheckedProperties(this, root, property, "Could not freeze a locator for 'unchecked' property [" + property + "] in type ["
                    + root.getSimpleName() + "].");
            locatorManager.freezeLocatorManager(root, property);
            return this;
        }

        @Override
        public ILocatorDomainTreeManagerAndEnhancer getLocatorManager(final Class<?> root, final String property) {
            illegalUncheckedProperties(this, root, property, "Could not get a locator for 'unchecked' property [" + property + "] in type ["
                    + root.getSimpleName() + "].");
            return locatorManager.getLocatorManager(root, property);
        }

        @Override
        public Pair<Phase, Type> phaseAndTypeOfLocatorManager(final Class<?> root, final String property) {
            illegalUncheckedProperties(this, root, property, "Could not ask a locator state for 'unchecked' property [" + property + "] in type ["
                    + root.getSimpleName() + "].");
            return locatorManager.phaseAndTypeOfLocatorManager(root, property);
        }

        @Override
        public boolean isChangedLocatorManager(final Class<?> root, final String property) {
            illegalUncheckedProperties(this, root, property, "Could not ask whether a locator has been changed for 'unchecked' property [" + property
                    + "] in type [" + root.getSimpleName() + "].");
            return locatorManager.isChangedLocatorManager(root, property);
        }

        @Override
        public List<Pair<Class<?>, String>> locatorKeys() {
            return locatorManager.locatorKeys();
        }

        protected Integer columnsNumber() {
            return columnsNumber;
        }

        @Override
        public int getColumnsNumber() {
            return columnsNumber == null ? 2 : columnsNumber;
        }

        @Override
        public IAddToCriteriaTickManager setColumnsNumber(final int columnsNumber) {
            if (columnsNumber <= 0) {
                throw new DomainTreeException("Columns number cannot be <= 0. Please change columns number [" + columnsNumber + "] to some more appropriate value.");
            }
            this.columnsNumber = Integer.valueOf(columnsNumber);

            for (final Class<?> root : rootTypes()) { //
                if (checkedProperties().get(root) != null) { // not yet loaded
                    supplementTheMatrixWithPlaceholders(root);
                    cropEmptyRows(root);
                }
            }

            return this;
        }

        @Override
        public Object getValue(final Class<?> root, final String property) {
            illegalUncheckedProperties(this, root, property, "Could not get a 'value' for 'unchecked' property [" + property + "] in type ["
                    + root.getSimpleName() + "].");
            return (propertiesValues1.containsKey(key(root, property))) ? propertiesValues1.get(key(root, property)) : tr().getValueByDefault(root, property);
        }

        @Override
        public boolean isValueEmpty(final Class<?> root, final String property) {
            illegalUncheckedProperties(this, root, property, "Could not ask whether 'value' is empty for 'unchecked' property [" + property + "] in type ["
                    + root.getSimpleName() + "].");
            final Object value = (propertiesValues1.containsKey(key(root, property))) ? propertiesValues1.get(key(root, property)) : tr().getValueByDefault(root, property);
            return EntityUtils.equalsEx(value, tr().getEmptyValueFor(root, property));
        }

        @Override
        public IAddToCriteriaTickManager setValue(final Class<?> root, final String propertyName, final Object value) {
            illegalUncheckedProperties(this, root, propertyName, "Could not set a 'value' for 'unchecked' property [" + propertyName + "] in type ["
                    + root.getSimpleName() + "].");
            final Object oldValue = getValue(root, propertyName);
            final Object defaultValue = tr().getValueByDefault(root, propertyName);
            if (EntityUtils.equalsEx(value, defaultValue)) {
                propertiesValues1.remove(key(root, propertyName));
            } else {
                propertiesValues1.put(key(root, propertyName), value);
            }
            return this;
        }

        @Override
        public Object getValue2(final Class<?> root, final String property) {
            illegalUncheckedProperties(this, root, property, "Could not get a 'value 2' for 'unchecked' property [" + property + "] in type ["
                    + root.getSimpleName() + "].");
            illegalNonDoubleEditorProperties(root, property, "Could not get a 'value 2' for 'non-double (or boolean) editor' property [" + property
                    + "] in type [" + root.getSimpleName() + "].");
            return (propertiesValues2.containsKey(key(root, property))) ? propertiesValues2.get(key(root, property)) : tr().getValue2ByDefault(root, property);
        }

        @Override
        public boolean is2ValueEmpty(final Class<?> root, final String property) {
            illegalUncheckedProperties(this, root, property, "Could not ask whether 'value 2' is empty for 'unchecked' property [" + property + "] in type ["
                    + root.getSimpleName() + "].");
            illegalNonDoubleEditorProperties(root, property, "Could not ask whether 'value 2' is empty for 'non-double (or boolean) editor' property ["
                    + property + "] in type [" + root.getSimpleName() + "].");
            final Object value = (propertiesValues2.containsKey(key(root, property))) ? propertiesValues2.get(key(root, property)) : tr().getValue2ByDefault(root, property);
            return EntityUtils.equalsEx(value, tr().get2EmptyValueFor(root, property));
        }

        @Override
        public IAddToCriteriaTickManager setValue2(final Class<?> root, final String propertyName, final Object value2) {
            illegalUncheckedProperties(this, root, propertyName, "Could not set a 'value 2' for 'unchecked' property [" + propertyName + "] in type ["
                    + root.getSimpleName() + "].");
            illegalNonDoubleEditorProperties(root, propertyName, "Could not set a 'value 2' for 'non-double (or boolean) editor' property [" + propertyName
                    + "] in type [" + root.getSimpleName() + "].");
            final Object oldValue2 = getValue2(root, propertyName);

            final Object defaultValue2 = tr().getValue2ByDefault(root, propertyName);
            if (EntityUtils.equalsEx(value2, defaultValue2)) {
                propertiesValues2.remove(key(root, propertyName));
            } else {
                propertiesValues2.put(key(root, propertyName), value2);
            }
            return this;
        }

        @Override
        public Boolean getExclusive(final Class<?> root, final String property) {
            illegalUncheckedProperties(this, root, property, "Could not get an 'exclusive' flag for 'unchecked' property [" + property + "] in type ["
                    + root.getSimpleName() + "].");
            illegalNonDoubleEditorOrBooleanProperties(root, property, "Could not get an 'exclusive' flag for 'non-double editor' property [" + property + "] in type ["
                    + root.getSimpleName() + "].");
            return (propertiesExclusive1.containsKey(key(root, property))) ? propertiesExclusive1.get(key(root, property)) : null;
        }

        @Override
        public IAddToCriteriaTickManager setExclusive(final Class<?> root, final String property, final Boolean exclusive) {
            illegalUncheckedProperties(this, root, property, "Could not set an 'exclusive' flag for 'unchecked' property [" + property + "] in type ["
                    + root.getSimpleName() + "].");
            illegalNonDoubleEditorOrBooleanProperties(root, property, "Could not set an 'exclusive' flag for 'non-double editor' property [" + property + "] in type ["
                    + root.getSimpleName() + "].");
            if (exclusive == null) {
                propertiesExclusive1.remove(key(root, property));
            } else {
                propertiesExclusive1.put(key(root, property), exclusive);
            }
            return this;
        }

        @Override
        public Boolean getExclusive2(final Class<?> root, final String property) {
            illegalUncheckedProperties(this, root, property, "Could not get an 'exclusive 2' flag for 'unchecked' property [" + property + "] in type ["
                    + root.getSimpleName() + "].");
            illegalNonDoubleEditorOrBooleanProperties(root, property, "Could not get an 'exclusive 2' flag for 'non-double editor' property [" + property + "] in type ["
                    + root.getSimpleName() + "].");
            return (propertiesExclusive2.containsKey(key(root, property))) ? propertiesExclusive2.get(key(root, property)) : null;
        }

        @Override
        public IAddToCriteriaTickManager setExclusive2(final Class<?> root, final String property, final Boolean exclusive2) {
            illegalUncheckedProperties(this, root, property, "Could not set an 'exclusive 2' flag for 'unchecked' property [" + property + "] in type ["
                    + root.getSimpleName() + "].");
            illegalNonDoubleEditorOrBooleanProperties(root, property, "Could not set an 'exclusive 2' flag for 'non-double editor' property [" + property + "] in type ["
                    + root.getSimpleName() + "].");
            if (exclusive2 == null) {
                propertiesExclusive2.remove(key(root, property));
            } else {
                propertiesExclusive2.put(key(root, property), exclusive2);
            }
            return this;
        }

        @Override
        public DateRangePrefixEnum getDatePrefix(final Class<?> root, final String property) {
            illegalUncheckedProperties(this, root, property, "Could not get a 'date prefix' for 'unchecked' property [" + property + "] in type ["
                    + root.getSimpleName() + "].");
            illegalType(root, property, "Could not get a 'date prefix' for 'non-date' property [" + property + "] in type [" + root.getSimpleName() + "].", Date.class);
            return (propertiesDatePrefixes.containsKey(key(root, property))) ? propertiesDatePrefixes.get(key(root, property)) : null;
        }

        @Override
        public IAddToCriteriaTickManager setDatePrefix(final Class<?> root, final String property, final DateRangePrefixEnum datePrefix) {
            illegalUncheckedProperties(this, root, property, "Could not set a 'date prefix' for 'unchecked' property [" + property + "] in type ["
                    + root.getSimpleName() + "].");
            illegalType(root, property, "Could not set a 'date prefix' for 'non-date' property [" + property + "] in type [" + root.getSimpleName() + "].", Date.class);
            if (datePrefix == null) {
                propertiesDatePrefixes.remove(key(root, property));
            } else {
                propertiesDatePrefixes.put(key(root, property), datePrefix);
            }
            return this;
        }

        @Override
        public MnemonicEnum getDateMnemonic(final Class<?> root, final String property) {
            illegalUncheckedProperties(this, root, property, "Could not get a 'date mnemonic' for 'unchecked' property [" + property + "] in type ["
                    + root.getSimpleName() + "].");
            illegalType(root, property, "Could not get a 'date mnemonic' for 'non-date' property [" + property + "] in type [" + root.getSimpleName() + "].", Date.class);
            return (propertiesDateMnemonics.containsKey(key(root, property))) ? propertiesDateMnemonics.get(key(root, property)) : null;
        }

        @Override
        public IAddToCriteriaTickManager setDateMnemonic(final Class<?> root, final String property, final MnemonicEnum dateMnemonic) {
            illegalUncheckedProperties(this, root, property, "Could not set a 'date mnemonic' for 'unchecked' property [" + property + "] in type ["
                    + root.getSimpleName() + "].");
            illegalType(root, property, "Could not set a 'date mnemonic' for 'non-date' property [" + property + "] in type [" + root.getSimpleName() + "].", Date.class);
            if (dateMnemonic == null) {
                propertiesDateMnemonics.remove(key(root, property));
            } else {
                propertiesDateMnemonics.put(key(root, property), dateMnemonic);
            }
            return this;
        }

        @Override
        public Boolean getAndBefore(final Class<?> root, final String property) {
            illegalUncheckedProperties(this, root, property, "Could not get an 'and before' for 'unchecked' property [" + property + "] in type ["
                    + root.getSimpleName() + "].");
            illegalType(root, property, "Could not get an 'and before' for 'non-date' property [" + property + "] in type [" + root.getSimpleName() + "].", Date.class);
            return (propertiesAndBefore.containsKey(key(root, property))) ? propertiesAndBefore.get(key(root, property)) : null;
        }

        @Override
        public IAddToCriteriaTickManager setAndBefore(final Class<?> root, final String property, final Boolean andBefore) {
            illegalUncheckedProperties(this, root, property, "Could not set an 'and before' for 'unchecked' property [" + property + "] in type ["
                    + root.getSimpleName() + "].");
            illegalType(root, property, "Could not set an 'and before' for 'non-date' property [" + property + "] in type [" + root.getSimpleName() + "].", Date.class);
            if (andBefore == null) {
                propertiesAndBefore.remove(key(root, property));
            } else {
                propertiesAndBefore.put(key(root, property), andBefore);
            }
            return this;
        }

        @Override
        public Boolean getOrNull(final Class<?> root, final String property) {
            illegalUncheckedProperties(this, root, property, "Could not get an 'or null' for 'unchecked' property [" + property + "] in type ["
                    + root.getSimpleName() + "].");
            return (propertiesOrNulls.containsKey(key(root, property))) ? propertiesOrNulls.get(key(root, property)) : null;
        }

        @Override
        public IAddToCriteriaTickManager setOrNull(final Class<?> root, final String property, final Boolean orNull) {
            illegalUncheckedProperties(this, root, property, "Could not set an 'or null' for 'unchecked' property [" + property + "] in type ["
                    + root.getSimpleName() + "].");
            if (orNull == null) {
                propertiesOrNulls.remove(key(root, property));
            } else {
                propertiesOrNulls.put(key(root, property), orNull);
            }
            return this;
        }

        @Override
        public Boolean getNot(final Class<?> root, final String property) {
            illegalUncheckedProperties(this, root, property, "Could not get a 'not' for 'unchecked' property [" + property + "] in type ["
                    + root.getSimpleName() + "].");
            return (propertiesNots.containsKey(key(root, property))) ? propertiesNots.get(key(root, property)) : null;
        }

        @Override
        public IAddToCriteriaTickManager setNot(final Class<?> root, final String property, final Boolean not) {
            illegalUncheckedProperties(this, root, property, "Could not set a 'not' for 'unchecked' property [" + property + "] in type ["
                    + root.getSimpleName() + "].");
            if (not == null) {
                propertiesNots.remove(key(root, property));
            } else {
                propertiesNots.put(key(root, property), not);
            }
            return this;
        }
        
        @Override
        public Integer getOrGroup(final Class<?> root, final String property) {
            illegalUncheckedProperties(this, root, property, format("Could not get an 'or group' for 'unchecked' property [%s] in type [%s].", property, root.getSimpleName()));
            return (propertiesOrGroups.containsKey(key(root, property))) ? propertiesOrGroups.get(key(root, property)) : null;
        }
        
        @Override
        public IAddToCriteriaTickManager setOrGroup(final Class<?> root, final String property, final Integer orGroup) {
            illegalUncheckedProperties(this, root, property, format("Could not set an 'or group' for 'unchecked' property [%s] in type [%s].", property, root.getSimpleName()));
            if (orGroup == null) {
                propertiesOrGroups.remove(key(root, property));
            } else {
                propertiesOrGroups.put(key(root, property), orGroup);
            }
            return this;
        }
        
        /////////////////// Checked properties with placeholders ///////////////////
        @Override
        public IAddToCriteriaTickManager swap(final Class<?> root, final String property1, final String property2) {
            super.swap(root, property1, property2);

            cropEmptyRows(root);
            return this;
        }

        @Override
        public IAddToCriteriaTickManager move(final Class<?> root, final String what, final String beforeWhat) {
            throw new UnsupportedOperationException("Move operation is not supported for Centre domain tree manager's first tick. Please use perhaps 'swap' operation.");
        }

        @Override
        public IAddToCriteriaTickManager moveToTheEnd(final Class<?> root, final String what) {
            throw new UnsupportedOperationException("MoveToTheEnd operation is not supported for Centre domain tree manager's first tick. Please use perhaps 'swap' operation.");
        }

        @Override
        protected void removeCheckedProperty(final Class<?> root, final String property) {
            final int removalIndex = checkedPropertiesMutable(root).indexOf(property);
            super.removeCheckedProperty(root, property);
            super.insertCheckedProperty(root, generatePlaceholderName(root, removalIndex), removalIndex);

            cropEmptyRows(root);
        }

        /**
         * Removes the rows of placeholders in the matrix of checked properties to form a matrix without empty rows.
         *
         * @param root
         */
        protected final void cropEmptyRows(final Class<?> root) {
            cropEmptyRows(root, checkedPropertiesMutable(root).size() - 1);
        }

        private final void cropEmptyRows(final Class<?> root, final int index) {
            if (index < 0) {
                return;
            }
            boolean isEmptyRow = true;
            for (int i = index; i >= index - getColumnsNumber() + 1; i--) {
                if (!isPlaceholder(checkedPropertiesMutable(root).get(i))) {
                    isEmptyRow = false;
                    break;
                }
            }
            if (isEmptyRow) {
                for (int i = index; i >= index - getColumnsNumber() + 1; i--) {
                    super.removeCheckedProperty(root, checkedPropertiesMutable(root).get(i));
                }
            }
            cropEmptyRows(root, index - getColumnsNumber());
        }

        @Override
        protected void insertCheckedProperty(final Class<?> root, final String property, final int index) {
            final int firstPlaceholderIndex = findFirstPlaceholder(root);
            if (firstPlaceholderIndex < checkedPropertiesMutable(root).size()) { // there is at least one placeholder in checked properties matrix
                super.removeCheckedProperty(root, checkedPropertiesMutable(root).get(firstPlaceholderIndex));
                super.insertCheckedProperty(root, property, firstPlaceholderIndex);
            } else {
                super.insertCheckedProperty(root, property, checkedPropertiesMutable(root).size());
                supplementTheMatrixWithPlaceholders(root);
            }
        }

        /**
         * Adds the placeholders to the end of the checked properties list to form a full matrix with a columns number defined in {@link #getColumnsNumber()}.
         *
         * @param root
         */
        protected final void supplementTheMatrixWithPlaceholders(final Class<?> root) {
            while (checkedPropertiesMutable(root).size() % getColumnsNumber() != 0) {
                final int newPlaceholderIndex = checkedPropertiesMutable(root).size();
                super.insertCheckedProperty(root, generatePlaceholderName(root, newPlaceholderIndex), newPlaceholderIndex);
            }
        }

        private String generatePlaceholderName(final Class<?> root, final int newPlaceholderIndex) {
            int max = -1;
            final List<String> checkedProperties = checkedPropertiesMutable(root);
            for (int i = 0; i < checkedProperties.size(); i++) {
                final String name = checkedProperties.get(i);
                if (isPlaceholder(name)) {
                    final int placeholderNumber = Integer.valueOf(name.substring(0, name.indexOf(PLACEHOLDER)));
                    if (placeholderNumber > max) {
                        max = placeholderNumber;
                    }
                }
            }
            return (max + 1) + PLACEHOLDER + (newPlaceholderIndex / getColumnsNumber()) + "-" + (newPlaceholderIndex % getColumnsNumber());
        }

        private int findFirstPlaceholder(final Class<?> root) {
            final List<String> checkedProperties = checkedPropertiesMutable(root);
            for (int i = 0; i < checkedProperties.size(); i++) {
                if (isPlaceholder(checkedProperties.get(i))) {
                    return i;
                }
            }
            return checkedProperties.size();
        }

        /////////////////// Checked properties with placeholders (END) ///////////////////

        protected ISerialiser getSerialiser() {
            return serialiser;
        }

<<<<<<< HEAD
=======
        /**
         * A specific Kryo serialiser for {@link AddToCriteriaTickManager}.
         *
         * @author TG Team
         *
         */
        public static class AddToCriteriaTickManagerSerialiser extends TgSimpleSerializer<AddToCriteriaTickManager> {
            private final ISerialiser serialiser;

            public AddToCriteriaTickManagerSerialiser(final ISerialiser serialiser) {
                super((Kryo) serialiser.getEngine(SerialiserEngines.KRYO));
                this.serialiser = serialiser;
            }

            protected ISerialiser serialiser() {
                return serialiser;
            }

            @Override
            public AddToCriteriaTickManager read(final ByteBuffer buffer) {
                final EnhancementRootsMap<List<String>> checkedProperties = readValue(buffer, EnhancementRootsMap.class);
                final EnhancementPropertiesMap<Object> propertiesValues1 = readValue(buffer, EnhancementPropertiesMap.class);
                final EnhancementPropertiesMap<Object> propertiesValues2 = readValue(buffer, EnhancementPropertiesMap.class);
                final EnhancementPropertiesMap<Boolean> propertiesExclusive1 = readValue(buffer, EnhancementPropertiesMap.class);
                final EnhancementPropertiesMap<Boolean> propertiesExclusive2 = readValue(buffer, EnhancementPropertiesMap.class);
                final EnhancementPropertiesMap<DateRangePrefixEnum> propertiesDatePrefixes = readValue(buffer, EnhancementPropertiesMap.class);
                final EnhancementPropertiesMap<MnemonicEnum> propertiesDateMnemonics = readValue(buffer, EnhancementPropertiesMap.class);
                final EnhancementPropertiesMap<Boolean> propertiesAndBefore = readValue(buffer, EnhancementPropertiesMap.class);
                final EnhancementPropertiesMap<Boolean> propertiesOrNulls = readValue(buffer, EnhancementPropertiesMap.class);
                final EnhancementPropertiesMap<Boolean> propertiesNots = readValue(buffer, EnhancementPropertiesMap.class);
                final EnhancementPropertiesMap<Integer> propertiesOrGroups = readValue(buffer, EnhancementPropertiesMap.class);
                final Integer columnsNumber = readValue(buffer, Integer.class);
                final LocatorManager locatorManager = readValue(buffer, LocatorManager.class);
                final EnhancementPropertiesMap<Set<MetaValueType>> propertiesMetaValuePresences = readValue(buffer, EnhancementPropertiesMap.class);
                return new AddToCriteriaTickManager(checkedProperties, serialiser(), propertiesValues1, propertiesValues2, propertiesExclusive1, propertiesExclusive2, propertiesDatePrefixes, propertiesDateMnemonics, propertiesAndBefore, propertiesOrNulls, propertiesNots, propertiesOrGroups, columnsNumber, locatorManager, propertiesMetaValuePresences);
            }

            @Override
            public void write(final ByteBuffer buffer, final AddToCriteriaTickManager manager) {
                writeValue(buffer, manager.checkedProperties());
                writeValue(buffer, manager.propertiesValues1);
                writeValue(buffer, manager.propertiesValues2);
                writeValue(buffer, manager.propertiesExclusive1);
                writeValue(buffer, manager.propertiesExclusive2);
                writeValue(buffer, manager.propertiesDatePrefixes);
                writeValue(buffer, manager.propertiesDateMnemonics);
                writeValue(buffer, manager.propertiesAndBefore);
                writeValue(buffer, manager.propertiesOrNulls);
                writeValue(buffer, manager.propertiesNots);
                writeValue(buffer, manager.propertiesOrGroups);
                writeValue(buffer, manager.columnsNumber);
                writeValue(buffer, manager.locatorManager);
                writeValue(buffer, manager.propertiesMetaValuePresences);
            }
        }

>>>>>>> c6987215
        @Override
        public int hashCode() {
            final int prime = 31;
            int result = super.hashCode();
            result = prime * result + ((columnsNumber == null) ? 0 : columnsNumber.hashCode());
            result = prime * result + ((locatorManager == null) ? 0 : locatorManager.hashCode());
            result = prime * result + propertiesAndBefore.hashCode();
            result = prime * result + propertiesDateMnemonics.hashCode();
            result = prime * result + propertiesDatePrefixes.hashCode();
            result = prime * result + propertiesExclusive1.hashCode();
            result = prime * result + propertiesExclusive2.hashCode();
            result = prime * result + propertiesMetaValuePresences.hashCode();
            result = prime * result + propertiesOrGroups.hashCode();
            result = prime * result + propertiesNots.hashCode();
            result = prime * result + propertiesOrNulls.hashCode();
            result = prime * result + propertiesValues1.hashCode();
            result = prime * result + propertiesValues2.hashCode();
            return result;
        }

        @Override
        public boolean equals(final Object obj) {
            if (this == obj) {
                return true;
            }
            if (!super.equals(obj)) {
                return false;
            }
            if (getClass() != obj.getClass()) {
                return false;
            }
            final AddToCriteriaTickManager other = (AddToCriteriaTickManager) obj;
            if (columnsNumber == null) {
                if (other.columnsNumber != null) {
                    return false;
                }
            } else if (!columnsNumber.equals(other.columnsNumber)) {
                return false;
            }
            if (locatorManager == null) {
                if (other.locatorManager != null) {
                    return false;
                }
            } else if (!locatorManager.equals(other.locatorManager)) {
                return false;
            }
            if (!propertiesAndBefore.equals(other.propertiesAndBefore)) {
                return false;
            }
            if (!propertiesDateMnemonics.equals(other.propertiesDateMnemonics)) {
                return false;
            }
            if (!propertiesDatePrefixes.equals(other.propertiesDatePrefixes)) {
                return false;
            }
            if (!propertiesExclusive1.equals(other.propertiesExclusive1)) {
                return false;
            }
            if (!propertiesExclusive2.equals(other.propertiesExclusive2)) {
                return false;
            }
            if (!propertiesMetaValuePresences.equals(other.propertiesMetaValuePresences)) {
                return false;
            }
            if (!propertiesOrGroups.equals(other.propertiesOrGroups)) {
                return false;
            }
            if (!propertiesNots.equals(other.propertiesNots)) {
                return false;
            }
            if (!propertiesOrNulls.equals(other.propertiesOrNulls)) {
                return false;
            }
            if (propertyValuesDifferent(propertiesValues1, other.propertiesValues1)) {
                return false;
            }
            if (!propertiesValues2.equals(other.propertiesValues2)) {
                return false;
            }
            return true;
        }

        public LocatorManager locatorManager() {
            return locatorManager;
        }
    }
    
    /**
     * Compares <code>propertiesValues1</code> with <code>propertiesValues2</code>.
     * If they are equal using standard logic then we need to compare their values one by one with the check on 'not found mock' entities.
     * <p>
     * This logic is condensed to only {@link AddToCriteriaTickManager#propertiesValues1} due to the fact that this is the only place where 'not found mocks' can reside.
     * We don't need to override 'hashCode' because we do not place {@link AddToCriteriaTickManager} and its wrappers into hash-sets or maps as a keys.
     * 
     * @param propertiesValues1
     * @param propertiesValues2
     * @return
     */
    private static boolean propertyValuesDifferent(final EnhancementPropertiesMap<Object> propertiesValues1, final EnhancementPropertiesMap<Object> propertiesValues2) {
        final boolean different = !propertiesValues1.equals(propertiesValues2);
        if (!different) { // there is a chance that inside some entity-typed crit-only single property we will have two mocks; in that case we should compare their 'desc'
            return propertiesValues1.entrySet().stream().anyMatch(entry -> areDifferent(entry.getValue(), propertiesValues2.get(entry.getKey())));
        }
        return different;
    }
    
    /**
     * A second tick manager for entity centres specific. <br>
     * <br>
     *
     * @author TG Team
     *
     */
    public static class AddToResultTickManager extends TickManager implements IAddToResultTickManager {
        private final EnhancementPropertiesMap<Integer> propertiesWidths;
        private final EnhancementPropertiesMap<Integer> propertiesGrowFactors;
        private final EnhancementRootsMap<List<Pair<String, Ordering>>> rootsListsOfOrderings;

        /**
         * Used for serialisation and for normal initialisation. IMPORTANT : To use this tick it should be passed into manager constructor, which will initialise "dtr" and "tr"
         * fields.
         */
        public AddToResultTickManager() {
            super();
            propertiesWidths = createPropertiesMap();
            propertiesGrowFactors = createPropertiesMap();
            rootsListsOfOrderings = createRootsMap();
        }

        @Override
        protected IAddToResultTickRepresentation tr() {
            return (IAddToResultTickRepresentation) super.tr();
        }

        @Override
        public List<Pair<String, Ordering>> orderedProperties(final Class<?> root) {
            if (rootsListsOfOrderings.containsKey(root)) {
                return rootsListsOfOrderings.get(root);
            } else {
                final List<Pair<String, Ordering>> orderedPropertiesByDefault = new ArrayList<>(tr().orderedPropertiesByDefault(root));
                final List<Pair<String, Ordering>> orderedPropertiesByDefaultWithoutUnchecked = new ArrayList<>(orderedPropertiesByDefault);
                for (final Pair<String, Ordering> propAndOrdering : orderedPropertiesByDefault) {
                    if (!isChecked(root, propAndOrdering.getKey())) {
                        orderedPropertiesByDefaultWithoutUnchecked.remove(propAndOrdering);
                    }
                }
                return orderedPropertiesByDefaultWithoutUnchecked;
            }
        }

        @Override
        public IOrderingManager toggleOrdering(final Class<?> root, final String property) {
            illegalUncheckedProperties(this, root, property, "Could not toggle 'ordering' for 'unchecked' property [" + property + "] in type ["
                    + root.getSimpleName() + "].");
            if (!rootsListsOfOrderings.containsKey(root)) {
                rootsListsOfOrderings.put(root, new ArrayList<>(orderedProperties(root)));
            }
            final List<Pair<String, Ordering>> list = new ArrayList<>(rootsListsOfOrderings.get(root));
            for (final Pair<String, Ordering> pair : list) {
                if (pair.getKey().equals(property)) {
                    final int index = rootsListsOfOrderings.get(root).indexOf(pair);
                    if (Ordering.ASCENDING.equals(pair.getValue())) {
                        rootsListsOfOrderings.get(root).get(index).setValue(Ordering.DESCENDING);
                    } else { // Ordering.DESCENDING
                        rootsListsOfOrderings.get(root).remove(index);
                    }
                    return this;
                }
            } // if the property does not have an Ordering assigned -- put a ASC ordering to it (into the end of the list)
            rootsListsOfOrderings.get(root).add(new Pair<>(property, Ordering.ASCENDING));
            return this;
        }

        @Override
        protected void removeCheckedProperty(final Class<?> root, final String property) {
            super.removeCheckedProperty(root, property);

            if (rootsListsOfOrderings.containsKey(root)) {
                final List<Pair<String, Ordering>> list = new ArrayList<>(rootsListsOfOrderings.get(root));
                for (final Pair<String, Ordering> pair : list) {
                    if (pair.getKey().equals(property)) {
                        final int index = rootsListsOfOrderings.get(root).indexOf(pair);
                        rootsListsOfOrderings.get(root).remove(index); // removes an ordering associated with just unchecked property
                        return;
                    }
                }
            }
        }

        @Override
        public int getWidth(final Class<?> root, final String property) {
            illegalUncheckedProperties(this, root, property, "Could not get a 'width' for 'unchecked' property [" + property + "] in type ["
                    + root.getSimpleName() + "].");
            return (propertiesWidths.containsKey(key(root, property))) ? propertiesWidths.get(key(root, property)) : tr().getWidthByDefault(root, property);
        }

        @Override
        public IWidthManager setWidth(final Class<?> root, final String property, final int width) {
            illegalUncheckedProperties(this, root, property, "Could not set a 'width' for 'unchecked' property [" + property + "] in type ["
                    + root.getSimpleName() + "].");
            propertiesWidths.put(key(root, property), width);
            return this;
        }

        @Override
        public int getGrowFactor(final Class<?> root, final String property) {
            illegalUncheckedProperties(this, root, property, "Could not get a 'grow factor' for 'unchecked' property [" + property + "] in type ["
                    + root.getSimpleName() + "].");
            return (propertiesGrowFactors.containsKey(key(root, property))) ? propertiesGrowFactors.get(key(root, property)) : 0;
        }

        @Override
        public IAddToResultTickManager setGrowFactor(final Class<?> root, final String property, final int width) {
            illegalUncheckedProperties(this, root, property, "Could not set a 'grow factor' for 'unchecked' property [" + property + "] in type ["
                    + root.getSimpleName() + "].");
            propertiesGrowFactors.put(key(root, property), width);
            return this;
        }

        @Override
        public T2<EnhancementPropertiesMap<Integer>, EnhancementPropertiesMap<Integer>> getWidthsAndGrowFactors() {
            return t2(propertiesWidths, propertiesGrowFactors);
        }

        @Override
        public void setWidthsAndGrowFactors(final T2<EnhancementPropertiesMap<Integer>, EnhancementPropertiesMap<Integer>> widthsAndGrowFactors) {
            propertiesWidths.clear();
            propertiesWidths.putAll(widthsAndGrowFactors._1);
            propertiesGrowFactors.clear();
            propertiesGrowFactors.putAll(widthsAndGrowFactors._2);
        }

        @Override
        public int hashCode() {
            final int prime = 31;
            int result = super.hashCode();
            result = prime * result + ((propertiesGrowFactors == null) ? 0 : propertiesGrowFactors.hashCode());
            result = prime * result + ((propertiesWidths == null) ? 0 : propertiesWidths.hashCode());
            result = prime * result + ((rootsListsOfOrderings == null) ? 0 : rootsListsOfOrderings.hashCode());
            return result;
        }

        @Override
        public boolean equals(final Object obj) {
            if (this != obj) {
                if (super.equals(obj) && getClass() == obj.getClass()) {
                    final AddToResultTickManager other = (AddToResultTickManager) obj;
                    return Objects.equals(propertiesGrowFactors, other.propertiesGrowFactors) &&
                            Objects.equals(propertiesWidths, other.propertiesWidths) &&
                            Objects.equals(rootsListsOfOrderings, other.rootsListsOfOrderings);
                }
                return false;
            }
            return true;
        }
    }

    protected Boolean isRunAutomatically1() {
        return runAutomatically;
    }

    @Override
    public boolean isRunAutomatically() {
        return runAutomatically != null ? runAutomatically : false; // should be disabled by default
    }

    @Override
    public ICentreDomainTreeManager setRunAutomatically(final boolean runAutomatically) {
        this.runAutomatically = runAutomatically;
        return this;
    }

    @Override
    public int hashCode() {
        final int prime = 31;
        int result = super.hashCode();
        result = prime * result + ((runAutomatically == null) ? 0 : runAutomatically.hashCode());
        return result;
    }

    @Override
    public boolean equals(final Object obj) {
        if (this == obj) {
            return true;
        }
        if (!super.equals(obj)) {
            return false;
        }
        if (getClass() != obj.getClass()) {
            return false;
        }
        final CentreDomainTreeManager other = (CentreDomainTreeManager) obj;
        if (runAutomatically == null) {
            if (other.runAutomatically != null) {
                return false;
            }
        } else if (!runAutomatically.equals(other.runAutomatically)) {
            return false;
        }
        return true;
    }

    protected Boolean runAutomatically() {
        return runAutomatically;
    }
}<|MERGE_RESOLUTION|>--- conflicted
+++ resolved
@@ -648,65 +648,8 @@
             return serialiser;
         }
 
-<<<<<<< HEAD
-=======
-        /**
-         * A specific Kryo serialiser for {@link AddToCriteriaTickManager}.
-         *
-         * @author TG Team
-         *
-         */
-        public static class AddToCriteriaTickManagerSerialiser extends TgSimpleSerializer<AddToCriteriaTickManager> {
-            private final ISerialiser serialiser;
-
-            public AddToCriteriaTickManagerSerialiser(final ISerialiser serialiser) {
-                super((Kryo) serialiser.getEngine(SerialiserEngines.KRYO));
-                this.serialiser = serialiser;
-            }
-
-            protected ISerialiser serialiser() {
-                return serialiser;
-            }
-
-            @Override
-            public AddToCriteriaTickManager read(final ByteBuffer buffer) {
-                final EnhancementRootsMap<List<String>> checkedProperties = readValue(buffer, EnhancementRootsMap.class);
-                final EnhancementPropertiesMap<Object> propertiesValues1 = readValue(buffer, EnhancementPropertiesMap.class);
-                final EnhancementPropertiesMap<Object> propertiesValues2 = readValue(buffer, EnhancementPropertiesMap.class);
-                final EnhancementPropertiesMap<Boolean> propertiesExclusive1 = readValue(buffer, EnhancementPropertiesMap.class);
-                final EnhancementPropertiesMap<Boolean> propertiesExclusive2 = readValue(buffer, EnhancementPropertiesMap.class);
-                final EnhancementPropertiesMap<DateRangePrefixEnum> propertiesDatePrefixes = readValue(buffer, EnhancementPropertiesMap.class);
-                final EnhancementPropertiesMap<MnemonicEnum> propertiesDateMnemonics = readValue(buffer, EnhancementPropertiesMap.class);
-                final EnhancementPropertiesMap<Boolean> propertiesAndBefore = readValue(buffer, EnhancementPropertiesMap.class);
-                final EnhancementPropertiesMap<Boolean> propertiesOrNulls = readValue(buffer, EnhancementPropertiesMap.class);
-                final EnhancementPropertiesMap<Boolean> propertiesNots = readValue(buffer, EnhancementPropertiesMap.class);
                 final EnhancementPropertiesMap<Integer> propertiesOrGroups = readValue(buffer, EnhancementPropertiesMap.class);
-                final Integer columnsNumber = readValue(buffer, Integer.class);
-                final LocatorManager locatorManager = readValue(buffer, LocatorManager.class);
-                final EnhancementPropertiesMap<Set<MetaValueType>> propertiesMetaValuePresences = readValue(buffer, EnhancementPropertiesMap.class);
-                return new AddToCriteriaTickManager(checkedProperties, serialiser(), propertiesValues1, propertiesValues2, propertiesExclusive1, propertiesExclusive2, propertiesDatePrefixes, propertiesDateMnemonics, propertiesAndBefore, propertiesOrNulls, propertiesNots, propertiesOrGroups, columnsNumber, locatorManager, propertiesMetaValuePresences);
-            }
-
-            @Override
-            public void write(final ByteBuffer buffer, final AddToCriteriaTickManager manager) {
-                writeValue(buffer, manager.checkedProperties());
-                writeValue(buffer, manager.propertiesValues1);
-                writeValue(buffer, manager.propertiesValues2);
-                writeValue(buffer, manager.propertiesExclusive1);
-                writeValue(buffer, manager.propertiesExclusive2);
-                writeValue(buffer, manager.propertiesDatePrefixes);
-                writeValue(buffer, manager.propertiesDateMnemonics);
-                writeValue(buffer, manager.propertiesAndBefore);
-                writeValue(buffer, manager.propertiesOrNulls);
-                writeValue(buffer, manager.propertiesNots);
                 writeValue(buffer, manager.propertiesOrGroups);
-                writeValue(buffer, manager.columnsNumber);
-                writeValue(buffer, manager.locatorManager);
-                writeValue(buffer, manager.propertiesMetaValuePresences);
-            }
-        }
-
->>>>>>> c6987215
         @Override
         public int hashCode() {
             final int prime = 31;
