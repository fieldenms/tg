package ua.com.fielden.platform.domaintree.centre.impl;

import static java.lang.String.format;
import static ua.com.fielden.platform.criteria.generator.impl.SynchroniseCriteriaWithModelHandler.areDifferent;
import static ua.com.fielden.platform.types.tuples.T2.t2;

import java.util.ArrayList;
import java.util.Date;
import java.util.List;
import java.util.Map;
import java.util.Objects;
import java.util.Set;

import ua.com.fielden.platform.domaintree.centre.ICentreDomainTreeManager;
import ua.com.fielden.platform.domaintree.centre.ICentreDomainTreeRepresentation;
import ua.com.fielden.platform.domaintree.centre.ICentreDomainTreeRepresentation.IAddToCriteriaTickRepresentation;
import ua.com.fielden.platform.domaintree.centre.ICentreDomainTreeRepresentation.IAddToResultTickRepresentation;
import ua.com.fielden.platform.domaintree.centre.IOrderingManager;
import ua.com.fielden.platform.domaintree.centre.IOrderingRepresentation.Ordering;
import ua.com.fielden.platform.domaintree.centre.IWidthManager;
import ua.com.fielden.platform.domaintree.exceptions.DomainTreeException;
import ua.com.fielden.platform.domaintree.impl.AbstractDomainTree;
import ua.com.fielden.platform.domaintree.impl.AbstractDomainTreeManager;
import ua.com.fielden.platform.domaintree.impl.EnhancementLinkedRootsSet;
import ua.com.fielden.platform.domaintree.impl.EnhancementPropertiesMap;
import ua.com.fielden.platform.domaintree.impl.EnhancementRootsMap;
import ua.com.fielden.platform.entity.factory.EntityFactory;
import ua.com.fielden.platform.types.tuples.T2;
import ua.com.fielden.platform.utils.EntityUtils;
import ua.com.fielden.platform.utils.Pair;
import ua.com.fielden.snappy.DateRangePrefixEnum;
import ua.com.fielden.snappy.MnemonicEnum;

/**
 * Criteria (entity centre) domain tree manager. Includes support for checking (from base {@link AbstractDomainTreeManager}). <br>
 * <br>
 *
 * Includes implementation of "checking" logic, that contain: <br>
 * a) default mutable state management; <br>
 * a) manual state management; <br>
 * b) resolution of conflicts with excluded, disabled etc. properties; <br>
 *
 * @author TG Team
 *
 */
public class CentreDomainTreeManager extends AbstractDomainTreeManager implements ICentreDomainTreeManager {
<<<<<<< HEAD
    private Boolean runAutomatically;
    private Integer preferredView;

=======
>>>>>>> d6d73c1a
    /**
     * A <i>manager</i> constructor for the first time instantiation.
     *
     * @param entityFactory
     * @param rootTypes
     */
    public CentreDomainTreeManager(final EntityFactory entityFactory, final Set<Class<?>> rootTypes) {
        this(entityFactory, new CentreDomainTreeRepresentation(entityFactory, rootTypes), new AddToCriteriaTickManager(entityFactory, rootTypes), new AddToResultTickManager());
    }

    /**
     * A <i>manager</i> constructor.
     *
     * @param entityFactory
     * @param dtr
     * @param firstTick
     * @param secondTick
     */
    public CentreDomainTreeManager(final EntityFactory entityFactory, final CentreDomainTreeRepresentation dtr, final AddToCriteriaTickManager firstTick, final AddToResultTickManager secondTick) {
        super(entityFactory, dtr, firstTick, secondTick);
    }

    @Override
    public ICentreDomainTreeRepresentation getRepresentation() {
        return (ICentreDomainTreeRepresentation) super.getRepresentation();
    }

    @Override
    public IAddToCriteriaTickManager getFirstTick() {
        return (IAddToCriteriaTickManager) super.getFirstTick();
    }

    @Override
    public IAddToResultTickManager getSecondTick() {
        return (IAddToResultTickManager) super.getSecondTick();
    }

    /**
     * A first tick manager for entity centres specific. <br>
     * <br>
     *
     * @author TG Team
     *
     */
    public static class AddToCriteriaTickManager extends TickManager implements IAddToCriteriaTickManager {

        private final transient EntityFactory entityFactory;
        private final EnhancementPropertiesMap<Object> propertiesValues1;
        private final EnhancementPropertiesMap<Object> propertiesValues2;

        private final EnhancementPropertiesMap<Boolean> propertiesExclusive1;
        private final EnhancementPropertiesMap<Boolean> propertiesExclusive2;

        private final EnhancementPropertiesMap<DateRangePrefixEnum> propertiesDatePrefixes;
        private final EnhancementPropertiesMap<MnemonicEnum> propertiesDateMnemonics;
        private final EnhancementPropertiesMap<Boolean> propertiesAndBefore;

        private final EnhancementPropertiesMap<Boolean> propertiesOrNulls;
        private final EnhancementPropertiesMap<Boolean> propertiesNots;
        private final EnhancementPropertiesMap<Integer> propertiesOrGroups;

        private Integer columnsNumber;

        private final EnhancementLinkedRootsSet rootTypes;

        /**
         * Used for the first time instantiation. IMPORTANT : To use this tick it should be passed into manager constructor, which will initialise "dtr", "tr" and "serialiser"
         * fields.
         */
        public AddToCriteriaTickManager(final EntityFactory entityFactory, final Set<Class<?>> rootTypes) {
            this(AbstractDomainTree.<List<String>> createRootsMap(), entityFactory, AbstractDomainTree.<Object> createPropertiesMap(), AbstractDomainTree.<Object> createPropertiesMap(), AbstractDomainTree.<Boolean> createPropertiesMap(), AbstractDomainTree.<Boolean> createPropertiesMap(), AbstractDomainTree.<DateRangePrefixEnum> createPropertiesMap(), AbstractDomainTree.<MnemonicEnum> createPropertiesMap(), AbstractDomainTree.<Boolean> createPropertiesMap(), AbstractDomainTree.<Boolean> createPropertiesMap(), AbstractDomainTree.<Boolean> createPropertiesMap(), AbstractDomainTree.<Integer> createPropertiesMap(), null, rootTypes);
        }

        /**
         * A tick <i>manager</i> constructor.
         *
         * @param serialiser
         */
        public AddToCriteriaTickManager(final Map<Class<?>, List<String>> checkedProperties, final EntityFactory entityFactory, final Map<Pair<Class<?>, String>, Object> propertiesValues1, final Map<Pair<Class<?>, String>, Object> propertiesValues2, final Map<Pair<Class<?>, String>, Boolean> propertiesExclusive1, final Map<Pair<Class<?>, String>, Boolean> propertiesExclusive2, final Map<Pair<Class<?>, String>, DateRangePrefixEnum> propertiesDatePrefixes, final Map<Pair<Class<?>, String>, MnemonicEnum> propertiesDateMnemonics, final Map<Pair<Class<?>, String>, Boolean> propertiesAndBefore, final Map<Pair<Class<?>, String>, Boolean> propertiesOrNulls, final Map<Pair<Class<?>, String>, Boolean> propertiesNots, final Map<Pair<Class<?>, String>, Integer> propertiesOrGroups, final Integer columnsNumber, final Set<Class<?>> rootTypes) {
            super(checkedProperties);
            this.entityFactory = entityFactory;

            this.propertiesValues1 = createPropertiesMap();
            this.propertiesValues1.putAll(propertiesValues1);
            this.propertiesValues2 = createPropertiesMap();
            this.propertiesValues2.putAll(propertiesValues2);
            this.propertiesExclusive1 = createPropertiesMap();
            this.propertiesExclusive1.putAll(propertiesExclusive1);
            this.propertiesExclusive2 = createPropertiesMap();
            this.propertiesExclusive2.putAll(propertiesExclusive2);
            this.propertiesDatePrefixes = createPropertiesMap();
            this.propertiesDatePrefixes.putAll(propertiesDatePrefixes);
            this.propertiesDateMnemonics = createPropertiesMap();
            this.propertiesDateMnemonics.putAll(propertiesDateMnemonics);
            this.propertiesAndBefore = createPropertiesMap();
            this.propertiesAndBefore.putAll(propertiesAndBefore);
            this.propertiesOrNulls = createPropertiesMap();
            this.propertiesOrNulls.putAll(propertiesOrNulls);
            this.propertiesNots = createPropertiesMap();
            this.propertiesNots.putAll(propertiesNots);
            this.propertiesOrGroups = createPropertiesMap();
            this.propertiesOrGroups.putAll(propertiesOrGroups);

            this.columnsNumber = columnsNumber;

            this.rootTypes = new EnhancementLinkedRootsSet();
            this.rootTypes.addAll(rootTypes);
        }

        @Override
        protected IAddToCriteriaTickRepresentation tr() {
            return (IAddToCriteriaTickRepresentation) super.tr();
        }

        @Override
        protected boolean isCheckedMutably(final Class<?> root, final String property) {
            return super.isCheckedMutably(root, property) || property.endsWith("mutablyCheckedProp");
        }

        @Override
        public Set<Class<?>> rootTypes() {
            return rootTypes;
        }

        @Override
        public IAddToCriteriaTickManager check(final Class<?> root, final String property, final boolean check) {
            super.check(root, property, check);
            // TODO need to encapsulate logic for removing values as well as metadata associated with an unchecked property into a separate method.
            if (!check) {
                propertiesValues1.remove(key(root, property));
                propertiesValues2.remove(key(root, property));
            }
            return this;
        }

        protected Integer columnsNumber() {
            return columnsNumber;
        }

        @Override
        public int getColumnsNumber() {
            return columnsNumber == null ? 2 : columnsNumber;
        }

        @Override
        public IAddToCriteriaTickManager setColumnsNumber(final int columnsNumber) {
            if (columnsNumber <= 0) {
                throw new DomainTreeException("Columns number cannot be <= 0. Please change columns number [" + columnsNumber + "] to some more appropriate value.");
            }
            this.columnsNumber = Integer.valueOf(columnsNumber);

            for (final Class<?> root : rootTypes()) { //
                if (checkedProperties().get(root) != null) { // not yet loaded
                    supplementTheMatrixWithPlaceholders(root);
                    cropEmptyRows(root);
                }
            }

            return this;
        }

        @Override
        public Object getValue(final Class<?> root, final String property) {
            illegalUncheckedProperties(this, root, property, "Could not get a 'value' for 'unchecked' property [" + property + "] in type ["
                    + root.getSimpleName() + "].");
            return (propertiesValues1.containsKey(key(root, property))) ? propertiesValues1.get(key(root, property)) : tr().getValueByDefault(root, property);
        }

        @Override
        public boolean isValueEmpty(final Class<?> root, final String property) {
            illegalUncheckedProperties(this, root, property, "Could not ask whether 'value' is empty for 'unchecked' property [" + property + "] in type ["
                    + root.getSimpleName() + "].");
            final Object value = (propertiesValues1.containsKey(key(root, property))) ? propertiesValues1.get(key(root, property)) : tr().getValueByDefault(root, property);
            return EntityUtils.equalsEx(value, tr().getEmptyValueFor(root, property));
        }

        @Override
        public IAddToCriteriaTickManager setValue(final Class<?> root, final String propertyName, final Object value) {
            illegalUncheckedProperties(this, root, propertyName, "Could not set a 'value' for 'unchecked' property [" + propertyName + "] in type ["
                    + root.getSimpleName() + "].");
            final Object oldValue = getValue(root, propertyName);
            final Object defaultValue = tr().getValueByDefault(root, propertyName);
            if (EntityUtils.equalsEx(value, defaultValue)) {
                propertiesValues1.remove(key(root, propertyName));
            } else {
                propertiesValues1.put(key(root, propertyName), value);
            }
            return this;
        }

        @Override
        public Object getValue2(final Class<?> root, final String property) {
            illegalUncheckedProperties(this, root, property, "Could not get a 'value 2' for 'unchecked' property [" + property + "] in type ["
                    + root.getSimpleName() + "].");
            illegalNonDoubleEditorProperties(root, property, "Could not get a 'value 2' for 'non-double (or boolean) editor' property [" + property
                    + "] in type [" + root.getSimpleName() + "].");
            return (propertiesValues2.containsKey(key(root, property))) ? propertiesValues2.get(key(root, property)) : tr().getValue2ByDefault(root, property);
        }

        @Override
        public boolean is2ValueEmpty(final Class<?> root, final String property) {
            illegalUncheckedProperties(this, root, property, "Could not ask whether 'value 2' is empty for 'unchecked' property [" + property + "] in type ["
                    + root.getSimpleName() + "].");
            illegalNonDoubleEditorProperties(root, property, "Could not ask whether 'value 2' is empty for 'non-double (or boolean) editor' property ["
                    + property + "] in type [" + root.getSimpleName() + "].");
            final Object value = (propertiesValues2.containsKey(key(root, property))) ? propertiesValues2.get(key(root, property)) : tr().getValue2ByDefault(root, property);
            return EntityUtils.equalsEx(value, tr().get2EmptyValueFor(root, property));
        }

        @Override
        public IAddToCriteriaTickManager setValue2(final Class<?> root, final String propertyName, final Object value2) {
            illegalUncheckedProperties(this, root, propertyName, "Could not set a 'value 2' for 'unchecked' property [" + propertyName + "] in type ["
                    + root.getSimpleName() + "].");
            illegalNonDoubleEditorProperties(root, propertyName, "Could not set a 'value 2' for 'non-double (or boolean) editor' property [" + propertyName
                    + "] in type [" + root.getSimpleName() + "].");
            final Object oldValue2 = getValue2(root, propertyName);

            final Object defaultValue2 = tr().getValue2ByDefault(root, propertyName);
            if (EntityUtils.equalsEx(value2, defaultValue2)) {
                propertiesValues2.remove(key(root, propertyName));
            } else {
                propertiesValues2.put(key(root, propertyName), value2);
            }
            return this;
        }

        @Override
        public Boolean getExclusive(final Class<?> root, final String property) {
            illegalUncheckedProperties(this, root, property, "Could not get an 'exclusive' flag for 'unchecked' property [" + property + "] in type ["
                    + root.getSimpleName() + "].");
            illegalNonDoubleEditorOrBooleanProperties(root, property, "Could not get an 'exclusive' flag for 'non-double editor' property [" + property + "] in type ["
                    + root.getSimpleName() + "].");
            return (propertiesExclusive1.containsKey(key(root, property))) ? propertiesExclusive1.get(key(root, property)) : null;
        }

        @Override
        public IAddToCriteriaTickManager setExclusive(final Class<?> root, final String property, final Boolean exclusive) {
            illegalUncheckedProperties(this, root, property, "Could not set an 'exclusive' flag for 'unchecked' property [" + property + "] in type ["
                    + root.getSimpleName() + "].");
            illegalNonDoubleEditorOrBooleanProperties(root, property, "Could not set an 'exclusive' flag for 'non-double editor' property [" + property + "] in type ["
                    + root.getSimpleName() + "].");
            if (exclusive == null) {
                propertiesExclusive1.remove(key(root, property));
            } else {
                propertiesExclusive1.put(key(root, property), exclusive);
            }
            return this;
        }

        @Override
        public Boolean getExclusive2(final Class<?> root, final String property) {
            illegalUncheckedProperties(this, root, property, "Could not get an 'exclusive 2' flag for 'unchecked' property [" + property + "] in type ["
                    + root.getSimpleName() + "].");
            illegalNonDoubleEditorOrBooleanProperties(root, property, "Could not get an 'exclusive 2' flag for 'non-double editor' property [" + property + "] in type ["
                    + root.getSimpleName() + "].");
            return (propertiesExclusive2.containsKey(key(root, property))) ? propertiesExclusive2.get(key(root, property)) : null;
        }

        @Override
        public IAddToCriteriaTickManager setExclusive2(final Class<?> root, final String property, final Boolean exclusive2) {
            illegalUncheckedProperties(this, root, property, "Could not set an 'exclusive 2' flag for 'unchecked' property [" + property + "] in type ["
                    + root.getSimpleName() + "].");
            illegalNonDoubleEditorOrBooleanProperties(root, property, "Could not set an 'exclusive 2' flag for 'non-double editor' property [" + property + "] in type ["
                    + root.getSimpleName() + "].");
            if (exclusive2 == null) {
                propertiesExclusive2.remove(key(root, property));
            } else {
                propertiesExclusive2.put(key(root, property), exclusive2);
            }
            return this;
        }

        @Override
        public DateRangePrefixEnum getDatePrefix(final Class<?> root, final String property) {
            illegalUncheckedProperties(this, root, property, "Could not get a 'date prefix' for 'unchecked' property [" + property + "] in type ["
                    + root.getSimpleName() + "].");
            illegalType(root, property, "Could not get a 'date prefix' for 'non-date' property [" + property + "] in type [" + root.getSimpleName() + "].", Date.class);
            return (propertiesDatePrefixes.containsKey(key(root, property))) ? propertiesDatePrefixes.get(key(root, property)) : null;
        }

        @Override
        public IAddToCriteriaTickManager setDatePrefix(final Class<?> root, final String property, final DateRangePrefixEnum datePrefix) {
            illegalUncheckedProperties(this, root, property, "Could not set a 'date prefix' for 'unchecked' property [" + property + "] in type ["
                    + root.getSimpleName() + "].");
            illegalType(root, property, "Could not set a 'date prefix' for 'non-date' property [" + property + "] in type [" + root.getSimpleName() + "].", Date.class);
            if (datePrefix == null) {
                propertiesDatePrefixes.remove(key(root, property));
            } else {
                propertiesDatePrefixes.put(key(root, property), datePrefix);
            }
            return this;
        }

        @Override
        public MnemonicEnum getDateMnemonic(final Class<?> root, final String property) {
            illegalUncheckedProperties(this, root, property, "Could not get a 'date mnemonic' for 'unchecked' property [" + property + "] in type ["
                    + root.getSimpleName() + "].");
            illegalType(root, property, "Could not get a 'date mnemonic' for 'non-date' property [" + property + "] in type [" + root.getSimpleName() + "].", Date.class);
            return (propertiesDateMnemonics.containsKey(key(root, property))) ? propertiesDateMnemonics.get(key(root, property)) : null;
        }

        @Override
        public IAddToCriteriaTickManager setDateMnemonic(final Class<?> root, final String property, final MnemonicEnum dateMnemonic) {
            illegalUncheckedProperties(this, root, property, "Could not set a 'date mnemonic' for 'unchecked' property [" + property + "] in type ["
                    + root.getSimpleName() + "].");
            illegalType(root, property, "Could not set a 'date mnemonic' for 'non-date' property [" + property + "] in type [" + root.getSimpleName() + "].", Date.class);
            if (dateMnemonic == null) {
                propertiesDateMnemonics.remove(key(root, property));
            } else {
                propertiesDateMnemonics.put(key(root, property), dateMnemonic);
            }
            return this;
        }

        @Override
        public Boolean getAndBefore(final Class<?> root, final String property) {
            illegalUncheckedProperties(this, root, property, "Could not get an 'and before' for 'unchecked' property [" + property + "] in type ["
                    + root.getSimpleName() + "].");
            illegalType(root, property, "Could not get an 'and before' for 'non-date' property [" + property + "] in type [" + root.getSimpleName() + "].", Date.class);
            return (propertiesAndBefore.containsKey(key(root, property))) ? propertiesAndBefore.get(key(root, property)) : null;
        }

        @Override
        public IAddToCriteriaTickManager setAndBefore(final Class<?> root, final String property, final Boolean andBefore) {
            illegalUncheckedProperties(this, root, property, "Could not set an 'and before' for 'unchecked' property [" + property + "] in type ["
                    + root.getSimpleName() + "].");
            illegalType(root, property, "Could not set an 'and before' for 'non-date' property [" + property + "] in type [" + root.getSimpleName() + "].", Date.class);
            if (andBefore == null) {
                propertiesAndBefore.remove(key(root, property));
            } else {
                propertiesAndBefore.put(key(root, property), andBefore);
            }
            return this;
        }

        @Override
        public Boolean getOrNull(final Class<?> root, final String property) {
            illegalUncheckedProperties(this, root, property, "Could not get an 'or null' for 'unchecked' property [" + property + "] in type ["
                    + root.getSimpleName() + "].");
            return (propertiesOrNulls.containsKey(key(root, property))) ? propertiesOrNulls.get(key(root, property)) : null;
        }

        @Override
        public IAddToCriteriaTickManager setOrNull(final Class<?> root, final String property, final Boolean orNull) {
            illegalUncheckedProperties(this, root, property, "Could not set an 'or null' for 'unchecked' property [" + property + "] in type ["
                    + root.getSimpleName() + "].");
            if (orNull == null) {
                propertiesOrNulls.remove(key(root, property));
            } else {
                propertiesOrNulls.put(key(root, property), orNull);
            }
            return this;
        }

        @Override
        public Boolean getNot(final Class<?> root, final String property) {
            illegalUncheckedProperties(this, root, property, "Could not get a 'not' for 'unchecked' property [" + property + "] in type ["
                    + root.getSimpleName() + "].");
            return (propertiesNots.containsKey(key(root, property))) ? propertiesNots.get(key(root, property)) : null;
        }

        @Override
        public IAddToCriteriaTickManager setNot(final Class<?> root, final String property, final Boolean not) {
            illegalUncheckedProperties(this, root, property, "Could not set a 'not' for 'unchecked' property [" + property + "] in type ["
                    + root.getSimpleName() + "].");
            if (not == null) {
                propertiesNots.remove(key(root, property));
            } else {
                propertiesNots.put(key(root, property), not);
            }
            return this;
        }
        
        @Override
        public Integer getOrGroup(final Class<?> root, final String property) {
            illegalUncheckedProperties(this, root, property, format("Could not get an 'or group' for 'unchecked' property [%s] in type [%s].", property, root.getSimpleName()));
            return (propertiesOrGroups.containsKey(key(root, property))) ? propertiesOrGroups.get(key(root, property)) : null;
        }
        
        @Override
        public IAddToCriteriaTickManager setOrGroup(final Class<?> root, final String property, final Integer orGroup) {
            illegalUncheckedProperties(this, root, property, format("Could not set an 'or group' for 'unchecked' property [%s] in type [%s].", property, root.getSimpleName()));
            if (orGroup == null) {
                propertiesOrGroups.remove(key(root, property));
            } else {
                propertiesOrGroups.put(key(root, property), orGroup);
            }
            return this;
        }
        
        /////////////////// Checked properties with placeholders ///////////////////
        @Override
        public IAddToCriteriaTickManager swap(final Class<?> root, final String property1, final String property2) {
            super.swap(root, property1, property2);

            cropEmptyRows(root);
            return this;
        }

        @Override
        public IAddToCriteriaTickManager move(final Class<?> root, final String what, final String beforeWhat) {
            throw new UnsupportedOperationException("Move operation is not supported for Centre domain tree manager's first tick. Please use perhaps 'swap' operation.");
        }

        @Override
        public IAddToCriteriaTickManager moveToTheEnd(final Class<?> root, final String what) {
            throw new UnsupportedOperationException("MoveToTheEnd operation is not supported for Centre domain tree manager's first tick. Please use perhaps 'swap' operation.");
        }

        @Override
        protected void removeCheckedProperty(final Class<?> root, final String property) {
            final int removalIndex = checkedPropertiesMutable(root).indexOf(property);
            super.removeCheckedProperty(root, property);
            super.insertCheckedProperty(root, generatePlaceholderName(root, removalIndex), removalIndex);

            cropEmptyRows(root);
        }

        /**
         * Removes the rows of placeholders in the matrix of checked properties to form a matrix without empty rows.
         *
         * @param root
         */
        protected final void cropEmptyRows(final Class<?> root) {
            cropEmptyRows(root, checkedPropertiesMutable(root).size() - 1);
        }

        private final void cropEmptyRows(final Class<?> root, final int index) {
            if (index < 0) {
                return;
            }
            boolean isEmptyRow = true;
            for (int i = index; i >= index - getColumnsNumber() + 1; i--) {
                if (!isPlaceholder(checkedPropertiesMutable(root).get(i))) {
                    isEmptyRow = false;
                    break;
                }
            }
            if (isEmptyRow) {
                for (int i = index; i >= index - getColumnsNumber() + 1; i--) {
                    super.removeCheckedProperty(root, checkedPropertiesMutable(root).get(i));
                }
            }
            cropEmptyRows(root, index - getColumnsNumber());
        }

        @Override
        protected void insertCheckedProperty(final Class<?> root, final String property, final int index) {
            final int firstPlaceholderIndex = findFirstPlaceholder(root);
            if (firstPlaceholderIndex < checkedPropertiesMutable(root).size()) { // there is at least one placeholder in checked properties matrix
                super.removeCheckedProperty(root, checkedPropertiesMutable(root).get(firstPlaceholderIndex));
                super.insertCheckedProperty(root, property, firstPlaceholderIndex);
            } else {
                super.insertCheckedProperty(root, property, checkedPropertiesMutable(root).size());
                supplementTheMatrixWithPlaceholders(root);
            }
        }

        /**
         * Adds the placeholders to the end of the checked properties list to form a full matrix with a columns number defined in {@link #getColumnsNumber()}.
         *
         * @param root
         */
        protected final void supplementTheMatrixWithPlaceholders(final Class<?> root) {
            while (checkedPropertiesMutable(root).size() % getColumnsNumber() != 0) {
                final int newPlaceholderIndex = checkedPropertiesMutable(root).size();
                super.insertCheckedProperty(root, generatePlaceholderName(root, newPlaceholderIndex), newPlaceholderIndex);
            }
        }

        private String generatePlaceholderName(final Class<?> root, final int newPlaceholderIndex) {
            int max = -1;
            final List<String> checkedProperties = checkedPropertiesMutable(root);
            for (int i = 0; i < checkedProperties.size(); i++) {
                final String name = checkedProperties.get(i);
                if (isPlaceholder(name)) {
                    final int placeholderNumber = Integer.valueOf(name.substring(0, name.indexOf(PLACEHOLDER)));
                    if (placeholderNumber > max) {
                        max = placeholderNumber;
                    }
                }
            }
            return (max + 1) + PLACEHOLDER + (newPlaceholderIndex / getColumnsNumber()) + "-" + (newPlaceholderIndex % getColumnsNumber());
        }

        private int findFirstPlaceholder(final Class<?> root) {
            final List<String> checkedProperties = checkedPropertiesMutable(root);
            for (int i = 0; i < checkedProperties.size(); i++) {
                if (isPlaceholder(checkedProperties.get(i))) {
                    return i;
                }
            }
            return checkedProperties.size();
        }

        /////////////////// Checked properties with placeholders (END) ///////////////////

        protected EntityFactory getEntityFactory() {
            return entityFactory;
        }

        @Override
        public int hashCode() {
            final int prime = 31;
            int result = super.hashCode();
            result = prime * result + ((columnsNumber == null) ? 0 : columnsNumber.hashCode());
            result = prime * result + (rootTypes == null ? 0 : rootTypes.hashCode());
            result = prime * result + propertiesAndBefore.hashCode();
            result = prime * result + propertiesDateMnemonics.hashCode();
            result = prime * result + propertiesDatePrefixes.hashCode();
            result = prime * result + propertiesExclusive1.hashCode();
            result = prime * result + propertiesExclusive2.hashCode();
            result = prime * result + propertiesOrGroups.hashCode();
            result = prime * result + propertiesNots.hashCode();
            result = prime * result + propertiesOrNulls.hashCode();
            result = prime * result + propertiesValues1.hashCode();
            result = prime * result + propertiesValues2.hashCode();
            return result;
        }

        @Override
        public boolean equals(final Object obj) {
            if (this == obj) {
                return true;
            }
            if (!super.equals(obj)) {
                return false;
            }
            if (getClass() != obj.getClass()) {
                return false;
            }
            final AddToCriteriaTickManager other = (AddToCriteriaTickManager) obj;
            if (columnsNumber == null) {
                if (other.columnsNumber != null) {
                    return false;
                }
            } else if (!columnsNumber.equals(other.columnsNumber)) {
                return false;
            }
            if (rootTypes == null) {
                if (other.rootTypes != null) {
                    return false;
                }
            } else if (!rootTypes.equals(other.rootTypes)) {
                return false;
            }
            if (!propertiesAndBefore.equals(other.propertiesAndBefore)) {
                return false;
            }
            if (!propertiesDateMnemonics.equals(other.propertiesDateMnemonics)) {
                return false;
            }
            if (!propertiesDatePrefixes.equals(other.propertiesDatePrefixes)) {
                return false;
            }
            if (!propertiesExclusive1.equals(other.propertiesExclusive1)) {
                return false;
            }
            if (!propertiesExclusive2.equals(other.propertiesExclusive2)) {
                return false;
            }
            if (!propertiesOrGroups.equals(other.propertiesOrGroups)) {
                return false;
            }
            if (!propertiesNots.equals(other.propertiesNots)) {
                return false;
            }
            if (!propertiesOrNulls.equals(other.propertiesOrNulls)) {
                return false;
            }
            if (propertyValuesDifferent(propertiesValues1, other.propertiesValues1)) {
                return false;
            }
            if (!propertiesValues2.equals(other.propertiesValues2)) {
                return false;
            }
            return true;
        }

    }
    
    /**
     * Compares <code>propertiesValues1</code> with <code>propertiesValues2</code>.
     * If they are equal using standard logic then we need to compare their values one by one with the check on 'not found mock' entities.
     * <p>
     * This logic is condensed to only {@link AddToCriteriaTickManager#propertiesValues1} due to the fact that this is the only place where 'not found mocks' can reside.
     * We don't need to override 'hashCode' because we do not place {@link AddToCriteriaTickManager} and its wrappers into hash-sets or maps as a keys.
     * 
     * @param propertiesValues1
     * @param propertiesValues2
     * @return
     */
    private static boolean propertyValuesDifferent(final EnhancementPropertiesMap<Object> propertiesValues1, final EnhancementPropertiesMap<Object> propertiesValues2) {
        final boolean different = !propertiesValues1.equals(propertiesValues2);
        if (!different) { // there is a chance that inside some entity-typed crit-only single property we will have two mocks; in that case we should compare their 'desc'
            return propertiesValues1.entrySet().stream().anyMatch(entry -> areDifferent(entry.getValue(), propertiesValues2.get(entry.getKey())));
        }
        return different;
    }
    
    /**
     * A second tick manager for entity centres specific. <br>
     * <br>
     *
     * @author TG Team
     *
     */
    public static class AddToResultTickManager extends TickManager implements IAddToResultTickManager {
        private final EnhancementPropertiesMap<Integer> propertiesWidths;
        private final EnhancementPropertiesMap<Integer> propertiesGrowFactors;
        private final EnhancementRootsMap<List<Pair<String, Ordering>>> rootsListsOfOrderings;
        private int pageCapacity;
        private int maxPageCapacity;
        private int visibleRowsCount;
        private int numberOfHeaderLines;

        /**
         * Used for serialisation and for normal initialisation. IMPORTANT : To use this tick it should be passed into manager constructor, which will initialise "dtr" and "tr"
         * fields.
         */
        public AddToResultTickManager() {
            super();
            propertiesWidths = createPropertiesMap();
            propertiesGrowFactors = createPropertiesMap();
            rootsListsOfOrderings = createRootsMap();
        }

        @Override
        protected IAddToResultTickRepresentation tr() {
            return (IAddToResultTickRepresentation) super.tr();
        }

        @Override
        public List<Pair<String, Ordering>> orderedProperties(final Class<?> root) {
            if (rootsListsOfOrderings.containsKey(root)) {
                return rootsListsOfOrderings.get(root);
            } else {
                final List<Pair<String, Ordering>> orderedPropertiesByDefault = new ArrayList<>(tr().orderedPropertiesByDefault(root));
                final List<Pair<String, Ordering>> orderedPropertiesByDefaultWithoutUnchecked = new ArrayList<>(orderedPropertiesByDefault);
                for (final Pair<String, Ordering> propAndOrdering : orderedPropertiesByDefault) {
                    if (!isChecked(root, propAndOrdering.getKey())) {
                        orderedPropertiesByDefaultWithoutUnchecked.remove(propAndOrdering);
                    }
                }
                return orderedPropertiesByDefaultWithoutUnchecked;
            }
        }

        @Override
        public IOrderingManager toggleOrdering(final Class<?> root, final String property) {
            illegalUncheckedProperties(this, root, property, "Could not toggle 'ordering' for 'unchecked' property [" + property + "] in type ["
                    + root.getSimpleName() + "].");
            if (!rootsListsOfOrderings.containsKey(root)) {
                rootsListsOfOrderings.put(root, new ArrayList<>(orderedProperties(root)));
            }
            final List<Pair<String, Ordering>> list = new ArrayList<>(rootsListsOfOrderings.get(root));
            for (final Pair<String, Ordering> pair : list) {
                if (pair.getKey().equals(property)) {
                    final int index = rootsListsOfOrderings.get(root).indexOf(pair);
                    if (Ordering.ASCENDING.equals(pair.getValue())) {
                        rootsListsOfOrderings.get(root).get(index).setValue(Ordering.DESCENDING);
                    } else { // Ordering.DESCENDING
                        rootsListsOfOrderings.get(root).remove(index);
                    }
                    return this;
                }
            } // if the property does not have an Ordering assigned -- put a ASC ordering to it (into the end of the list)
            rootsListsOfOrderings.get(root).add(new Pair<>(property, Ordering.ASCENDING));
            return this;
        }

        @Override
        protected void removeCheckedProperty(final Class<?> root, final String property) {
            super.removeCheckedProperty(root, property);

            if (rootsListsOfOrderings.containsKey(root)) {
                final List<Pair<String, Ordering>> list = new ArrayList<>(rootsListsOfOrderings.get(root));
                for (final Pair<String, Ordering> pair : list) {
                    if (pair.getKey().equals(property)) {
                        final int index = rootsListsOfOrderings.get(root).indexOf(pair);
                        rootsListsOfOrderings.get(root).remove(index); // removes an ordering associated with just unchecked property
                        return;
                    }
                }
            }
        }

        @Override
        public int getWidth(final Class<?> root, final String property) {
            illegalUncheckedProperties(this, root, property, "Could not get a 'width' for 'unchecked' property [" + property + "] in type ["
                    + root.getSimpleName() + "].");
            return (propertiesWidths.containsKey(key(root, property))) ? propertiesWidths.get(key(root, property)) : tr().getWidthByDefault(root, property);
        }

        @Override
        public IWidthManager setWidth(final Class<?> root, final String property, final int width) {
            illegalUncheckedProperties(this, root, property, "Could not set a 'width' for 'unchecked' property [" + property + "] in type ["
                    + root.getSimpleName() + "].");
            propertiesWidths.put(key(root, property), width);
            return this;
        }

        @Override
        public int getGrowFactor(final Class<?> root, final String property) {
            illegalUncheckedProperties(this, root, property, "Could not get a 'grow factor' for 'unchecked' property [" + property + "] in type ["
                    + root.getSimpleName() + "].");
            return (propertiesGrowFactors.containsKey(key(root, property))) ? propertiesGrowFactors.get(key(root, property)) : 0;
        }

        @Override
        public IAddToResultTickManager setGrowFactor(final Class<?> root, final String property, final int width) {
            illegalUncheckedProperties(this, root, property, "Could not set a 'grow factor' for 'unchecked' property [" + property + "] in type ["
                    + root.getSimpleName() + "].");
            propertiesGrowFactors.put(key(root, property), width);
            return this;
        }

        @Override
        public T2<EnhancementPropertiesMap<Integer>, EnhancementPropertiesMap<Integer>> getWidthsAndGrowFactors() {
            return t2(propertiesWidths, propertiesGrowFactors);
        }

        @Override
        public void setWidthsAndGrowFactors(final T2<EnhancementPropertiesMap<Integer>, EnhancementPropertiesMap<Integer>> widthsAndGrowFactors) {
            propertiesWidths.clear();
            propertiesWidths.putAll(widthsAndGrowFactors._1);
            propertiesGrowFactors.clear();
            propertiesGrowFactors.putAll(widthsAndGrowFactors._2);
        }

        @Override
        public int getPageCapacity() {
            return pageCapacity;
        }

        @Override
        public IAddToResultTickManager setPageCapacity(final int pageCapacity) {
            this.pageCapacity = pageCapacity;
            return this;
        }

        @Override
        public int getMaxPageCapacity() {
            return maxPageCapacity;
        }

        @Override
        public IAddToResultTickManager setMaxPageCapacity(final int maxPageCapacity) {
            this.maxPageCapacity = maxPageCapacity;
            return this;
        }

        @Override
        public int getVisibleRowsCount() {
            return visibleRowsCount;
        }

        @Override
        public IAddToResultTickManager setVisibleRowsCount(final int visibleRowsCount) {
            this.visibleRowsCount = visibleRowsCount;
            return this;
        }

        @Override
        public int getNumberOfHeaderLines() {
            return numberOfHeaderLines;
        }

        @Override
        public IAddToResultTickManager setNumberOfHeaderLines(final int numberOfHeaderLines) {
            this.numberOfHeaderLines = numberOfHeaderLines;
            return this;
        }

        @Override
        public int hashCode() {
            return 31 * super.hashCode() + Objects.hash(propertiesGrowFactors, propertiesWidths, rootsListsOfOrderings, pageCapacity, maxPageCapacity, visibleRowsCount, numberOfHeaderLines);
        }

        @Override
        public boolean equals(final Object obj) {
            if (this != obj) {
                if (super.equals(obj) && getClass() == obj.getClass()) {
                    final AddToResultTickManager other = (AddToResultTickManager) obj;
                    return Objects.equals(propertiesGrowFactors, other.propertiesGrowFactors) &&
                            Objects.equals(propertiesWidths, other.propertiesWidths) &&
                            Objects.equals(rootsListsOfOrderings, other.rootsListsOfOrderings) &&
                            pageCapacity == other.pageCapacity &&
                            maxPageCapacity == other.maxPageCapacity &&
                            numberOfHeaderLines == other.numberOfHeaderLines &&
                            visibleRowsCount == other.visibleRowsCount;
                }
                return false;
            }
            return true;
        }
    }

<<<<<<< HEAD
    @Override
    public Integer getPreferredView() {
        return preferredView;
    }

    @Override
    public ICentreDomainTreeManager setPreferredView(final Integer preferredView) {
        this.preferredView = preferredView;
        return this;
    }

    protected Boolean isRunAutomatically1() {
        return runAutomatically;
    }

    @Override
    public boolean isRunAutomatically() {
        return runAutomatically != null ? runAutomatically : false; // should be disabled by default
    }

    @Override
    public ICentreDomainTreeManager setRunAutomatically(final boolean runAutomatically) {
        this.runAutomatically = runAutomatically;
        return this;
    }

    @Override
    public int hashCode() {
        final int prime = 31;
        int result = super.hashCode();
        result = prime * result + ((preferredView == null) ? 0 : preferredView.hashCode());
        result = prime * result + ((runAutomatically == null) ? 0 : runAutomatically.hashCode());
        return result;
    }

=======
>>>>>>> d6d73c1a
    @Override
    public boolean equals(final Object obj) {
        if (this == obj) {
            return true;
        }
        if (!super.equals(obj)) {
            return false;
        }
        if (getClass() != obj.getClass()) {
            return false;
        }
<<<<<<< HEAD
        final CentreDomainTreeManager other = (CentreDomainTreeManager) obj;
        if (runAutomatically == null && other.runAutomatically != null || runAutomatically != null && !runAutomatically.equals(other.runAutomatically)) {
            return false;
        }
        if (preferredView == null && other.preferredView != null || preferredView != null && !preferredView.equals(other.preferredView)) {
            return false;
        }
=======
>>>>>>> d6d73c1a
        return true;
    }

}<|MERGE_RESOLUTION|>--- conflicted
+++ resolved
@@ -44,12 +44,7 @@
  *
  */
 public class CentreDomainTreeManager extends AbstractDomainTreeManager implements ICentreDomainTreeManager {
-<<<<<<< HEAD
-    private Boolean runAutomatically;
     private Integer preferredView;
-
-=======
->>>>>>> d6d73c1a
     /**
      * A <i>manager</i> constructor for the first time instantiation.
      *
@@ -848,7 +843,6 @@
         }
     }
 
-<<<<<<< HEAD
     @Override
     public Integer getPreferredView() {
         return preferredView;
@@ -857,21 +851,6 @@
     @Override
     public ICentreDomainTreeManager setPreferredView(final Integer preferredView) {
         this.preferredView = preferredView;
-        return this;
-    }
-
-    protected Boolean isRunAutomatically1() {
-        return runAutomatically;
-    }
-
-    @Override
-    public boolean isRunAutomatically() {
-        return runAutomatically != null ? runAutomatically : false; // should be disabled by default
-    }
-
-    @Override
-    public ICentreDomainTreeManager setRunAutomatically(final boolean runAutomatically) {
-        this.runAutomatically = runAutomatically;
         return this;
     }
 
@@ -880,12 +859,9 @@
         final int prime = 31;
         int result = super.hashCode();
         result = prime * result + ((preferredView == null) ? 0 : preferredView.hashCode());
-        result = prime * result + ((runAutomatically == null) ? 0 : runAutomatically.hashCode());
         return result;
     }
 
-=======
->>>>>>> d6d73c1a
     @Override
     public boolean equals(final Object obj) {
         if (this == obj) {
@@ -897,16 +873,12 @@
         if (getClass() != obj.getClass()) {
             return false;
         }
-<<<<<<< HEAD
         final CentreDomainTreeManager other = (CentreDomainTreeManager) obj;
-        if (runAutomatically == null && other.runAutomatically != null || runAutomatically != null && !runAutomatically.equals(other.runAutomatically)) {
-            return false;
-        }
         if (preferredView == null && other.preferredView != null || preferredView != null && !preferredView.equals(other.preferredView)) {
             return false;
         }
-=======
->>>>>>> d6d73c1a
+
+
         return true;
     }
 
