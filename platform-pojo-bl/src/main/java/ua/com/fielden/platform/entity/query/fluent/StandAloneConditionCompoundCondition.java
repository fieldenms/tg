package ua.com.fielden.platform.entity.query.fluent;

import ua.com.fielden.platform.entity.AbstractEntity;
import ua.com.fielden.platform.entity.query.fluent.EntityQueryProgressiveInterfaces.IStandAloneConditionCompoundCondition;
import ua.com.fielden.platform.entity.query.fluent.EntityQueryProgressiveInterfaces.IStandAloneConditionOperand;
import ua.com.fielden.platform.entity.query.model.ConditionModel;

public final class StandAloneConditionCompoundCondition<ET extends AbstractEntity<?>> //
        extends LogicalCondition<IStandAloneConditionOperand<ET>> //
        implements IStandAloneConditionCompoundCondition<ET> {

<<<<<<< HEAD
	public StandAloneConditionCompoundCondition(final EqlSentenceBuilder builder) {
		super(builder);
	}

	@Override
	public ConditionModel model() {
		return new ConditionModel(builder.model().getTokenSource());
	}

	@Override
	protected IStandAloneConditionOperand<ET> nextForLogicalCondition(final EqlSentenceBuilder builder) {
		return new StandAloneConditionOperand<ET>(builder);
	}

=======
    public StandAloneConditionCompoundCondition(final EqlSentenceBuilder builder) {
        super(builder);
    }

    @Override
    public ConditionModel model() {
        return new ConditionModel(builder.model().getTokenSource());
    }

    @Override
    protected IStandAloneConditionOperand<ET> nextForLogicalCondition(final EqlSentenceBuilder builder) {
        return new StandAloneConditionOperand<ET>(builder);
    }

>>>>>>> db478359
}<|MERGE_RESOLUTION|>--- conflicted
+++ resolved
@@ -9,22 +9,6 @@
         extends LogicalCondition<IStandAloneConditionOperand<ET>> //
         implements IStandAloneConditionCompoundCondition<ET> {
 
-<<<<<<< HEAD
-	public StandAloneConditionCompoundCondition(final EqlSentenceBuilder builder) {
-		super(builder);
-	}
-
-	@Override
-	public ConditionModel model() {
-		return new ConditionModel(builder.model().getTokenSource());
-	}
-
-	@Override
-	protected IStandAloneConditionOperand<ET> nextForLogicalCondition(final EqlSentenceBuilder builder) {
-		return new StandAloneConditionOperand<ET>(builder);
-	}
-
-=======
     public StandAloneConditionCompoundCondition(final EqlSentenceBuilder builder) {
         super(builder);
     }
@@ -39,5 +23,4 @@
         return new StandAloneConditionOperand<ET>(builder);
     }
 
->>>>>>> db478359
 }