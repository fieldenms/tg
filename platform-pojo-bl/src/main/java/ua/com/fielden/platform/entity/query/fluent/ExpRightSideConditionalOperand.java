--- conflicted
+++ resolved
@@ -5,30 +5,6 @@
 import ua.com.fielden.platform.entity.query.fluent.EntityQueryProgressiveInterfaces.IExprOperand0;
 
 abstract class ExpRightSideConditionalOperand<T, ET extends AbstractEntity<?>> //
-<<<<<<< HEAD
-		extends RightSideOperand<T, ET> //
-		implements IComparisonQuantifiedOperand<T, ET> {
-
-	protected ExpRightSideConditionalOperand(final EqlSentenceBuilder builder) {
-		super(builder);
-	}
-
-	@Override
-	public IExprOperand0<T, ET> beginExpr() {
-		return createExprOperand0(builder.beginExpression());
-	}
-
-	private ExprOperand0<T, ET> createExprOperand0(final EqlSentenceBuilder builder) {
-		return new ExprOperand0<T, ET>(builder) {
-
-			@Override
-			protected T nextForExprOperand0(final EqlSentenceBuilder builder) {
-				return ExpRightSideConditionalOperand.this.nextForSingleOperand(builder);
-			}
-
-		};
-	}
-=======
         extends RightSideOperand<T, ET> //
         implements IComparisonQuantifiedOperand<T, ET> {
 
@@ -51,6 +27,5 @@
 
         };
     }
->>>>>>> 2e518a75
 
 }