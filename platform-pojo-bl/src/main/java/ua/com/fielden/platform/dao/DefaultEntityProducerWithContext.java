package ua.com.fielden.platform.dao;

import java.util.ArrayList;
import java.util.Arrays;
import java.util.Collections;
import java.util.HashMap;
import java.util.List;
import java.util.Map;
import java.util.Optional;
import java.util.function.Function;

import ua.com.fielden.platform.companion.IEntityReader;
import ua.com.fielden.platform.entity.AbstractEntity;
import ua.com.fielden.platform.entity.AbstractFunctionalEntityWithCentreContext;
import ua.com.fielden.platform.entity.EntityEditAction;
import ua.com.fielden.platform.entity.EntityNewAction;
import ua.com.fielden.platform.entity.factory.EntityFactory;
import ua.com.fielden.platform.entity.factory.ICompanionObjectFinder;
import ua.com.fielden.platform.entity_centre.review.criteria.EnhancedCentreEntityQueryCriteria;
import ua.com.fielden.platform.web.centre.CentreContext;

/**
 * Provides default {@link EntityFactory} based implementation for creation of new entity instances.
 *
 * @author TG Team
 *
 * @param <T>
 */
public class DefaultEntityProducerWithContext<T extends AbstractEntity<?>> implements IEntityProducer<T> {
    private final EntityFactory factory;
    protected final Class<T> entityType;
<<<<<<< HEAD
    // optional context for context-dependent entity producing logic
    private CentreContext<? extends AbstractEntity<?>, AbstractEntity<?>> context;
    private ICompanionObjectFinder coFinder;
    private final Map<Class<? extends AbstractEntity<?>>, IEntityDao<?>> coCache = new HashMap<>();
=======
    
    // optional centre context for context-dependent entity producing logic
    private CentreContext<? extends AbstractEntity<?>, AbstractEntity<?>> centreContext;
    private AbstractEntity<?> masterEntity;
    private Long compoundMasterEntityId;
    private String chosenProperty;

    private final ICompanionObjectFinder coFinder;
    private final Map<Class<? extends AbstractEntity<?>>, IEntityReader<?>> coCache = new HashMap<>();
>>>>>>> 2d2de1a5

    public DefaultEntityProducerWithContext(final EntityFactory factory, final Class<T> entityType, final ICompanionObjectFinder companionFinder) {
        this.factory = factory;
        this.entityType = entityType;
        this.coFinder = companionFinder;
    }
    
    /**
     * A convenient way to obtain companion instances by the types of corresponding entities.
     * 
     * @param type -- entity type whose companion instance needs to be obtained
     * @return
     */
    @SuppressWarnings("unchecked")
    public <R extends IEntityReader<E>, E extends AbstractEntity<?>> R co(final Class<E> type) {
        IEntityReader<?> co = coCache.get(type);
        if (co == null) {
            co = coFinder.findAsReader(type, true);
            coCache.put(type, co);
        }
        return (R) co;
    }

    
    @Override
    public final T newEntity() {
        final T producedEntity;
        if (getMasterEntity() != null && EntityEditAction.class.isAssignableFrom(getMasterEntity().getClass())) {
            final EntityEditAction entityEditAction = (EntityEditAction) getMasterEntity();
            final Long editedEntityId = Long.valueOf(entityEditAction.getEntityId());
            producedEntity = provideDefaultValuesForStandardEdit(editedEntityId, entityEditAction);
        } else {
            final T entity = new_();
            
            if (entity instanceof AbstractFunctionalEntityWithCentreContext) {
                final AbstractFunctionalEntityWithCentreContext<?> funcEntity = (AbstractFunctionalEntityWithCentreContext<?>) entity;
                
                if (context != null) {
                    funcEntity.setContext(context);
                }
                
                if (String.class.isAssignableFrom(entity.getKeyType())) {
                    ((AbstractFunctionalEntityWithCentreContext<String>) funcEntity).setKey("dummy");
                }
            }
            
            if (getMasterEntity() != null && EntityNewAction.class.isAssignableFrom(getMasterEntity().getClass())) {
                producedEntity = provideDefaultValuesForStandardNew(entity, (EntityNewAction) getMasterEntity());
            } else {
                producedEntity = provideDefaultValues(entity);
            }
        }
        // Resetting of meta-state makes the entity not dirty for the properties, changed above. This is important not to treat them as changed when going to client application.
        // However, in some rare cases it is possible to specify which property should skip resetting of its state (see method skipPropertiesForMetaStateResetting()).
        producedEntity.nonProxiedProperties().filter(mp -> !skipPropertiesForMetaStateResetting().contains(mp.getName())).forEach(mp -> mp.resetState());
        return producedEntity;
    }
    
    /**
     * A helper function to instantiate a new entity using either companion if available or entity factory otherwise.
     *
     * @return
     */
    private T new_() {
        final IEntityDao<T> companion = co(this.entityType);
        if (companion != null) {
            return companion.new_();
        } else {
            return factory.newEntity(this.entityType);
        }
    }

    /**
     * In rare cases where there is a need not to reset meta-state of the property -- this property needs to be listed in this method.
     * 
     * @return
     */
    protected List<String> skipPropertiesForMetaStateResetting() {
        return Arrays.asList();
    }
    
    /**
     * Override this method in case where some additional initialisation is needed for the entity, edited by standard {@link EntityEditAction}.
     * <p>
     * Please, note that most likely it is needed to invoke super implementation. However, if the other, more specific, fetchModel needs to be specified -- the complete override 
     * is applicable.
     * 
     * @param entityId - the id of the edited entity
     * @return
     */
    protected T provideDefaultValuesForStandardEdit(final Long entityId, final EntityEditAction masterEntity) {
        return companion().findById(entityId, companion().getFetchProvider().fetchModel());
    };
    
    /**
     * Override this method in case where some additional initialisation is needed for the new entity, edited by standard {@link EntityNewAction}.
     * 
     * @param entity
     * @param masterEntity -- {@link EntityNewAction} instance that contains context
     * @return
     */
    protected T provideDefaultValuesForStandardNew(final T entity, final EntityNewAction masterEntity) {
        return entity;
    };

    /**
     * Override this method to provide domain-driven <code>entity</code>'s default values for the properties.
     *
     * @param entity
     */
    protected T provideDefaultValues(final T entity) {
        return entity;
    }

    protected EntityFactory factory() {
        return factory;
    }

    protected IEntityDao<T> companion() {
        return co(this.entityType);
    }

    /**
     * Use this method in case when the master context (as functional entity) is required for entity instantiation.
     *
     * @return
     */
    protected AbstractEntity<?> getMasterEntity() {
        return context == null ? null : context.getMasterEntity();
    }
    
    protected CentreContext<? extends AbstractEntity<?>, AbstractEntity<?>> getContext() {
        return context;
    }

    public void setContext(final CentreContext<? extends AbstractEntity<?>, AbstractEntity<?>> context) {
        this.context = context;
    }

    protected String getChosenProperty() {
        return context == null ? null : context.getChosenProperty();
    }
    
    
    
    
    
    
    
    private AbstractEntity<?> getCurrEntity() {
        return context == null ? null :
               context.getSelectedEntities().size() == 1 ? context.getCurrEntity() : null;
    }
    
    private Optional<Function<AbstractFunctionalEntityWithCentreContext<?>, Object>> getComputation() {
        return context == null ? Optional.empty() : context.getComputation();
    }
    
    private List<AbstractEntity<?>> getSelectedEntities() {
        return context == null ? Collections.unmodifiableList(new ArrayList<>()) : context.getSelectedEntities();
    }
    
    ////////////////////////////////// CONTEXT DECOMPOSITION API //////////////////////////////////
    
    // MASTER ENTITY:
    protected AbstractEntity<?> masterEntity() {
        return getMasterEntity();
    }
    
    protected <M extends AbstractEntity<?>> M masterEntity(final Class<M> type) {
        return (M) masterEntity();
    }
    
    protected boolean masterEntityEmpty() {
        return masterEntity() == null;
    }
    
    protected boolean masterEntityNotEmpty() {
        return !masterEntityEmpty();
    }
    
    protected <M extends AbstractEntity<?>> boolean masterEntityInstanceOf(final Class<M> type) {
        return masterEntityNotEmpty() && type.isAssignableFrom(masterEntity().getClass());
    }
    
    protected <M extends AbstractEntity<?>> boolean masterEntityKeyInstanceOf(final Class<M> type) {
        if (masterEntityNotEmpty()) {
            final AbstractEntity<?> masterEntity = masterEntity();
            if (masterEntity.get("key") != null) {
                return type.isAssignableFrom(masterEntity.get("key").getClass());
            }
        }
        return false;
    }
    
    protected <M extends AbstractEntity<?>> boolean masterEntityKeyOfMasterEntityInstanceOf(final Class<M> type) {
        if (masterEntityNotEmpty()) {
            final AbstractEntity<?> masterEntity = masterEntity();
            if (AbstractFunctionalEntityWithCentreContext.class.isAssignableFrom(masterEntity.getClass())) {
                final AbstractFunctionalEntityWithCentreContext masterFuncEntity = (AbstractFunctionalEntityWithCentreContext) masterEntity;
                if (masterFuncEntity.context() != null && masterFuncEntity.context().getMasterEntity() != null) {
                    final AbstractEntity<?> masterEntityOfMasterEntity = masterFuncEntity.context().getMasterEntity();
                    if (masterEntityOfMasterEntity.get("key") != null) {
                        return type.isAssignableFrom(masterEntityOfMasterEntity.get("key").getClass());
                    }
                }
            }
        }
        return false;
    }
    
    protected boolean selectionCritOfMasterEntityNotEmpty() {
        if (masterEntityNotEmpty()) {
            final AbstractEntity<?> masterEntity = masterEntity();
            if (AbstractFunctionalEntityWithCentreContext.class.isAssignableFrom(masterEntity.getClass())) {
                final AbstractFunctionalEntityWithCentreContext masterFuncEntity = (AbstractFunctionalEntityWithCentreContext) masterEntity;
                return masterFuncEntity.context() != null && masterFuncEntity.context().getSelectionCrit() != null;
            }
        }
        return false;
    }
    
    protected EnhancedCentreEntityQueryCriteria<?, ?> selectionCritOfMasterEntity() {
        final AbstractEntity<?> masterEntity = masterEntity();
        final AbstractFunctionalEntityWithCentreContext masterFuncEntity = (AbstractFunctionalEntityWithCentreContext) masterEntity;
        return masterFuncEntity.context().getSelectionCrit();
    }
    
    protected <M extends AbstractEntity<?>> M masterEntityKey(final Class<M> type) {
        final AbstractEntity<?> masterEntity = masterEntity();
        return (M) masterEntity.get("key");
    }
    
    protected <M extends AbstractEntity<?>> M masterEntityKeyOfMasterEntity(final Class<M> type) {
        final AbstractEntity<?> masterEntity = masterEntity();
        final AbstractFunctionalEntityWithCentreContext masterFuncEntity = (AbstractFunctionalEntityWithCentreContext) masterEntity;
        final AbstractEntity<?> masterEntityOfMasterEntity = masterFuncEntity.context().getMasterEntity();
        return (M) masterEntityOfMasterEntity.get("key");
    }
    
    // CHOSEN PROPERTY:
    /**
     * Returns chosen property value: <code>null</code> if chosen property is not applicable,
     * "" if property action for 'this' column was actioned, and non-empty property name otherwise
     * (master property editor actions and centre column actions).
     * 
     * @return
     */
    protected String chosenProperty() {
        return getChosenProperty();
    }
    
    /**
     * Returns <code>true</code> if chosen property is not applicable, <code>false</code> otherwise.
     * 
     * @return
     */
    protected boolean chosenPropertyEmpty() {
        return chosenProperty() == null;
    }
    
    /**
     * Returns <code>true</code> if chosen property is applicable ("" or non-empty string), <code>false</code> otherwise.
     * 
     * @return
     */
    protected boolean chosenPropertyNotEmpty() {
        return !chosenPropertyEmpty();
    }
    
    /**
     * Returns <code>true</code> if chosen property equals to concrete non-null value, <code>false</code> otherwise.
     * 
     * @param value
     * @return
     */
    protected boolean chosenPropertyEqualsTo(final String value) {
        if (value == null) {
            throw new EntityProducingException("Null value is not permitted.");
        }
        return value.equals(chosenProperty());
    }
    
    /**
     * Returns <code>true</code> if action for 'this' column has been clicked, <code>false</code> otherwise.
     * 
     * @return
     */
    protected boolean chosenPropertyRepresentsThisColumn() {
        return chosenPropertyEqualsTo("");
    }
    
    // CURRENT ENTITY:
    protected AbstractEntity<?> currentEntity() {
        return getCurrEntity();
    }
    
    protected <M extends AbstractEntity<?>> M currentEntity(final Class<M> type) {
        return (M) currentEntity();
    }
    
    protected boolean currentEntityEmpty() {
        return currentEntity() == null;
    }
    
    protected boolean currentEntityNotEmpty() {
        return !currentEntityEmpty();
    }
    
    protected <M extends AbstractEntity<?>> boolean currentEntityInstanceOf(final Class<M> type) {
        return currentEntityNotEmpty() && type.isAssignableFrom(currentEntity().getClass());
    }
    
    // COMPUTATION:
    protected Optional<Function<AbstractFunctionalEntityWithCentreContext<?>, Object>> computation() {
        return getComputation();
    }
    
    // SELECTED ENTITIES:
    private List<AbstractEntity<?>> selectedEntities() {
        return getSelectedEntities();
    }
    
    protected boolean selectedEntitiesEmpty() {
        return selectedEntities().isEmpty();
    }
    
    protected boolean selectedEntitiesNonEmpty() {
        return !selectedEntitiesEmpty();
    }
    
    protected boolean selectedEntitiesOnlyOne() {
        return selectedEntities().size() == 1;
    }
    
    protected boolean selectedEntitiesMoreThanOne() {
        return selectedEntities().size() > 1;
    }
}<|MERGE_RESOLUTION|>--- conflicted
+++ resolved
@@ -29,22 +29,10 @@
 public class DefaultEntityProducerWithContext<T extends AbstractEntity<?>> implements IEntityProducer<T> {
     private final EntityFactory factory;
     protected final Class<T> entityType;
-<<<<<<< HEAD
     // optional context for context-dependent entity producing logic
     private CentreContext<? extends AbstractEntity<?>, AbstractEntity<?>> context;
-    private ICompanionObjectFinder coFinder;
-    private final Map<Class<? extends AbstractEntity<?>>, IEntityDao<?>> coCache = new HashMap<>();
-=======
-    
-    // optional centre context for context-dependent entity producing logic
-    private CentreContext<? extends AbstractEntity<?>, AbstractEntity<?>> centreContext;
-    private AbstractEntity<?> masterEntity;
-    private Long compoundMasterEntityId;
-    private String chosenProperty;
-
     private final ICompanionObjectFinder coFinder;
     private final Map<Class<? extends AbstractEntity<?>>, IEntityReader<?>> coCache = new HashMap<>();
->>>>>>> 2d2de1a5
 
     public DefaultEntityProducerWithContext(final EntityFactory factory, final Class<T> entityType, final ICompanionObjectFinder companionFinder) {
         this.factory = factory;
