/**
 *
 */
package ua.com.fielden.platform.basic.autocompleter;

import static ua.com.fielden.platform.entity.AbstractEntity.KEY;
import static ua.com.fielden.platform.entity.query.fluent.EntityQueryUtils.cond;
import static ua.com.fielden.platform.entity.query.fluent.EntityQueryUtils.fetchKeyAndDescOnly;
import static ua.com.fielden.platform.entity.query.fluent.EntityQueryUtils.from;
import static ua.com.fielden.platform.entity.query.fluent.EntityQueryUtils.orderBy;
import static ua.com.fielden.platform.entity.query.fluent.EntityQueryUtils.select;
import static ua.com.fielden.platform.utils.EntityUtils.hasDescProperty;
import static ua.com.fielden.platform.basic.IValueMatcherWithFetch.createRelaxedSearchByKeyCriteriaModel;

import java.util.HashMap;
import java.util.List;
import java.util.Map;

import ua.com.fielden.platform.basic.IValueMatcherWithContext;
import ua.com.fielden.platform.basic.IValueMatcherWithFetch;
import ua.com.fielden.platform.dao.IEntityDao;
import ua.com.fielden.platform.dao.QueryExecutionModel.Builder;
import ua.com.fielden.platform.entity.AbstractEntity;
import ua.com.fielden.platform.entity.query.fluent.fetch;
import ua.com.fielden.platform.entity.query.model.ConditionModel;
import ua.com.fielden.platform.entity.query.model.EntityResultQueryModel;
import ua.com.fielden.platform.entity.query.model.OrderingModel;

/**
 * Key based value matcher, which supports context assignment.
 *
 * @author TG Team
 */
public abstract class AbstractSearchEntityByKeyWithContext<CONTEXT extends AbstractEntity<?>, T extends AbstractEntity<?>>
                      implements IValueMatcherWithContext<CONTEXT, T>, IValueMatcherWithFetch<T> {

    protected final IEntityDao<T> companion;
    private final fetch<T> defaultFetchModel;
    private fetch<T> fetchModel;
    private CONTEXT context;

    private final int pageSize = 10;


    public AbstractSearchEntityByKeyWithContext(final IEntityDao<T> companion) {
        this.companion = companion;
        this.defaultFetchModel = companion == null ? null : fetchKeyAndDescOnly(companion.getEntityType());
    }

    /**
     * This method may be overridden to create a different EQL condition model for search criteria.
     *
     * @param context
     * @param searchString
     * @return
     */
    protected ConditionModel makeSearchCriteriaModel(final CONTEXT context, final String searchString) {
<<<<<<< HEAD
    	if ("%".equals(searchString)) {
    		return cond().val(1).eq().val(1).model();
    	}
      	
    	ConditionModel keyCriteria = createRelaxedSearchByKeyCriteriaModel(searchString);
      
		return hasDescProperty(companion.getEntityType()) ? cond().condition(keyCriteria).or().prop(AbstractEntity.DESC).iLike().val("%" + searchString).model() : keyCriteria;
=======
        return createRelaxedSearchByKeyCriteriaModel(searchString);
>>>>>>> e405d0ef
    }

    /**
     * This method may be overridden to provide the param values for the
     * resulting query based on the provided context.
     *
     * @param context
     * @param params
     *            - params to fill
     */
    protected void fillParamsBasedOnContext(final CONTEXT context, final Map<String, Object> params) {
        // Do nothing here
    }

    /**
     * This method may be overridden to provide an alternative ordering if the
     * default ordering by the key is not suitable.
     *
     * @return alternative ordering model
     */
    protected OrderingModel makeOrderingModel(final String searchString) {
        return orderBy().prop(KEY).asc().model();
    }

    private Builder<T, EntityResultQueryModel<T>> createCommonQueryBuilderForFindMatches(final String searchString) {
        final ConditionModel searchCriteria = makeSearchCriteriaModel(getContext(), searchString);
        final EntityResultQueryModel<T> queryModel = searchCriteria != null ? select(companion.getEntityType()).where().condition(searchCriteria).model() : select(companion.getEntityType()).model();
        queryModel.setFilterable(true);
        final OrderingModel ordering = composeOrderingModelForQuery(searchString);
        final Map<String, Object> params = new HashMap<>();
        fillParamsBasedOnContext(getContext(), params);
        return from(queryModel).with(ordering).with(params).lightweight();
    }
<<<<<<< HEAD
    
    private OrderingModel composeOrderingModelForQuery(final String searchString) {
    	return "%".equals(searchString) ? makeOrderingModel(searchString) : 
        	orderBy().
        	expr(makeSearchResultOrderingPriority(companion.getEntityType(), searchString)).asc().
        	order(makeOrderingModel(searchString)).
        	model();
    }
    
=======

>>>>>>> e405d0ef
    @Override
    public List<T> findMatches(final String searchString) {
        return companion.getFirstEntities(createCommonQueryBuilderForFindMatches(searchString).with(defaultFetchModel).model(), getPageSize());
    }

    @Override
    public List<T> findMatchesWithModel(final String searchString) {
        return companion.getFirstEntities(createCommonQueryBuilderForFindMatches(searchString).with(getFetch()).model(), getPageSize());
    }

    @Override
    public fetch<T> getFetch() {
        return fetchModel;
    }

    @Override
    public void setFetch(final fetch<T> fetchModel) {
        this.fetchModel = fetchModel;
    }

    @Override
    public CONTEXT getContext() {
        return context;
    }

    @Override
    public void setContext(final CONTEXT context) {
        this.context = context;
    }

    @Override
    public Integer getPageSize() {
        return pageSize;
    }
}<|MERGE_RESOLUTION|>--- conflicted
+++ resolved
@@ -55,17 +55,13 @@
      * @return
      */
     protected ConditionModel makeSearchCriteriaModel(final CONTEXT context, final String searchString) {
-<<<<<<< HEAD
     	if ("%".equals(searchString)) {
     		return cond().val(1).eq().val(1).model();
     	}
       	
-    	ConditionModel keyCriteria = createRelaxedSearchByKeyCriteriaModel(searchString);
+    	final ConditionModel keyCriteria = createRelaxedSearchByKeyCriteriaModel(searchString);
       
-		return hasDescProperty(companion.getEntityType()) ? cond().condition(keyCriteria).or().prop(AbstractEntity.DESC).iLike().val("%" + searchString).model() : keyCriteria;
-=======
-        return createRelaxedSearchByKeyCriteriaModel(searchString);
->>>>>>> e405d0ef
+	return hasDescProperty(companion.getEntityType()) ? cond().condition(keyCriteria).or().prop(AbstractEntity.DESC).iLike().val("%" + searchString).model() : keyCriteria;
     }
 
     /**
@@ -99,7 +95,6 @@
         fillParamsBasedOnContext(getContext(), params);
         return from(queryModel).with(ordering).with(params).lightweight();
     }
-<<<<<<< HEAD
     
     private OrderingModel composeOrderingModelForQuery(final String searchString) {
     	return "%".equals(searchString) ? makeOrderingModel(searchString) : 
@@ -108,10 +103,7 @@
         	order(makeOrderingModel(searchString)).
         	model();
     }
-    
-=======
 
->>>>>>> e405d0ef
     @Override
     public List<T> findMatches(final String searchString) {
         return companion.getFirstEntities(createCommonQueryBuilderForFindMatches(searchString).with(defaultFetchModel).model(), getPageSize());
