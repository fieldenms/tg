package ua.com.fielden.platform.domaintree.centre;

import java.util.List;

import ua.com.fielden.platform.domaintree.IDomainTreeEnhancer;
import ua.com.fielden.platform.domaintree.IDomainTreeManager;
import ua.com.fielden.platform.domaintree.IDomainTreeRepresentation;
import ua.com.fielden.platform.domaintree.IRootTyped;
import ua.com.fielden.platform.domaintree.centre.analyses.IAbstractAnalysisDomainTreeManager;
import ua.com.fielden.platform.domaintree.exceptions.DomainTreeException;
import ua.com.fielden.platform.domaintree.impl.EnhancementPropertiesMap;
import ua.com.fielden.platform.types.tuples.T2;
import ua.com.fielden.snappy.DateRangePrefixEnum;
import ua.com.fielden.snappy.MnemonicEnum;

/**
 * This interface defines how domain tree can be managed for <b>entity centres</b>. <br>
 * <br>
 *
 * Domain tree consists of a tree of properties. <br>
 * <br>
 *
 * <b>Important:</b> it is necessary to override {@link #equals(Object)} and {@link #hashCode()} methods in implementors to provide logical comparison of instances. <br>
 * <br>
 *
 * 1. The domain can be enhanced by <i>calculated properties</i> using {@link IDomainTreeEnhancer} instance ({@link #getEnhancer()} method).<br>
 * 2. Each property has two "tick" managers (refer to {@link IAddToCriteriaTickManager} and {@link IAddToResultTickManager}), which include tick checking logic, criteria values,
 * result property ordering etc.<br>
 * 3. The rules of tree representation (properties disablement, immutable checking etc.) can be changed by {@link IDomainTreeRepresentation} instance ({@link #getRepresentation()}
 * method).<br>
 *
 * @author TG Team
 *
 */
public interface ICentreDomainTreeManager extends IDomainTreeManager {
    /**
     * A <i>domain tree manager<i> with <i>enhancer</i> inside.
     *
     * @author TG Team
     *
     */
    public interface ICentreDomainTreeManagerAndEnhancer extends IDomainTreeManagerAndEnhancer, ICentreDomainTreeManager {
        /**
         * A type of analysis.
         *
         * @author TG Team
         *
         */
        public enum AnalysisType {
            SIMPLE, PIVOT, LIFECYCLE, SENTINEL, MULTIPLEDEC
        }

        /**
         * Initialises a brand new <b>analysis manager</b> with specified <code>name</code> and <code>analysisType</code>. The initialisation uses raw instance creation. <br>
         * <br>
         *
         * (implementation note) : there should be two sets of analysis managers : persistentAnalyses and currentAnalyses. save = [persistentAnalyses <= currentAnalyses]. discard =
         * [persistentAnalyses => currentAnalyses]. <br>
         * <br>
         *
         * This current version of a analysis manager can be altered by its methods, and then saved ({@link #acceptAnalysisManager(String)} method) or discarded (
         * {@link #discardAnalysisManager(String)} method). <br>
         * <br>
         *
         * @param name
         *            -- a name that defines an analysis
         * @param analysisType
         *            -- a type of an analysis.
         * @return
         */
        ICentreDomainTreeManagerAndEnhancer initAnalysisManagerByDefault(final String name, final AnalysisType analysisType);

        /**
         * Discards a current version of analysis manager with specified <code>name</code>. If a current version of <b>analysis manager</b> was freezed then it just "discards" the
         * changes after freezing. <br>
         * <br>
         *
         * (implementation note) : there should be two sets of analysis managers : persistentAnalyses and currentAnalyses. save = [persistentAnalyses <= currentAnalyses]. discard =
         * [persistentAnalyses => currentAnalyses]. <br>
         * <br>
         *
         * This current version of a analysis manager can be altered by its methods, and then saved ({@link #acceptAnalysisManager(String)} method) or discarded (
         * {@link #discardAnalysisManager(String)} method). <br>
         * <br>
         *
         * @param name
         *            -- a name that defines an analysis.
         * @return
         */
        ICentreDomainTreeManagerAndEnhancer discardAnalysisManager(final String name);

        /**
         * Accepts a current version of analysis manager with specified <code>name</code>. If a current version of <b>analysis manager</b> was freezed then it just "accepts" the
         * current version. <br>
         * <br>
         *
         * (implementation note) : there should be two sets of analysis managers : persistentAnalyses and currentAnalyses. save = [persistentAnalyses <= currentAnalyses]. discard =
         * [persistentAnalyses => currentAnalyses]. <br>
         * <br>
         *
         * This current version of a analysis manager can be altered by its methods, and then saved ({@link #acceptAnalysisManager(String)} method) or discarded (
         * {@link #discardAnalysisManager(String)} method). <br>
         * <br>
         *
         * @param name
         *            -- a name that defines an analysis.
         * @return
         */
        ICentreDomainTreeManagerAndEnhancer acceptAnalysisManager(final String name);

        /**
         * Returns <code>true</code> if the current version of analysis manager instance with specified <code>name</code> has been changed since last saving/discard (or since the
         * beginning of analysis history). <br>
         * <br>
         *
         * (implementation note) : there should be two sets of analysis managers : persistentAnalyses and currentAnalyses. save = [persistentAnalyses <= currentAnalyses]. discard =
         * [persistentAnalyses => currentAnalyses]. <br>
         * <br>
         *
         * This current version of a analysis manager can be altered by its methods, and then saved ({@link #acceptAnalysisManager(String)} method) or discarded (
         * {@link #discardAnalysisManager(String)} method). <br>
         * <br>
         *
         * @param name
         *            -- a name that defines an analysis.
         * @return
         */
        boolean isChangedAnalysisManager(final String name);

        /**
         * Removes an analysis manager with specified <code>name</code>. Throws {@link DomainTreeException} when analysis does not exist. The analysis to be removed can be
         * persisted or not (but should exist - at least locally). <br>
         * <br>
         *
         * (implementation note) : there should be two sets of analysis managers : persistentAnalyses and currentAnalyses. save = [persistentAnalyses <= currentAnalyses]. discard =
         * [persistentAnalyses => currentAnalyses]. <br>
         * <br>
         *
         * This current version of a analysis manager can be altered by its methods, and then saved ({@link #acceptAnalysisManager(String)} method) or discarded (
         * {@link #discardAnalysisManager(String)} method). <br>
         * <br>
         *
         * @param name
         *            -- a name that defines an analysis.
         * @return
         */
        ICentreDomainTreeManagerAndEnhancer removeAnalysisManager(final String name);

        /**
         * Gets a current version of analysis manager with specified <code>name</code>. <br>
         * <br>
         *
         * (implementation note) : there should be two sets of analysis managers : persistentAnalyses and currentAnalyses. save = [persistentAnalyses <= currentAnalyses]. discard =
         * [persistentAnalyses => currentAnalyses]. <br>
         * <br>
         *
         * This current version of a analysis manager can be altered by its methods, and then saved ({@link #acceptAnalysisManager(String)} method) or discarded (
         * {@link #discardAnalysisManager(String)} method). <br>
         * <br>
         *
         * @param name
         *            -- a name that defines an analysis.
         * @return
         */
        IAbstractAnalysisDomainTreeManager getAnalysisManager(final String name);

        /**
         * Freezes a current version of analysis manager with specified <code>name</code>. <br>
         * <br>
         *
         * (implementation note) : there should be two sets of analysis managers : persistentAnalyses and currentAnalyses. save = [persistentAnalyses <= currentAnalyses]. discard =
         * [persistentAnalyses => currentAnalyses]. <br>
         * <br>
         *
         * This current version of a analysis manager can be altered by its methods, and then accepted ({@link #acceptAnalysisManager(String)} method) or discarded (
         * {@link #discardAnalysisManager(String)} method). <br>
         * <br>
         *
         * @param name
         *            -- a name that defines an analysis.
         * @return
         */
        ICentreDomainTreeManagerAndEnhancer freezeAnalysisManager(final String name);

        /**
         * Returns <code>true</code> if the current version of analysis manager instance with specified <code>name</code> is in freezed state. Use
         * {@link #discardAnalysisManager(String)} or {@link #acceptAnalysisManager(String)} to discard / accept the changes that were made after freezing (these actions trigger
         * automatic unfreezing after that). <br>
         * <br>
         *
         * (implementation note) : there should be two sets of analysis managers : persistentAnalyses and currentAnalyses. save = [persistentAnalyses <= currentAnalyses]. discard =
         * [persistentAnalyses => currentAnalyses]. <br>
         * <br>
         *
         * This current version of a analysis manager can be altered by its methods, and then saved ({@link #acceptAnalysisManager(String)} method) or discarded (
         * {@link #discardAnalysisManager(String)} method). <br>
         * <br>
         *
         * @param name
         *            -- a name that defines an analysis.
         * @return
         */
        boolean isFreezedAnalysisManager(final String name);

        /**
         * Returns an <b>ordered</b> list of existent analysis names (which are the keys, that can be used in {@link #getAnalysisManager(String)} method).
         *
         * @return
         */
        List<String> analysisKeys();

        //    /**
        //     * Moves property <code>what</code> to the place <b>before</b> property <code>beforeWhat</code> in an ordered list of checked properties for concrete <code>root</code> type.
        //     *
        //     * @param root -- a root type that contains a checked properties.
        //     * @param what -- a property to move
        //     * @param beforeWhat -- a property before which property "what" will be inserted
        //     */
        //    ICentreDomainTreeManagerAndEnhancer moveAnalysis(final String what, final String beforeWhat);
        //
        //    /**
        //     * Moves property <code>what</code> to the place after all properties in an ordered list of checked properties for concrete <code>root</code> type.
        //     *
        //     * @param root -- a root type that contains a checked properties.
        //     * @param what -- a property to move
        //     */
        //    ICentreDomainTreeManagerAndEnhancer moveAnalysisToTheEnd(final String what);
    }

    /**
     * Returns a domain representation that is able to change domain representation rules. See {@link IDomainTreeRepresentation} documentation for more details.
     *
     * @return
     */
    @Override
    ICentreDomainTreeRepresentation getRepresentation();

    /**
     * Returns a tree manager for a <b>add to criteria</b> tick. See {@link IAddToCriteriaTickManager} for more details.
     */
    @Override
    IAddToCriteriaTickManager getFirstTick();

    /**
     * Returns a tree manager for a <b>add to result-set</b> tick. See {@link IAddToResultTickManager} for more details.
     */
    @Override
    IAddToResultTickManager getSecondTick();

    /**
<<<<<<< HEAD
     * Returns the index of preferred resultant view of the entity centre.
     *
     * @return
     */
    Integer getPreferredView();

    /**
     * Set the index of preferred resultant view for this entity centre.
     *
     * @param prefViewIndex
     * @return
     */
    ICentreDomainTreeManager setPreferredView(Integer preferredView);

    /**
     * Gets a <i>runAutomatically</i> flag. <br>
     * <br>
     *
     * @return
     */
    boolean isRunAutomatically();

    /**
     * Sets a <i>runAutomatically</i> flag. <br>
     * <br>
     *
     * @param runAutomatically
     *            -- a value to set
     * @return -- a criteria manager
     */
    ICentreDomainTreeManager setRunAutomatically(final boolean runAutomatically);

    /**
=======
>>>>>>> d6d73c1a
     * This interface defines <b>entity centre</b> domain tree can be managed for <b>criteria</b> (property represents as a criteria editor). <br>
     * <br>
     *
     * <b>Important:</b> it is necessary to override {@link #equals(Object)} and {@link #hashCode()} methods in implementors to provide logical comparison of instances. <br>
     * <br>
     *
     * The major aspects of tree management (context-specific) are following: <br>
     * 1. property's checking (adding to criteria);<br>
     * 2. property's [default/____] values/exclusiveness/negation/missingValue;<br>
     * 3. entity-typed property's locators etc...<br>
     *
     * @author TG Team
     *
     */
    public interface IAddToCriteriaTickManager extends ITickManager, IRootTyped {
        /**
         * Gets a <i>columnsNumber</i> for criteria editors. <br>
         * <br>
         *
         * @return
         */
        int getColumnsNumber();

        /**
         * Sets a <i>columnsNumber</i> for criteria editors. Should be >= 1, as it represents a columns number in entity criteria (throws {@link DomainTreeException} if trying
         * to set <code>columnsNumber</code> <= 0).
         *
         * @param columnsNumber
         *            -- a value to set
         * @return -- a criteria manager
         */
        IAddToCriteriaTickManager setColumnsNumber(final int columnsNumber);

        /**
         * Returns value that indicates whether <i>main</i> value of a criteria property is empty or not.<br>
         * <br>
         *
         * Throws {@link DomainTreeException} when the property is not checked (see {@link #isChecked(Class, String)} method).
         *
         * @param root
         *            -- a root type that contains property.
         * @param property
         *            -- a dot-notation expression that defines a property.
         * @return
         */
        boolean isValueEmpty(final Class<?> root, final String property);

        /**
         * Gets a <i>main</i> value of a criteria property. <br>
         * <br>
         *
         * Throws {@link DomainTreeException} when the property is not checked (see {@link #isChecked(Class, String)} method).
         *
         * @param root
         *            -- a root type that contains property.
         * @param property
         *            -- a dot-notation expression that defines a property.
         * @return
         */
        Object getValue(final Class<?> root, final String property);

        /**
         * Sets a <i>main</i> value of a criteria property. <br>
         * <br>
         *
         * Throws {@link DomainTreeException} when the property is not checked (see {@link #isChecked(Class, String)} method).
         *
         * @param root
         *            -- a root type that contains property.
         * @param property
         *            -- a dot-notation expression that defines a property.
         * @param value
         *            -- a value to set
         * @return -- a criteria tick manager
         */
        IAddToCriteriaTickManager setValue(final Class<?> root, final String property, final Object value);

        /**
         * Returns value that indicates whether <i>secondary</i> value of a criteria property is empty or not. <br>
         * <br>
         *
         * Throws {@link DomainTreeException} when the property is not checked (see {@link #isChecked(Class, String)} method).<br>
         * It is applicable only to <i>double editor (or boolean)</i> properties. These include date type, money type, number type etc. The conflict will produce an
         * {@link DomainTreeException}.
         *
         * @param root
         *            -- a root type that contains property.
         * @param property
         *            -- a dot-notation expression that defines a property.
         * @return
         */
        boolean is2ValueEmpty(final Class<?> root, final String property);

        /**
         * Gets a <i>secondary</i> value of a criteria property. <br>
         * <br>
         *
         * Throws {@link DomainTreeException} when the property is not checked (see {@link #isChecked(Class, String)} method).<br>
         * It is is applicable only to <i>double editor (or boolean)</i> properties. These include date type, money type, number type etc. The conflict will produce an
         * {@link DomainTreeException}.
         *
         * @param root
         *            -- a root type that contains property.
         * @param property
         *            -- a dot-notation expression that defines a property.
         * @return
         */
        Object getValue2(final Class<?> root, final String property);

        /**
         * Sets a <i>secondary</i> value of a criteria property. <br>
         * <br>
         *
         * Throws {@link DomainTreeException} when the property is not checked (see {@link #isChecked(Class, String)} method).<br>
         * It is applicable only to <i>double editor (or boolean)</i> properties. These include date type, money type, number type etc. The conflict will produce an
         * {@link DomainTreeException}.
         *
         * @param root
         *            -- a root type that contains property.
         * @param property
         *            -- a dot-notation expression that defines a property.
         * @param value2
         *            -- a value to set
         * @return -- a criteria tick manager
         */
        IAddToCriteriaTickManager setValue2(final Class<?> root, final String property, final Object value2);

        /**
         * Gets an <b>exclusive</b> flag for <i>main</i> value of a criteria property. <br>
         * <br>
         *
         * Throws {@link DomainTreeException} when the property is not checked (see {@link #isChecked(Class, String)} method).<br>
         * It is applicable only to <i>double editor</i> properties. These include date type, money type, number type etc. The conflict will produce an
         * {@link DomainTreeException}.
         *
         * @param root
         *            -- a root type that contains property.
         * @param property
         *            -- a dot-notation expression that defines a property.
         * @return
         */
        Boolean getExclusive(final Class<?> root, final String property);

        /**
         * Sets an <b>exclusive</b> flag for <i>main</i> value of a criteria property. <br>
         * <br>
         *
         * Throws {@link DomainTreeException} when the property is not checked (see {@link #isChecked(Class, String)} method).<br>
         * It is applicable only to <i>double editor</i> properties. These include date type, money type, number type etc. The conflict will produce an
         * {@link DomainTreeException}.
         *
         * @param root
         *            -- a root type that contains property.
         * @param property
         *            -- a dot-notation expression that defines a property.
         * @param exclusive
         * @return -- a criteria tick manager
         */
        IAddToCriteriaTickManager setExclusive(final Class<?> root, final String property, final Boolean exclusive);

        /**
         * Gets an <b>exclusive</b> flag for <i>secondary</i> value of a criteria property. <br>
         * <br>
         *
         * Throws {@link DomainTreeException} when the property is not checked (see {@link #isChecked(Class, String)} method).<br>
         * It is applicable only to <i>double editor</i> properties. These include date type, money type, number type etc. The conflict will produce an
         * {@link DomainTreeException}.
         *
         * @param root
         *            -- a root type that contains property.
         * @param property
         *            -- a dot-notation expression that defines a property.
         * @return
         */
        Boolean getExclusive2(final Class<?> root, final String property);

        /**
         * Sets an <b>exclusive</b> flag for <i>secondary</i> value of a criteria property. <br>
         * <br>
         *
         * Throws {@link DomainTreeException} when the property is not checked (see {@link #isChecked(Class, String)} method).<br>
         * It is applicable only to <i>double editor</i> properties. These include date type, money type, number type etc. The conflict will produce an
         * {@link DomainTreeException}.
         *
         * @param root
         *            -- a root type that contains property.
         * @param property
         *            -- a dot-notation expression that defines a property.
         * @param exclusive2
         * @return -- a criteria tick manager
         */
        IAddToCriteriaTickManager setExclusive2(final Class<?> root, final String property, final Boolean exclusive2);

        /**
         * Gets a date prefix of a criteria <i>date</i> property. <br>
         * <br>
         *
         * Throws {@link DomainTreeException} when the property is not checked (see {@link #isChecked(Class, String)} method). Throws {@link DomainTreeException} when the
         * property is not of date type.
         *
         * @param root
         *            -- a root type that contains property.
         * @param property
         *            -- a dot-notation expression that defines a property.
         * @return
         */
        DateRangePrefixEnum getDatePrefix(final Class<?> root, final String property);

        /**
         * Sets a date prefix of a criteria <i>date</i> property. <br>
         * <br>
         *
         * Throws {@link DomainTreeException} when the property is not checked (see {@link #isChecked(Class, String)} method). Throws {@link DomainTreeException} when the
         * property is not of date type.
         *
         * @param root
         *            -- a root type that contains property.
         * @param property
         *            -- a dot-notation expression that defines a property.
         * @param datePrefix
         * @return -- a criteria tick manager
         */
        IAddToCriteriaTickManager setDatePrefix(final Class<?> root, final String property, final DateRangePrefixEnum datePrefix);

        /**
         * Gets a date mnemonic of a criteria <i>date</i> property. <br>
         * <br>
         *
         * Throws {@link DomainTreeException} when the property is not checked (see {@link #isChecked(Class, String)} method). Throws {@link DomainTreeException} when the
         * property is not of date type.
         *
         * @param root
         *            -- a root type that contains property.
         * @param property
         *            -- a dot-notation expression that defines a property.
         * @return
         */
        MnemonicEnum getDateMnemonic(final Class<?> root, final String property);

        /**
         * Sets a date mnemonic of a criteria <i>date</i> property. <br>
         * <br>
         *
         * Throws {@link DomainTreeException} when the property is not checked (see {@link #isChecked(Class, String)} method). Throws {@link DomainTreeException} when the
         * property is not of date type.
         *
         * @param root
         *            -- a root type that contains property.
         * @param property
         *            -- a dot-notation expression that defines a property.
         * @param dateMnemonic
         * @return -- a criteria tick manager
         */
        IAddToCriteriaTickManager setDateMnemonic(final Class<?> root, final String property, final MnemonicEnum dateMnemonic);

        /**
         * Gets an "and before" flag of a criteria <i>date</i> property. <br>
         * <br>
         *
         * Throws {@link DomainTreeException} when the property is not checked (see {@link #isChecked(Class, String)} method). Throws {@link DomainTreeException} when the
         * property is not of date type.
         *
         * @param root
         *            -- a root type that contains property.
         * @param property
         *            -- a dot-notation expression that defines a property.
         * @return
         */
        Boolean getAndBefore(final Class<?> root, final String property);

        /**
         * Sets an "and before" flag of a criteria <i>date</i> property. <br>
         * <br>
         *
         * Throws {@link DomainTreeException} when the property is not checked (see {@link #isChecked(Class, String)} method). Throws {@link DomainTreeException} when the
         * property is not of date type.
         *
         * @param root
         *            -- a root type that contains property.
         * @param property
         *            -- a dot-notation expression that defines a property.
         * @param andBefore
         * @return -- a criteria tick manager
         */
        IAddToCriteriaTickManager setAndBefore(final Class<?> root, final String property, final Boolean andBefore);

        /**
         * Gets an "or null" flag (missing value) of a criteria property. <br>
         * <br>
         *
         * Throws {@link DomainTreeException} when the property is not checked (see {@link #isChecked(Class, String)} method).
         *
         * @param root
         *            -- a root type that contains property.
         * @param property
         *            -- a dot-notation expression that defines a property.
         * @return
         */
        Boolean getOrNull(final Class<?> root, final String property);

        /**
         * Sets an "or null" flag (missing value) of a criteria property. <br>
         * <br>
         *
         * Throws {@link DomainTreeException} when the property is not checked (see {@link #isChecked(Class, String)} method).
         *
         * @param root
         *            -- a root type that contains property.
         * @param property
         *            -- a dot-notation expression that defines a property.
         * @param orNull
         * @return -- a criteria tick manager
         */
        IAddToCriteriaTickManager setOrNull(final Class<?> root, final String property, final Boolean orNull);

        /**
         * Gets a "not" flag (negation) of a criteria property. <br>
         * <br>
         *
         * Throws {@link DomainTreeException} when the property is not checked (see {@link #isChecked(Class, String)} method).
         *
         * @param root
         *            -- a root type that contains property.
         * @param property
         *            -- a dot-notation expression that defines a property.
         * @return
         */
        Boolean getNot(final Class<?> root, final String property);

        /**
         * Sets an "not" flag (negation) of a criteria property. <br>
         * <br>
         *
         * Throws {@link DomainTreeException} when the property is not checked (see {@link #isChecked(Class, String)} method).
         *
         * @param root
         *            -- a root type that contains property.
         * @param property
         *            -- a dot-notation expression that defines a property.
         * @param not
         * @return -- a criteria tick manager
         */
        IAddToCriteriaTickManager setNot(final Class<?> root, final String property, final Boolean not);

        /**
         * Gets an "or group" number of a criteria property.
         * <p>
         * Throws {@link DomainTreeException} when the property is not checked (see {@link #isChecked(Class, String)} method).
         *
         * @param root -- a root type that contains property.
         * @param property -- a dot-notation expression that defines a property.
         * @return
         */
        Integer getOrGroup(final Class<?> root, final String property);

        /**
         * Sets an "or group" number of a criteria property.
         * <p>
         * Throws {@link DomainTreeException} when the property is not checked (see {@link #isChecked(Class, String)} method).
         *
         * @param root -- a root type that contains property.
         * @param property -- a dot-notation expression that defines a property.
         * @param orGroup
         * @return -- a criteria tick manager
         */
        IAddToCriteriaTickManager setOrGroup(final Class<?> root, final String property, final Integer orGroup);

        // Boolean getAll(final Class<?> root, final String property);
        // ICriteriaTickManager setAll(final Class<?> root, final String property, final Boolean all);

        /**
         * Marks a concrete property's tick to be <b>mutably</b> checked in domain tree representation. <br>
         * <br>
         *
         * The action should not conflict with a contract of disabled / checked property's ticks. The conflict will produce an {@link DomainTreeException}.
         * <p>
         * <b>IMPORTANT</b> : a list of checked properties also contains "placeholders", which can be swapped, moved exactly as simple property. Placeholder property name has
         * contract "<numberOfPlaceholder>-placeholder-origin-<placeholderOriginalRow>-<placeholderOriginalColumn>", but this is only for information, not for "property-related"
         * usage.
         *
         * @param root
         *            -- a root type that contains property.
         * @param property
         *            -- a dot-notation expression that defines a property.
         * @param check
         *            -- an action to perform (<code>true</code> to check, <code>false</code> to uncheck)
         *
         */
        @Override
        IAddToCriteriaTickManager check(final Class<?> root, final String property, final boolean check);

        /**
         * Returns an <b>ordered</b> list of checked properties for concrete <code>root</code> type. <br>
         * <br>
         *
         * The order of the checked properties should be following (if it was not altered using {@link #swap(Class, String, String)}/{@link #move(Class, String, String)} methods):<br>
         * 1. all checked properties as defined by a) {@link #isChecked(Class, String)} contract b) {@link IDomainTreeRepresentation#includedProperties(Class)} order<br>
         * 2. all manually checked properties (in order that they were checked)
         * <p>
         * <b>IMPORTANT</b> : a list of properties also contains "placeholders", which can be swapped, moved exactly as simple property. Placeholder property name has contract
         * "<numberOfPlaceholder>-placeholder-origin-<placeholderOriginalRow>-<placeholderOriginalColumn>", but this is only for information, not for "property-related" usage.
         *
         * @param root
         *            -- a root type that contains a checked properties.
         * @return
         */
        @Override
        List<String> checkedProperties(final Class<?> root);

        /**
         * Swaps two properties (<code>property1</code> and <code>property2</code>) in an ordered list of checked properties for concrete <code>root</code> type.
         * <p>
         * <b>IMPORTANT</b> : a list of properties also contains "placeholders", which can be swapped, moved exactly as simple property. Placeholder property name has contract
         * "<numberOfPlaceholder>-placeholder-origin-<placeholderOriginalRow>-<placeholderOriginalColumn>", but this is only for information, not for "property-related" usage.
         *
         * @param root
         *            -- a root type that contains a checked properties.
         * @param property1
         *            -- a first property to swap
         * @param property2
         *            -- a second property to swap
         */
        @Override
        IAddToCriteriaTickManager swap(final Class<?> root, final String property1, final String property2);

        /**
         * Throws {@link UnsupportedOperationException}.
         *
         * @param root
         *            -- a root type that contains a checked properties.
         * @param what
         *            -- a property to move
         * @param beforeWhat
         *            -- a property before which property "what" will be inserted
         */
        @Override
        IAddToCriteriaTickManager move(final Class<?> root, final String what, final String beforeWhat);

        /**
         * Throws {@link UnsupportedOperationException}.
         *
         * @param root
         *            -- a root type that contains a checked properties.
         * @param what
         *            -- a property to move
         */
        @Override
        IAddToCriteriaTickManager moveToTheEnd(final Class<?> root, final String what);
    }

    /**
     * This interface defines how <b>entity centre</b> domain tree can be managed for <b>result-set</b> (property represents as a result column). <br>
     * <br>
     *
     * <b>Important:</b> it is necessary to override {@link #equals(Object)} and {@link #hashCode()} methods in implementors to provide logical comparison of instances. <br>
     * <br>
     *
     * @see IOrderingManager
     * @author TG Team
     *
     */
    public interface IAddToResultTickManager extends IOrderingManager, IWidthManager, ITickManager {
        /**
         * Gets a <i>growFactor</i> for property. <br>
         * <br>
         *
         * This contract should not conflict with "checked properties" (or with "used properties" -- more accurately) contract. The conflict will produce an
         * {@link DomainTreeException}.<br>
         * <br>
         *
         * @param root
         *            -- a root type that contains property.
         * @param property
         *            -- a dot-notation expression that defines a property.
         * @return
         */
        int getGrowFactor(final Class<?> root, final String property);

        /**
         * Sets a <i>growFactor</i> for property. <br>
         * <br>
         *
         * This action should not conflict with "checked properties" (or with "used properties" -- more accurately) contract. The conflict will produce an
         * {@link DomainTreeException}.<br>
         * <br>
         *
         * @param root
         *            -- a root type that contains property.
         * @param property
         *            -- a dot-notation expression that defines a property.
         * @param width
         *            -- a width to set
         * @return -- a result tick representation
         */
        IAddToResultTickManager setGrowFactor(final Class<?> root, final String property, final int growFactor);
        
        /**
         * Returns column widths and grow factors to facilitate exact copy through {@link #setWidthsAndGrowFactors(T2)} method.
         * 
         * @return
         */
        T2<EnhancementPropertiesMap<Integer>, EnhancementPropertiesMap<Integer>> getWidthsAndGrowFactors();
        
        /**
         * Sets column widths and grow factors to facilitate full overriding of that information; need to get information using {@link #getWidthsAndGrowFactors()} method.
         * 
         * @param widthsAndGrowFactors
         */
        void setWidthsAndGrowFactors(final T2<EnhancementPropertiesMap<Integer>, EnhancementPropertiesMap<Integer>> widthsAndGrowFactors);
        
        /**
         * Gets result-set page capacity.
         * 
         * @return
         */
        int getPageCapacity();
        
        /**
         * Sets result-set page capacity.
         * 
         * @param pageCapacity
         * @return
         */
        IAddToResultTickManager setPageCapacity(final int pageCapacity);
        
        /**
         * Gets maximum page capacity for result-set.
         * 
         * @return
         */
        int getMaxPageCapacity();
        
        /**
         * Sets maximum page capacity for result-set.
         * 
         * @param maxPageCapacity
         * @return
         */
        IAddToResultTickManager setMaxPageCapacity(final int maxPageCapacity);
        
        /**
         * Gets result-set visible rows count.
         * 
         * @return
         */
        int getVisibleRowsCount();
        
        /**
         * Sets result-set visible rows count.
         * 
         * @param visibleRowsCount
         * @return
         */
        IAddToResultTickManager setVisibleRowsCount(final int visibleRowsCount);
        
        /**
         * Gets result-set number of header lines.
         * 
         * @return
         */
        int getNumberOfHeaderLines();
        
        /**
         * Sets result-set number of header lines.
         * 
         * @param numberOfHeaderLines
         * @return
         */
        IAddToResultTickManager setNumberOfHeaderLines(final int numberOfHeaderLines);
    }
}<|MERGE_RESOLUTION|>--- conflicted
+++ resolved
@@ -248,7 +248,6 @@
     IAddToResultTickManager getSecondTick();
 
     /**
-<<<<<<< HEAD
      * Returns the index of preferred resultant view of the entity centre.
      *
      * @return
@@ -264,26 +263,6 @@
     ICentreDomainTreeManager setPreferredView(Integer preferredView);
 
     /**
-     * Gets a <i>runAutomatically</i> flag. <br>
-     * <br>
-     *
-     * @return
-     */
-    boolean isRunAutomatically();
-
-    /**
-     * Sets a <i>runAutomatically</i> flag. <br>
-     * <br>
-     *
-     * @param runAutomatically
-     *            -- a value to set
-     * @return -- a criteria manager
-     */
-    ICentreDomainTreeManager setRunAutomatically(final boolean runAutomatically);
-
-    /**
-=======
->>>>>>> d6d73c1a
      * This interface defines <b>entity centre</b> domain tree can be managed for <b>criteria</b> (property represents as a criteria editor). <br>
      * <br>
      *
