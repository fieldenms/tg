package ua.com.fielden.platform.reflection;

import static java.lang.String.format;
import static ua.com.fielden.platform.reflection.asm.impl.DynamicTypeNamingService.APPENDIX;
import static ua.com.fielden.platform.utils.EntityUtils.isDecimal;
import static ua.com.fielden.platform.utils.EntityUtils.isInteger;

import java.lang.reflect.Field;
import java.lang.reflect.GenericArrayType;
import java.lang.reflect.Method;
import java.lang.reflect.ParameterizedType;
import java.lang.reflect.Type;
import java.lang.reflect.TypeVariable;
import java.lang.reflect.WildcardType;
import java.util.Map;

import org.apache.commons.lang.StringUtils;

import ua.com.fielden.platform.entity.AbstractEntity;
import ua.com.fielden.platform.entity.annotation.CompositeKeyMember;
import ua.com.fielden.platform.entity.annotation.DescRequired;
import ua.com.fielden.platform.entity.annotation.Required;
import ua.com.fielden.platform.reflection.asm.impl.DynamicTypeNamingService;
import ua.com.fielden.platform.reflection.exceptions.ReflectionException;
import ua.com.fielden.platform.utils.EntityUtils;
import ua.com.fielden.platform.utils.Pair;

/**
 * Contains methods for property type determination. Methods traverses through 1. class hierarchy 2. dot-notation expression.
 *
 * @author TG Team
 *
 */
public class PropertyTypeDeterminator {
    private static final String PROPERTY_SPLITTER = ".";

    /**
     * Let's hide default constructor, which is not needed for a static class.
     */
    private PropertyTypeDeterminator() {
    }

    /**
     * Determines a class of property/function defined by <code>dotNotationExp</code>.
     * If argument <code>dotNotationExp</code> has value "this" then the first argument <code>type</code> is returned as result (stripped if needed).
     *
     * @param type
     *            -- the class that should contain property/function defined by dot-notation expression. (e.g. "Vehicle" contains "status.isGeneratePmWo()")
     * @param dotNotationExp
     *            - a couple of functions/properties joined by ".". (e.g. "vehicle.getKey().getStatus().generatePmWo.getWorkOrder().key")
     * @return -- property/function class
     */
    public static Class<?> determinePropertyType(final Class<?> type, final String dotNotationExp) {
        if ("this".equals(dotNotationExp)) {
            return stripIfNeeded(type);
        }

        final String[] propertiesOrFunctions = dotNotationExp.split(Reflector.DOT_SPLITTER);
        Class<?> result = type;
        for (final String propertyOrFunction : propertiesOrFunctions) {
            result = determineClass(result, propertyOrFunction, true, true);
        }
        return stripIfNeeded(result);
    }

    /**
     * Determines class of property/function that should be inside <code>clazz</code> hierarchy.
     *
     * If <code>clazz</code> doesn't have desired property or function -- {@link IllegalArgumentException} will be thrown.
     *
     * @param clazz
     *            -- the class that should contain "propertyOrFunction" (property or function)
     * @param propertyOrFunction
     *            -- the name of property or function (e.g. "isObservable()", "vehicle", "key", "getKey()") -- no dot-notation!
     * @param determineKeyType
     *            -- true => then correct "key"/"getKey()" class is returned, otherwise {@link Comparable} is returned.
     * @param determineElementType
     *            -- true => then correct element type of collectional property is returned, otherwise a type of collection (list, set etc.) is returned.
     *
     * @return
     */
    public static Class<?> determineClass(final Class<?> clazz, final String propertyOrFunction, final boolean determineKeyType, final boolean determineElementType) {
        if (StringUtils.isEmpty(propertyOrFunction)) {
            throw new IllegalArgumentException("Empty string should not be used here. clazz = " + clazz + ", propertyOrFunction = " + propertyOrFunction);
        }
        if (isDotNotation(propertyOrFunction)) {
            throw new IllegalArgumentException("Dot-notation should not be used here. clazz = " + clazz + ", propertyOrFunction = " + propertyOrFunction);
        }
        if (determineKeyType && (AbstractEntity.KEY.equals(propertyOrFunction) || AbstractEntity.GETKEY.equals(propertyOrFunction)) && AbstractEntity.class.equals(clazz)) {
            return Comparable.class;
        } else if (determineKeyType && (AbstractEntity.KEY.equals(propertyOrFunction) || AbstractEntity.GETKEY.equals(propertyOrFunction)) && AbstractEntity.class.isAssignableFrom(clazz)) {
            ////////////////// Key property or getKey() method type determination //////////////////
            return AnnotationReflector.getKeyType(clazz);
        } else {
            if (propertyOrFunction.endsWith("()")) { // parameterless function -- assuming "propertyOrFunction" is name of parameterless method (because propertyName ends with '()')
                try {
                    ////////////////// Parameterless Function return type determination //////////////////
                    final Method method = Reflector.getMethod(clazz, propertyOrFunction.substring(0, propertyOrFunction.length() - 2));
                    final Class<?> theType = method.getReturnType();
                    return determineElementType && isParameterizedType(theType) ? determineElementClassForMethod(method) : theType; // property element type should be retrieved if determineElementType == true
                } catch (final Exception e) {
                    throw new IllegalArgumentException("No " + propertyOrFunction + " method in " + clazz.getSimpleName() + " class.");
                }
            } else { // property -- assuming that "propertyOrFunction" is a name of a property (because its name contains no braces)
                ////////////////// Property class determination using property field. //////////////////
                final Field field = Finder.getFieldByName(clazz, propertyOrFunction);
                final Class<?> theType = field.getType();
                return determineElementType && isParameterizedType(theType) ? determineElementClass(field) : theType; // property element type should be retrieved if determineElementType == true
            }
        }
    }

    private static boolean isParameterizedType(final Class<?> theType) {
        return EntityUtils.isCollectional(theType) /* || EntityUtils.isPropertyDescriptor(theType) */;
    }

    /**
     * If method return type is collectional then it returns type of collection elements.
     *
     * @param field
     * @return
     */
    private static Class<?> determineElementClassForMethod(final Method method) {
        final ParameterizedType paramType = (ParameterizedType) method.getGenericReturnType();
        return classFrom(paramType.getActualTypeArguments()[0]);
    }

    /**
     * If field is collectional property then it returns type of collection elements.
     *
     * @param field
     * @return
     */
    private static Class<?> determineElementClass(final Field field) {
        final ParameterizedType paramType = (ParameterizedType) field.getGenericType();
        return classFrom(paramType.getActualTypeArguments()[0]);
    }

    /**
     * Determines correct {@link Class} from different {@link Type} implementations.
     *
     * <p>
     * Type could be parameterized. If it is - inner type would be returned. If type is simple class - method returns this simple class.
     * <p>
     * Examples:
     *
     * <pre>
     * private class GenericsPropertiesTestClass&lt;T extends Number&gt; {
     *     private List&lt;Integer&gt; prop1; - <b>returns Integer</b>
     *     private List&lt;T&gt; prop2; - <b>returns Number</b>
     *     private List&lt;? extends Float&gt; prop3; - <b>returns Float</b>
     *     private List&lt;BigInteger[]&gt; prop4; - <b>returns BigInteger</b>
     *
     *     public List&lt;Integer&gt; getProp1() { - <b>returns Integer</b>
     * 	return prop1;
     *     }
     *
     *     public List&lt;T&gt; getProp2() { - <b>returns Number</b>
     * 	return prop2;
     *     }
     *
     *     public List&lt;? extends Float&gt; getProp3() { - <b>returns Float</b>
     * 	return prop3;
     *     }
     *
     *     public List&lt;BigInteger[]&gt; getProp4() { - <b>returns BigInteger</b>
     * 	return prop4;
     *     }
     * }
     *
     * </pre>
     *
     * @param type
     * @return
     */
    public static Class<?> classFrom(final Type type) {
        if (type instanceof ParameterizedType) {
            return classFrom(((ParameterizedType) type).getRawType());
        } else if (type instanceof TypeVariable) {
            return classFrom(((TypeVariable<?>) type).getBounds()[0]);
        } else if (type instanceof WildcardType) {
            return classFrom(((WildcardType) type).getUpperBounds()[0]);
        } else if (type instanceof GenericArrayType) {
            return classFrom(((GenericArrayType) type).getGenericComponentType());
        } else if (type instanceof Class) {
            return (Class<?>) type;
        } else {
            return null;
        }
    }

    /**
     * Determines a type ({@link Type}) of property/function defined by "dotNotationExp".
     *
     * @param type
     *            -- the class that should contain property/function defined by dot-notation expression. (e.g. "Vehicle" contains "status.isGeneratePmWo()")
     * @param dotNotationExp
     *            - a couple of functions/properties joined by ".". (e.g. "vehicle.getKey().getStatus().generatePmWo.getWorkOrder().key")
     * @return -- property/function type
     */
    public static Type determinePropertyTypeWithCorrectTypeParameters(final Class<?> type, final String dotNotationExp) {
        final Pair<Class<?>, String> transformed = transform(type, dotNotationExp);
        final Type resultType = determineType(transformed.getKey(), transformed.getValue());
        return (resultType instanceof Class) ? stripIfNeeded((Class<?>) resultType) : resultType;
    }

    /**
     * Determines type ({@link Type}) of property/function that should be inside <code>clazz</code> hierarchy.
     *
     * If <code>clazz</code> doesn't have desired property or function -- {@link IllegalArgumentException} will be thrown.
     *
     * @param clazz
     *            -- the class that should contain "propertyOrFunction" (property or function)
     * @param propertyOrFunction
     *            -- the name of property or function (e.g. "isObservable()", "vehicle", "key", "getKey()") -- no dot-notation!
     * @param determineKeyType
     *            -- true => then correct "key"/"getKey()" class is returned, otherwise {@link Comparable} is returned.
     *
     * @return
     */
    private static Type determineType(final Class<?> clazz, final String propertyOrFunction) {
        if (StringUtils.isEmpty(propertyOrFunction) || isDotNotation(propertyOrFunction)) {
            throw new IllegalArgumentException("Dot-notation or empty string should not be used here.");
        }
        if ((AbstractEntity.KEY.equals(propertyOrFunction) || AbstractEntity.GETKEY.equals(propertyOrFunction)) && AbstractEntity.class.isAssignableFrom(clazz)) {
            return AnnotationReflector.getKeyType(clazz);
            //////////////////Key property or getKey() method type determination //////////////////
        } else if (propertyOrFunction.endsWith("()")) { // parameterless function -- assuming "propertyOrFunction" is name of parameterless method (because propertyName ends with '()')
            try {
                ////////////////// Parameterless Function return type determination //////////////////
                return Reflector.getMethod(clazz, propertyOrFunction.substring(0, propertyOrFunction.length() - 2)).getGenericReturnType(); // getReturnType();
            } catch (final Exception e) {
                throw new IllegalArgumentException("No " + propertyOrFunction + " method in " + clazz.getSimpleName() + " class.");
            }
        } else { // property -- assuming that "propertyOrFunction" is a name of a property (because its name contains no braces)
            //	    return Reflector.getFieldByName(clazz, propertyOrFunction).getType();
            ////////////////// Property class determination using property accessor. //////////////////
            try {
                return Reflector.obtainPropertyAccessor(clazz, propertyOrFunction).getGenericReturnType();
            } catch (final ReflectionException e) {
                throw new ReflectionException(format("No [%s] property in type [%s].", propertyOrFunction, clazz.getName()), e);
            }
        }
    }

    /**
     * Returns class without enhancements if present.
     *
     * @param clazz
     * @return
     */
    public static Class<?> stripIfNeeded(final Class<?> clazz) {
        if (clazz == null) {
            throw new ReflectionException("Class stripping is not applicable to null values.");
        } else if (isInstrumented(clazz) || isProxied(clazz) || isLoadedByHibernate(clazz)) {
            return stripIfNeeded(clazz.getSuperclass());
        }
        return clazz;
    }

    /**
     * A convenient function to identify the closest real type (i.e. not dynamically generated) that is the bases for the specified entity type.
     * It is simular to {@link #stripIfNeeded(Class)}, but in addition it handles generated types that have suffix {@link DynamicTypeNamingService#APPENDIX} in their name.
     *
     * @param type
     * @return
     */
    public static Class<? extends AbstractEntity<?>> baseEntityType(final Class<? extends AbstractEntity<?>> type) {
        final Class<? extends AbstractEntity<?>> strippedType = (Class<? extends AbstractEntity<?>>) stripIfNeeded(type);
        if (strippedType.getSimpleName().contains(APPENDIX)) {
            final String typeName = strippedType.getName();
            try {
                return (Class<? extends AbstractEntity<?>>) Class.forName(typeName.substring(0, typeName.indexOf(APPENDIX)));
            } catch (final ClassNotFoundException e) {
                throw new ReflectionException(format("Could not identify a base type for entity type [%s].", typeName), e);
            }
        } else {
            return strippedType;
        }
    }

    private static boolean isLoadedByHibernate(final Class<?> clazz) {
        return clazz.getName().contains("$$_javassist");
    }

    /**
     * Returns <code>true</code> if the specified class is proxied, <code>false</code> otherwise.
     *
     * @param clazz
     * @return
     */
    public static boolean isProxied(final Class<?> clazz) {
        return clazz.getName().contains("$ByteBuddy$");
    }

    /**
     * Returns <code>true</code> if the specified class is instrumented by Guice, and thus instances of this type should be fully initialised
     * from TG perspective (having meta-properties, fitted with ACE/BCE interceptors etc.).
     *
     * @param klass
     * @return
     */
    public static boolean isInstrumented(final Class<?> clazz) {
        return clazz.getName().contains("$$EnhancerByGuice");
    }

    public static boolean isDotNotation(final String exp) {
        return exp.contains(PROPERTY_SPLITTER);
    }

    public static Pair<String, String> penultAndLast(final String dotNotationExp) {
        if (!isDotNotation(dotNotationExp)) {
            throw new IllegalArgumentException("Should be dot-notation.");
        }
        final int indexOfLastDot = dotNotationExp.lastIndexOf(PROPERTY_SPLITTER);
        final String penultPart = dotNotationExp.substring(0, indexOfLastDot);
        final String lastPart = dotNotationExp.substring(indexOfLastDot + 1);
        return new Pair<>(penultPart, lastPart);
    }

    public static Pair<String, String> firstAndRest(final String dotNotationExp) {
        if (!isDotNotation(dotNotationExp)) {
            throw new IllegalArgumentException("Should be dot-notation.");
        }
        final int indexOfFirstDot = dotNotationExp.indexOf(PROPERTY_SPLITTER);
        final String firstPart = dotNotationExp.substring(0, indexOfFirstDot);
        final String restPart = dotNotationExp.substring(indexOfFirstDot + 1);
        return new Pair<String, String>(firstPart, restPart);
    }

    /**
     * Transforms "type/dotNotationExp" pair into form of "penultPropertyType/lastPropertyName".
     *
     * @param type
     * @param dotNotationExp
     * @return
     */
    public static Pair<Class<?>, String> transform(final Class<?> type, final String dotNotationExp) {
        if (isDotNotation(dotNotationExp)) { // dot-notation expression defines property/function.
            final Pair<String, String> pl = penultAndLast(dotNotationExp);
            return new Pair<>(determinePropertyType(type, pl.getKey()), pl.getValue());
        } else { // empty or first level property/function.
            return new Pair<>(type, dotNotationExp);
        }
    }

    /**
     * Identifies whether property <code>doNotationExp</code> in type <code>entityType</code> is collectional.
     *
     * @param entityType
     * @param doNotationExp
     * @return
     */
    public static boolean isCollectional(final Class<?> entityType, final String doNotationExp) {
        final Field field = Finder.findFieldByName(entityType, doNotationExp);
        return EntityUtils.isCollectional(field.getType());
    }

    /**
<<<<<<< HEAD
     * Identifies whether property <code>doNotationExp</code> has a type, which is recognized as representing a numeric value such as decimal, money, long or integer.
     * 
=======
     * Identifies whether property <code>doNotationExp</code> in type <code>entityType</code> is map.
     *
     * @param entityType
     * @param doNotationExp
     * @return
     */
    public static boolean isMap(final Class<?> entityType, final String doNotationExp) {
        final Field field = Finder.findFieldByName(entityType, doNotationExp);
        return Map.class.isAssignableFrom(field.getType());
    }

    /**
     * Identifies whether property <code>doNotationExp</code> has a type, which is recognized as representing a numeric value such as decimal, money, long or integer.
     *
>>>>>>> 0fe853de
     * @param entityType
     * @param doNotationExp
     * @return
     */
    public static boolean isNumeric(final Class<?> entityType, final String doNotationExp) {
        final Field field = Finder.findFieldByName(entityType, doNotationExp);
        return isNumeric(field.getType());
    }
<<<<<<< HEAD
    
    /**
     * Identifies whether the specified property type represents a number, which could be an integer or a decimal, including money.
     * 
=======

    /**
     * Identifies whether the specified property type represents a number, which could be an integer or a decimal, including money.
     *
>>>>>>> 0fe853de
     * @param propType
     * @return
     */
    public static boolean isNumeric(final Class<?> propType) {
        return isDecimal(propType) || isInteger(propType);
    }

    /**
     * Identifies whether property with a given name in the given entity type is required by definition.
     *
     * @param propName
     * @param entityType
     * @return
     */
    public static boolean isRequiredByDefinition(final String propName, final Class<?> entityType) {
        final Class<?> strippedType = stripIfNeeded(entityType);
        return isRequiredByDefinition(Finder.findFieldByName(strippedType, propName), strippedType);
    }

    /**
     * Identifies whether property, which is represented by a field is required by definition.
     * The value of <code>entityType</code> is the type where the property that is represented by <code>propField</code>, belongs (this is not necessarily the type where the field is declared).
     *
     * @param propField
     * @param entityType
     * @return
     */
    public static boolean isRequiredByDefinition(final Field propField, final Class<?> entityType) {
        final String name = propField.getName();
        return  AbstractEntity.KEY.equals(name) ||
                AnnotationReflector.isAnnotationPresent(propField, Required.class) ||
                isRequiredDesc(name, entityType) ||
                isRequiredCompositeKeyMember(propField);
    }

    /**
     * A convenient helper method for {@link #isRequiredByDefinition(Field)}, which identifies whether a given field represent a non-optional composite key member.
     * This method could be useful elsewhere.
     *
     * @param propField
     * @return
     */
    public static boolean isRequiredCompositeKeyMember(final Field propField) {
        return AnnotationReflector.isAnnotationPresent(propField, CompositeKeyMember.class) && !AnnotationReflector.isAnnotationPresent(propField, ua.com.fielden.platform.entity.annotation.Optional.class);
    }

    /**
     * A convenient helper method for {@link #isRequiredByDefinition(Field)}, which identifies whether a given field represent a required entity description.
     * It is unlikely to be useful outside of the current context. Hence, declared as <code>private</code>.
     *
     * @param propName
     * @param entityType
     * @return
     */
    private static boolean isRequiredDesc(final String propName, final Class<?> entityType) {
        return AbstractEntity.DESC.equals(propName) && AnnotationReflector.isAnnotationPresentForClass(DescRequired.class, entityType);
    }
}<|MERGE_RESOLUTION|>--- conflicted
+++ resolved
@@ -357,10 +357,6 @@
     }
 
     /**
-<<<<<<< HEAD
-     * Identifies whether property <code>doNotationExp</code> has a type, which is recognized as representing a numeric value such as decimal, money, long or integer.
-     * 
-=======
      * Identifies whether property <code>doNotationExp</code> in type <code>entityType</code> is map.
      *
      * @param entityType
@@ -375,7 +371,6 @@
     /**
      * Identifies whether property <code>doNotationExp</code> has a type, which is recognized as representing a numeric value such as decimal, money, long or integer.
      *
->>>>>>> 0fe853de
      * @param entityType
      * @param doNotationExp
      * @return
@@ -384,17 +379,10 @@
         final Field field = Finder.findFieldByName(entityType, doNotationExp);
         return isNumeric(field.getType());
     }
-<<<<<<< HEAD
-    
+
     /**
      * Identifies whether the specified property type represents a number, which could be an integer or a decimal, including money.
-     * 
-=======
-
-    /**
-     * Identifies whether the specified property type represents a number, which could be an integer or a decimal, including money.
-     *
->>>>>>> 0fe853de
+     *
      * @param propType
      * @return
      */
