--- conflicted
+++ resolved
@@ -242,11 +242,7 @@
      * @return
      */
     public static Class<?> stripIfNeeded(final Class<?> clazz) {
-<<<<<<< HEAD
-        return clazz != null && (isInstrumented(clazz) || isProxied(clazz)) ? clazz.getSuperclass() : clazz;
-=======
-        return clazz != null && PropertyTypeDeterminator.isEnhanced(clazz) ? stripIfNeeded(clazz.getSuperclass()) : clazz;
->>>>>>> 9233d0b0
+        return clazz != null && (isInstrumented(clazz) || isProxied(clazz)) ? stripIfNeeded(clazz.getSuperclass()) : clazz;
     }
     
     /**
@@ -256,7 +252,7 @@
      * @return
      */
     public static boolean isProxied(final Class<?> klass) {
-        return klass.getName().contains("$$_javassist");
+        return klass.getName().contains("$ByteBuddy$");
     }
     
     /**
@@ -267,13 +263,8 @@
      * @param klass
      * @return
      */
-<<<<<<< HEAD
     public static boolean isInstrumented(final Class<?> klass) {
         return klass.getName().contains("$$Enhancer");
-=======
-    public static boolean isEnhanced(final Class<?> klass) {
-        return klass.getName().contains("$$Enhancer") || klass.getName().contains("$$_javassist") || klass.getName().contains("$ByteBuddy$");
->>>>>>> 9233d0b0
     }
 
     public static boolean isDotNotation(final String exp) {
