--- conflicted
+++ resolved
@@ -9,17 +9,12 @@
  * Companion object for entity {@link EntityCentreConfig}.
  * <p>
  * Please, do not use standard {@link #save(EntityCentreConfig)} / {@link #quickSave(EntityCentreConfig)} methods in client code.
-<<<<<<< HEAD
- * Use {@link #saveWithoutConflicts} method instead (for graceful conflict resolution).
-=======
  * Use {@link #saveWithRetry(EntityCentreConfig)} method instead (for graceful conflict resolution).
->>>>>>> dd7c822f
  * 
  * @author TG Team
  * 
  */
 public interface EntityCentreConfigCo extends IEntityDao<EntityCentreConfig> {
-    public static final String SAVE_WITHOUT_CONFLICTS = "saveWithoutConflicts";
     
     /**
      * Saves Entity Centre {@code config} with retry in case of failure.
@@ -29,11 +24,7 @@
      * @param entity
      * @return
      */
-<<<<<<< HEAD
-    Long saveWithoutConflicts(final EntityCentreConfig entity);
-=======
     Long saveWithRetry(final EntityCentreConfig config);
->>>>>>> dd7c822f
     
     /**
      * Runs function {@code fun} with the {@link DbVersion} as the argument.
