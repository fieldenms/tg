package ua.com.fielden.platform.entity.query.fluent;

import ua.com.fielden.platform.entity.AbstractEntity;
import ua.com.fielden.platform.entity.query.fluent.EntityQueryProgressiveInterfaces.*;
import ua.com.fielden.platform.entity.query.model.AggregatedResultQueryModel;
import ua.com.fielden.platform.entity.query.model.EntityResultQueryModel;

/**
 * If Java had multiple inheritance, then would also extend {@link CompletedAndYielded}.
 * We work around this by using {@link CompletedAndYielded} as a delegate.
 */
final class OrderingItem<ET extends AbstractEntity<?>>
        extends OrderingItem1<ET>
        implements IOrderingItem<ET>
{

    public OrderingItem(final EqlSentenceBuilder builder) {
        super(builder);
    }

    @Override
    public IFunctionYieldedLastArgument<IFirstYieldedItemAlias<ISubsequentCompletedAndYielded<ET>>, ET> yield() {
        return new CompletedAndYielded<ET>(builder).yield();
    }

<<<<<<< HEAD
class OrderingItem //
        extends ExprOperand<ISingleOperandOrderable, IExprOperand0<ISingleOperandOrderable, AbstractEntity<?>>, AbstractEntity<?>> //
        implements IOrderingItem {

    public OrderingItem(final EqlSentenceBuilder builder) {
        super(builder);
    }

    @Override
    protected ISingleOperandOrderable nextForSingleOperand(final EqlSentenceBuilder builder) {
        return new SingleOperandOrderable(builder);
    }

    @Override
    protected IExprOperand0<ISingleOperandOrderable, AbstractEntity<?>> nextForExprOperand(final EqlSentenceBuilder builder) {
        return new ExprOperand0<ISingleOperandOrderable, AbstractEntity<?>>(builder) {

            @Override
            protected ISingleOperandOrderable nextForExprOperand0(final EqlSentenceBuilder builder) {
                return OrderingItem.this.nextForSingleOperand(builder);
            }

        };
    }

    @Override
    public ISingleOperandOrderable yield(final CharSequence yieldAlias) {
        return new SingleOperandOrderable(builder.yield(yieldAlias));
    }

    @Override
    public IOrderingItemCloseable order(OrderingModel model) {
        return new OrderingItemCloseable(builder.order(model));
=======
    @Override
    public ISubsequentCompletedAndYielded<ET> yieldAll() {
        return new CompletedAndYielded<ET>(builder).yieldAll();
    }

    @Override
    public EntityResultQueryModel<ET> model() {
        return new CompletedAndYielded<ET>(builder).model();
    }

    @Override
    public <T extends AbstractEntity<?>> EntityResultQueryModel<T> modelAsEntity(final Class<T> resultType) {
        return new CompletedAndYielded<ET>(builder).modelAsEntity(resultType);
    }

    @Override
    public AggregatedResultQueryModel modelAsAggregate() {
        return new CompletedAndYielded<ET>(builder).modelAsAggregate();
    }

    @Override
    public IOrderByOffset<ET> limit(final long n) {
        return new OrderByOffset<>(builder.limit(n));
    }

    @Override
    public IOrderByOffset<ET> limit(final Limit limit) {
        return new OrderByOffset<>(builder.limit(limit));
    }

    @Override
    public ICompletedAndYielded<ET> offset(final long n) {
        return new CompletedAndYielded<>(builder.offset(n));
>>>>>>> 460a33db
    }

}<|MERGE_RESOLUTION|>--- conflicted
+++ resolved
@@ -23,41 +23,6 @@
         return new CompletedAndYielded<ET>(builder).yield();
     }
 
-<<<<<<< HEAD
-class OrderingItem //
-        extends ExprOperand<ISingleOperandOrderable, IExprOperand0<ISingleOperandOrderable, AbstractEntity<?>>, AbstractEntity<?>> //
-        implements IOrderingItem {
-
-    public OrderingItem(final EqlSentenceBuilder builder) {
-        super(builder);
-    }
-
-    @Override
-    protected ISingleOperandOrderable nextForSingleOperand(final EqlSentenceBuilder builder) {
-        return new SingleOperandOrderable(builder);
-    }
-
-    @Override
-    protected IExprOperand0<ISingleOperandOrderable, AbstractEntity<?>> nextForExprOperand(final EqlSentenceBuilder builder) {
-        return new ExprOperand0<ISingleOperandOrderable, AbstractEntity<?>>(builder) {
-
-            @Override
-            protected ISingleOperandOrderable nextForExprOperand0(final EqlSentenceBuilder builder) {
-                return OrderingItem.this.nextForSingleOperand(builder);
-            }
-
-        };
-    }
-
-    @Override
-    public ISingleOperandOrderable yield(final CharSequence yieldAlias) {
-        return new SingleOperandOrderable(builder.yield(yieldAlias));
-    }
-
-    @Override
-    public IOrderingItemCloseable order(OrderingModel model) {
-        return new OrderingItemCloseable(builder.order(model));
-=======
     @Override
     public ISubsequentCompletedAndYielded<ET> yieldAll() {
         return new CompletedAndYielded<ET>(builder).yieldAll();
@@ -91,7 +56,6 @@
     @Override
     public ICompletedAndYielded<ET> offset(final long n) {
         return new CompletedAndYielded<>(builder.offset(n));
->>>>>>> 460a33db
     }
 
 }