package ua.com.fielden.platform.entity.query.model;

import ua.com.fielden.platform.entity.AbstractEntity;
import ua.com.fielden.platform.eql.antlr.tokens.util.ListTokenSource;

import java.util.Objects;

import static java.lang.String.format;
import static org.apache.commons.lang3.StringUtils.rightPad;

public abstract class QueryModel<T extends AbstractEntity<?>> extends AbstractModel {
    private final Class<T> resultType;
    private boolean filterable = false;
    private final boolean yieldAll;
<<<<<<< HEAD
    public boolean shouldMaterialiseCalcPropsAsColumnsInSqlQuery;
=======
    private boolean shouldMaterialiseCalcPropsAsColumnsInSqlQuery;
>>>>>>> 2e518a75

    public QueryModel(final ListTokenSource tokens, final Class<T> resultType, final boolean yieldAll) {
        super(tokens);
        this.resultType = resultType;
        this.yieldAll = yieldAll;
        this.shouldMaterialiseCalcPropsAsColumnsInSqlQuery = false;
    }

    public boolean shouldMaterialiseCalcPropsAsColumnsInSqlQuery() {
        return shouldMaterialiseCalcPropsAsColumnsInSqlQuery;
    }

    protected QueryModel<T> setShouldMaterialiseCalcPropsAsColumnsInSqlQuery(final boolean value) {
        this.shouldMaterialiseCalcPropsAsColumnsInSqlQuery = value;
        return this;
    }

    public Class<T> getResultType() {
        return resultType;
    }

    public boolean isFilterable() {
        return filterable;
    }

    public boolean isYieldAll() {
        return yieldAll;
    }

    public QueryModel<T> setFilterable(final boolean filterable) {
        this.filterable = filterable;
        return this;
    }

    @Override
    public String toString() {
        return super.toString() + format("%n\t%s%s", rightPad("is filterable", 32, '.'), filterable);
    }

    @Override
    public int hashCode() {
        final int prime = 31;
        int result = super.hashCode();
        result = prime * result + ((resultType == null) ? 0 : resultType.hashCode());
        result = prime * result + (yieldAll ? 1231 : 1237);
        result = prime * result + (shouldMaterialiseCalcPropsAsColumnsInSqlQuery ? 1231 : 1237);
        return result;
    }

    @Override
    public boolean equals(final Object obj) {
        if (this == obj) {
            return true;
        }

        if (!super.equals(obj)) {
            return false;
        }

        final QueryModel<?> other = (QueryModel<?>) obj;

        return Objects.equals(resultType, other.resultType) && (yieldAll == other.yieldAll) && (shouldMaterialiseCalcPropsAsColumnsInSqlQuery == other.shouldMaterialiseCalcPropsAsColumnsInSqlQuery);
    }
}<|MERGE_RESOLUTION|>--- conflicted
+++ resolved
@@ -12,11 +12,7 @@
     private final Class<T> resultType;
     private boolean filterable = false;
     private final boolean yieldAll;
-<<<<<<< HEAD
-    public boolean shouldMaterialiseCalcPropsAsColumnsInSqlQuery;
-=======
     private boolean shouldMaterialiseCalcPropsAsColumnsInSqlQuery;
->>>>>>> 2e518a75
 
     public QueryModel(final ListTokenSource tokens, final Class<T> resultType, final boolean yieldAll) {
         super(tokens);
