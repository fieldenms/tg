--- conflicted
+++ resolved
@@ -8,30 +8,6 @@
         extends AbstractQueryLink //
         implements IDateDiffFunction<T, ET> {
 
-<<<<<<< HEAD
-	protected DateDiffFunction(final EqlSentenceBuilder builder) {
-		super(builder);
-	}
-
-	protected abstract T nextForDateDiffFunction(final EqlSentenceBuilder builder);
-
-	@Override
-	public IDateDiffFunctionArgument<T, ET> between() {
-		return createDateDiffFunctionArgument(builder.between());
-	}
-
-	private DateDiffFunctionArgument<T, ET> createDateDiffFunctionArgument(final EqlSentenceBuilder builder) {
-		return new DateDiffFunctionArgument<T, ET>(builder) {
-
-			@Override
-			protected T nextForDateDiffFunctionArgument(final EqlSentenceBuilder builder) {
-				return DateDiffFunction.this.nextForDateDiffFunction(builder);
-			}
-
-		};
-	}
-
-=======
     protected DateDiffFunction(final EqlSentenceBuilder builder) {
         super(builder);
     }
@@ -54,5 +30,4 @@
         };
     }
 
->>>>>>> db478359
 }