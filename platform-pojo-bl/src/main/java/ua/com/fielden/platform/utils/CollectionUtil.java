--- conflicted
+++ resolved
@@ -17,12 +17,9 @@
 import java.util.Map;
 import java.util.Optional;
 import java.util.Set;
-<<<<<<< HEAD
 import java.util.function.Function;
+import java.util.function.Predicate;
 import java.util.stream.Collectors;
-=======
-import java.util.function.Predicate;
->>>>>>> b55ca653
 
 import ua.com.fielden.platform.entity.AbstractEntity;
 import ua.com.fielden.platform.entity.exceptions.InvalidArgumentException;
@@ -123,7 +120,6 @@
     }
 
     /**
-<<<<<<< HEAD
      * Tests whether two collections have the same contents irrespective of order.
      * <p>
      * Returns {@code true} iff both collections contain the same elements with the same cardinalities
@@ -142,7 +138,9 @@
         final Map<?, Long> cardinalMap1 = c1.stream().collect(Collectors.groupingBy(Function.identity(), Collectors.counting()));
         final Map<?, Long> cardinalMap2 = c2.stream().collect(Collectors.groupingBy(Function.identity(), Collectors.counting()));
         return cardinalMap1.equals(cardinalMap2);
-=======
+    }
+
+    /**
      * Removes the first element matching the predicate from the collection and returns an {@link Optional} describing it, otherwise returns an empty {@link Optional}.
      * <p>
      * The supplied collection must be modifiable and must not contain {@code null} values.
@@ -172,7 +170,7 @@
         }
 
         return Optional.empty();
->>>>>>> b55ca653
     }
 
+
 }