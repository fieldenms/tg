--- conflicted
+++ resolved
@@ -1,9 +1,6 @@
 package ua.com.fielden.platform.utils;
 
-<<<<<<< HEAD
-=======
 import com.google.common.collect.ImmutableCollection;
->>>>>>> db478359
 import com.google.common.collect.ImmutableList;
 import com.google.common.collect.ImmutableSet;
 import ua.com.fielden.platform.entity.AbstractEntity;
@@ -14,14 +11,7 @@
 import javax.annotation.Nonnull;
 import java.lang.reflect.Constructor;
 import java.util.*;
-<<<<<<< HEAD
-import java.util.function.Function;
-import java.util.function.IntFunction;
-import java.util.function.Predicate;
-import java.util.function.Supplier;
-=======
 import java.util.function.*;
->>>>>>> db478359
 import java.util.stream.Collectors;
 
 import static java.util.Arrays.asList;
@@ -105,38 +95,6 @@
     }
 
     /**
-<<<<<<< HEAD
-     * An alternative of {@link List#copyOf(Collection)} that allows the given collection to contain nulls.
-     */
-    public static <T> List<T> listCopy(final Collection<? extends T> collection) {
-        return collection.isEmpty() ? List.of() : unmodifiableList(new ArrayList<>(collection));
-    }
-
-    /**
-     * Returns a new list builder initialised with given elements.
-     * @param xs  initial contents
-     */
-    @SafeVarargs
-    public static <T> CollectionBuilder<List<T>, T> listb(final T... xs) {
-        final List<T> list = new ArrayList<>(xs.length);
-        Collections.addAll(list, xs);
-        return new CollectionBuilder<>(list);
-    }
-
-    /**
-     * Returns a new set builder initialised with given elements.
-     * @param xs  initial contents
-     */
-    @SafeVarargs
-    public static <T> CollectionBuilder<Set<T>, T> setb(final T... xs) {
-        final Set<T> set = new HashSet<>(xs.length);
-        Collections.addAll(set, xs);
-        return new CollectionBuilder<>(set);
-    }
-
-    /**
-=======
->>>>>>> db478359
      * Returns a collection that results from concatenating given collections.
      * The resulting collection is created by calling the supplied constructor.
      */
@@ -147,7 +105,6 @@
             result.addAll(collection);
         }
         return result;
-<<<<<<< HEAD
     }
 
     /**
@@ -204,8 +161,6 @@
         }
 
         return builder.build();
-=======
->>>>>>> db478359
     }
 
     @SafeVarargs
@@ -409,11 +364,12 @@
         return Optional.ofNullable(elt);
     }
 
-<<<<<<< HEAD
     public static <X> ImmutableList<X> append1(final Iterable<? extends X> xs, final X x) {
-        final var builder = ImmutableList.<X>builderWithExpectedSize((xs instanceof Collection<?> c ? c.size() : 0) + 1);
+        final var builder = ImmutableList.<X> builderWithExpectedSize(
+                (xs instanceof Collection<?> c ? c.size() : 0) + 1);
         return builder.addAll(xs).add(x).build();
-=======
+    }
+
     /**
      * Transforms a map into another map by applying provided transformations to its entries.
      * <p>
@@ -453,7 +409,6 @@
                 .collect(Collectors.toMap(
                         Map.Entry::getKey,
                         entry -> valueMapper.apply(entry.getKey(), entry.getValue())));
->>>>>>> db478359
     }
 
     public static final class CollectionBuilder<C extends Collection<E>, E> {
