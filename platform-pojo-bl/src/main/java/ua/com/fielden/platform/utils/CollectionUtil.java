package ua.com.fielden.platform.utils;

import static java.util.Arrays.asList;
import static java.util.Collections.emptyList;
import static java.util.Collections.unmodifiableList;
import static java.util.Collections.unmodifiableSet;

import java.util.ArrayList;
import java.util.Arrays;
import java.util.Collection;
import java.util.HashMap;
import java.util.HashSet;
import java.util.Iterator;
import java.util.LinkedHashMap;
import java.util.LinkedHashSet;
import java.util.List;
import java.util.Map;
import java.util.Optional;
import java.util.Set;
import java.util.function.Function;
import java.util.function.Predicate;
import java.util.stream.Collectors;

import ua.com.fielden.platform.entity.AbstractEntity;
import ua.com.fielden.platform.entity.exceptions.InvalidArgumentException;
import ua.com.fielden.platform.types.tuples.T2;

/**
 * A convenience class to provide common collection related routines and algorithms.
 *
 * @author TG Team
 *
 */
public final class CollectionUtil {
    private CollectionUtil() {
    }

    @SafeVarargs
    public static <T> Set<T> setOf(final T ... elements) {
        return new HashSet<>(Arrays.asList(elements));
    }

    @SafeVarargs
    public static <T> Set<T> unmodifiableSetOf(final T ... elements) {
        return unmodifiableSet(new HashSet<>(Arrays.asList(elements)));
    }

    @SafeVarargs
    public static <T> LinkedHashSet<T> linkedSetOf(final T ... elements) {
        return new LinkedHashSet<>(Arrays.asList(elements));
    }

    @SafeVarargs
    public static <T> List<T> listOf(final T ... elements) {
        return elements != null ? new ArrayList<>(asList(elements)) : emptyList();
    }

    @SafeVarargs
    public static <T> List<T> unmodifiableListOf(final T ... elements) {
        return unmodifiableList(asList(elements));
    }

    @SafeVarargs
    public static <K, V> Map<K, V> mapOf(final T2<K, V>... tupples) {
        final Map<K, V> map = new HashMap<>(tupples.length);
        for (final T2<K, V> t2 : tupples) {
            map.put(t2._1, t2._2);
        }
        return map;
    }

    @SafeVarargs
    public static <K, V> Map<K, V> linkedMapOf(final T2<K, V>... tupples) {
        final Map<K, V> map = new LinkedHashMap<>(tupples.length);
        for (final T2<K, V> t2 : tupples) {
            map.put(t2._1, t2._2);
        }
        return map;
    }

    /**
     * A convenient method to obtain a tail of an array. Returns an empty optional if the length of arrays is 0.
     *
     * @param array
     * @return
     */
    public static <T> Optional<T[]> tail(final T[] array) {
        if (array.length == 0) {
            return Optional.empty();
        }

        return Optional.of(Arrays.copyOfRange(array, 1, array.length));
    }
    /**
     * Converts collection to a string separating the elements with a provided separator.
     * <p>
     * No precaution is taken if toString representation of an element already contains a symbol equal to a separator.
     */
    public static <T> String toString(final Collection<T> collection, final String separator) {
        final StringBuilder buffer = new StringBuilder();
        for (final Iterator<T> iter = collection.iterator(); iter.hasNext();) {
            buffer.append(iter.next() + (iter.hasNext() ? separator : ""));
        }
        return buffer.toString();
    }

    /**
     * Converts collection of {@link AbstractEntity}s to a string by concatenating values of the specified property using a provided separator.
     * <p>
     * No precaution is taken if toString representation of property's value already contains a symbol equal to a separator.
     */
    public static String toString(final Collection<? extends AbstractEntity<?>> collection, final String propertyName, final String separator) {
        final StringBuilder buffer = new StringBuilder();
        for (final Iterator<? extends AbstractEntity<?>> iter = collection.iterator(); iter.hasNext();) {
            final AbstractEntity<?> entity = iter.next();
            final Object value = entity != null ? entity.get(propertyName) : null;
            buffer.append(value + (iter.hasNext() ? separator : ""));
        }
        return buffer.toString();
    }

    /**
     * Tests whether two collections have the same contents irrespective of order.
     * <p>
     * Returns {@code true} iff both collections contain the same elements with the same cardinalities
     * according to {@link Object#equals(Object)}.
     */
    public static boolean areEqualByContents(final Collection<?> c1, final Collection<?> c2) {
        if (c1 == null || c2 == null) {
            return false;
        }
        if (c1 == c2) {
            return true;
        }
        if (c1.size() != c2.size()) {
            return false;
        }
        final Map<?, Long> cardinalMap1 = c1.stream().collect(Collectors.groupingBy(Function.identity(), Collectors.counting()));
        final Map<?, Long> cardinalMap2 = c2.stream().collect(Collectors.groupingBy(Function.identity(), Collectors.counting()));
        return cardinalMap1.equals(cardinalMap2);
    }

    /**
<<<<<<< HEAD
     * Removes the first element matching the predicate from the collection and returns an Optional describing it,
     * otherwise returns an empty Optional. The supplied collection must be modifiable.
     */
    public static <E> Optional<E> removeFirst(final Collection<E> coll, final Predicate<E> pred) {
        final Iterator<E> iter = coll.iterator();
        E elt;
        while (iter.hasNext()) {
            elt = iter.next();
=======
     * Removes the first element matching the predicate from the collection and returns an {@link Optional} describing it, otherwise returns an empty {@link Optional}.
     * <p>
     * The supplied collection must be modifiable and must not contain {@code null} values.
     *
     * @param <E> a type of elements in {@code xs}.
     * @param xs a modifiable collection, which gets modified by removing the first element matching {@code pred}.
     * @param pred a predicate for identifying the first element to be removed from {@code xs}.
     * @return
     */
    public static <E> Optional<E> removeFirst(final Collection<E> xs, final Predicate<? super E> pred) {
        if (xs == null) {
            throw new InvalidArgumentException("Collection cannot be null.");
        }
        if (pred == null) {
            throw new InvalidArgumentException("Predicate cannot be null.");
        }

        for (final Iterator<E> iter = xs.iterator(); iter.hasNext();) {
            final E elt = iter.next();
            if (elt == null) {
                throw new InvalidArgumentException("Collection contains null elements, which is not permitted.");
            }
>>>>>>> f93ecb91
            if (pred.test(elt)) {
                iter.remove();
                return Optional.of(elt);
            }
        }

        return Optional.empty();
    }

<<<<<<< HEAD
=======

>>>>>>> f93ecb91
}<|MERGE_RESOLUTION|>--- conflicted
+++ resolved
@@ -141,16 +141,6 @@
     }
 
     /**
-<<<<<<< HEAD
-     * Removes the first element matching the predicate from the collection and returns an Optional describing it,
-     * otherwise returns an empty Optional. The supplied collection must be modifiable.
-     */
-    public static <E> Optional<E> removeFirst(final Collection<E> coll, final Predicate<E> pred) {
-        final Iterator<E> iter = coll.iterator();
-        E elt;
-        while (iter.hasNext()) {
-            elt = iter.next();
-=======
      * Removes the first element matching the predicate from the collection and returns an {@link Optional} describing it, otherwise returns an empty {@link Optional}.
      * <p>
      * The supplied collection must be modifiable and must not contain {@code null} values.
@@ -173,7 +163,6 @@
             if (elt == null) {
                 throw new InvalidArgumentException("Collection contains null elements, which is not permitted.");
             }
->>>>>>> f93ecb91
             if (pred.test(elt)) {
                 iter.remove();
                 return Optional.of(elt);
@@ -183,8 +172,4 @@
         return Optional.empty();
     }
 
-<<<<<<< HEAD
-=======
-
->>>>>>> f93ecb91
 }