package ua.com.fielden.platform.utils;

<<<<<<< HEAD
import org.checkerframework.checker.units.qual.K;
import ua.com.fielden.platform.entity.AbstractEntity;
import ua.com.fielden.platform.entity.exceptions.InvalidArgumentException;
import ua.com.fielden.platform.types.tuples.T2;
=======
import com.google.common.collect.ImmutableList;
import ua.com.fielden.platform.entity.AbstractEntity;
import ua.com.fielden.platform.entity.exceptions.InvalidArgumentException;
import ua.com.fielden.platform.reflection.exceptions.ReflectionException;
import ua.com.fielden.platform.types.tuples.T2;

import javax.annotation.Nonnull;
import java.lang.reflect.Constructor;
import java.util.*;
import java.util.function.Function;
import java.util.function.IntFunction;
import java.util.function.Predicate;
import java.util.function.Supplier;
import java.util.stream.Collectors;

import static java.util.Arrays.asList;
import static java.util.Collections.*;
>>>>>>> 2e518a75

import java.util.*;
import java.util.function.*;
import java.util.stream.Collectors;
import java.util.stream.Stream;

import static java.util.Arrays.asList;
import static java.util.Collections.*;

/**
 * A convenience class to provide common collection related routines and algorithms.
 *
 * @author TG Team
 *
 */
public final class CollectionUtil {
    private CollectionUtil() {
    }

    @SafeVarargs
    public static <T> Set<T> setOf(final T ... elements) {
        return new HashSet<>(Arrays.asList(elements));
    }

    @SafeVarargs
    public static <T> Set<T> unmodifiableSetOf(final T ... elements) {
        return unmodifiableSet(new HashSet<>(Arrays.asList(elements)));
    }

    @SafeVarargs
    public static <T> LinkedHashSet<T> linkedSetOf(final T ... elements) {
        return new LinkedHashSet<>(Arrays.asList(elements));
    }

    @SafeVarargs
    public static <T> List<T> listOf(final T ... elements) {
        return elements != null ? new ArrayList<>(asList(elements)) : emptyList();
    }

    /**
     * An efficient alternative to {@code Collections.unmodifiableList(Arrays.asList(array))}.
     */
    @SafeVarargs
    public static <T> List<T> unmodifiableListOf(final T... elements) {
        return elements.length == 0 ? ImmutableList.of() : unmodifiableList(asList(elements));
    }

    /**
     * An alternative of {@link List#copyOf(Collection)} that allows the given collection to contain nulls.
     */
    public static <T> List<T> listCopy(final Collection<? extends T> collection) {
        return collection.isEmpty() ? List.of() : unmodifiableList(new ArrayList<>(collection));
    }

    /**
     * Returns a new list builder initialised with given elements.
     * @param xs  initial contents
     */
    @SafeVarargs
    public static <T> CollectionBuilder<List<T>, T> listb(final T... xs) {
        final List<T> list = new ArrayList<>(xs.length);
        Collections.addAll(list, xs);
        return new CollectionBuilder<>(list);
    }

    /**
     * Returns a new set builder initialised with given elements.
     * @param xs  initial contents
     */
    @SafeVarargs
    public static <T> CollectionBuilder<Set<T>, T> setb(final T... xs) {
        final Set<T> set = new HashSet<>(xs.length);
        Collections.addAll(set, xs);
        return new CollectionBuilder<>(set);
    }

    /**
     * Returns a collection that results from concatenating given collections.
     * The resulting collection is created by calling the supplied constructor.
     */
    @SafeVarargs
    public static <T, C extends Collection<T>> C concat(final IntFunction<C> constructor, final Collection<? extends T>... collections) {
        final C result = constructor.apply(Arrays.stream(collections).map(Collection::size).reduce(0, Integer::sum));
        for (final var collection : collections) {
            result.addAll(collection);
        }
        return result;
    }

    /**
     * An alternative of {@link List#copyOf(Collection)} that allows the given collection to contain nulls.
     */
    public static <T> List<T> listCopy(final Collection<? extends T> collection) {
        return collection.isEmpty() ? List.of() : unmodifiableList(new ArrayList<>(collection));
    }

    /**
     * Returns a new list builder initialised with given elements.
     * @param xs  initial contents
     */
    @SafeVarargs
    public static <T> CollectionBuilder<List<T>, T> listb(final T... xs) {
        final List<T> list = new ArrayList<>(xs.length);
        Collections.addAll(list, xs);
        return new CollectionBuilder<>(list);
    }

    /**
     * Returns a new set builder initialised with given elements.
     * @param xs  initial contents
     */
    @SafeVarargs
    public static <T> CollectionBuilder<Set<T>, T> setb(final T... xs) {
        final Set<T> set = new HashSet<>(xs.length);
        Collections.addAll(set, xs);
        return new CollectionBuilder<>(set);
    }

    /**
     * Returns a collection that results from concatenating given collections.
     * The resulting collection is created by calling the supplied constructor.
     */
    @SafeVarargs
    public static <T, C extends Collection<T>> C concat(final IntFunction<C> constructor, final Collection<? extends T>... collections) {
        final C result = constructor.apply(Arrays.stream(collections).map(Collection::size).reduce(0, Integer::sum));
        for (final var collection : collections) {
            result.addAll(collection);
        }
        return result;
    }

    @SafeVarargs
    public static <K, V> Map<K, V> mapOf(final T2<K, V>... tupples) {
        final Map<K, V> map = new HashMap<>(tupples.length);
        for (final T2<K, V> t2 : tupples) {
            map.put(t2._1, t2._2);
        }
        return map;
    }

    @SafeVarargs
    public static <K, V> Map<K, V> linkedMapOf(final T2<K, V>... tupples) {
        final Map<K, V> map = new LinkedHashMap<>(tupples.length);
        for (final T2<K, V> t2 : tupples) {
            map.put(t2._1, t2._2);
        }
        return map;
    }

    /**
     * Merges the values from {@code map1} and all the maps provided as {@code otherMaps} into a new map of the same type as {@code map1}.
     * Passing just {@code map1} without any other maps, is equivalent to creating a shallow copy of {@code map1}.
     *
     * @param map1 the first map to merge, which should not be {@code null} as it is used for determining the type of the resultant map.
     * @param otherMaps other maps to merge.
     * @return a new map of the same type as {@code map1} with values from {@code map1} and all non-null maps in {@code otherMaps}.
     * @param <K>
     * @param <V>
     */
    public static <K,V> Map<K, V> merge(@Nonnull final Map<K, V> map1, final Map<? extends K, ? extends V> ... otherMaps) {
        final Map<K, V> result;
        // get the class of map1 and use it to instantiate the resultant map
        if (map1 == null) {
            throw new NullPointerException("First map cannot be null.");
        }
        final Class<? extends Map> mapClass = map1.getClass();
        try {
            final Constructor<? extends Map> constructor = mapClass.getDeclaredConstructor(); // get the constructor of the map1 class
            constructor.setAccessible(true); // make the constructor accessible
            result = constructor.newInstance(); // create a new instance using the constructor
        } catch (final Exception ex) {
            throw new ReflectionException("Could not instantiate a map of type [%s].".formatted(mapClass), ex);
        }

        // now that we have a resultant map, we can put all the maps into it
        result.putAll(map1);
        for (final var mapN: otherMaps) {
            if (mapN != null) {
                result.putAll(mapN);
            }
        }
        return result;
    }

    /**
     * A convenient method to obtain a tail of an array. Returns an empty optional if the length of arrays is 0.
     *
     * @param array
     * @return
     */
    public static <T> Optional<T[]> tail(final T[] array) {
        if (array.length == 0) {
            return Optional.empty();
        }

        return Optional.of(Arrays.copyOfRange(array, 1, array.length));
    }

    /**
     * Converts collection to a string separating the elements with a provided separator.
     * <p>
     * No precaution is taken if toString representation of an element already contains a symbol equal to a separator.
     */
    public static <T> String toString(final Collection<T> collection, final String separator) {
        final StringBuilder buffer = new StringBuilder();
        for (final Iterator<T> iter = collection.iterator(); iter.hasNext();) {
            buffer.append(iter.next() + (iter.hasNext() ? separator : ""));
        }
        return buffer.toString();
    }

    /**
     * Converts collection to a string separating the elements with a provided separator.
     * <p>
     * No precaution is taken if toString representation of an element already contains a symbol equal to a separator.
     *
     * @param mapper  maps each collection element to its string representation
     */
    public static <T> String toString(final Collection<T> collection, final Function<? super T, String> mapper, final String separator) {
        final StringBuilder buffer = new StringBuilder();
        for (final Iterator<T> iter = collection.iterator(); iter.hasNext();) {
            buffer.append(mapper.apply(iter.next()));
            if (iter.hasNext()) {
                buffer.append(separator);
            }
        }
        return buffer.toString();
    }

    /**
     * Converts collection of {@link AbstractEntity}s to a string by concatenating values of the specified property using a provided separator.
     * <p>
     * No precaution is taken if toString representation of property's value already contains a symbol equal to a separator.
     */
    public static String toString(final Collection<? extends AbstractEntity<?>> collection, final String propertyName, final String separator) {
        final StringBuilder buffer = new StringBuilder();
        for (final Iterator<? extends AbstractEntity<?>> iter = collection.iterator(); iter.hasNext();) {
            final AbstractEntity<?> entity = iter.next();
            final Object value = entity != null ? entity.get(propertyName) : null;
            buffer.append(value + (iter.hasNext() ? separator : ""));
        }
        return buffer.toString();
    }

    /**
     * Tests whether two collections have the same contents irrespective of order.
     * <p>
     * Returns {@code true} iff both collections contain the same elements with the same cardinalities
     * according to {@link Object#equals(Object)}.
     */
    public static boolean areEqualByContents(final Collection<?> c1, final Collection<?> c2) {
        if (c1 == null || c2 == null) {
            return false;
        }
        if (c1 == c2) {
            return true;
        }
        if (c1.size() != c2.size()) {
            return false;
        }
        final Map<?, Long> cardinalMap1 = c1.stream().collect(Collectors.groupingBy(Function.identity(), Collectors.counting()));
        final Map<?, Long> cardinalMap2 = c2.stream().collect(Collectors.groupingBy(Function.identity(), Collectors.counting()));
        return cardinalMap1.equals(cardinalMap2);
    }

    /**
     * Removes the first element matching the predicate from the collection and returns an {@link Optional} describing it, otherwise returns an empty {@link Optional}.
     * <p>
     * The supplied collection must be modifiable and must not contain {@code null} values.
     *
     * @param <E> a type of elements in {@code xs}.
     * @param xs a modifiable collection, which gets modified by removing the first element matching {@code pred}.
     * @param pred a predicate for identifying the first element to be removed from {@code xs}.
     * @return
     */
    public static <E> Optional<E> removeFirst(final Collection<E> xs, final Predicate<? super E> pred) {
        if (xs == null) {
            throw new InvalidArgumentException("Collection cannot be null.");
        }
        if (pred == null) {
            throw new InvalidArgumentException("Predicate cannot be null.");
        }

        for (final Iterator<E> iter = xs.iterator(); iter.hasNext();) {
            final E elt = iter.next();
            if (elt == null) {
                throw new InvalidArgumentException("Collection contains null elements, which is not permitted.");
            }
            if (pred.test(elt)) {
                iter.remove();
                return Optional.of(elt);
            }
        }

        return Optional.empty();
    }

<<<<<<< HEAD
    /**
     * Transforms a map into another map by applying provided transformations to its entries.
     * <p>
     * Disallows duplicates among resulting keys.
     * Diallows {@code null} as a resulting key.
     *
     * @param keyMapper  returns a key of the resulting map, accepts both key and value of the input's map entry
     * @param valueMapper returns a value of the resulting map, accepts both key and value of the input's map entry
     *
     * @throws IllegalStateException  if there are duplicates among resulting keys or a key gets mapped to {@code null}
     */
    public static <K, V, RK, RV> Map<RK, RV> map(
            final Map<K, V> map,
            final BiFunction<? super K, ? super V, RK> keyMapper,
            final BiFunction<? super K, ? super V, RV> valueMapper)
    {
        return map.entrySet().stream()
                .collect(Collectors.toMap(
                        entry -> {
                            final RK newKey = keyMapper.apply(entry.getKey(), entry.getValue());
                            if (newKey == null) {
                                throw new IllegalStateException("Key was mapped to null. Entry: %s".formatted(entry));
                            }
                            return newKey;
                        },
                        entry -> valueMapper.apply(entry.getKey(), entry.getValue())));
    }

    /**
     * Like {@link #map(Map, BiFunction, BiFunction)} but only the values of the input map undergo transformation.
     */
    public static <K, V, RV> Map<K, RV> mapValues(
            final Map<K, V> map,
            final BiFunction<? super K, ? super V, RV> valueMapper)
    {
        return map.entrySet().stream()
                .collect(Collectors.toMap(
                        Map.Entry::getKey,
                        entry -> valueMapper.apply(entry.getKey(), entry.getValue())));
    }

=======
>>>>>>> 2e518a75
    public static final class CollectionBuilder<C extends Collection<E>, E> {
        private final C collection;

        private CollectionBuilder(final C collection) {
            this.collection = collection;
        }

        private CollectionBuilder(final Supplier<? extends C> supplier) {
            this.collection = supplier.get();
        }

        public CollectionBuilder<C, E> add(final E e) {
            collection.add(e);
            return this;
        }

        public CollectionBuilder<C, E> addAll(final Collection<? extends E> es) {
            collection.addAll(es);
            return this;
        }

        public C $() {
            return collection;
        }
    }

}<|MERGE_RESOLUTION|>--- conflicted
+++ resolved
@@ -1,11 +1,5 @@
 package ua.com.fielden.platform.utils;
 
-<<<<<<< HEAD
-import org.checkerframework.checker.units.qual.K;
-import ua.com.fielden.platform.entity.AbstractEntity;
-import ua.com.fielden.platform.entity.exceptions.InvalidArgumentException;
-import ua.com.fielden.platform.types.tuples.T2;
-=======
 import com.google.common.collect.ImmutableList;
 import ua.com.fielden.platform.entity.AbstractEntity;
 import ua.com.fielden.platform.entity.exceptions.InvalidArgumentException;
@@ -15,20 +9,8 @@
 import javax.annotation.Nonnull;
 import java.lang.reflect.Constructor;
 import java.util.*;
-import java.util.function.Function;
-import java.util.function.IntFunction;
-import java.util.function.Predicate;
-import java.util.function.Supplier;
-import java.util.stream.Collectors;
-
-import static java.util.Arrays.asList;
-import static java.util.Collections.*;
->>>>>>> 2e518a75
-
-import java.util.*;
 import java.util.function.*;
 import java.util.stream.Collectors;
-import java.util.stream.Stream;
 
 import static java.util.Arrays.asList;
 import static java.util.Collections.*;
@@ -69,48 +51,6 @@
     @SafeVarargs
     public static <T> List<T> unmodifiableListOf(final T... elements) {
         return elements.length == 0 ? ImmutableList.of() : unmodifiableList(asList(elements));
-    }
-
-    /**
-     * An alternative of {@link List#copyOf(Collection)} that allows the given collection to contain nulls.
-     */
-    public static <T> List<T> listCopy(final Collection<? extends T> collection) {
-        return collection.isEmpty() ? List.of() : unmodifiableList(new ArrayList<>(collection));
-    }
-
-    /**
-     * Returns a new list builder initialised with given elements.
-     * @param xs  initial contents
-     */
-    @SafeVarargs
-    public static <T> CollectionBuilder<List<T>, T> listb(final T... xs) {
-        final List<T> list = new ArrayList<>(xs.length);
-        Collections.addAll(list, xs);
-        return new CollectionBuilder<>(list);
-    }
-
-    /**
-     * Returns a new set builder initialised with given elements.
-     * @param xs  initial contents
-     */
-    @SafeVarargs
-    public static <T> CollectionBuilder<Set<T>, T> setb(final T... xs) {
-        final Set<T> set = new HashSet<>(xs.length);
-        Collections.addAll(set, xs);
-        return new CollectionBuilder<>(set);
-    }
-
-    /**
-     * Returns a collection that results from concatenating given collections.
-     * The resulting collection is created by calling the supplied constructor.
-     */
-    @SafeVarargs
-    public static <T, C extends Collection<T>> C concat(final IntFunction<C> constructor, final Collection<? extends T>... collections) {
-        final C result = constructor.apply(Arrays.stream(collections).map(Collection::size).reduce(0, Integer::sum));
-        for (final var collection : collections) {
-            result.addAll(collection);
-        }
-        return result;
     }
 
     /**
@@ -321,7 +261,6 @@
         return Optional.empty();
     }
 
-<<<<<<< HEAD
     /**
      * Transforms a map into another map by applying provided transformations to its entries.
      * <p>
@@ -363,8 +302,6 @@
                         entry -> valueMapper.apply(entry.getKey(), entry.getValue())));
     }
 
-=======
->>>>>>> 2e518a75
     public static final class CollectionBuilder<C extends Collection<E>, E> {
         private final C collection;
 
