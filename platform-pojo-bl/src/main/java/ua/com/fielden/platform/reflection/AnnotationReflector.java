package ua.com.fielden.platform.reflection;

import static com.google.common.collect.ImmutableSet.toImmutableSet;
import static java.lang.String.format;
import static java.util.Optional.empty;
import static java.util.Optional.of;
import static org.apache.logging.log4j.LogManager.getLogger;
import static ua.com.fielden.platform.entity.AbstractEntity.DESC;
import static ua.com.fielden.platform.entity.AbstractEntity.KEY;
import static ua.com.fielden.platform.reflection.Finder.findFieldByNameOptionally;
import static ua.com.fielden.platform.reflection.PropertyTypeDeterminator.isDotExpression;
import static ua.com.fielden.platform.reflection.PropertyTypeDeterminator.penultAndLast;
import static ua.com.fielden.platform.reflection.PropertyTypeDeterminator.transform;
import static ua.com.fielden.platform.reflection.Reflector.MAXIMUM_CACHE_SIZE;
import static ua.com.fielden.platform.types.tuples.T2.t2;
import static ua.com.fielden.platform.utils.EntityUtils.splitPropPath;

import java.lang.annotation.Annotation;
import java.lang.reflect.AnnotatedElement;
import java.lang.reflect.Field;
import java.lang.reflect.Method;
import java.util.ArrayList;
import java.util.Arrays;
import java.util.Collection;
import java.util.HashMap;
import java.util.HashSet;
import java.util.List;
import java.util.Map;
import java.util.Optional;
import java.util.Set;
import java.util.concurrent.ExecutionException;

import com.google.common.collect.ImmutableSet;
import org.apache.logging.log4j.Logger;

import com.google.common.cache.Cache;
import com.google.common.cache.CacheBuilder;

import ua.com.fielden.platform.domaintree.IDomainTreeEnhancer;
import ua.com.fielden.platform.entity.AbstractEntity;
import ua.com.fielden.platform.entity.AbstractUnionEntity;
import ua.com.fielden.platform.entity.annotation.Calculated;
import ua.com.fielden.platform.entity.annotation.DescTitle;
import ua.com.fielden.platform.entity.annotation.KeyTitle;
import ua.com.fielden.platform.entity.annotation.KeyType;
import ua.com.fielden.platform.entity.annotation.Secrete;
import ua.com.fielden.platform.entity.annotation.TransactionEntity;
import ua.com.fielden.platform.entity.exceptions.InvalidArgumentException;
import ua.com.fielden.platform.entity.validation.annotation.ValidationAnnotation;
import ua.com.fielden.platform.reflection.exceptions.ReflectionException;
import ua.com.fielden.platform.types.tuples.T2;

import javax.annotation.Nullable;

/**
 * This is a helper class to provide methods related to {@link Annotation}s determination and related entity/property/method analysis based on them.
 *
 * @author TG Team
 *
 */
public final class AnnotationReflector {
    private static final Logger LOGGER = getLogger(AnnotationReflector.class);

    /** A global lazy static cache of annotations, which is used for annotation information retrieval. */
    private static final Cache<Class<?>, Cache<String, Map<Class<? extends Annotation>, Annotation>>> METHOD_ANNOTATIONS = CacheBuilder.newBuilder().weakKeys().initialCapacity(1000).maximumSize(MAXIMUM_CACHE_SIZE).concurrencyLevel(50).build();
    private static final Cache<Class<?>, Cache<String, Map<Class<? extends Annotation>, Annotation>>> FIELD_ANNOTATIONS = CacheBuilder.newBuilder().weakKeys().initialCapacity(1000).maximumSize(MAXIMUM_CACHE_SIZE).concurrencyLevel(50).build();

    public static T2<Long, Long> cleanUp() {
        METHOD_ANNOTATIONS.cleanUp();
        FIELD_ANNOTATIONS.cleanUp();
        return t2(METHOD_ANNOTATIONS.size(), FIELD_ANNOTATIONS.size());
    }

    /**
     * Let's hide default constructor, which is not needed for a static class.
     */
    private AnnotationReflector() {
    }

    /**
     * Returns a collection of annotations that are associated with {@code method}.
     */
    private static Collection<Annotation> getAnnotations(final Method method) {
        return getMethodAnnotations(method).values();
    }

    /**
     * Returns true if an annotation for the specified type is present on this element, else false.
     */
    public static boolean isAnnotationPresent(final AnnotatedElement annotatedElement, final Class<? extends Annotation> annotationClass) {
        return getAnnotation(annotatedElement, annotationClass) != null;
    }

    /**
     * Similar to {@link #getAnnotationForClass(Class, Class)}, but instead of an actual annotation returns {@code true} if annotation is present, {@code false} otherwise.
     *
     * @param annotationType
     * @param forType
     * @return
     */
    public static boolean isAnnotationPresentForClass(final Class<? extends Annotation> annotationType, final Class<?> forType) {
        return getAnnotationForClass(annotationType, forType) != null;
    }

    /**
     * Returns the element's annotation for the specified type if such an annotation is present, else {@code null}.
     *
     * @param annotationType  the annotation type
     * @return  this element's annotation for the specified annotation type if present on this element, else {@code null}
     * @throws NullPointerException  if the given annotation type is null
     */
    public static <A extends Annotation> @Nullable A getAnnotation(final AnnotatedElement annotatedElement, final Class<A> annotationType) {
        if (annotatedElement == null) {
            throw new InvalidArgumentException("Argument [annotatedElement] cannot be null.");
        }
        return switch (annotatedElement) {
            case Class<?> klass -> getAnnotationForClass(annotationType, klass);
            case Field field -> (A) getFieldAnnotations(field).get(annotationType);
            case Method method -> (A) getMethodAnnotations(method).get(annotationType);
            default -> throw new ReflectionException(format("Reflecting on annotations for [%s] is not supported.", annotatedElement.getClass().getTypeName()));
        };
    }

    public static Map<Class<? extends Annotation>, Annotation> getFieldAnnotations(final Field field) {
        final Class<?> klass = field.getDeclaringClass();
        final String name = field.getName();

        final Cache<String, Map<Class<? extends Annotation>, Annotation>> cachedFieldAnnotations;
        try {
            cachedFieldAnnotations = FIELD_ANNOTATIONS.get(klass, () -> CacheBuilder.newBuilder().weakValues().build());
        } catch (final ExecutionException ex) {
            LOGGER.error(ex);
            throw new ReflectionException(format("Could not get annotation for field [%s].", field), ex);
        }

        return annotationExtractionHelper(field, name, cachedFieldAnnotations);
    }

    public static Map<Class<? extends Annotation>, Annotation> getMethodAnnotations(final Method method) {
        final Class<?> klass = method.getDeclaringClass();
        final String name = method.getName();

        final Cache<String, Map<Class<? extends Annotation>, Annotation>> cachedMethodAnnotations;
        try {
            cachedMethodAnnotations = METHOD_ANNOTATIONS.get(klass, () -> CacheBuilder.newBuilder().weakValues().build());
        } catch (final ExecutionException ex) {
            LOGGER.error(ex);
            throw new ReflectionException(format("Could not get annotation for method [%s].", method), ex);
        }

        return annotationExtractionHelper(method, name, cachedMethodAnnotations);
    }

    private static Map<Class<? extends Annotation>, Annotation> annotationExtractionHelper(final AnnotatedElement el, final String name, final Cache<String, Map<Class<? extends Annotation>, Annotation>> cachedAnnotations) {
        try {
            return cachedAnnotations.get(name, () -> {
                    final Map<Class<? extends Annotation>, Annotation> newCached = new HashMap<>();
                    for (final Annotation ann : el.getAnnotations()) {
                        newCached.put(ann.annotationType(), ann);
                    }
                    return newCached;
            });
        } catch (final ExecutionException ex) {
            throw new ReflectionException("Could not get annotations for [%s]".formatted(name), ex);
        }
    }

    /**
     * The same as {@link #getAnnotation(AnnotatedElement, Class)}, but with an {@link Optional} result.
     *
     * @param annotatedElement
     * @param annotationClass
     * @return
     */
    public static <T extends Annotation> Optional<T> getAnnotationOptionally(final AnnotatedElement annotatedElement, final Class<T> annotationClass) {
        return Optional.ofNullable(getAnnotation(annotatedElement, annotationClass));
    }

    // //////////////////////////////////METHOD RELATED ////////////////////////////////////////
    /**
     *
     * Returns a list of methods (including private, protected, and public) annotated with the specified annotation.
     * This method processes the whole class hierarchy.
     * <p>
     * Important: overridden methods resolve as different (e.g., both overridden methods `getKey()` from {@link AbstractUnionEntity} and the original `getKey()` from {@link AbstractEntity}
     * will be returned for {@link AbstractUnionEntity} descendant).
     *
     * @param type
     * @param annotation -- optional annotation argument; if empty arugment is provided then all methods of the specified type are returned
     * @return
     */
    public static List<Method> getMethodsAnnotatedWith(final Class<?> type, final Optional<Class<? extends Annotation>> annotation) {
        final List<Method> methods = new ArrayList<>();
        Class<?> klass = type;
        while (klass != Object.class) { // need to iterated thought hierarchy in order to retrieve methods from above the current instance
            // iterate though the list of methods declared in the class represented by klass variable, and add those annotated with the specified annotation
            final List<Method> allMethods = new ArrayList<>(Arrays.asList(klass.getDeclaredMethods()));
            if (AbstractUnionEntity.class.isAssignableFrom(klass) && AbstractUnionEntity.class != klass) { // add common methods in case of AbstractUnionEntity descendant:
                allMethods.addAll(AbstractUnionEntity.commonMethods((Class<? extends AbstractUnionEntity>) klass));
            }
            for (final Method method : allMethods) {
                if (!method.isBridge() && (!annotation.isPresent() || AnnotationReflector.isAnnotationPresent(method, annotation.get()))) {
                    methods.add(method);
                }
            }
            // move to the upper class in the hierarchy in search for more methods
            klass = klass.getSuperclass();
        }
        return methods;
    }

    /**
     * Determines whether class has methods annotated with the specified annotation.
     *
     * @param type
     * @param annotation
     * @return
     */
    public static boolean isClassHasMethodAnnotatedWith(final Class<?> type, final Class<? extends Annotation> annotation) {
        return !getMethodsAnnotatedWith(type, Optional.of(annotation)).isEmpty();
    }

    /**
     *
     * Returns a whole list of methods (including private, protected and public). This method processes the whole class hierarchy.
     * <p>
     * Important : overridden methods resolve as different. (e.g.: both overridden "getKey()" from {@link AbstractUnionEntity} and original "getKey()" from {@link AbstractEntity}
     * would be returned for a {@link AbstractUnionEntity} descendant)
     *
     * @param type
     * @return
     */
    public static List<Method> getMethods(final Class<?> type) {
        return getMethodsAnnotatedWith(type, Optional.empty());
    }

    /**
     * Return validation annotations associated with the given mutator and defined by {@link ValidationAnnotation}.
     */
    public static Set<Annotation> getValidationAnnotations(final Method mutator) {
        return getAnnotations(mutator).stream()
                .filter(at -> ValidationAnnotation.getValueByType(at) != null)
                .collect(toImmutableSet());
    }

    // //////////////////////////////////CLASS RELATED ////////////////////////////////////////

    /**
     *
     * Deduces a key type for on an entity type based on {@link KeyType} annotation.
     * <p>
     * The method traverses the whole entity type hierarchy to find the most top {@link KeyType} annotation present. The method returns null if the annotation not found on any of
     * the types in the hierarchy.
     *
     * @param type
     * @return
     */
    public static Class<? extends Comparable<?>> getKeyType(@Nullable final Class<?> type) {
        final KeyType keyType = getAnnotationForClass(KeyType.class, type);
        return keyType != null ? keyType.value() : null;
    }

    /**
     * Traverses forType hierarchy bottom-up in search of the specified annotation. Returns null if not present, annotation instance otherwise.
     *
     * @param annotationType
     * @param forType
     * @return
     */
    public static <T extends Annotation> @Nullable T getAnnotationForClass(final Class<T> annotationType, final Class<?> forType) {
        Class<?> runningType = forType;
        T annotation = null;
        while (annotation == null && runningType != null && runningType != Object.class) { // need to iterated thought entity hierarchy
            annotation = runningType.getAnnotation(annotationType);
            runningType = runningType.getSuperclass();
        }
        return annotation;
    }

    /**
     * Determines if the entity type represents a "transaction entity". See {@link TransactionEntity} for more details.
     *
     * @param forType
     * @return
     */
    public static boolean isTransactionEntity(final Class<?> forType) {
        return isAnnotationPresentForClass(TransactionEntity.class, forType);
    }

    /**
     * Determines a "transaction date" property name for "transaction entity". See {@link TransactionEntity} for more details.
     *
     * @param forType
     * @return
     */
    public static String getTransactionDateProperty(final Class<?> forType) {
        return getAnnotationForClass(TransactionEntity.class, forType).value();
    }

    // //////////////////////////////////PROPERTY RELATED ////////////////////////////////////////

    /**
<<<<<<< HEAD
     * If an annotation of the given type is present on a property at the given location, returns the annotation,
     * otherwise returns {@code null}.
     * <p>
     * Property location interpretation takes into account the following special cases:
     * <ol>
     *   <li> The last property in the path is {@code key} and the annotation type is {@link KeyType}.
     *      <ul>
     *        <li> Annotation {@link KeyType} will be located on the type that owns property {@code key}.
     *      </ul>
     *   <li> The last property in the path is {@code key} and the annotation type is {@link KeyTitle}.
     *      <ul>
     *        <li> Annotation {@link KeyTitle} will be located on the type that owns property {@code key}.
     *      </ul>
     *   <li> The last property in the path is {@code desc} and annotation type is {@link DescTitle}.
     *      <ul>
     *        <li> Annotation {@link DescTitle} will be located on the type that owns property {@code desc}.
     *      </ul>
     * </ol>
     *
     * @param annotationType  annotation type
     * @param forType  type that determines the property's location
     * @param dotNotationExp  property path
     * @return  the annotation, if found, otherwise {@code null}
     */
    public static <A extends Annotation> @Nullable A getPropertyAnnotation(final Class<A> annotationType, final Class<?> forType, final String dotNotationExp) {
        final var lastProp = splitPropPath(dotNotationExp).getLast();
        if (lastProp.equals(AbstractEntity.KEY) && KeyType.class == annotationType ||
            lastProp.equals(AbstractEntity.KEY) && KeyTitle.class == annotationType ||
            lastProp.equals(AbstractEntity.DESC) && DescTitle.class == annotationType) {
            return getAnnotationForClass(annotationType, transform(forType, dotNotationExp).getKey());
        }
        else {
            return findFieldByNameOptionally(forType, dotNotationExp).map(field -> getAnnotation(field, annotationType)).orElse(null);
=======
     * Searches for an annotation on a property.
     * Returns {@code null} if either the property or the requested annotation is not found.
     *
     * @param forType  the root type for the search
     * @param propertyPath  property path that begins at {@code forType}
     */
    public static <A extends Annotation> @Nullable A getPropertyAnnotation(final Class<A> annotationType, final Class<?> forType, final String propertyPath) {
        if ((propertyPath.equals(KEY) || propertyPath.endsWith('.' + KEY)) && KeyType.class.equals(annotationType) ||
            (propertyPath.equals(KEY) || propertyPath.endsWith('.' + KEY)) && KeyTitle.class.equals(annotationType) ||
            (propertyPath.equals(DESC) || propertyPath.endsWith('.' + DESC)) && DescTitle.class.equals(annotationType)) {
            return getAnnotationForClass(annotationType, transform(forType, propertyPath).getKey());
        } else {
            return findFieldByNameOptionally(forType, propertyPath).map(field -> getAnnotation(field, annotationType)).orElse(null);
>>>>>>> c5314b87
        }
    }

    /**
     * The same as {@link #getPropertyAnnotation(Class, Class, String)}, but with an {@link Optional} result.
     */
<<<<<<< HEAD
    public static <A extends Annotation> Optional<A> getPropertyAnnotationOptionally(final Class<A> annotationType, final Class<?> forType, final String dotNotationExp) {
        return Optional.ofNullable(getPropertyAnnotation(annotationType, forType, dotNotationExp));
=======
    public static <A extends Annotation> Optional<A> getPropertyAnnotationOptionally(final Class<A> annotationType, final Class<?> forType, final String propertyPath) {
        return Optional.ofNullable(getPropertyAnnotation(annotationType, forType, propertyPath));
>>>>>>> c5314b87
    }

    /**
     * Returns {@code true} if {@link Calculated} annotation represents <i>contextual</i> calculated property, <code>false</code> otherwise. <i>Contextual</i> calculated
     * properties are generated using {@link IDomainTreeEnhancer} and can be dependent on type higher than direct parent type.
     *
     * @param calculatedAnnotation
     * @return
     */
    public static boolean isContextual(final Calculated calculatedAnnotation) {
        return !calculatedAnnotation.rootTypeName().equals(Calculated.NOTHING) && //
        !calculatedAnnotation.contextPath().equals(Calculated.NOTHING) && //
        !calculatedAnnotation.origination().equals(Calculated.NOTHING);
    }

    /**
     * Similar to {@link #getPropertyAnnotation(Class, Class, String)}, but instead of an actual annotation returns <code>true</code> if annotation is present, <code>false</code>
     * otherwise.
     *
     * @param annotationType
     * @param forType
     * @param dotNotationExp
     * @return
     */
    public static <T extends Annotation> boolean isPropertyAnnotationPresent(final Class<T> annotationType, final Class<?> forType, final String dotNotationExp) {
        return getPropertyAnnotation(annotationType, forType, dotNotationExp) != null;
    }

    /**
     * Returns true if any property in dotNotationExp parameter has an annotation specified with annotationType.
     *
     * @param annotationType
     * @param forType
     * @param dotNotationExp
     * @return
     */
    public static boolean isAnnotationPresentInHierarchy(final Class<? extends Annotation> annotationType, final Class<?> forType, final String dotNotationExp) {
        if (isPropertyAnnotationPresent(annotationType, forType, dotNotationExp)) {
            return true;
        } else if (PropertyTypeDeterminator.isDotExpression(dotNotationExp)) {
            return isAnnotationPresentInHierarchy(annotationType, forType, PropertyTypeDeterminator.penultAndLast(dotNotationExp).getKey());
        } else {
            return false;
        }
    }

    /**
     * Returns an optional annotation value of type {@code annotationType} for a property specified by {@code dotNotationExp} in a type hierarchy starting with {@code forType}.
     *
     * @param annotationType
     * @param forType
     * @param dotNotationExp
     * @return
     */
    public static <T extends Annotation> Optional<T> getPropertyAnnotationInHierarchy (final Class<T> annotationType, final Class<?> forType, final String dotNotationExp) {
        final T annotation = getPropertyAnnotation(annotationType, forType, dotNotationExp);
        if (annotation != null) {
            return of(annotation);
        } else if (isDotExpression(dotNotationExp)) {
            return getPropertyAnnotationInHierarchy(annotationType, forType, penultAndLast(dotNotationExp).getKey());
        }
        return empty();
    }

    /**
     * Returns <code>true</code> when the properties represents 'secrete' property, <code>false</code> otherwise.
     *
     * @param entityType
     * @param propName
     * @return
     */
    public static boolean isSecreteProperty(final Class<?> entityType, final String propName) {
        boolean isSecrete = false;
        try {
            isSecrete = getPropertyAnnotation(Secrete.class, entityType, propName) != null;
        } catch (final Exception ex) {
            // in most cases this exception will be thrown when entity is the DynamicEntityQueryCriteria
        }
        return isSecrete;
    }
}<|MERGE_RESOLUTION|>--- conflicted
+++ resolved
@@ -1,4 +1,25 @@
 package ua.com.fielden.platform.reflection;
+
+import com.google.common.cache.Cache;
+import com.google.common.cache.CacheBuilder;
+import org.apache.logging.log4j.Logger;
+import ua.com.fielden.platform.domaintree.IDomainTreeEnhancer;
+import ua.com.fielden.platform.entity.AbstractEntity;
+import ua.com.fielden.platform.entity.AbstractUnionEntity;
+import ua.com.fielden.platform.entity.annotation.*;
+import ua.com.fielden.platform.entity.exceptions.InvalidArgumentException;
+import ua.com.fielden.platform.entity.validation.annotation.ValidationAnnotation;
+import ua.com.fielden.platform.reflection.exceptions.ReflectionException;
+import ua.com.fielden.platform.types.tuples.T2;
+
+import javax.annotation.Nullable;
+import java.lang.annotation.Annotation;
+import java.lang.reflect.AnnotatedElement;
+import java.lang.reflect.Field;
+import java.lang.reflect.Method;
+import java.util.*;
+import java.util.Optional;
+import java.util.concurrent.ExecutionException;
 
 import static com.google.common.collect.ImmutableSet.toImmutableSet;
 import static java.lang.String.format;
@@ -8,49 +29,10 @@
 import static ua.com.fielden.platform.entity.AbstractEntity.DESC;
 import static ua.com.fielden.platform.entity.AbstractEntity.KEY;
 import static ua.com.fielden.platform.reflection.Finder.findFieldByNameOptionally;
-import static ua.com.fielden.platform.reflection.PropertyTypeDeterminator.isDotExpression;
-import static ua.com.fielden.platform.reflection.PropertyTypeDeterminator.penultAndLast;
-import static ua.com.fielden.platform.reflection.PropertyTypeDeterminator.transform;
+import static ua.com.fielden.platform.reflection.PropertyTypeDeterminator.*;
 import static ua.com.fielden.platform.reflection.Reflector.MAXIMUM_CACHE_SIZE;
 import static ua.com.fielden.platform.types.tuples.T2.t2;
 import static ua.com.fielden.platform.utils.EntityUtils.splitPropPath;
-
-import java.lang.annotation.Annotation;
-import java.lang.reflect.AnnotatedElement;
-import java.lang.reflect.Field;
-import java.lang.reflect.Method;
-import java.util.ArrayList;
-import java.util.Arrays;
-import java.util.Collection;
-import java.util.HashMap;
-import java.util.HashSet;
-import java.util.List;
-import java.util.Map;
-import java.util.Optional;
-import java.util.Set;
-import java.util.concurrent.ExecutionException;
-
-import com.google.common.collect.ImmutableSet;
-import org.apache.logging.log4j.Logger;
-
-import com.google.common.cache.Cache;
-import com.google.common.cache.CacheBuilder;
-
-import ua.com.fielden.platform.domaintree.IDomainTreeEnhancer;
-import ua.com.fielden.platform.entity.AbstractEntity;
-import ua.com.fielden.platform.entity.AbstractUnionEntity;
-import ua.com.fielden.platform.entity.annotation.Calculated;
-import ua.com.fielden.platform.entity.annotation.DescTitle;
-import ua.com.fielden.platform.entity.annotation.KeyTitle;
-import ua.com.fielden.platform.entity.annotation.KeyType;
-import ua.com.fielden.platform.entity.annotation.Secrete;
-import ua.com.fielden.platform.entity.annotation.TransactionEntity;
-import ua.com.fielden.platform.entity.exceptions.InvalidArgumentException;
-import ua.com.fielden.platform.entity.validation.annotation.ValidationAnnotation;
-import ua.com.fielden.platform.reflection.exceptions.ReflectionException;
-import ua.com.fielden.platform.types.tuples.T2;
-
-import javax.annotation.Nullable;
 
 /**
  * This is a helper class to provide methods related to {@link Annotation}s determination and related entity/property/method analysis based on them.
@@ -300,7 +282,6 @@
     // //////////////////////////////////PROPERTY RELATED ////////////////////////////////////////
 
     /**
-<<<<<<< HEAD
      * If an annotation of the given type is present on a property at the given location, returns the annotation,
      * otherwise returns {@code null}.
      * <p>
@@ -326,42 +307,24 @@
      * @return  the annotation, if found, otherwise {@code null}
      */
     public static <A extends Annotation> @Nullable A getPropertyAnnotation(final Class<A> annotationType, final Class<?> forType, final String dotNotationExp) {
+
         final var lastProp = splitPropPath(dotNotationExp).getLast();
         if (lastProp.equals(AbstractEntity.KEY) && KeyType.class == annotationType ||
             lastProp.equals(AbstractEntity.KEY) && KeyTitle.class == annotationType ||
-            lastProp.equals(AbstractEntity.DESC) && DescTitle.class == annotationType) {
+            lastProp.equals(AbstractEntity.DESC) && DescTitle.class == annotationType)
+        {
             return getAnnotationForClass(annotationType, transform(forType, dotNotationExp).getKey());
         }
         else {
             return findFieldByNameOptionally(forType, dotNotationExp).map(field -> getAnnotation(field, annotationType)).orElse(null);
-=======
-     * Searches for an annotation on a property.
-     * Returns {@code null} if either the property or the requested annotation is not found.
-     *
-     * @param forType  the root type for the search
-     * @param propertyPath  property path that begins at {@code forType}
-     */
-    public static <A extends Annotation> @Nullable A getPropertyAnnotation(final Class<A> annotationType, final Class<?> forType, final String propertyPath) {
-        if ((propertyPath.equals(KEY) || propertyPath.endsWith('.' + KEY)) && KeyType.class.equals(annotationType) ||
-            (propertyPath.equals(KEY) || propertyPath.endsWith('.' + KEY)) && KeyTitle.class.equals(annotationType) ||
-            (propertyPath.equals(DESC) || propertyPath.endsWith('.' + DESC)) && DescTitle.class.equals(annotationType)) {
-            return getAnnotationForClass(annotationType, transform(forType, propertyPath).getKey());
-        } else {
-            return findFieldByNameOptionally(forType, propertyPath).map(field -> getAnnotation(field, annotationType)).orElse(null);
->>>>>>> c5314b87
         }
     }
 
     /**
      * The same as {@link #getPropertyAnnotation(Class, Class, String)}, but with an {@link Optional} result.
      */
-<<<<<<< HEAD
     public static <A extends Annotation> Optional<A> getPropertyAnnotationOptionally(final Class<A> annotationType, final Class<?> forType, final String dotNotationExp) {
         return Optional.ofNullable(getPropertyAnnotation(annotationType, forType, dotNotationExp));
-=======
-    public static <A extends Annotation> Optional<A> getPropertyAnnotationOptionally(final Class<A> annotationType, final Class<?> forType, final String propertyPath) {
-        return Optional.ofNullable(getPropertyAnnotation(annotationType, forType, propertyPath));
->>>>>>> c5314b87
     }
 
     /**
