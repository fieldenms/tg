--- conflicted
+++ resolved
@@ -7,19 +7,6 @@
         extends YieldedItem<T1, ET> //
         implements IYieldExprOperand<T1, T2, ET> {
 
-<<<<<<< HEAD
-	protected YieldExprOperand(final EqlSentenceBuilder builder) {
-		super(builder);
-	}
-
-	protected abstract T2 nextForYieldExprOperand(final EqlSentenceBuilder builder);
-
-	@Override
-	public T2 beginExpr() {
-		return nextForYieldExprOperand(builder.beginYieldExpression());
-	}
-
-=======
     protected YieldExprOperand(final EqlSentenceBuilder builder) {
         super(builder);
     }
@@ -31,5 +18,4 @@
         return nextForYieldExprOperand(builder.beginYieldExpression());
     }
 
->>>>>>> 2e518a75
 }