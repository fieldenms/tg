--- conflicted
+++ resolved
@@ -61,17 +61,13 @@
      * @return
      */
     protected ConditionModel makeSearchCriteriaModel(final CentreContext<T, ?> context, final String searchString) {
-<<<<<<< HEAD
     	if ("%".equals(searchString)) {
     		return cond().val(1).eq().val(1).model();
     	}
       	
     	ConditionModel keyCriteria = createRelaxedSearchByKeyCriteriaModel(searchString);
       
-		return hasDescProperty(companion.getEntityType()) ? cond().condition(keyCriteria).or().prop(AbstractEntity.DESC).iLike().val("%" + searchString).model() : keyCriteria;
-=======
-        return createRelaxedSearchByKeyCriteriaModel(searchString);
->>>>>>> e405d0ef
+	return hasDescProperty(companion.getEntityType()) ? cond().condition(keyCriteria).or().prop(AbstractEntity.DESC).iLike().val("%" + searchString).model() : keyCriteria;
     }
 
     /**
@@ -107,7 +103,6 @@
         fillParamsBasedOnContext(getContext(), params);
         return from(queryModel).with(ordering).with(params).lightweight();
     }
-<<<<<<< HEAD
     
     private OrderingModel composeOrderingModelForQuery(final String searchString) {
     	return "%".equals(searchString) ? makeOrderingModel(searchString) : 
@@ -116,10 +111,7 @@
         	order(makeOrderingModel(searchString)).
         	model();
     }
-    
-=======
 
->>>>>>> e405d0ef
     @Override
     public List<T> findMatches(final String searchString) {
         final IEntityDao<T> companion = maybeCompanion.orElseThrow(CO_MISSING_EXCEPTION_SUPPLIER);
