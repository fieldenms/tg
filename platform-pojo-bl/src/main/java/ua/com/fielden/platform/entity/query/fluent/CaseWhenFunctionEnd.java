--- conflicted
+++ resolved
@@ -6,38 +6,6 @@
         extends AbstractQueryLink //
         implements ICaseWhenFunctionEnd<T> {
 
-<<<<<<< HEAD
-	protected CaseWhenFunctionEnd(final EqlSentenceBuilder builder) {
-		super(builder);
-	}
-
-	protected abstract T nextForCaseWhenFunctionEnd(final EqlSentenceBuilder builder);
-
-	@Override
-	public T end() {
-		return nextForCaseWhenFunctionEnd(builder.endOfFunction());
-	}
-
-	@Override
-	public T endAsInt() {
-		return nextForCaseWhenFunctionEnd(builder.endAsInt());
-	}
-
-	@Override
-	public T endAsBool() {
-		return nextForCaseWhenFunctionEnd(builder.endAsBool());
-	}
-
-	@Override
-	public T endAsStr(final int length) {
-		return nextForCaseWhenFunctionEnd(builder.endAsStr(length));
-	}
-
-	@Override
-	public T endAsDecimal(final int presicion, final int scale) {
-		return nextForCaseWhenFunctionEnd(builder.endAsDecimal(presicion, scale));
-	}
-=======
     protected CaseWhenFunctionEnd(final EqlSentenceBuilder builder) {
         super(builder);
     }
@@ -68,6 +36,5 @@
     public T endAsDecimal(final int presicion, final int scale) {
         return nextForCaseWhenFunctionEnd(builder.endAsDecimal(presicion, scale));
     }
->>>>>>> db478359
 
 }