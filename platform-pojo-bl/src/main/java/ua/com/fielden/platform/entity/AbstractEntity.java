package ua.com.fielden.platform.entity;

import static java.lang.String.format;
import static java.util.Optional.empty;
import static java.util.Optional.of;

import java.beans.PropertyChangeListener;
import java.beans.PropertyChangeSupport;
import java.io.Serializable;
import java.lang.annotation.Annotation;
import java.lang.reflect.Field;
import java.lang.reflect.InvocationTargetException;
import java.lang.reflect.Method;
import java.util.ArrayList;
import java.util.Collection;
import java.util.Collections;
import java.util.EnumMap;
import java.util.HashSet;
import java.util.LinkedHashMap;
import java.util.List;
import java.util.Map;
import java.util.Set;
import java.util.concurrent.locks.Condition;
import java.util.concurrent.locks.Lock;
import java.util.concurrent.locks.ReentrantLock;
import java.util.stream.Collectors;
import java.util.stream.Stream;

import org.apache.commons.lang.StringUtils;
import org.apache.log4j.Logger;

import com.google.inject.Inject;

import ua.com.fielden.platform.entity.annotation.Calculated;
import ua.com.fielden.platform.entity.annotation.CompositeKeyMember;
import ua.com.fielden.platform.entity.annotation.DeactivatableDependencies;
import ua.com.fielden.platform.entity.annotation.Dependent;
import ua.com.fielden.platform.entity.annotation.DescReadonly;
import ua.com.fielden.platform.entity.annotation.DescRequired;
import ua.com.fielden.platform.entity.annotation.DescTitle;
import ua.com.fielden.platform.entity.annotation.Invisible;
import ua.com.fielden.platform.entity.annotation.IsProperty;
import ua.com.fielden.platform.entity.annotation.KeyReadonly;
import ua.com.fielden.platform.entity.annotation.KeyTitle;
import ua.com.fielden.platform.entity.annotation.KeyType;
import ua.com.fielden.platform.entity.annotation.MapEntityTo;
import ua.com.fielden.platform.entity.annotation.MapTo;
import ua.com.fielden.platform.entity.annotation.Observable;
import ua.com.fielden.platform.entity.annotation.Optional;
import ua.com.fielden.platform.entity.annotation.Readonly;
import ua.com.fielden.platform.entity.annotation.Required;
import ua.com.fielden.platform.entity.annotation.SkipEntityExistsValidation;
import ua.com.fielden.platform.entity.annotation.Title;
import ua.com.fielden.platform.entity.annotation.Unique;
import ua.com.fielden.platform.entity.annotation.UpperCase;
import ua.com.fielden.platform.entity.annotation.factory.EntityExistsAnnotation;
import ua.com.fielden.platform.entity.annotation.mutator.BeforeChange;
import ua.com.fielden.platform.entity.exceptions.EntityDefinitionException;
import ua.com.fielden.platform.entity.exceptions.EntityException;
import ua.com.fielden.platform.entity.factory.EntityFactory;
import ua.com.fielden.platform.entity.factory.IMetaPropertyFactory;
import ua.com.fielden.platform.entity.ioc.EntityModule;
import ua.com.fielden.platform.entity.ioc.ObservableMutatorInterceptor;
import ua.com.fielden.platform.entity.meta.IAfterChangeEventHandler;
import ua.com.fielden.platform.entity.meta.MetaProperty;
import ua.com.fielden.platform.entity.meta.MetaPropertyFull;
import ua.com.fielden.platform.entity.meta.PropertyDescriptor;
import ua.com.fielden.platform.entity.proxy.StrictProxyException;
import ua.com.fielden.platform.entity.validation.DomainValidationConfig;
import ua.com.fielden.platform.entity.validation.IBeforeChangeEventHandler;
import ua.com.fielden.platform.entity.validation.ICustomValidator;
import ua.com.fielden.platform.entity.validation.annotation.DomainValidation;
import ua.com.fielden.platform.entity.validation.annotation.EntityExists;
import ua.com.fielden.platform.entity.validation.annotation.Final;
import ua.com.fielden.platform.entity.validation.annotation.ValidationAnnotation;
import ua.com.fielden.platform.error.Result;
import ua.com.fielden.platform.error.Warning;
import ua.com.fielden.platform.reflection.AnnotationReflector;
import ua.com.fielden.platform.reflection.Finder;
import ua.com.fielden.platform.reflection.PropertyTypeDeterminator;
import ua.com.fielden.platform.reflection.Reflector;
import ua.com.fielden.platform.reflection.exceptions.ReflectionException;
import ua.com.fielden.platform.utils.EntityUtils;
import ua.com.fielden.platform.utils.PropertyChangeSupportEx;
import ua.com.fielden.platform.utils.PropertyChangeSupportEx.PropertyChangeOrIncorrectAttemptListener;

/**
 * <h3>General Info</h3>
 *
 * This class serves as a common parent for all entity types. It is envisaged that all entity classes should have a surrogate key <code>id</code>, business key <code>key</code> and
 * the description <code>desc</code>.
 *
 * Also, this class provides a generic implementation for methods {@link #hashCode()}, {@link #equals(Object)()}, {@link #toString()} and {@link #compareTo(AbstractEntity)}, which
 * is based on the used of the business key and thus should be suitable in most cases.
 *
 * Composite key with no reference to other entities can be easily mapped by Hibernate as a component. However, Hibernate does not permit many-to-one associations as part of the
 * component mapping. Thus, the need for special treatment of composite keys with such associations.
 *
 * Let's introduce a use case. Consider that there is a purchase order (PO) entity and its items. The business key for PO is just a string reflecting its number. The business key
 * for PO item is composite consisting of the sequential number (i.e. 1, 2, 3) representing the order of items associated with a PO, and a PO itself. A possible implementation of
 * such key could be as follows:
 * <p>
 *
 * <pre>
 * public class PoItemKey {
 * 	private Integer number;
 * 	private PurchaserOrder po;
 * 	...
 * }
 * </pre>
 *
 * <p>
 * And the PO item class would have this class as a <code>key</code> property:
 * <p>
 *
 * <pre>
 * public class PoItem {
 * 	private PoItemKey key;
 * 	...
 * }
 * </pre>
 *
 * <p>
 * Unfortunately, there is no way to map property PoItem.key with Hibernate. So what needs to be done is this.<br/>
 * <p>
 * First, introduce public inner class PoItemKey within PoItem, which implements {@link Comparable} and methods {@link #equals(Object)}, {@link #hashCode()} based on properties
 * from the enclosing class PoItem:<br/>
 *
 * <pre>
 * class PoItemKey implements Comparable[PoItemKey] {
 * 	 &#064;Override public int hashCode() {
 * 		return getPurchaseOrder().hashCode() * 23 + getNumber().hashCode() * 13;
 * 	}
 * 	 &#064;Override public boolean equals(final Object obj) {
 * 		...
 * 		final PoItemKey cmpTo = (PoItemKey) obj;
 * 		return getPurchaseOrder().equals(cmpTo.getPurchaseOrder()) &amp;&amp;
 *                     getNumber().equals(cmpTo.getNumber());
 * 	}
 * 	 &#064;Override public int compareTo(final PoItemKey cmpTo) {
 *              if (getPurchaseOrder().equals(cmpTo.getPurchaseOrder())) {
 *                 return getNumber().compareTo(cmpTo.getNumber());
 *              }  else {
 *                 return getPurchaseOrder().compareTo(cmpTo.getPurchaseOrder());
 *              }
 * 	}
 *      ...
 * }
 * </pre>
 *
 * <p>
 * The PoItem class itself should need to have properties <code>purchaseOrder</code> and <code>number</>, which can be easily mapped by Hibernate.
 * <p>
 * Please note that class {@link DynamicEntityKey} automates implementation of entities with composite keys.
 * <p>
 *
 * <h3>Additional Functionality</h3>
 *
 * AbstractEntity supports meta properties, property change listeners and validation.
 * <p>
 * For any field to be recognised as property that requires meta-information annotation {@link IsProperty} should be used.
 * Meta-properties are represented by {@link MetaProperty}, which are instantiated by {@link IMetaPropertyFactory}.
 * A concrete {@link IMetaPropertyFactory} implementation can be set or injected using setter {@link #setMetaPropertyFactory(IMetaPropertyFactory)}.
 * <p>
 * At this stage meta-property instantiation also ensures association of the created instance with property validators, which are defined by annotations on the corresponding setter that are listed by enumeration {@link ValidationAnnotation}.
 * An instance of {@link IMetaPropertyFactory} is responsible for instantiation of validators, which implement {@link IBeforeChangeEventHandler} interface.
 * <p>
 * In order for validators to perform validation upon an attempt to set a property value, setters should be intercepted.
 * Intercepter {@link ValidationMutatorInterceptor} was implemented specifically to handle validation of values being passed into setters.
 * Its implementation uses validators associated with property during meta-property instantiation.
 *
 * However, entity instance should be created with Guice intercepter provided with a module configured to bind this intercepter.
 * <p>
 * A similar situation is with support of property change event handling. Any setter annotated with {@link Observable} should be intercepted by {@link ObservableMutatorInterceptor},
 * which can be achieved by using appropriately configured Guice module.
 *
 * Please refer {@link EntityModule} for more details.
 *
 * <h3>Property mutators</h3>
 * The <i>property</i> specification as defined in JavaBeans does not cover fully the needs identified by our team for working with business entities where properties have loosely coupled validation logic and change observation.
 * Also, the approach taken in JavaBeans does not provide the possibility to follow [http://en.wikipedia.org/wiki/Fluent_interface fluent interface] programming approach.
 * Thus, Trident Genesis introduces its own notion of property, property mutators and accessors.
 * <p>
 * <p>
 * In TG there are two main kinds of properties:
 * <ul>
 *  <li>Simple Property -- such as Double, String, Entity etc.
 *  <li>Collectional Property -- Collection[String], List[Entity] etc.
 * </ul>
 * The treatment for accessors of these two kinds are identical. However, mutators are quite different.
 *  <p>
 * Let's denote [property] as a placeholder for the property name. The property accessor is a method with no parameters and name '''get[property]'''.
 * At least at this stage it does not support any annotations and its use goes unnoticeably. It is important, however, to note that accessor implementation for collectional properties has to return immutable collection, which is purely developer's responsibility.
 * Otherwise, any modification to the property would also happen unnoticeably and would most likely violate TG principles of validation and observation. Also, this is a good programming practice in general, enforced in the TG programming model.
 * <p>
 * The mutator concept is a different beast, and should be introduced separately for simple and collectional properties.
 * <ul>
 *   <li>Mutator for a simple property -- a method with name '''set[property]''' and one parameter matching the type of the field representing the property.
 *
 *       It may and usually should be annotated with {@link Observable} to ensure observation of the property change. And may have a number of validation annotations.
 *       Please note that mutator with at least one validation annotation should also be annotated with {@link ValidationRequired} -- this is enforced by the platform and failure to comply results in early runtime exception.
 *   </li>
 *   <li>Mutators for a collectional property -- there are three possible mutators recognised by TG:
 *       <ul>
 *          <li>Method name is '''set[property]''', which accepts one parameter of the same type such as Collection[Type] or List[type].
 *              This method as any other mutator should be provided with annotations discussed in the previous item.
 *              However, there is a general recommendation to implement such mutator in the following manner:
 *              <pre>
 *                  EntityOwner setCollecionalProperty(final Collection[Type] newValues) {
 *                  	collecionalProperty.clear();
 *                  	collecionalProperty.addAll(newValues);
 *                  	return this;
 *                  }
 * </pre>
 *          </li>
 *          <li>Method name is '''addTo[property]''' with one parameter of collectional parameter type. So, if property has type ''Collection[Type]'' then input parameter of type ''Type'' is expected.
 *              This mutator is called ''incrementor'' -- it leads to an incremental expansion of the collectional property. The same rules for method annotations apply as above.
 *          </li>
 *          <li>Method name is '''removeFrom[property]''' with one parameter of collectional parameter type. So, if property has type ''Collection[Type]'' then input parameter of type ''Type'' is expected.
 *              This mutator is called ''decrementor'' -- it leads to an incremental reduction of the collectional property. The same rules for method annotations apply as above.
 *          </li>
 *       </ul>
 *   </li>
 * </ul>
 * <p>
 * Please note that mutators for the same collectional property may have different validation annotations.
 * However, annotation {@link DomainValidation} always points to the same actual validator, and it is developer's responsibility to ensure that it executes correctly regardless as part of what mutator it has been invoked.
 * Please refer to {@link DomainValidation} documentation for more details.
 * <p>
 * ==================================================================<br/>
 * <p>
 * <h3>Notable changes</h3>
 * Date: 2008-10-28
 * Introduced validation synchronisation mechanism.
 *
 * Date: 2008-10-29
 * Implemented support for domain validation logic. Simply annotate property setter with {@link DomainValidation} and
 * provide appropriate {@link IBeforeChangeEventHandler} instance as part of {@link DomainValidationConfig} configuration.
 *
 * Date: 2009-02-09
 * Introduced property <code>initialising</code> to indicate an entity state where its properties are being initialised and thus no properties require any validation.
 *
 * Date: 2009-02-10 Implemented runtime validation of {@link KeyType} presence. If annotation is not present a runtime exception is thrown preventing entity instantiation.
 *
 * Date: 2009-06-10 Introduced property <code>version</code> to enable optimistic locking in Hibernate.
 *
 * Date: 2010-03-18 Added restore to original feature.
 *
 * Date: 2010-04-06 Implemented method copy, which can copy anything to anything.
 *
 * @param <K>
 *            Type of the business key (e.g. String, Integer, component), which must implement {@link Comparable}.
 *
 * @author TG Team
 */
public abstract class AbstractEntity<K extends Comparable> implements Serializable, Comparable<AbstractEntity<K>>, IBindingEntity {
    private static final long serialVersionUID = 1L;

    protected transient final Logger logger;

    @MapTo("_ID")
    private Long id;
    @MapTo("_VERSION")
    private Long version = 0L;
    @IsProperty
    @UpperCase
    @MapTo("KEY_")
    @Required
    private K key;
    private transient final boolean compositeKey;
    @IsProperty
    @MapTo("DESC_")
    private String desc;
    //    @IsProperty
    //    @Title(value = "Has references?", desc = "Desc")
    //    private boolean referenced;
    //    @IsProperty
    //    @Title(value = "References Count", desc = "Desc")
    //    private Integer referencesCount;
    //
    //    @Observable
    //    public AbstractEntity setReferencesCount(final Integer referencesCount) {
    //	this.referencesCount = referencesCount;
    //	return this;
    //    }
    //
    //    public Integer getReferencesCount() {
    //	return referencesCount;
    //    }
    //
    //    @Observable
    //    public AbstractEntity setReferenced(final boolean referenced) {
    //	this.referenced = referenced;
    //	return this;
    //    }
    //
    //    public boolean getReferenced() {
    //	return referenced;
    //    }

    /** Convenient constants to reference properties by name */
    public static final String ID = "id";
    public static final String VERSION = "version";
    public static final String KEY = "key";
    public static final String GETKEY = "getKey()";
    public static final String DESC = "desc";
    public static Set<String> COMMON_PROPS = new HashSet<>();
    {
        COMMON_PROPS.add(KEY);
        COMMON_PROPS.add(DESC);
        COMMON_PROPS.add("referencesCount");
        COMMON_PROPS.add("referenced");
    }

    /**
     * Provides property change support.
     */
    private transient final PropertyChangeSupportEx changeSupport;
    /**
     * Holds meta-properties for entity properties.
     */
    private transient final Map<String, MetaProperty<?>> properties;
    /**
     * Indicates if entity instance is being initialised.
     */
    private transient boolean initialising = false;

    /**
     * True indicates that the editable state of entity should be ignored during entity mutation
     * This property should be used with care. */
    private transient boolean ignoreEditableState = false;

    /*
     * Block of fields responsible for synchronisation of validation for properties and entity itself.
     */
    private transient final Lock lock;
    private transient final Condition validationInProgress;
    private transient volatile int lockCount;

    private transient final Class<K> keyType;
    private transient final Class<? extends AbstractEntity<?>> actualEntityType;
    /**
     * A reference to the application specific {@link EntityFactory} instance responsible for instantiation of this and other entities. It is also used for entity cloning.
     */
    private transient EntityFactory entityFactory;

    /**
     * Property factory is responsible for meta-property instantiation. The actual instantiation happens in the setter.
     */
    private transient java.util.Optional<IMetaPropertyFactory> metaPropertyFactory = empty();

    /**
     * Preferred property should be used by custom logic to set what property is from certain perspective is preferred.
     * The original requirement for this was due to custom logic driven determination as to what property should be focused by default on an entity master.
     * So, the place where in the application logic an entity was instantiated can determine which of its properties should be focused by default.
     */
    private transient String preferredProperty;

    /**
     * This is a default constructor, which is required for reflective construction.
     */
    @SuppressWarnings("unchecked")
    protected AbstractEntity() {
        actualEntityType = (Class<? extends AbstractEntity<?>>) PropertyTypeDeterminator.stripIfNeeded(getClass());

        changeSupport = new PropertyChangeSupportEx(this);
        properties = new LinkedHashMap<>();
        lock = new ReentrantLock();
        validationInProgress = lock.newCondition();
        lockCount = 0;

        keyType = (Class<K>) AnnotationReflector.getKeyType(this.getClass());
        if (keyType == null) {
            throw new EntityDefinitionException(format("Entity [%s] is not fully defined -- key type is missing.", actualEntityType.getName()));
        }

        if(!(this instanceof ActivatableAbstractEntity) && getType().isAnnotationPresent(DeactivatableDependencies.class)) {
            throw new EntityDefinitionException(format("Non-activatable entity [%s] cannot have deactivatable dependencies.", actualEntityType.getName()));
        }


        logger = Logger.getLogger(this.getType());

        compositeKey = DynamicEntityKey.class.equals(keyType);
        if (hasCompositeKey()) {
            setKey((K) new DynamicEntityKey((AbstractEntity<DynamicEntityKey>) this));
        }
    }

    /**
     * A convenient method for obtaining the actual type that was used to potentially derive the type of the current instance.
     * For example, generated types are always derived from some prototype entity type.
     * @return
     */
    @SuppressWarnings("unchecked")
	public Class<? extends AbstractEntity<?>> getDerivedFromType() {
        Class<? extends AbstractEntity<?>> tmpDerivedFromType = getType();
        final String name = getType().getName();
        final int index = name.indexOf("$$");
        if (index > 0) {
        	final String cleanName = name.substring(0, index);
        	try {
				tmpDerivedFromType = (Class<? extends AbstractEntity<?>>) Class.forName(cleanName);
			} catch (final ClassNotFoundException e) {
				e.printStackTrace();
			}
        }
        return tmpDerivedFromType;
	}

	/**
     * The main entity constructor.
     *
     * @param id
     * @param key
     * @param desc
     */
    protected AbstractEntity(final Long id, final K key, final String desc) {
        this();
        this.id = id;
        this.key = key;
        this.desc = desc;
    }

    public Long getId() {
        return id;
    }

    /**
     * This setter is protected so that descendants could provide additional functionality if required (e.g. validation).
     *
     * @param id
     */
    protected void setId(final Long id) {
        this.id = id;
    }

    public String getDesc() {
        if (AbstractEntity.class.isAssignableFrom(getKeyType())) {
            return getKey() != null ? AbstractEntity.class.cast(getKey()).getDesc() : "";
        }
        return desc;
    }

    @Observable
    public AbstractEntity<K> setDesc(final String desc) {
        this.desc = desc;
        return this;
    }

    public K getKey() {
        return key;
    }

    @Observable
    public AbstractEntity<K> setKey(final K key) {
        this.key = key;
        return this;
    }

    /**
     * Hashing is based on the business key implementation.
     */
    @Override
    public final int hashCode() {
        return (getKey() != null ? getKey().hashCode() : 0) * 23;
    }

    /**
     * Equality is based on the business key implementation.
     */
    @Override
    public boolean equals(final Object obj) {
        if (this == obj) {
            return true;
        }
        if (!(obj instanceof AbstractEntity)) {
            return false;
        }
        // let's ensure that types match
        final AbstractEntity<?> that = (AbstractEntity<?>) obj;
        if (this.getType() != that.getType()) {
            return false;
        }

        // TODO need to carefully consider this bit of logic for comparing ID-only values
        if (this.isPersistent() && (that.isIdOnlyProxy() || this.isIdOnlyProxy()) &&
                (!that.isInstrumented() || !that.isDirty()) &&
                (!this.isInstrumented() || !this.isDirty()) &&
                that.getId().equals(this.getId())) {
            return true;
        }
        // now can compare key values
        final Object thatKey = that.getKey();
        return getKey() != null && getKey().equals(thatKey) || getKey() == null && thatKey == null;
    }

    @Override
    public String toString() {
        return getKey() != null ? getKey().toString() : null;
    }

    /**
     * Implements comparison based on the business key implementation.
     */
    @Override
    public final int compareTo(final AbstractEntity<K> cmpTo) {
        return getKey().compareTo(cmpTo.getKey());
    }

    /**
     * A convenient method for obtaining entity key type.
     *
     * @return
     */
    public final Class<K> getKeyType() {
        return keyType;
    }

    /**
     * Returns <code>true</code> if entity has a composite key.
     *
     * @return
     */
    public boolean isComposite() {
        return DynamicEntityKey.class.isAssignableFrom(getKeyType());
    }

    /**
     * Registers property change listener.<br>
     * <br>
     * Note : Please, refer also to {@link PropertyChangeOrIncorrectAttemptListener} JavaDocs.
     *
     * @param propertyName
     * @param listener
     */
    @Override
    public final synchronized void addPropertyChangeListener(final String propertyName, final PropertyChangeListener listener) {
        if (listener == null) {
            throw new EntityException(format("Property change listener for property [%s] in entity [%s] cannot be null.", propertyName, getType().getName()));
        }
        if (!isObservable(propertyName)) {
            throw new EntityException(format("Cannot register a property change listener for a non-observable property [%s] in entity [%s].",  propertyName, getType().getName()));
        }
        changeSupport.addPropertyChangeListener(propertyName, listener);
    }

    /**
     * Determines whether class was enhanced in order to get the correct entity class.
     *
     * @return
     */
    public final Class<? extends AbstractEntity<?>> getType() {
        return actualEntityType;
    }

    /**
     * Removes property change listener.
     */
    @Override
    public final synchronized void removePropertyChangeListener(final String propertyName, final PropertyChangeListener listener) {
        changeSupport.removePropertyChangeListener(propertyName, listener);
    }

    @Override
    public final PropertyChangeSupportEx getChangeSupport() {
        return changeSupport;
    }

    protected final void firePropertyChange(final String propertyName, final Object oldValue, final Object newValue) {
        final PropertyChangeSupport aChangeSupport = this.changeSupport;
        if (aChangeSupport == null) {
            return;
        }
        aChangeSupport.firePropertyChange(propertyName, oldValue, newValue);
    }

    /**
     * Determines whether the specified property is observable.
     * <p>
     * The main purpose for this method is to identify at early runtime situations where property change listeners are bound to non-observable properties.
     *
     * @param startWithClass
     * @param propertyName
     * @return
     * @throws Exception
     */
    private final boolean isObservable(final String propertyName) {
        try {
            final Class<?> type = getType();
            final Method setter = Reflector.obtainPropertySetter(type, propertyName);
            return AnnotationReflector.isAnnotationPresent(setter, Observable.class);
        } catch (final ReflectionException e) {
        }
        return false;
    }

    /**
     * Dynamic getter for accessing property value.
     *
     * @param propertyName
     * @return
     */
    @Override
    public <T> T get(final String propertyName) {
        if (Reflector.isPropertyProxied(this, propertyName)) {
            throw new StrictProxyException(format("Cannot get value for proxied property [%s] of entity [%s].", propertyName, getType().getName()));
        }
        try {
            return Finder.findFieldValueByName(this, propertyName);
        } catch (final Exception e) {
            // there are cases where this.toString() may fail such as for non-initialized union entities
            // need to degrade gracefully in order to to hide the original exception...
            String thisToString;
            try {
                thisToString = this.toString();
            } catch (final Exception ex) {
                thisToString = "this.toString()";
            }
            throw new EntityException(format("Could not get the value for property [%s] in instance [%s]@[%s].", propertyName , thisToString, getType().getName()), e);
        }
    }

    /**
     * Dynamic setter for setting property value.
     *
     * @param propertyName
     * @param value
     */
    @Override
    public AbstractEntity<K> set(final String propertyName, final Object value) {
        try {
            final Class<?> propertyType = Finder.findFieldByName(getType(), propertyName).getType();
            final String setterName = Mutator.SETTER.getName(propertyName);
            final Method setter = Reflector.getMethod(this, setterName, propertyType);
            Object valueToInvokeOn = this;
            if (!setter.getDeclaringClass().isAssignableFrom(getType()) && AbstractUnionEntity.class.isAssignableFrom(getType())) {
                valueToInvokeOn = ((AbstractUnionEntity) this).activeEntity();
            }
            // making method accessible if it isn't
            final boolean isAccessible = setter.isAccessible();
            setter.setAccessible(true);
            setter.invoke(valueToInvokeOn, value);
            // reverting changes to 'accessible' property of Method class
            setter.setAccessible(isAccessible);
            return this;
        } catch (final Exception e) {
            // let's be a little more intelligent about handling instances of InvocationTargetException to report errors without the unnecessary nesting
            if (e instanceof InvocationTargetException && e.getCause() != null) {
                // the cause of type Result should be reported as is
                if (e.getCause() instanceof Result) {
                    throw (Result) e.getCause();
                } else { // otherwise wrap the cause in EntityException
                    throw new EntityException(format("Error setting value [%s] into property [%s] for entity [%s]@[%s].", value, propertyName, this, getType().getName()), e.getCause());
                }
            } else {
                throw new EntityException(format("Error setting value [%s] into property [%s] for entity [%s]@[%s].", value, propertyName, this, getType().getName()), e);
            }
        }
    }

    /**
     * This setter is responsible for meta-property creation. It is envisaged that {@link IMetaPropertyFactory} is be provided as an injection. An thus, meta-property instantiation
     * should happen immediately after entity creation when being created via IoC mechanism.
     *
     * @param metaPropertyFactory
     */
    @Inject
    protected void setMetaPropertyFactory(final IMetaPropertyFactory metaPropertyFactory) {
        // mark the start of the initialisation phase as part of entity creation
        beginInitialising();
        ///logger.debug("Starting meta construction with factory " + metaPropertyFactory + " for type " + getType());
        // if meta-property factory has already been assigned it should not change
        if (this.metaPropertyFactory.isPresent()) {
            logger.error("Property factory can be assigned only once.");
            throw new EntityException("Property factory can be assigned only once.");
        }

        this.metaPropertyFactory = of(metaPropertyFactory);
        final List<Field> keyMembers = Finder.getKeyMembers(getType());

        // obtain field annotated as properties
        final List<Field> fields = Finder.findRealProperties(getClass());
        //logger.debug("Iterating through " + fields.size() + " properties for building corresponding meta-properties.");
        for (final Field field : fields) { // for each property field
            final String propName = field.getName();

            Reflector.obtainPropertyAccessor(getType(), propName);
            // determine property type and adjacent virtues
            final Class<?> type = determineType(field);
            //logger.debug("TYPE (" + field.getName() + ") : " + type);
            final boolean isKey = keyMembers.contains(field);
            //logger.debug("IS_KEY (" + field.getName() + ") : " + isKey);

            if (Reflector.isPropertyProxied(this, propName)) {
                properties.put(propName, new MetaProperty(this, field, type, isKey, true, extractDependentProperties(field, fields)));
            } else {
                //logger.debug("Property " + field.getName());
                try {
                    // ensure that there is an accessor -- with out it field is not a property
                    // throws exception if method does not exists
                    Reflector.obtainPropertyAccessor(getType(), propName);

                    final boolean isCollectional = Collection.class.isAssignableFrom(type);
                    //logger.debug("IS_COLLECTIONAL (" + field.getName() + ") : " + isCollectional);

                    final IsProperty isPropertyAnnotation = AnnotationReflector.getAnnotation(field, IsProperty.class);
                    final Class<?> propertyAnnotationType = isPropertyAnnotation.value();

                    // perform some early runtime validation whether property was defined correctly
                    // TODO this kind of validation should really be implemented as part of the compilation process
                    if ((isCollectional || PropertyDescriptor.class.isAssignableFrom(type)) && (propertyAnnotationType == Void.class || propertyAnnotationType == null)) {
                        final String error = format("Property [%s] in [%s] is collectional (or a property descriptor), but has missing type argument, which should be specified as part of annotation @IsProperty.",
                                propName, getType().getName());
                        logger.error(error);
                        throw new EntityDefinitionException(error);
                    }

                    final Class<? extends AbstractEntity<?>> entityType = getType();
                    if (isCollectional && isLinkPropertyRequiredButMissing(propName)) {
                        final String error = format("Property [%s] in entity [%s] is collectional, but has missing <b>link property</b> argument, which should be specified as part of annotation IsProperty or through composite key relation.",
                                propName, getType().getName());
                        logger.error(error);
                        throw new EntityDefinitionException(error);
                    }

                    if (EntityUtils.isEntityType(type) && EntityUtils.isEntityType(PropertyTypeDeterminator.determinePropertyType(type, KEY))
                            && !Finder.isOne2One_association(entityType, propName)) {
                        final String error = format("Property [%s] in entity [%s] has AE key type, but it does not form correct one2one association due to non-parent type of property key.",
                                propName, getType().getName());
                        logger.error(error);
                        throw new EntityDefinitionException(error);
                    }

                    // if setter is annotated then try to instantiate specified validator
                    //logger.debug("Collecting validators for " + field.getName());
                    final Set<Annotation> declatedValidationAnnotations = new HashSet<Annotation>();
                    final Map<ValidationAnnotation, Map<IBeforeChangeEventHandler<?>, Result>> validators = collectValidators(metaPropertyFactory, field, type, isCollectional, declatedValidationAnnotations);
                    // create ACE handler
                    //logger.debug("Initiating meta-property ACE handler for " + field.getName());
                    final IAfterChangeEventHandler<?> definer = metaPropertyFactory.create(this, field);
                    // create meta-property
                    //logger.debug("Creating meta-property for " + field.getName());
                    final boolean isUpperCase = AnnotationReflector.isAnnotationPresent(field, UpperCase.class);
                    //logger.debug("IS_UPPERCASE (" + field.getName() + ") : " + isUpperCase);
                    final MetaProperty<?> metaProperty = new MetaPropertyFull(
                            this,
                            field,
                            type,
                            false,
                            isKey,
                            isCollectional,
                            isPropertyAnnotation.assignBeforeSave(),
                            propertyAnnotationType,
                            AnnotationReflector.isAnnotationPresent(field, Calculated.class),
                            isUpperCase,
                            declatedValidationAnnotations,
                            validators,
                            definer,
                            extractDependentProperties(field, fields));
                    // define meta-property properties used most commonly for UI construction: required, editable, title and desc //
                    //logger.debug("Initialising meta-property for " + field.getName());
                    initProperty(keyMembers, field, metaProperty);
                    // put meta-property in the map associating it with a corresponding property name
                    properties.put(propName, metaProperty);
                } catch (final Exception e) {
                    logger.error("Entity instantiation failed.", e);
                    throw new EntityException(format("Instantiation of entity [%s] has failed (see cause for more details).", getType().getName()), e);
                }
            }
        }
        endInitialising();
        //logger.debug("Finished meta construction for type " + getType());
    }

    /**
     * A predicate method to identify whether a collectional property requires, but is missing a corresponding <code>link property</code> information.
     *
     * @param propertyName
     * @return
     */
    protected boolean isLinkPropertyRequiredButMissing(final String propertyName) {
        return EntityUtils.isPersistedEntityType(getType()) && !Finder.hasLinkProperty(getType(), propertyName);
    }

    /**
     * Determines property type.
     *
     * @param field
     * @return
     */
    private Class<?> determineType(final Field field) {
        if (KEY.equals(field.getName())) {
            return keyType;
        } else {
            return PropertyTypeDeterminator.stripIfNeeded(field.getType());
        }
    }

    /**
     * Analyses mutators and their annotations to collect and instantiate all property validators.
     *
     * @param metaPropertyFactory
     * @param field
     * @param properyType
     * @param isCollectional
     * @return map of validators
     * @throws Exception
     */
    private Map<ValidationAnnotation, Map<IBeforeChangeEventHandler<?>, Result>> collectValidators(
            final IMetaPropertyFactory metaPropertyFactory,
            final Field field,
            final Class<?> properyType,
            final boolean isCollectional,
            final Set<Annotation> validationAnnotations)
            throws Exception {
        //logger.debug("Start collecting validators for property " + field.getName() + "...");
        try {
            final Map<ValidationAnnotation, Map<IBeforeChangeEventHandler<?>, Result>> validators = new EnumMap<>(ValidationAnnotation.class);
            // Get corresponding mutators to pick all specified validators in case of a collectional property there can be up to three mutators --
            // removeFrom[property name], addTo[property name] and set[property name]
            final Set<Annotation> propertyValidationAnotations = extractValidationAnnotationForProperty(field, properyType, isCollectional);
            for (final Annotation annotation : propertyValidationAnotations) {
                final ValidationAnnotation validationAnnotation = ValidationAnnotation.getValueByType(annotation);
                // if property factory cannot instantiate a validator for the specified annotation then null is returned;
                final IBeforeChangeEventHandler<?>[] annotationValidators = metaPropertyFactory.create(annotation, this, field.getName(), properyType);
                if (annotationValidators.length > 0) {
                    final Map<IBeforeChangeEventHandler<?>, Result> handlersAndResults = new LinkedHashMap<>();
                    for (final IBeforeChangeEventHandler<?> handler : annotationValidators) {
                        handlersAndResults.put(handler, null);
                    }
                    validators.put(validationAnnotation, handlersAndResults);
                }
            }

            // now let's see if we need to add EntityExists validation
            if (!validators.containsKey(ValidationAnnotation.ENTITY_EXISTS) && isEntityExistsValidationApplicable(getType(), field, properyType)) {
                final EntityExists eeAnnotation = new EntityExistsAnnotation((Class<? extends AbstractEntity<?>>) properyType).newInstance();
                final IBeforeChangeEventHandler<?>[] annotationValidators = metaPropertyFactory.create(eeAnnotation, this, field.getName(), properyType);

                if (annotationValidators.length != 1) {
                    throw new EntityDefinitionException(format("Unexpexted number of @EntityExists annotations (expected 1, but actual %s) for property [%s] in entity [%s].", annotationValidators.length, field.getType(), getType().getName()));
                }

                propertyValidationAnotations.add(eeAnnotation);
                final Map<IBeforeChangeEventHandler<?>, Result> handlersAndResults = new LinkedHashMap<>();
                final IBeforeChangeEventHandler<?> handler = annotationValidators[0];
                handlersAndResults.put(handler, null);

                validators.put(ValidationAnnotation.ENTITY_EXISTS, handlersAndResults);
            }

            // logger.debug("Finished collecting validators for property " + field.getName() + ".");
            validationAnnotations.addAll(propertyValidationAnotations);

            return validators;
        } catch (final Exception ex) {
            logger.error(format("Exception during collection of validators for property [%s] in entity type [%s].", field.getName(), getType().getSimpleName()), ex);
            throw ex;
        }
    }

    /**
     * Determines whether entity exists validation is applicable for the provided type.
     *
     * @param propName
     * @param propType
     * @return
     */
    private boolean isEntityExistsValidationApplicable(final Class<?> entityType, final Field field, final Class<?> propType) {

        final SkipEntityExistsValidation seevAnnotation =  AnnotationReflector.getAnnotation(field, SkipEntityExistsValidation.class);
        boolean skipEntityExistsValidation;
        if (seevAnnotation != null) {
            skipEntityExistsValidation = !seevAnnotation.skipActiveOnly();
        } else {
            skipEntityExistsValidation = false;
        }

        return !skipEntityExistsValidation &&
                EntityUtils.isPersistedEntityType(propType);
    }

    /**
     * Initialises meta-property properties used most commonly for UI construction such as required, editable, title and desc.
     *
     * @param keyMembers
     * @param field
     * @param metaProperty
     */
    private void initProperty(final List<Field> keyMembers, final Field field, final MetaProperty<?> metaProperty) {
        if (KEY.equals(field.getName())) {
            metaProperty.setVisible(!(KEY.equals(field.getName()) && keyMembers.size() > 1)); // if entity is composite then "key" should be inactive
            metaProperty.setEditable(!AnnotationReflector.isAnnotationPresentForClass(KeyReadonly.class, getType()));
            metaProperty.setRequired(true);
            if (AnnotationReflector.isAnnotationPresentForClass(KeyTitle.class, getType())) {
                final KeyTitle title = AnnotationReflector.getAnnotation(getType(), KeyTitle.class);
                metaProperty.setTitle(title.value());
                metaProperty.setDesc(StringUtils.isEmpty(title.desc()) ? title.value() : title.desc());
            }
        } else if (DESC.equals(field.getName())) {
            metaProperty.setEditable(!AnnotationReflector.isAnnotationPresentForClass(DescReadonly.class, getType()));
            metaProperty.setRequired(AnnotationReflector.isAnnotationPresentForClass(DescRequired.class, getType()));
            if (AnnotationReflector.isAnnotationPresentForClass(DescTitle.class, getType())) {
                final DescTitle title = AnnotationReflector.getAnnotation(getType(), DescTitle.class);
                metaProperty.setTitle(title.value());
                metaProperty.setDesc(StringUtils.isEmpty(title.desc()) ? title.value() : title.desc());
            }
        } else {
            metaProperty.setVisible(!AnnotationReflector.isAnnotationPresent(field, Invisible.class)
                    || (AnnotationReflector.isAnnotationPresent(field, Invisible.class) && AnnotationReflector.getAnnotation(field, Invisible.class).centreOnly()));
            metaProperty.setEditable(!AnnotationReflector.isAnnotationPresent(field, Readonly.class));

            // TODO may need to relax this condition for composite key member in order to support empty composite members
            // As part of issue #28 need to relax requiredness for composite key members in case they have transactional nature
            if (metaProperty.shouldAssignBeforeSave()) { // this should really be strictly for not yet persisted entities!
                metaProperty.setRequired(false);
            } else {
                metaProperty.setRequired(
                        AnnotationReflector.isAnnotationPresent(field, Required.class) ||
                        (AnnotationReflector.isAnnotationPresent(field, CompositeKeyMember.class) &&
                        !AnnotationReflector.isAnnotationPresent(field, Optional.class)));
            }

            if (AnnotationReflector.isAnnotationPresent(field, Title.class)) {
                final Title title = AnnotationReflector.getAnnotation(field, Title.class);
                metaProperty.setTitle(title.value());
                metaProperty.setDesc(StringUtils.isEmpty(title.desc()) ? title.value() : title.desc());
            }
        }
    }

    /**
     * Extracts and validates the array of dependent propertyNames related to the 'field' in the case if it is annotated with @Dependent. Throws RuntimeException if there is no
     * property with the specified propertyNames, or if the self-dependence was specified.
     *
     * @param field
     * @param allFields
     * @return
     */
    private String[] extractDependentProperties(final Field field, final List<Field> allFields) {
        if (AnnotationReflector.isAnnotationPresent(field, Dependent.class)) {
            final List<String> allFieldsNames = new ArrayList<String>();
            for (final Field f : allFields) {
                allFieldsNames.add(f.getName());
            }
            final String[] dependentPropertyNames = AnnotationReflector.getAnnotation(field, Dependent.class).value();
            for (final String propName : dependentPropertyNames) {
                if (!allFieldsNames.contains(propName)) {
                    throw new EntityDefinitionException(format("There is no dependent property [%s] in entity [%s].", propName, getType().getName()));
                } else if (propName.equals(field.getName())) {
                    throw new EntityDefinitionException(format("Self-dependency is discovered for property [%s] in entity [%s].", propName, getType().getName()));
                }
            }
            return dependentPropertyNames;
        }
        return null;
    }

    /**
     * Creates a set of all validation annotations specified for property mutators.
     *
     * @param field
     * @param type
     * @param isCollectional
     * @return
     * @throws NoSuchMethodException
     */
    public Set<Annotation> extractValidationAnnotationForProperty(final Field field, final Class<?> type, final boolean isCollectional) {
        final Set<Annotation> propertyValidationAnotations = new HashSet<>();
        // try to obtain setter
        propertyValidationAnotations.addAll(extractSetterAnnotations(field, type));
        propertyValidationAnotations.addAll(extractFieldBeforeChangeAnnotations(field));
        propertyValidationAnotations.addAll(extractFieldUniqueAnnotation(field));
        propertyValidationAnotations.addAll(extractFieldFinalAnnotation(field));

        // if field represents a collectional property then it may have other mutators
        if (isCollectional) {
            // try to obtain incrementor
            propertyValidationAnotations.addAll(extractCollectionalPropIncrementorAnnotations(field, type));
            // try to obtain decrementor
            propertyValidationAnotations.addAll(extractCollectionalPropDecrementorAnnotations(field, type));
        }
        return propertyValidationAnotations;
    }

    /**
     * Attempts to obtain collectional field decrementor and extract its annotations for further processing. If there is no decrementor defined then an empty set of annotations is
     * returned.
     *
     * @param field
     * @param type
     * @return
     */
    private Set<Annotation> extractCollectionalPropDecrementorAnnotations(final Field field, final Class<?> type) {
        try {
            final Method decrementor = Reflector.getMethod(this, "removeFrom" + field.getName().toUpperCase().charAt(0) + field.getName().substring(1), type);
            final Set<Annotation> annotations = AnnotationReflector.getValidationAnnotations(decrementor);
            if (annotations.size() > 0 && AnnotationReflector.getAnnotation(decrementor, Observable.class) == null) {
                throw new EntityDefinitionException(format("Collectional property [%s] in entity [%s] requires validation, but its decrementor [%s] is not observable (missing @Observable).",
                        field.getName(), getType().getName(), decrementor.getName()));
            }
            return annotations;
        } catch (final NoSuchMethodException e) {
            // do nothing if decrementor does not exist
        }
        return new HashSet<>();
    }

    /**
     * Attempts to obtain collectional field incrementor and extract its annotations for further processing. If there is no incrementor defined then an empty set of annotations is
     * returned.
     *
     * @param field
     * @param type
     * @return
     */
    private Set<Annotation> extractCollectionalPropIncrementorAnnotations(final Field field, final Class<?> type) {
        try {
            final Method incremetor = Reflector.getMethod(/* getType() */this, "addTo" + field.getName().toUpperCase().charAt(0) + field.getName().substring(1), type);
            final Set<Annotation> annotations = AnnotationReflector.getValidationAnnotations(incremetor);
            if (annotations.size() > 0 && AnnotationReflector.getAnnotation(incremetor, Observable.class) == null) {
                throw new EntityDefinitionException(format("Collectional property [%s] in entity [%s] requires validation, but its incremetor [%s] is not observable (missing @Observable).",
                        field.getName(), getType().getName(), incremetor.getName()));
            }
            return annotations;
        } catch (final NoSuchMethodException e1) {
            // do nothing if incrementor does not exist
        }
        return new HashSet<>();
    }

    /**
     * Attempts to obtain field setter and extract its annotations for further processing. If there is no setter defined then an empty set of annotations is returned.
     *
     * @param field
     * @param type
     * @return
     */
    private Set<Annotation> extractSetterAnnotations(final Field field, final Class<?> type) {
        //logger.debug("Extracting validation annotations for property " + field.getName() + ".");
        try {
            final Method setter = Reflector.getMethod(this, Mutator.SETTER.getName(field.getName()), type);
            if (AnnotationReflector.getAnnotation(setter, Observable.class) == null) {
                final String errorMsg = format("Setter [%s] for property [%s] in entity [%s] is not observable (missing @Observable).", setter.getName(), field.getName(), getType().getName());
                logger.error(errorMsg);
                throw new EntityDefinitionException(errorMsg);
            }
            final Set<Annotation> annotations = AnnotationReflector.getValidationAnnotations(setter);
            //logger.debug("Number of validation annotations for property " + field.getName() + ": " + annotations.size());
            return annotations;
        } catch (final NoSuchMethodException e) {
            // do nothing if setter does not exist
            logger.debug(format("There is no setter for property [%s] in entity [%s].", field.getName(), getType().getName()));
        }
        return new HashSet<>();
    }

    /**
     * Processed BCE and ACE declarations in order to instantiate event handlers.
     *
     * @param field
     * @param entityType
     * @return
     */
    private static List<Annotation> extractFieldBeforeChangeAnnotations(final Field field) {
        final List<Annotation> propertyValidationAnotations = new ArrayList<Annotation>();
        final BeforeChange bce = AnnotationReflector.getAnnotation(field, BeforeChange.class);
        if (bce != null) {
            propertyValidationAnotations.add(bce);
        }
        return propertyValidationAnotations;
    }

    /**
     * Looks for {@link Unique} annotation.
     *
     * @param field
     * @param entityType
     * @return
     */
    private static List<Annotation> extractFieldUniqueAnnotation(final Field field) {
        final List<Annotation> propertyValidationAnotations = new ArrayList<Annotation>();
        final Unique uniqueAnnotation = AnnotationReflector.getAnnotation(field, Unique.class);
        if (uniqueAnnotation != null) {
            propertyValidationAnotations.add(uniqueAnnotation);
        }
        return propertyValidationAnotations;
    }

    /**
     * Looks for {@link Final} annotation.
     *
     * @param field
     * @return
     */
    private static List<Annotation> extractFieldFinalAnnotation(final Field field) {
        final List<Annotation> propertyValidationAnotations = new ArrayList<Annotation>();
        final Final finalAnnotation = AnnotationReflector.getAnnotation(field, Final.class);
        if (finalAnnotation != null) {
            propertyValidationAnotations.add(finalAnnotation);
        }
        return propertyValidationAnotations;
    }

    /**
     * Returns unmodifiable map of properties.
     *
     * @return
     */
    public final Map<String, MetaProperty<?>> getProperties() {
        assertInstrumented();
        return Collections.unmodifiableMap(properties);
    }

    /**
     * Guarantees to return an instance of {@link MetaProperty} for the specified property name if it exists.
     * Otherwise, throws an exception.
     *
     * @param name
     * @return
     */
    @Override
    public final <T> MetaProperty<T> getProperty(final String name) {
        final MetaProperty<T> mp = (MetaProperty<T>) getProperties().get(name);
        if (mp != null) {
            return mp;
        }

        throw new EntityException(format("Meta-data for property [%s] in entity [%s] could not be located.", name, getType().getName()));
    }

    /**
     * Returns an empty optional if the specified name represents a proxied property.
     * Throws {@link EntityException} in case of uninstrumeted entity.
     *
     * @param name
     * @return
     */
    public final <T> java.util.Optional<MetaProperty<T>> getPropertyIfNotProxy(final String name) {
        final MetaProperty<T> prop = getProperty(name);
        return prop.isProxy() ? empty() : of(prop);
    }

    /**
     * A convenient alternative to {@link #getProperty(String)} that returns an optional value with either an instance of {@link MetaProperty} or without.
     * An empty optional value indicates that either this entity instance was not instrumented or the specified property does not belong to this entity.
     *
     * @param name
     * @return
     */
    public final java.util.Optional<MetaProperty<?>> getPropertyOptionally(final String name) {
        if (metaPropertyFactory.isPresent()) {
            final MetaProperty<?> mp = getProperties().get(name);
            return mp != null ? of(mp) : empty();
        }
        return empty();
    }

    /**
     * Throws {@link EntityException} if this instance is not instrumented.
     */
    public final void assertInstrumented() {
        if (!isInstrumented()) {
            throw new EntityException(format("Meta-properties for this instance of entity [%s] do not exist as it was not instrumented.", getType().getName()));
        }
    }

    /**
     * A convenient method to check if this instance is instrumented.
     *
     * @return
     */
    public final boolean isInstrumented() {
        return PropertyTypeDeterminator.isInstrumented(this.getClass());
    }

    /**
     * Increases <code>lockCount</code> by one in a thread safe manner.
     */
    @Override
    public final void lock() {
        lock.lock();
        lockCount++;
        lock.unlock();
    }

    /**
     * Decreases <code>lockCount</code> by one in a thread safe manner. Signals lock condition <code>validationInProgress</code> when <code>lockCount</code> reaches value zero.
     */
    @Override
    public final void unlock() {
        lock.lock();
        lockCount = lockCount > 0 ? lockCount - 1 : 0;
        if (lockCount == 0) {
            validationInProgress.signal();
        }
        lock.unlock();
    }

    /**
     * This method should be used to check whether entity is valid.
     * <p>
     * Supports locking mechanism to ensure that property validation finishes before checking its results.
     *
     * @return
     */
    public final Result isValid() {
        // employ locking
        lock.lock();
        try {
            while (lockCount != 0) {
                try {
                    validationInProgress.await();
                } catch (final InterruptedException e) {
                    // no need to handle
                }
            }

            // invoke validation logic
            return validate();

        } finally {
            lock.unlock();
        }
    }

    /**
     * {@link AbstractEntity} has a default way of validating, which has a support for descendants to override it. However, sometimes it is required to validate an entity ad-hoc
     * from some specific perspective.
     *
     * <p>
     * This method performs entity validation based on the provided custom validator. It is important to note that this validation process locks the entity being validated
     * preventing concurrent modification while it is being processed. This is exactly the same invariant behaviour as per the default validation process.
     *
     * @param validator
     * @return
     */
    public final Result isValid(final ICustomValidator validator) {
        // employ locking
        lock.lock();
        try {
            while (lockCount != 0) {
                try {
                    validationInProgress.await();
                } catch (final InterruptedException e) {
                    // no need to handle
                }
            }

            // invoke custom validation logic
            return validator.validate(this);

        } finally {
            lock.unlock();
        }
    }

    /**
     * This method is provided to implement entity specific validation.
     * <p>
     * The default implementation checks fields declared as property (see {@link IsProperty}) for validity. It is envisaged that descendants will invoke super implementation and
     * provide some specific logic.
     * <p>
     *
     * @return validation result
     */
    protected Result validate() {
        if (!isInstrumented()) {
            throw new EntityException(format("Uninstrumented entity [%s] should not be validated.", getType().getName()));
        }
        // iterate over properties in search of the first invalid one
        final java.util.Optional<Result> firstFailure = nonProxiedProperties()
        .filter(mp -> !mp.isValidWithRequiredCheck() && mp.getFirstFailure() != null)
        .findFirst().map(mp -> mp.getFirstFailure());

        // returns first failure if exists or successful result if there was no failure.
        return firstFailure.isPresent() ? firstFailure.get() : new Result(this, "Entity " + this + " is valid.");
    }

    /**
     * Returns either empty or a list of warnings associated with entity's non-proxied properties.
     *
     * @return
     */
    public final List<Warning> warnings() {
        if (!isInstrumented()) {
            throw new EntityException(format("Uninstrumented entity [%s] should not be checked for warnings.", getType().getName()));
        }
        // iterate over properties to collect all warnings
        final List<Warning> warnings = nonProxiedProperties()
        .filter(mp -> mp.hasWarnings())
        .map(mp -> mp.getFirstWarning())
        .collect(Collectors.toList());

        return warnings;
    }

    public boolean hasWarnings() {
        if (!isInstrumented()) {
            throw new EntityException(format("Uninstrumented entity [%s] should not be checked for warnings.", getType().getName()));
        }
        // iterate over properties in search of the first with warning
        final java.util.Optional<Boolean> res = nonProxiedProperties()
        .filter(mp -> mp.hasWarnings())
        .findFirst().map(mp -> true);

        return res.isPresent();
    }

    /**
     * A convenient getter to obtain an entity factory.
     *
     * @return {@link EntityFactory} which created this {@link AbstractEntity}
     */
    public final EntityFactory getEntityFactory() {
        return entityFactory;
    }

    /**
     * Sets reference to new {@link EntityFactory} instance. However this method should be called only once (probably in {@link EntityFactory}), because during runtime there is
     * only one {@link EntityFactory} instance
     *
     * @param entityFactory
     */
    public final void setEntityFactory(final EntityFactory entityFactory) {
        this.entityFactory = entityFactory;
    }

    /**
     * A convenience method for determining whether this entity has been persisted.
     *
     * @return true if this entity is persisted in the database (i.e. id is not null), false otherwise
     */
    public final boolean isPersisted() {
        return getId() != null;
    }

    public final boolean isInitialising() {
        return initialising;
    }

    public final AbstractEntity<K> beginInitialising() {
        this.initialising = true;
        return this;
    }

    public final AbstractEntity<K> endInitialising() {
        this.initialising = false;
        return this;
    }

    public final boolean hasCompositeKey() {
        return compositeKey;
    }

    /**
     * Any change to a property on an instrumented entity instance leads to its dirtiness.
     * Once a dirty entity is persisted, the dirty state gets reset to <code>false</code>.
     *
     * The dirty state is applicable strictly to instrumented entities.
     * Therefore, an exception is thrown if this method is invoked on an uninstrumented instance.
     *
     * @return
     */
    public final boolean isDirty() {
        return !isPersisted() ||
                nonProxiedProperties().filter(mp -> mp.isDirty()).findFirst().isPresent() ;
    }

    public final AbstractEntity<K> setDirty(final boolean dirty) {
        // reset dirty state for properties in case where entity becomes not dirty
        if (!dirty) {
            for (final MetaProperty<?> prop : getDirtyProperties()) {
                prop.setDirty(false);
            }
        }
        return this;
    }

    /**
     * A convenient method to obtain only meta-properties representing non-proxied properties.
     *
     * @return
     */
    public Stream<MetaProperty<?>> nonProxiedProperties() {
        return getProperties().values().stream().filter(mp -> !mp.isProxy());
    }

    /**
     * A utility method for accessing dirty properties.
     *
     * @return
     */
    public final List<MetaProperty<?>> getDirtyProperties() {
        return nonProxiedProperties().filter(mp -> !mp.isCalculated() && mp.isDirty()).collect(Collectors.toList());
    }

    public AbstractEntity<?> resetMetaState() {
        nonProxiedProperties().forEach(mp -> mp.resetState());
        return this;
    }

    public AbstractEntity<?> resetMetaValue() {
        nonProxiedProperties().forEach(mp -> mp.resetValues());
        return this;
    }

    /**
     * Indicates whether this entity instance can be changed. By default returns a successful {@link Result} indicating editability of the entity.
     * <p>
     * This method should be overridden if some custom logic needs to be provided.
     * <p>
     * For example, some entity instance should not be changed when its certain property has some specific value.
     *
     * @return
     */
    public Result isEditable() {
        return Result.successful(null);
    }

    protected void setVersion(final Long ver) {
        version = ver;
    }

    public Long getVersion() {
        return version;
    }

    @Override
    public Class<?> getPropertyType(final String propertyName) {
        return getProperty(propertyName).getType();
    }

    /**
     * Restores state of all properties to original, which includes setting original values and removal of all validation errors.
     */
    public AbstractEntity<K> restoreToOriginal() {
        beginInitialising();
        try {
            // restore property value state to original
            nonProxiedProperties().forEach(mp -> mp.restoreToOriginal());
            // run definers to restore meta-state that could have been set as part of some property after change logic
            nonProxiedProperties().filter(mp -> !mp.isCollectional()).forEach(mp -> mp.defineForOriginalValue());
        } finally {
            endInitialising();
        }
        return this;
    }

    /**
     * Creates a new instance of the given type and copies all properties including ID from this instance into the created one.
     *
     * @param <COPY>
     * @param type
     * @return
     */
    public final <COPY extends AbstractEntity> COPY copy(final Class<COPY> type) {
        return copyTo(createCopyInstance(type));
    }

    /**
     * Throws an exception if entity factory was not provided for this entity instance.
     */
    private void assertEntityFactoryPresence() {
        if (getEntityFactory() == null) {
            throw new EntityException(format("Entity factory is required, but is missing from an instance of entity [%s].", getType().getName()));
        }
    }
    /**
     * Creates a new instance of the given type and copies all properties including, but not system properties such as ID and version.
     *
     * @param type
     * @return
     */
    public final <COPY extends AbstractEntity> COPY copyWithoutIdentity(final Class<COPY> type) {
        assertEntityFactoryPresence();
        return copyTo(getEntityFactory().newEntity(type));
    }

    /**
     * Copies the content of this instance into the provided instance. Does not touch system properties such as ID and version. This means that only properties returned from method
     * call <code>getProperties()</code> are copied.
     * <p>
     * <i>IMPORTANT: the type of provided instance and the type of this instance do not have to be the same or even be polymorphic; properties are copied on name by name basis.
     * properties.</i>
     *
     * @param copy
     * @return
     */
    public final <COPY extends AbstractEntity> COPY copyTo(final COPY copy) {
        copy.beginInitialising();
        // Under certain circumstances copying happens for an uninstrumented entity instance
        // In such cases there would be no meta-properties, and copying would fail.
        // Therefore, it is important to perform ad-hoc property retrieval via reflection.
        final Stream<String> propertyNames = Finder.streamRealProperties(getType()).map(field -> field.getName()).filter(name -> !Reflector.isPropertyProxied(this, name));

<<<<<<< HEAD
        // Copy each identified property into a new instance.
        propertyNames.forEach(propName -> {
            if (AbstractEntity.KEY.equals(propName) && copy.getKeyType().equals(getKeyType()) && DynamicEntityKey.class.isAssignableFrom(getKeyType())) {
                copy.setKey(new DynamicEntityKey(copy));
            } else {
                try {
                    copy.set(propName, get(propName));
                } catch (final Exception e) {
                    logger.error("Setter for property " + propName + " did not succeed during coping.");
=======
        // Copy each identified property, which is not proxied into a new instance.
        propertyNames
            .filter(propName -> !proxiedPropertyNames().contains(propName))
            .forEach(propName -> {
                if (AbstractEntity.KEY.equals(propName) && copy.getKeyType().equals(getKeyType()) && DynamicEntityKey.class.isAssignableFrom(getKeyType())) {
                    copy.setKey(new DynamicEntityKey(copy));
                } else {
                    try {
                        copy.set(propName, get(propName));
                    } catch (final Exception e) {
                        logger.trace(format("Setter for property %s did not succeed during coping.", propName));
                    }
>>>>>>> f856d5a2
                }
            });
        copy.endInitialising();
        return copy;
    }

    /**
     * Creates a new instance of the given type and copies ID from this instance into the created one.
     *
     * @param <COPY>
     * @param type
     * @return
     */
    protected final <COPY extends AbstractEntity> COPY createCopyInstance(final Class<COPY> type) {
        final COPY copy;
        if (this.isInstrumented()) {
            assertEntityFactoryPresence();
            copy = getEntityFactory().newEntity(type, getId());
        } else {
            copy = EntityFactory.newPlainEntity(type,  getId()); 
        }
        copy.setVersion(getVersion());
        return copy;
    }

    /**
     * Returns a property, which is some sense is preferred.
     * <p>
     * For example, it is used as part of the UI logic to determine what property should be focused when entity is being switched into the edit mode.
     *
     * @return
     */
    public String getPreferredProperty() {
        return preferredProperty;
    }

    /**
     * Sets the preferred property.
     *
     * @param preferredProperty
     */
    public void setPreferredProperty(final String preferredProperty) {
        if (!EntityUtils.isProperty(getType(), preferredProperty)) {
            throw new EntityException(format("The specified property name [%s] does not represent a valid property for type [%s].", preferredProperty, getType().getName()));
        }
        this.preferredProperty = preferredProperty;
    }

    /**
     * If this entity is persisted, then ID is used to identify whether this and that entities represent the same thing. If both entities are not persisted then equality is used,
     * which is based on their keys for comparison. Otherwise, returns false.
     *
     * @param that
     * @return
     */
    public boolean sameAs(final AbstractEntity<K> that) {
        if (that == null) {
            return false;
        }

        if (this.isPersisted()) {
            return this.getId().equals(that.getId());
        } else if (!this.isPersisted() && !that.isPersisted()) {
            return this.equals(that);
        } else {
            return false;
        }

    }

    /**
     * Indicates if entity represents an instance of a persistent type.
     *
     * @return
     */
    public boolean isPersistent() {
        return getType().isAnnotationPresent(MapEntityTo.class);
    }

    /** Indicates whether the editable state of the entity should be ignored durting mutation. */
    public boolean isIgnoreEditableState() {
        return ignoreEditableState;
    }

    /**
     * The main intent of this method is to support entity modification in rare situation while it it being marked as read-only.
     * Should be used with great care as it may alter the intended domain behaviour if used carelessly.
     * At this stage there is no reason for this setter to be used as part of the domain logic. */
    public void setIgnoreEditableState(final boolean ignoreEditableStateDuringSave) {
        this.ignoreEditableState = ignoreEditableStateDuringSave;
    }

    /**
     * Returns a list of proxied properties. Could return an empty set.
     * This method should not be final due to the need for interception.
     *
     * @return
     */
    public Set<String> proxiedPropertyNames() {
        return Collections.emptySet();
    }

    /**
     * Indicates whether this instance represents a proxied id-only value.
     *
     * @return
     */
    public boolean isIdOnlyProxy() {
        return proxiedPropertyNames().contains(VERSION);
    }
}<|MERGE_RESOLUTION|>--- conflicted
+++ resolved
@@ -1495,17 +1495,6 @@
         // Therefore, it is important to perform ad-hoc property retrieval via reflection.
         final Stream<String> propertyNames = Finder.streamRealProperties(getType()).map(field -> field.getName()).filter(name -> !Reflector.isPropertyProxied(this, name));
 
-<<<<<<< HEAD
-        // Copy each identified property into a new instance.
-        propertyNames.forEach(propName -> {
-            if (AbstractEntity.KEY.equals(propName) && copy.getKeyType().equals(getKeyType()) && DynamicEntityKey.class.isAssignableFrom(getKeyType())) {
-                copy.setKey(new DynamicEntityKey(copy));
-            } else {
-                try {
-                    copy.set(propName, get(propName));
-                } catch (final Exception e) {
-                    logger.error("Setter for property " + propName + " did not succeed during coping.");
-=======
         // Copy each identified property, which is not proxied into a new instance.
         propertyNames
             .filter(propName -> !proxiedPropertyNames().contains(propName))
@@ -1518,7 +1507,6 @@
                     } catch (final Exception e) {
                         logger.trace(format("Setter for property %s did not succeed during coping.", propName));
                     }
->>>>>>> f856d5a2
                 }
             });
         copy.endInitialising();
