--- conflicted
+++ resolved
@@ -661,40 +661,6 @@
         final List<Field> fields = Finder.findRealProperties(getClass());
         //logger.debug("Iterating through " + fields.size() + " properties for building corresponding meta-properties.");
         for (final Field field : fields) { // for each property field
-<<<<<<< HEAD
-            //logger.debug("Property " + field.getName());
-            try {
-                // ensure that there is an accessor -- with out it field is not a property
-                // throws exception if method does not exists
-                Reflector.obtainPropertyAccessor(getType(), field.getName());
-                // determine property type and adjacent virtues
-                final Class<?> type = determineType(field);
-                //logger.debug("TYPE (" + field.getName() + ") : " + type);
-                final boolean isKey = keyMembers.contains(field);
-                //logger.debug("IS_KEY (" + field.getName() + ") : " + isKey);
-                final boolean isCollectional = Collection.class.isAssignableFrom(type);
-                //logger.debug("IS_COLLECTIONAL (" + field.getName() + ") : " + isCollectional);
-
-                final IsProperty isPropertyAnnotation = AnnotationReflector.getAnnotation(field, IsProperty.class);
-                final Class<?> propertyAnnotationType = isPropertyAnnotation.value();
-
-                // perform some early runtime validation whether property was defined correctly
-                // TODO this kind of validation should really be implemented as part of the compilation process
-                if ((isCollectional || PropertyDescriptor.class.isAssignableFrom(type)) && (propertyAnnotationType == Void.class || propertyAnnotationType == null)) {
-                    final String error = format("Property [%s] in [%s] is collectional (or a property descriptor), but has missing type argument, which should be specified as part of annotation @IsProperty.",
-                            field.getName(), getType().getName());
-                    logger.error(error);
-                    throw new EntityDefinitionException(error);
-                }
-
-                final Class<? extends AbstractEntity<?>> entityType = getType();
-                if (isCollectional && isLinkPropertyRequiredButMissing(field.getName())) {
-                    final String error = format("Property [%s] in entity [%s] is collectional, but has missing <b>link property</b> argument, which should be specified as part of annotation IsProperty or through composite key relation.",
-                            field.getName(), getType().getName());
-                    logger.error(error);
-                    throw new EntityDefinitionException(error);
-                }
-=======
             final String propName = field.getName();
             
             Reflector.obtainPropertyAccessor(getType(), propName);
@@ -712,7 +678,6 @@
                     // ensure that there is an accessor -- with out it field is not a property
                     // throws exception if method does not exists
                     Reflector.obtainPropertyAccessor(getType(), propName);
->>>>>>> 9b3b3602
 
                     final boolean isCollectional = Collection.class.isAssignableFrom(type);
                     //logger.debug("IS_COLLECTIONAL (" + field.getName() + ") : " + isCollectional);
@@ -730,7 +695,7 @@
                     }
     
                     final Class<? extends AbstractEntity<?>> entityType = getType();
-                    if (isCollectional && EntityUtils.isPersistedEntityType(entityType) && !Finder.hasLinkProperty(entityType, propName)) {
+                if (isCollectional && isLinkPropertyRequiredButMissing(field.getName())) {
                         final String error = format("Property [%s] in entity [%s] is collectional, but has missing <b>link property</b> argument, which should be specified as part of annotation IsProperty or through composite key relation.",
                                 propName, getType().getName());
                         logger.error(error);
