package ua.com.fielden.platform.basic.autocompleter;

import static java.lang.String.format;
import static ua.com.fielden.platform.entity.ActivatableAbstractEntity.ACTIVE;
import static ua.com.fielden.platform.entity.query.fluent.EntityQueryUtils.cond;
import static ua.com.fielden.platform.reflection.TitlesDescsGetter.getEntityTitleAndDesc;

import ua.com.fielden.platform.basic.IValueMatcherWithContext;
import ua.com.fielden.platform.dao.IEntityDao;
import ua.com.fielden.platform.entity.AbstractEntity;
import ua.com.fielden.platform.entity.ActivatableAbstractEntity;
import ua.com.fielden.platform.entity.exceptions.EntityException;
import ua.com.fielden.platform.entity.query.model.ConditionModel;

/**
 * This is a fall back implementation for {@link IValueMatcherWithContext}, which does not use a context. It simply performs the search by key and description, if applicable.
 * <p>
 * Also, in case of matching activatable entity values, only <code>active</code> ones are matched.
 *
 * @author TG Team
 *
 * @param <CONTEXT>
 * @param <T>
 */
public class FallbackValueMatcherWithContext<CONTEXT extends AbstractEntity<?>, T extends AbstractEntity<?>> extends AbstractSearchEntityByKeyWithContext<CONTEXT, T> {

    private final Class<T> entityType;
    private final boolean hasDescProp;
    private final boolean activeOnly;

    public FallbackValueMatcherWithContext(final IEntityDao<T> co, final boolean activeOnly) {
        super(co);
        this.entityType = co.getEntityType();
        this.hasDescProp = hasDescProperty(entityType);
        this.activeOnly = activeOnly;
        if (activeOnly && !ActivatableAbstractEntity.class.isAssignableFrom(entityType)) {
            final String entityTitle = getEntityTitleAndDesc(entityType).getKey();
            throw new EntityException(format("Activatable type is expected. Entity [%s] is not activatable.", entityTitle));
        }

    }

    @Override
    public Integer getPageSize() {
        return IEntityDao.DEFAULT_PAGE_CAPACITY;
    }

    @Override
    protected ConditionModel makeSearchCriteriaModel(final CONTEXT context, final String searchString) {
<<<<<<< HEAD
        final ConditionModel originalSearchCriteria = super.makeSearchCriteriaModel(context, searchString);
        return activeOnly ? cond().condition(originalSearchCriteria).and().prop(ACTIVE).eq().val(true).model() : originalSearchCriteria;
=======
        if ("%".equals(searchString)) {
            if (activeOnly) {
                return cond().prop(ACTIVE).eq().val(true).model();
            } else {
                return cond().val(1).eq().val(1).model();
            }
        }

        final ConditionModel originalCondition = super.makeSearchCriteriaModel(context, searchString);
        final ConditionModel descCondition = hasDescProp ? cond().condition(originalCondition).or().prop(DESC).iLike().val("%" + searchString).model() : originalCondition;
        return activeOnly ? cond().condition(descCondition).and().prop(ACTIVE).eq().val(true).model() : descCondition;
    }

    @Override
    protected OrderingModel makeOrderingModel(final String searchString) {
        if ("%".equals(searchString)) {
            return super.makeOrderingModel(searchString);
        } else {
            return orderBy().order(createRelaxedKeyDescOrderingModel(searchString)).order(super.makeOrderingModel(searchString)).model();
        }
>>>>>>> e405d0ef
    }
}<|MERGE_RESOLUTION|>--- conflicted
+++ resolved
@@ -47,30 +47,8 @@
 
     @Override
     protected ConditionModel makeSearchCriteriaModel(final CONTEXT context, final String searchString) {
-<<<<<<< HEAD
+
         final ConditionModel originalSearchCriteria = super.makeSearchCriteriaModel(context, searchString);
         return activeOnly ? cond().condition(originalSearchCriteria).and().prop(ACTIVE).eq().val(true).model() : originalSearchCriteria;
-=======
-        if ("%".equals(searchString)) {
-            if (activeOnly) {
-                return cond().prop(ACTIVE).eq().val(true).model();
-            } else {
-                return cond().val(1).eq().val(1).model();
-            }
-        }
-
-        final ConditionModel originalCondition = super.makeSearchCriteriaModel(context, searchString);
-        final ConditionModel descCondition = hasDescProp ? cond().condition(originalCondition).or().prop(DESC).iLike().val("%" + searchString).model() : originalCondition;
-        return activeOnly ? cond().condition(descCondition).and().prop(ACTIVE).eq().val(true).model() : descCondition;
-    }
-
-    @Override
-    protected OrderingModel makeOrderingModel(final String searchString) {
-        if ("%".equals(searchString)) {
-            return super.makeOrderingModel(searchString);
-        } else {
-            return orderBy().order(createRelaxedKeyDescOrderingModel(searchString)).order(super.makeOrderingModel(searchString)).model();
-        }
->>>>>>> e405d0ef
     }
 }