--- conflicted
+++ resolved
@@ -24,9 +24,6 @@
  */
 public class FallbackValueMatcherWithContext<CONTEXT extends AbstractEntity<?>, T extends AbstractEntity<?>> extends AbstractSearchEntityByKeyWithContext<CONTEXT, T> {
 
-<<<<<<< HEAD
-    protected final boolean activeOnly;
-=======
     /**
      * The default setting to configure the matching logic for including/excluding inactive activatable entity values.
      * It should be set to {@code true} only for activatable entities.
@@ -35,7 +32,6 @@
      */
     public final boolean activeOnlyByDefault;
     private boolean activeOnly;
->>>>>>> e4ef957a
 
     public FallbackValueMatcherWithContext(final IEntityDao<T> co, final boolean activeOnlyByDefault) {
         super(co);
