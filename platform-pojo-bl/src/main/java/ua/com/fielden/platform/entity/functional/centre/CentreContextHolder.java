--- conflicted
+++ resolved
@@ -56,8 +56,6 @@
     @Title(value = "Related contexts", desc = "Contexts relate to this one")
     private Map<String, CentreContextHolder> relatedContexts = new LinkedHashMap<>();
 
-<<<<<<< HEAD
-=======
     @IsProperty
     @Title(value = "Parent Centre Context", desc = "The context of the centre that owns this view as a insertion point")
     private CentreContextHolder parentCentreContext;
@@ -72,7 +70,6 @@
         return parentCentreContext;
     }
 
->>>>>>> 6b4f09e4
     @Observable
     protected CentreContextHolder setRelatedContexts(final Map<String, CentreContextHolder> relatedContexts) {
         this.relatedContexts.clear();
