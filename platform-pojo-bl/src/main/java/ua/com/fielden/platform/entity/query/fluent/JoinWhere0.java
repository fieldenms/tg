package ua.com.fielden.platform.entity.query.fluent;

import ua.com.fielden.platform.entity.AbstractEntity;
import ua.com.fielden.platform.entity.query.fluent.EntityQueryProgressiveInterfaces.IJoinComparisonOperator0;
import ua.com.fielden.platform.entity.query.fluent.EntityQueryProgressiveInterfaces.IJoinCompoundCondition0;
import ua.com.fielden.platform.entity.query.fluent.EntityQueryProgressiveInterfaces.IJoinWhere0;
import ua.com.fielden.platform.entity.query.fluent.EntityQueryProgressiveInterfaces.IJoinWhere1;

final class JoinWhere0<ET extends AbstractEntity<?>> //
        extends Where<IJoinComparisonOperator0<ET>, IJoinCompoundCondition0<ET>, IJoinWhere1<ET>, ET> //
        implements IJoinWhere0<ET> {

<<<<<<< HEAD
	public JoinWhere0(final EqlSentenceBuilder builder) {
		super(builder);
	}

	@Override
	protected IJoinWhere1<ET> nextForWhere(final EqlSentenceBuilder builder) {
		return new JoinWhere1<ET>(builder);
	}

	@Override
	protected IJoinCompoundCondition0<ET> nextForConditionalOperand(final EqlSentenceBuilder builder) {
		return new JoinCompoundCondition0<ET>(builder);
	}

	@Override
	protected IJoinComparisonOperator0<ET> nextForSingleOperand(final EqlSentenceBuilder builder) {
		return new JoinComparisonOperator0<ET>(builder);
	}

=======
    public JoinWhere0(final EqlSentenceBuilder builder) {
        super(builder);
    }

    @Override
    protected IJoinWhere1<ET> nextForWhere(final EqlSentenceBuilder builder) {
        return new JoinWhere1<ET>(builder);
    }

    @Override
    protected IJoinCompoundCondition0<ET> nextForConditionalOperand(final EqlSentenceBuilder builder) {
        return new JoinCompoundCondition0<ET>(builder);
    }

    @Override
    protected IJoinComparisonOperator0<ET> nextForSingleOperand(final EqlSentenceBuilder builder) {
        return new JoinComparisonOperator0<ET>(builder);
    }

>>>>>>> db478359
}<|MERGE_RESOLUTION|>--- conflicted
+++ resolved
@@ -10,27 +10,6 @@
         extends Where<IJoinComparisonOperator0<ET>, IJoinCompoundCondition0<ET>, IJoinWhere1<ET>, ET> //
         implements IJoinWhere0<ET> {
 
-<<<<<<< HEAD
-	public JoinWhere0(final EqlSentenceBuilder builder) {
-		super(builder);
-	}
-
-	@Override
-	protected IJoinWhere1<ET> nextForWhere(final EqlSentenceBuilder builder) {
-		return new JoinWhere1<ET>(builder);
-	}
-
-	@Override
-	protected IJoinCompoundCondition0<ET> nextForConditionalOperand(final EqlSentenceBuilder builder) {
-		return new JoinCompoundCondition0<ET>(builder);
-	}
-
-	@Override
-	protected IJoinComparisonOperator0<ET> nextForSingleOperand(final EqlSentenceBuilder builder) {
-		return new JoinComparisonOperator0<ET>(builder);
-	}
-
-=======
     public JoinWhere0(final EqlSentenceBuilder builder) {
         super(builder);
     }
@@ -50,5 +29,4 @@
         return new JoinComparisonOperator0<ET>(builder);
     }
 
->>>>>>> db478359
 }