--- conflicted
+++ resolved
@@ -6,71 +6,6 @@
 import ua.com.fielden.platform.entity.query.model.SingleResultQueryModel;
 
 abstract class SingleOperand<T, ET extends AbstractEntity<?>> //
-<<<<<<< HEAD
-		extends AbstractQueryLink //
-		implements ISingleOperand<T, ET> {
-
-	protected SingleOperand(final EqlSentenceBuilder builder) {
-		super(builder);
-	}
-
-	protected abstract T nextForSingleOperand(final EqlSentenceBuilder builder);
-
-	@Override
-	public T val(final Object value) {
-		return nextForSingleOperand(builder.val(value));
-	}
-
-	@Override
-	public T iVal(final Object value) {
-		return nextForSingleOperand(builder.iVal(value));
-	}
-
-	@Override
-	public T model(final SingleResultQueryModel<?> model) {
-		return nextForSingleOperand(builder.model(model));
-	}
-
-	@Override
-	public T param(final String paramName) {
-		return nextForSingleOperand(builder.param(paramName));
-	}
-
-	@Override
-	public T param(final Enum paramName) {
-		return param(paramName.toString());
-	}
-
-	@Override
-	public T iParam(final String paramName) {
-		return nextForSingleOperand(builder.iParam(paramName));
-	}
-
-	@Override
-	public T iParam(final Enum paramName) {
-		return iParam(paramName.toString());
-	}
-
-	@Override
-	public T prop(final String propertyName) {
-		return nextForSingleOperand(builder.prop(propertyName));
-	}
-
-	@Override
-	public T prop(final Enum propertyName) {
-		return prop(propertyName.toString());
-	}
-
-	@Override
-	public T prop(final IConvertableToPath propertyName) {
-		return prop(propertyName.toPath());
-	}
-
-	@Override
-	public T extProp(final String propertyName) {
-		return nextForSingleOperand(builder.extProp(propertyName));
-	}
-=======
         extends AbstractQueryLink //
         implements ISingleOperand<T, ET> {
 
@@ -184,190 +119,12 @@
     public IFunctionLastArgument<T, ET> lowerCase() {
         return createFunctionLastArgument(builder.lowercase());
     }
->>>>>>> db478359
 
     @Override
     public IFunctionLastArgument<T, ET> secondOf() {
         return createFunctionLastArgument(builder.secondOf());
     }
 
-<<<<<<< HEAD
-	@Override
-	public T extProp(final IConvertableToPath propertyName) {
-		return extProp(propertyName.toPath());
-	}
-
-	@Override
-	public T expr(final ExpressionModel expr) {
-		return nextForSingleOperand(builder.expr(expr));
-	}
-
-	@Override
-	public IDateAddIntervalFunctionArgument<T, ET> addTimeIntervalOf() {
-		return createDateAddIntervalFunctionArgument(builder.addDateInterval());
-	}
-
-	@Override
-	public IDateDiffIntervalFunction<T, ET> count() {
-		return createDateDiffIntervalFunction(builder.countDateIntervalFunction());
-	}
-
-	@Override
-	public IFunctionWhere0<T, ET> caseWhen() {
-		return createFunctionWhere0(builder.caseWhenFunction());
-	}
-
-	@Override
-	public IIfNullFunctionArgument<T, ET> ifNull() {
-		return createIfNullFunctionArgument(builder.ifNull());
-	}
-
-	@Override
-	public IConcatFunctionArgument<T, ET> concat() {
-		return createConcatFunctionArgument(builder.concat());
-	}
-
-	@Override
-	public IRoundFunctionArgument<T, ET> round() {
-		return createRoundFunctionArgument(builder.round());
-	}
-
-	@Override
-	public T now() {
-		return nextForSingleOperand(builder.now());
-	}
-
-	@Override
-	public IFunctionLastArgument<T, ET> upperCase() {
-		return createFunctionLastArgument(builder.uppercase());
-	}
-
-	@Override
-	public IFunctionLastArgument<T, ET> lowerCase() {
-		return createFunctionLastArgument(builder.lowercase());
-	}
-
-	@Override
-	public IFunctionLastArgument<T, ET> secondOf() {
-		return createFunctionLastArgument(builder.secondOf());
-	}
-
-	@Override
-	public IFunctionLastArgument<T, ET> minuteOf() {
-		return createFunctionLastArgument(builder.minuteOf());
-	}
-
-	@Override
-	public IFunctionLastArgument<T, ET> hourOf() {
-		return createFunctionLastArgument(builder.hourOf());
-	}
-
-	@Override
-	public IFunctionLastArgument<T, ET> dayOf() {
-		return createFunctionLastArgument(builder.dayOf());
-	}
-
-	@Override
-	public IFunctionLastArgument<T, ET> monthOf() {
-		return createFunctionLastArgument(builder.monthOf());
-	}
-
-	@Override
-	public IFunctionLastArgument<T, ET> yearOf() {
-		return createFunctionLastArgument(builder.yearOf());
-	}
-
-	@Override
-	public IFunctionLastArgument<T, ET> dayOfWeekOf() {
-		return createFunctionLastArgument(builder.dayOfWeekOf());
-	}
-
-	@Override
-	public IFunctionLastArgument<T, ET> dateOf() {
-		return createFunctionLastArgument(builder.dateOf());
-	}
-
-	@Override
-	public IFunctionLastArgument<T, ET> absOf() {
-		return createFunctionLastArgument(builder.absOf());
-	}
-
-	private IDateAddIntervalFunctionArgument<T, ET> createDateAddIntervalFunctionArgument(final EqlSentenceBuilder builder) {
-		return new DateAddIntervalFunctionArgument<T, ET>(builder) {
-
-			@Override
-			protected T nextForDateAddIntervalFunctionArgument(EqlSentenceBuilder builder) {
-				return SingleOperand.this.nextForSingleOperand(builder);
-			}
-
-		};
-	}
-
-	private DateDiffIntervalFunction<T, ET> createDateDiffIntervalFunction(final EqlSentenceBuilder builder) {
-		return new DateDiffIntervalFunction<T, ET>(builder) {
-
-			@Override
-			protected T nextForDateDiffIntervalFunction(final EqlSentenceBuilder builder) {
-				return SingleOperand.this.nextForSingleOperand(builder);
-			}
-
-		};
-	}
-
-	private FunctionWhere0<T, ET> createFunctionWhere0(final EqlSentenceBuilder builder) {
-		return new FunctionWhere0<T, ET>(builder) {
-
-			@Override
-			protected T nextForFunctionWhere0(final EqlSentenceBuilder builder) {
-				return SingleOperand.this.nextForSingleOperand(builder);
-			}
-
-		};
-	}
-
-	private IfNullFunctionArgument<T, ET> createIfNullFunctionArgument(final EqlSentenceBuilder builder) {
-		return new IfNullFunctionArgument<T, ET>(builder) {
-
-			@Override
-			protected T nextForIfNullFunctionArgument(final EqlSentenceBuilder builder) {
-				return SingleOperand.this.nextForSingleOperand(builder);
-			}
-
-		};
-	}
-
-	private ConcatFunctionArgument<T, ET> createConcatFunctionArgument(final EqlSentenceBuilder builder) {
-		return new ConcatFunctionArgument<T, ET>(builder) {
-
-			@Override
-			protected T nextForConcatFunctionArgument(final EqlSentenceBuilder builder) {
-				return SingleOperand.this.nextForSingleOperand(builder);
-			}
-
-		};
-	}
-
-	private RoundFunctionArgument<T, ET> createRoundFunctionArgument(final EqlSentenceBuilder builder) {
-		return new RoundFunctionArgument<T, ET>(builder) {
-
-			@Override
-			protected T nextForRoundFunctionArgument(final EqlSentenceBuilder builder) {
-				return SingleOperand.this.nextForSingleOperand(builder);
-			}
-
-		};
-	}
-
-	protected FunctionLastArgument<T, ET> createFunctionLastArgument(final EqlSentenceBuilder builder) {
-		return new FunctionLastArgument<T, ET>(builder) {
-
-			@Override
-			protected T nextForFunctionLastArgument(final EqlSentenceBuilder builder) {
-				return SingleOperand.this.nextForSingleOperand(builder);
-			}
-		};
-	}
-=======
     @Override
     public IFunctionLastArgument<T, ET> minuteOf() {
         return createFunctionLastArgument(builder.minuteOf());
@@ -483,6 +240,5 @@
             }
         };
     }
->>>>>>> db478359
 
 }