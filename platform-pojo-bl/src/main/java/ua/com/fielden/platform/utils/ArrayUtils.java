--- conflicted
+++ resolved
@@ -1,11 +1,7 @@
 package ua.com.fielden.platform.utils;
 
-<<<<<<< HEAD
+import java.lang.reflect.Array;
 import java.util.Objects;
-=======
-import java.lang.reflect.Array;
-import java.util.stream.Stream;
->>>>>>> 8a0b1e74
 
 public final class ArrayUtils {
 
@@ -18,7 +14,17 @@
     }
 
     /**
-<<<<<<< HEAD
+     * Creates a new array with `firstElement` prepended to `array`.
+     */
+    public static <T> T[] prepend(final T firstElement, final T[] array) {
+        @SuppressWarnings("unchecked")
+        final T[] newArray = (T[]) Array.newInstance(array.getClass().getComponentType(), array.length + 1);
+        newArray[0] = firstElement;
+        System.arraycopy(array, 0, newArray, 1, array.length);
+        return newArray;
+    }
+
+    /**
      * Returns {@code true} if the specified array contains the specified item.
      * Array elements and the item are compared using {@link Objects#equals(Object, Object)}.
      */
@@ -29,16 +35,6 @@
             }
         }
         return false;
-=======
-     * Creates a new array with `firstElement` prepended to `array`.
-     */
-    public static <T> T[] prepend(final T firstElement, final T[] array) {
-        @SuppressWarnings("unchecked")
-        final T[] newArray = (T[]) Array.newInstance(array.getClass().getComponentType(), array.length + 1);
-        newArray[0] = firstElement;
-        System.arraycopy(array, 0, newArray, 1, array.length);
-        return newArray;
->>>>>>> 8a0b1e74
     }
 
     private ArrayUtils() {}
