package ua.com.fielden.platform.entity.query.fluent;

import ua.com.fielden.platform.entity.AbstractEntity;
import ua.com.fielden.platform.entity.query.fluent.EntityQueryProgressiveInterfaces.IFirstYieldedItemAlias;
import ua.com.fielden.platform.entity.query.model.EntityResultQueryModel;
import ua.com.fielden.platform.entity.query.model.PrimitiveResultQueryModel;

abstract class FirstYieldedItemAlias<T> //
<<<<<<< HEAD
		extends AbstractQueryLink //
		implements IFirstYieldedItemAlias<T> {

	protected FirstYieldedItemAlias(final EqlSentenceBuilder builder) {
		super(builder);
	}

	protected abstract T nextForFirstYieldedItemAlias(final EqlSentenceBuilder builder);

	@Override
	public T as(final CharSequence alias) {
		return nextForFirstYieldedItemAlias(builder.as(alias));
	}

	@Override
	public T asRequired(final CharSequence alias) {
		return nextForFirstYieldedItemAlias(builder.asRequired(alias));
	}

	@Override
	public <ET extends AbstractEntity<?>> EntityResultQueryModel<ET> modelAsEntity(final Class<ET> entityType) {
		return new EntityResultQueryModel<ET>(builder.modelAsEntity(entityType).getTokenSource(), entityType, builder.isYieldAll());
	}

	@Override
	public PrimitiveResultQueryModel modelAsPrimitive() {
		return new PrimitiveResultQueryModel(builder.modelAsPrimitive().getTokenSource());
	}

	@Override
	public T as(final Enum alias) {
		return as(alias.toString());
	}

	@Override
	public T asRequired(final Enum alias) {
		return asRequired(alias.toString());
	}
=======
        extends AbstractQueryLink //
        implements IFirstYieldedItemAlias<T> {

    protected FirstYieldedItemAlias(final EqlSentenceBuilder builder) {
        super(builder);
    }

    protected abstract T nextForFirstYieldedItemAlias(final EqlSentenceBuilder builder);

    @Override
    public T as(final CharSequence alias) {
        return nextForFirstYieldedItemAlias(builder.as(alias));
    }

    @Override
    public T asRequired(final CharSequence alias) {
        return nextForFirstYieldedItemAlias(builder.asRequired(alias));
    }

    @Override
    public <ET extends AbstractEntity<?>> EntityResultQueryModel<ET> modelAsEntity(final Class<ET> entityType) {
        return new EntityResultQueryModel<ET>(builder.modelAsEntity(entityType).getTokenSource(), entityType, builder.isYieldAll());
    }

    @Override
    public PrimitiveResultQueryModel modelAsPrimitive() {
        return new PrimitiveResultQueryModel(builder.modelAsPrimitive().getTokenSource());
    }

    @Override
    public T as(final Enum alias) {
        return as(alias.toString());
    }

    @Override
    public T asRequired(final Enum alias) {
        return asRequired(alias.toString());
    }
>>>>>>> c19ad0be

}<|MERGE_RESOLUTION|>--- conflicted
+++ resolved
@@ -6,46 +6,6 @@
 import ua.com.fielden.platform.entity.query.model.PrimitiveResultQueryModel;
 
 abstract class FirstYieldedItemAlias<T> //
-<<<<<<< HEAD
-		extends AbstractQueryLink //
-		implements IFirstYieldedItemAlias<T> {
-
-	protected FirstYieldedItemAlias(final EqlSentenceBuilder builder) {
-		super(builder);
-	}
-
-	protected abstract T nextForFirstYieldedItemAlias(final EqlSentenceBuilder builder);
-
-	@Override
-	public T as(final CharSequence alias) {
-		return nextForFirstYieldedItemAlias(builder.as(alias));
-	}
-
-	@Override
-	public T asRequired(final CharSequence alias) {
-		return nextForFirstYieldedItemAlias(builder.asRequired(alias));
-	}
-
-	@Override
-	public <ET extends AbstractEntity<?>> EntityResultQueryModel<ET> modelAsEntity(final Class<ET> entityType) {
-		return new EntityResultQueryModel<ET>(builder.modelAsEntity(entityType).getTokenSource(), entityType, builder.isYieldAll());
-	}
-
-	@Override
-	public PrimitiveResultQueryModel modelAsPrimitive() {
-		return new PrimitiveResultQueryModel(builder.modelAsPrimitive().getTokenSource());
-	}
-
-	@Override
-	public T as(final Enum alias) {
-		return as(alias.toString());
-	}
-
-	@Override
-	public T asRequired(final Enum alias) {
-		return asRequired(alias.toString());
-	}
-=======
         extends AbstractQueryLink //
         implements IFirstYieldedItemAlias<T> {
 
@@ -84,6 +44,5 @@
     public T asRequired(final Enum alias) {
         return asRequired(alias.toString());
     }
->>>>>>> c19ad0be
 
 }