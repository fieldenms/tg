package ua.com.fielden.platform.entity_centre.review.criteria;

import java.util.Map;
import java.util.function.Consumer;
import java.util.function.Function;
import java.util.function.Supplier;
import java.util.stream.Stream;

import com.google.inject.Inject;

import ua.com.fielden.platform.dao.IEntityDao;
import ua.com.fielden.platform.dao.IGeneratedEntityController;
import ua.com.fielden.platform.domaintree.centre.ICentreDomainTreeManager.ICentreDomainTreeManagerAndEnhancer;
import ua.com.fielden.platform.entity.AbstractEntity;
import ua.com.fielden.platform.entity.factory.ICompanionObjectFinder;
import ua.com.fielden.platform.entity.matcher.IValueMatcherFactory;
import ua.com.fielden.platform.serialisation.api.ISerialiser;
<<<<<<< HEAD

=======
>>>>>>> 0fe853de
/**
 * This class is the base class to enhance with criteria and resultant properties.
 *
 * @author TG Team
 *
 * @param <T>
 * @param <DAO>
 */
public class EnhancedCentreEntityQueryCriteria<T extends AbstractEntity<?>, DAO extends IEntityDao<T>> extends EntityQueryCriteria<ICentreDomainTreeManagerAndEnhancer, T, DAO> {
<<<<<<< HEAD

    private Supplier<ICentreDomainTreeManagerAndEnhancer> freshCentreSupplier;
    private Function<Map<String, Object>, Stream<AbstractEntity<?>>> exportQueryRunner;
=======
    private Supplier<ICentreDomainTreeManagerAndEnhancer> freshCentreSupplier;
    private Function<Map<String, Object>, Stream<AbstractEntity<?>>> exportQueryRunner;
    private Consumer<Map<String, Map<String, Integer>>> columnWidthAdjuster;
>>>>>>> 0fe853de

    /**
     * Constructs {@link EnhancedCentreEntityQueryCriteria} with specified {@link IValueMatcherFactory}. Needed mostly for instantiating through injector.
     *
     * @param entityDao
     * @param valueMatcherFactory
     */
    @SuppressWarnings("rawtypes")
    @Inject
    protected EnhancedCentreEntityQueryCriteria(final IValueMatcherFactory valueMatcherFactory, final IGeneratedEntityController generatedEntityController, final ISerialiser serialiser, final ICompanionObjectFinder controllerProvider) {
        super(valueMatcherFactory, generatedEntityController, serialiser, controllerProvider);
    }

    public void setColumnWidthAdjuster(final Consumer<Map<String, Map<String, Integer>>> columnWidthAdjuster) {
        this.columnWidthAdjuster = columnWidthAdjuster;
    }

    public Consumer<Map<String, Map<String, Integer>>> columnWidthAdjuster() {
        return columnWidthAdjuster;
    }

    public void setFreshCentreSupplier(final Supplier<ICentreDomainTreeManagerAndEnhancer> freshCentreSupplier) {
        this.freshCentreSupplier = freshCentreSupplier;
    }

    public Supplier<ICentreDomainTreeManagerAndEnhancer> freshCentreSupplier() {
        return freshCentreSupplier;
    }

    public Function<Map<String, Object>, Stream<AbstractEntity<?>>> exportQueryRunner() {
        return exportQueryRunner;
    }

    public void setExportQueryRunner(final Function<Map<String, Object>, Stream<AbstractEntity<?>>> exportQueryRunner) {
        this.exportQueryRunner = exportQueryRunner;
    }
}<|MERGE_RESOLUTION|>--- conflicted
+++ resolved
@@ -15,10 +15,6 @@
 import ua.com.fielden.platform.entity.factory.ICompanionObjectFinder;
 import ua.com.fielden.platform.entity.matcher.IValueMatcherFactory;
 import ua.com.fielden.platform.serialisation.api.ISerialiser;
-<<<<<<< HEAD
-
-=======
->>>>>>> 0fe853de
 /**
  * This class is the base class to enhance with criteria and resultant properties.
  *
@@ -28,15 +24,9 @@
  * @param <DAO>
  */
 public class EnhancedCentreEntityQueryCriteria<T extends AbstractEntity<?>, DAO extends IEntityDao<T>> extends EntityQueryCriteria<ICentreDomainTreeManagerAndEnhancer, T, DAO> {
-<<<<<<< HEAD
-
-    private Supplier<ICentreDomainTreeManagerAndEnhancer> freshCentreSupplier;
-    private Function<Map<String, Object>, Stream<AbstractEntity<?>>> exportQueryRunner;
-=======
     private Supplier<ICentreDomainTreeManagerAndEnhancer> freshCentreSupplier;
     private Function<Map<String, Object>, Stream<AbstractEntity<?>>> exportQueryRunner;
     private Consumer<Map<String, Map<String, Integer>>> columnWidthAdjuster;
->>>>>>> 0fe853de
 
     /**
      * Constructs {@link EnhancedCentreEntityQueryCriteria} with specified {@link IValueMatcherFactory}. Needed mostly for instantiating through injector.
