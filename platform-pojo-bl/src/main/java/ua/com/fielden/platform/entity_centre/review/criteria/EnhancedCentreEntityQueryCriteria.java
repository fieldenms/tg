--- conflicted
+++ resolved
@@ -1,10 +1,7 @@
 package ua.com.fielden.platform.entity_centre.review.criteria;
 
 import java.util.Map;
-<<<<<<< HEAD
-import java.util.function.BiConsumer;
-=======
->>>>>>> fcc9b046
+import java.util.function.Consumer;
 import java.util.function.Consumer;
 import java.util.function.Function;
 import java.util.function.Supplier;
@@ -30,14 +27,9 @@
 public class EnhancedCentreEntityQueryCriteria<T extends AbstractEntity<?>, DAO extends IEntityDao<T>> extends EntityQueryCriteria<ICentreDomainTreeManagerAndEnhancer, T, DAO> {
     private Supplier<ICentreDomainTreeManagerAndEnhancer> freshCentreSupplier;
     private Function<Map<String, Object>, Stream<AbstractEntity<?>>> exportQueryRunner;
-<<<<<<< HEAD
-    private BiConsumer<String, Pair<Integer, Integer>> columnWidthAdjuster;
+    private Consumer<Map<String, Map<String, Integer>>> columnWidthAdjuster;
     private Consumer<Consumer<ICentreDomainTreeManagerAndEnhancer>> centreAdjuster;
     
-=======
-    private Consumer<Map<String, Map<String, Integer>>> columnWidthAdjuster;
-
->>>>>>> fcc9b046
     /**
      * Constructs {@link EnhancedCentreEntityQueryCriteria} with specified {@link IValueMatcherFactory}. Needed mostly for instantiating through injector.
      *
