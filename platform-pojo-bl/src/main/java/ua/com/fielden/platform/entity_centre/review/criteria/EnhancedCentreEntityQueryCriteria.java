package ua.com.fielden.platform.entity_centre.review.criteria;

import com.google.inject.Inject;
import ua.com.fielden.platform.dao.IEntityDao;
import ua.com.fielden.platform.dao.IGeneratedEntityController;
import ua.com.fielden.platform.dashboard.DashboardRefreshFrequency;
import ua.com.fielden.platform.domaintree.centre.ICentreDomainTreeManager.ICentreDomainTreeManagerAndEnhancer;
import ua.com.fielden.platform.entity.AbstractEntity;
import ua.com.fielden.platform.entity.factory.ICompanionObjectFinder;
import ua.com.fielden.platform.entity.functional.centre.CentreContextHolder;
import ua.com.fielden.platform.serialisation.api.ISerialiser;
import ua.com.fielden.platform.types.tuples.T2;
import ua.com.fielden.platform.ui.menu.MiWithConfigurationSupport;
import ua.com.fielden.platform.utils.IDates;
import ua.com.fielden.platform.web.centre.LoadableCentreConfig;
import ua.com.fielden.platform.web.interfaces.DeviceProfile;

import java.util.List;
import java.util.Map;
import java.util.Optional;
<<<<<<< HEAD
=======
import java.util.function.BiFunction;
>>>>>>> f815105a
import java.util.function.Consumer;
import java.util.function.Function;
import java.util.function.Supplier;
import java.util.stream.Stream;

import static java.util.Optional.empty;

/**
 * This class is the base class to enhance with criteria and resultant properties.
 *
 * @author TG Team
 *
 * @param <T>
 * @param <DAO>
 */
public class EnhancedCentreEntityQueryCriteria<T extends AbstractEntity<?>, DAO extends IEntityDao<T>> extends EntityQueryCriteria<ICentreDomainTreeManagerAndEnhancer, T, DAO> {
    private Supplier<ICentreDomainTreeManagerAndEnhancer> freshCentreSupplier;
    private Supplier<ICentreDomainTreeManagerAndEnhancer> savedCentreSupplier;
    private Supplier<ICentreDomainTreeManagerAndEnhancer> previouslyRunCentreSupplier;
    /** IMPORTANT WARNING: avoids centre config self-conflict checks; ONLY TO BE USED NOT IN ANOTHER SessionRequired TRANSACTION SCOPE. */
    private Function<Map<String, Object>, EnhancedCentreEntityQueryCriteria<AbstractEntity<?>, ? extends IEntityDao<AbstractEntity<?>>>> freshCentreApplier;
    private Function<String, Function<String, Function<Boolean, Function<DashboardRefreshFrequency, Map<String, Object>>>>> centreEditor;
    private Function<String, Function<String, Function<Boolean, Function<DashboardRefreshFrequency, Map<String, Object>>>>> centreSaver;
    private Function<Boolean, Map<String, Object>> centreConfigurator;
    private Runnable centreDeleter;
    /** IMPORTANT WARNING: avoids centre config self-conflict checks; ONLY TO BE USED NOT IN ANOTHER SessionRequired TRANSACTION SCOPE. */
    private Supplier<BiFunction<Map<String, Object>, String, Map<String, Object>>> freshCentreSaver;
    /** IMPORTANT WARNING: avoids centre config self-conflict checks; ONLY TO BE USED NOT IN ANOTHER SessionRequired TRANSACTION SCOPE. */
    private Runnable configDuplicateAction;
    private Consumer<String> inheritedFromBaseCentreUpdater;
    private Function<String, Function<String, Optional<String>>> inheritedFromSharedCentreUpdater;
    private Runnable defaultCentreClearer;
    private Function<Optional<Optional<String>>, Supplier<List<LoadableCentreConfig>>> loadableCentresSupplier;
    private Supplier<Optional<String>> saveAsNameSupplier;
    private Consumer<Optional<String>> preferredConfigMaker;
    private Function<Optional<String>, Optional<T2<String, String>>> centreTitleAndDescGetter;
    private Function<Optional<String>, Boolean> centreDashboardableGetter;
    private Function<Optional<String>, DashboardRefreshFrequency> centreDashboardRefreshFrequencyGetter;
    private Function<Optional<String>, Boolean> centreRunAutomaticallyGetter;
    private Supplier<Boolean> defaultRunAutomaticallySupplier;
    private Function<Optional<String>, Optional<String>> centreConfigUuidGetter;
    private Supplier<Boolean> centreDirtyGetter;
    private Function<Optional<String>, Function<Supplier<ICentreDomainTreeManagerAndEnhancer>, Boolean>> centreDirtyCalculator;
    private Function<Supplier<ICentreDomainTreeManagerAndEnhancer>, Function<Optional<String>, Function<Supplier<ICentreDomainTreeManagerAndEnhancer>, Boolean>>> centreDirtyCalculatorWithSavedSupplier;
    private Function<Optional<String>, EnhancedCentreEntityQueryCriteria<AbstractEntity<?>, ? extends IEntityDao<AbstractEntity<?>>>> criteriaValidationPrototypeCreator;
    private Function<EnhancedCentreEntityQueryCriteria<AbstractEntity<?>, ? extends IEntityDao<AbstractEntity<?>>>, Function<Optional<String>, Function<Optional<Optional<String>>, Function<Optional<Integer>, Function<Optional<Optional<String>>, Map<String, Object>>>>>> centreCustomObjectGetter;
    /**
     * This function represents centre query runner for export action which is dependent on configuration of the passed <code>customObject</code>.
     * Running of this fully-fledged query depends on query context (see property centreContextHolder).
     */
    private Function<Map<String, Object>, Stream<AbstractEntity<?>>> exportQueryRunner;
    private Function<Consumer<ICentreDomainTreeManagerAndEnhancer>, ICentreDomainTreeManagerAndEnhancer> centreAdjuster; // returns applied fresh centre
    private Consumer<Consumer<ICentreDomainTreeManagerAndEnhancer>> centreColumnWidthsAdjuster;
    private Supplier<Optional<String>> shareErrorSupplier;
    private CentreContextHolder centreContextHolder;
    private DeviceProfile device;
    private Class<? extends MiWithConfigurationSupport<?>> miType;
<<<<<<< HEAD

=======
    
    /**
     * Constructs {@link EnhancedCentreEntityQueryCriteria} with specified {@link IValueMatcherFactory}. Needed mostly for instantiating through injector.
     *
     * @param valueMatcherFactory
     */
    @SuppressWarnings("rawtypes")
>>>>>>> f815105a
    @Inject
    protected EnhancedCentreEntityQueryCriteria(final IGeneratedEntityController generatedEntityController, final ISerialiser serialiser, final ICompanionObjectFinder controllerProvider, final IDates dates) {
        super(generatedEntityController, serialiser, controllerProvider, dates);
    }

    /**
     * Sets menu item type for this selection criteria entity.
     */
    public void setMiType(final Class<? extends MiWithConfigurationSupport<?>> miType) {
        this.miType = miType;
    }

    /**
     * Menu item type for this selection criteria entity.
     */
    public Class<? extends MiWithConfigurationSupport<?>> miType() {
        return miType;
    }

    /**
     * Sets device profile for this selection criteria entity.
     */
    public void setDevice(final DeviceProfile device) {
        this.device = device;
    }

    /**
     * Device profile for this selection criteria entity.
     */
    public DeviceProfile device() {
        return device;
    }

    public void setCentreColumnWidthsAdjuster(final Consumer<Consumer<ICentreDomainTreeManagerAndEnhancer>> centreColumnWidthsAdjuster) {
        this.centreColumnWidthsAdjuster = centreColumnWidthsAdjuster;
    }

    public void adjustColumnWidths(final Consumer<ICentreDomainTreeManagerAndEnhancer> consumer) {
        centreColumnWidthsAdjuster.accept(consumer);
    }

    public void setCentreAdjuster(final Function<Consumer<ICentreDomainTreeManagerAndEnhancer>, ICentreDomainTreeManagerAndEnhancer> centreAdjuster) {
        this.centreAdjuster = centreAdjuster;
    }

    public ICentreDomainTreeManagerAndEnhancer adjustCentre(final Consumer<ICentreDomainTreeManagerAndEnhancer> consumer) {
        return centreAdjuster.apply(consumer);
    }

    public void setSavedCentreSupplier(final Supplier<ICentreDomainTreeManagerAndEnhancer> savedCentreSupplier) {
        this.savedCentreSupplier = savedCentreSupplier;
    }

    public ICentreDomainTreeManagerAndEnhancer savedCentre() {
        return savedCentreSupplier.get();
    }

    public void setFreshCentreSupplier(final Supplier<ICentreDomainTreeManagerAndEnhancer> freshCentreSupplier) {
        this.freshCentreSupplier = freshCentreSupplier;
    }

    public ICentreDomainTreeManagerAndEnhancer freshCentre() {
        return freshCentreSupplier.get();
    }

    public void setPreviouslyRunCentreSupplier(final Supplier<ICentreDomainTreeManagerAndEnhancer> previouslyRunCentreSupplier) {
        this.previouslyRunCentreSupplier = previouslyRunCentreSupplier;
    }

    public ICentreDomainTreeManagerAndEnhancer previouslyRunCentre() {
        return previouslyRunCentreSupplier.get();
    }
    
    /**
     * IMPORTANT WARNING: avoids centre config self-conflict checks; ONLY TO BE USED NOT IN ANOTHER SessionRequired TRANSACTION SCOPE.
     * 
     * @param freshCentreApplier
     */
    public void setFreshCentreApplier(final Function<Map<String, Object>, EnhancedCentreEntityQueryCriteria<AbstractEntity<?>, ? extends IEntityDao<AbstractEntity<?>>>> freshCentreApplier) {
        this.freshCentreApplier = freshCentreApplier;
    }
    
    /**
     * IMPORTANT WARNING: avoids centre config self-conflict checks; ONLY TO BE USED NOT IN ANOTHER SessionRequired TRANSACTION SCOPE.
     * 
     * @param modifHolder
     * @return
     */
    public EnhancedCentreEntityQueryCriteria<AbstractEntity<?>, ? extends IEntityDao<AbstractEntity<?>>> freshCentreApplier(final Map<String, Object> modifHolder) {
        return freshCentreApplier.apply(modifHolder);
    }

    public void setCentreEditor(final Function<String, Function<String, Function<Boolean, Function<DashboardRefreshFrequency, Map<String, Object>>>>> centreEditor) {
        this.centreEditor = centreEditor;
    }

    public Map<String, Object> editCentre(final String title, final String desc, final boolean dashboardable, final DashboardRefreshFrequency dashboardRefreshFrequency) {
        return centreEditor.apply(title).apply(desc).apply(dashboardable).apply(dashboardRefreshFrequency);
    }

    public void setCentreConfigurator(final Function<Boolean, Map<String, Object>> centreConfigurator) {
        this.centreConfigurator = centreConfigurator;
    }

    public Map<String, Object> configureCentre(final boolean runAutomatically) {
        return centreConfigurator.apply(runAutomatically);
    }

    public void setCentreSaver(final Function<String, Function<String, Function<Boolean, Function<DashboardRefreshFrequency, Map<String, Object>>>>> centreSaver) {
        this.centreSaver = centreSaver;
    }

    public Map<String, Object> saveCentre(final String title, final String desc, final boolean dashboardable, final DashboardRefreshFrequency dashboardRefreshFrequency) {
        return centreSaver.apply(title).apply(desc).apply(dashboardable).apply(dashboardRefreshFrequency);
    }

    public void setDefaultCentreClearer(final Runnable defaultCentreClearer) {
        this.defaultCentreClearer = defaultCentreClearer;
    }

    public void clearDefaultCentre() {
        defaultCentreClearer.run();
    }

    public void setInheritedFromSharedCentreUpdater(final Function<String, Function<String, Optional<String>>> inheritedFromSharedCentreUpdater) {
        this.inheritedFromSharedCentreUpdater = inheritedFromSharedCentreUpdater;
    }

    public Optional<String> updateInheritedFromSharedCentre(final String saveAsNameToLoad, final String configUuid) {
        return inheritedFromSharedCentreUpdater.apply(saveAsNameToLoad).apply(configUuid);
    }

    public void setInheritedFromBaseCentreUpdater(final Consumer<String> inheritedFromBaseCentreUpdater) {
        this.inheritedFromBaseCentreUpdater = inheritedFromBaseCentreUpdater;
    }

    public void updateInheritedFromBaseCentre(final String saveAsNameToLoad) {
        inheritedFromBaseCentreUpdater.accept(saveAsNameToLoad);
    }
    
    /**
     * IMPORTANT WARNING: avoids centre config self-conflict checks; ONLY TO BE USED NOT IN ANOTHER SessionRequired TRANSACTION SCOPE.
     * 
     * @param configDuplicateAction
     */
    public void setConfigDuplicateAction(final Runnable configDuplicateAction) {
        this.configDuplicateAction = configDuplicateAction;
    }
    /**
     * IMPORTANT WARNING: avoids centre config self-conflict checks; ONLY TO BE USED NOT IN ANOTHER SessionRequired TRANSACTION SCOPE.
     */
    public void configDuplicateAction() {
        configDuplicateAction.run();
    }

    /**
     * IMPORTANT WARNING: avoids centre config self-conflict checks; ONLY TO BE USED NOT IN ANOTHER SessionRequired TRANSACTION SCOPE.
     * 
     * @param freshCentreSaver
     */
    public void setFreshCentreSaver(final Supplier<BiFunction<Map<String, Object>, String, Map<String, Object>>> freshCentreSaver) {
        this.freshCentreSaver = freshCentreSaver;
    }
    
    /**
     * IMPORTANT WARNING: avoids centre config self-conflict checks; ONLY TO BE USED NOT IN ANOTHER SessionRequired TRANSACTION SCOPE.
     */
    public BiFunction<Map<String, Object>, String, Map<String, Object>> saveFreshCentre() {
        return freshCentreSaver.get();
    }

    public void setCentreDeleter(final Runnable centreDeleter) {
        this.centreDeleter = centreDeleter;
    }

    public void deleteCentre() {
        centreDeleter.run();
    }

    public void setLoadableCentresSupplier(final Function<Optional<Optional<String>>, Supplier<List<LoadableCentreConfig>>> loadableCentresSupplier) {
        this.loadableCentresSupplier = loadableCentresSupplier;
    }

    public Function<Optional<Optional<String>>, List<LoadableCentreConfig>> loadableCentreConfigs() {
        return saveAsNameOpt -> loadableCentresSupplier.apply(saveAsNameOpt).get();
    }

    public void setSaveAsNameSupplier(final Supplier<Optional<String>> saveAsNameSupplier) {
        this.saveAsNameSupplier = saveAsNameSupplier;
    }

    public Optional<String> saveAsName() {
        return saveAsNameSupplier.get();
    }

    public void setPreferredConfigMaker(final Consumer<Optional<String>> preferredConfigMaker) {
        this.preferredConfigMaker = preferredConfigMaker;
    }

    public void makePreferredConfig(final Optional<String> saveAsName) {
        preferredConfigMaker.accept(saveAsName);
    }

    public void setCentreTitleAndDescGetter(final Function<Optional<String>, Optional<T2<String, String>>> centreTitleAndDescGetter) {
        this.centreTitleAndDescGetter = centreTitleAndDescGetter;
    }

    public Optional<T2<String, String>> centreTitleAndDesc(final Optional<String> saveAsName) {
        return centreTitleAndDescGetter.apply(saveAsName);
    }

    public void setCentreDashboardableGetter(final Function<Optional<String>, Boolean> centreDashboardableGetter) {
        this.centreDashboardableGetter = centreDashboardableGetter;
    }

    public boolean centreDashboardable(final Optional<String> saveAsName) {
        return centreDashboardableGetter.apply(saveAsName);
    }

    public void setDefaultRunAutomaticallySupplier(final Supplier<Boolean> defaultRunAutomaticallySupplier) {
        this.defaultRunAutomaticallySupplier = defaultRunAutomaticallySupplier;
    }

    public boolean defaultRunAutomatically() {
        return defaultRunAutomaticallySupplier.get();
    }

    public void setCentreRunAutomaticallyGetter(final Function<Optional<String>, Boolean> centreRunAutomaticallyGetter) {
        this.centreRunAutomaticallyGetter = centreRunAutomaticallyGetter;
    }

    public boolean centreRunAutomatically(final Optional<String> saveAsName) {
        return centreRunAutomaticallyGetter.apply(saveAsName);
    }

    public void setCentreDashboardRefreshFrequencyGetter(final Function<Optional<String>, DashboardRefreshFrequency> centreDashboardRefreshFrequencyGetter) {
        this.centreDashboardRefreshFrequencyGetter = centreDashboardRefreshFrequencyGetter;
    }

    public DashboardRefreshFrequency centreDashboardRefreshFrequency(final Optional<String> saveAsName) {
        return centreDashboardRefreshFrequencyGetter.apply(saveAsName);
    }

    public void setCentreConfigUuidGetter(final Function<Optional<String>, Optional<String>> centreConfigUuidGetter) {
        this.centreConfigUuidGetter = centreConfigUuidGetter;
    }

    public Optional<String> centreConfigUuid(final Optional<String> saveAsName) {
        return centreConfigUuidGetter.apply(saveAsName);
    }

    public void setCentreCustomObjectGetter(final Function<EnhancedCentreEntityQueryCriteria<AbstractEntity<?>, ? extends IEntityDao<AbstractEntity<?>>>, Function<Optional<String>, Function<Optional<Optional<String>>, Function<Optional<Integer>, Function<Optional<Optional<String>>, Map<String, Object>>>>>> centreCustomObjectGetter) {
        this.centreCustomObjectGetter = centreCustomObjectGetter;
    }

    public Map<String, Object> centreCustomObject(final EnhancedCentreEntityQueryCriteria<AbstractEntity<?>, ? extends IEntityDao<AbstractEntity<?>>> critEntity, final Optional<String> saveAsName, final Optional<Optional<String>> configUuid, final Optional<Integer> preferredView, final Optional<Optional<String>> shareError) {
        return centreCustomObjectGetter.apply(critEntity).apply(saveAsName).apply(configUuid).apply(preferredView).apply(shareError);
    }

    public void setCriteriaValidationPrototypeCreator(final Function<Optional<String>, EnhancedCentreEntityQueryCriteria<AbstractEntity<?>, ? extends IEntityDao<AbstractEntity<?>>>> criteriaValidationPrototypeCreator) {
        this.criteriaValidationPrototypeCreator = criteriaValidationPrototypeCreator;
    }

    public EnhancedCentreEntityQueryCriteria<AbstractEntity<?>, ? extends IEntityDao<AbstractEntity<?>>> createCriteriaValidationPrototype(final Optional<String> saveAsName) {
        return criteriaValidationPrototypeCreator.apply(saveAsName);
    }

    public void setCentreDirtyCalculator(final Function<Optional<String>, Function<Supplier<ICentreDomainTreeManagerAndEnhancer>, Boolean>> centreDirtyCalculator) {
        this.centreDirtyCalculator = centreDirtyCalculator;
    }

    public Function<Optional<String>, Function<Supplier<ICentreDomainTreeManagerAndEnhancer>, Boolean>> centreDirtyCalculator() {
        return centreDirtyCalculator;
    }

    public void setCentreDirtyCalculatorWithSavedSupplier(final Function<Supplier<ICentreDomainTreeManagerAndEnhancer>, Function<Optional<String>, Function<Supplier<ICentreDomainTreeManagerAndEnhancer>, Boolean>>> centreDirtyCalculatorWithSavedSupplier) {
        this.centreDirtyCalculatorWithSavedSupplier = centreDirtyCalculatorWithSavedSupplier;
    }

    public Function<Supplier<ICentreDomainTreeManagerAndEnhancer>, Function<Optional<String>, Function<Supplier<ICentreDomainTreeManagerAndEnhancer>, Boolean>>> centreDirtyCalculatorWithSavedSupplier() {
        return centreDirtyCalculatorWithSavedSupplier;
    }

    public void setCentreDirtyGetter(final Supplier<Boolean> centreDirtyGetter) {
        this.centreDirtyGetter = centreDirtyGetter;
    }

    public boolean isCentreDirty() {
        return centreDirtyGetter.get();
    }

    public void setExportQueryRunner(final Function<Map<String, Object>, Stream<AbstractEntity<?>>> exportQueryRunner) {
        this.exportQueryRunner = exportQueryRunner;
    }

    public Stream<AbstractEntity<?>> export(final Map<String, Object> queryParams) {
        return exportQueryRunner.apply(queryParams);
    }

    public EnhancedCentreEntityQueryCriteria<T, DAO> setCentreContextHolder(final CentreContextHolder centreContextHolder) {
        this.centreContextHolder = centreContextHolder;
        return this;
    }

    public CentreContextHolder centreContextHolder() {
        return centreContextHolder;
    }

    public void setShareErrorSupplier(final Supplier<Optional<String>> shareErrorSupplier) {
        this.shareErrorSupplier = shareErrorSupplier;
    }

    /**
     * Validates share action context, i.e. returns non-empty of(String) error message in case where configuration can not be shared and empty Optional otherwise.<br>
     * <p>
     * The rules are the following:<br>
     * 1. default config -- `Please save and try again.`<br>
     * 2. non-existent config -- `Configuration does not exist.`<br>
     * 3. loaded link config -- `Please save and try again.`<br>
     * 4. inherited from shared / base config -- `Only sharing of your own configurations is supported. Please save as your copy and try again.`<br>
     * 5. inherited from shared / base, deleted upstream, config -- `Please duplicate, save and try again.`<br>
     * 6. inherited from shared, made unshared -- `Please duplicate, save and try again.`
     */
    public Optional<String> shareError() {
        return shareErrorSupplier != null ? shareErrorSupplier.get() : empty();
    }

}<|MERGE_RESOLUTION|>--- conflicted
+++ resolved
@@ -18,16 +18,14 @@
 import java.util.List;
 import java.util.Map;
 import java.util.Optional;
-<<<<<<< HEAD
-=======
 import java.util.function.BiFunction;
->>>>>>> f815105a
 import java.util.function.Consumer;
 import java.util.function.Function;
 import java.util.function.Supplier;
 import java.util.stream.Stream;
 
 import static java.util.Optional.empty;
+
 
 /**
  * This class is the base class to enhance with criteria and resultant properties.
@@ -79,17 +77,7 @@
     private CentreContextHolder centreContextHolder;
     private DeviceProfile device;
     private Class<? extends MiWithConfigurationSupport<?>> miType;
-<<<<<<< HEAD
-
-=======
-    
-    /**
-     * Constructs {@link EnhancedCentreEntityQueryCriteria} with specified {@link IValueMatcherFactory}. Needed mostly for instantiating through injector.
-     *
-     * @param valueMatcherFactory
-     */
-    @SuppressWarnings("rawtypes")
->>>>>>> f815105a
+
     @Inject
     protected EnhancedCentreEntityQueryCriteria(final IGeneratedEntityController generatedEntityController, final ISerialiser serialiser, final ICompanionObjectFinder controllerProvider, final IDates dates) {
         super(generatedEntityController, serialiser, controllerProvider, dates);
