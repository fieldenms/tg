package ua.com.fielden.platform.entity.query.fluent;

import java.util.Collection;
import java.util.Date;

import ua.com.fielden.platform.entity.AbstractEntity;
import ua.com.fielden.platform.entity.query.model.AggregatedResultQueryModel;
import ua.com.fielden.platform.entity.query.model.ConditionModel;
import ua.com.fielden.platform.entity.query.model.EntityResultQueryModel;
import ua.com.fielden.platform.entity.query.model.ExpressionModel;
import ua.com.fielden.platform.entity.query.model.OrderingModel;
import ua.com.fielden.platform.entity.query.model.PrimitiveResultQueryModel;
import ua.com.fielden.platform.entity.query.model.QueryModel;
import ua.com.fielden.platform.entity.query.model.SingleResultQueryModel;
import ua.com.fielden.platform.processors.metamodel.IConvertableToPath;

/**
 * Class for collecting all interfaces, which are part of Entity Query Progressive Interfaces.
 *
 * @author TG Team
 *
 */
public interface EntityQueryProgressiveInterfaces {

    interface IComparisonOperator<T extends ILogicalOperator<?>, ET extends AbstractEntity<?>> {
        T isNull();

        T isNotNull();

        IComparisonSetOperand<T> in();

        IComparisonSetOperand<T> notIn();

        IComparisonOperand<T, ET> like();

        /**
         * Case-insensitive 'like'.
         *
         * @return
         */
        IComparisonOperand<T, ET> iLike();

        /**
         * Like that casts its left operand to string in case it is integer.
         *
         * @return
         */
        IComparisonOperand<T, ET> likeWithCast();

        /**
         * Case-insensitive 'like' that casts its left operand to string in case it is integer.
         *
         * @return
         */
        IComparisonOperand<T, ET> iLikeWithCast();

        IComparisonOperand<T, ET> notLike();

        IComparisonOperand<T, ET> notLikeWithCast();

        IComparisonOperand<T, ET> notILikeWithCast();

        /**
         * Negated case-insensitive 'like'.
         *
         * @return
         */
        IComparisonOperand<T, ET> notILike();

        /**
         * Equal.
         *
         * @return
         */
        IComparisonQuantifiedOperand<T, ET> eq();

        /**
         * Not equal.
         *
         * @return
         */
        IComparisonQuantifiedOperand<T, ET> ne();

        /**
         * Greater than.
         *
         * @return
         */
        IComparisonQuantifiedOperand<T, ET> gt();

        /**
         * Less than.
         *
         * @return
         */
        IComparisonQuantifiedOperand<T, ET> lt();

        /**
         * Greater or equal.
         *
         * @return
         */
        IComparisonQuantifiedOperand<T, ET> ge();

        /**
         * Less or equal.
         *
         * @return
         */
        IComparisonQuantifiedOperand<T, ET> le();
    }

    interface IBeginCondition<T> {
        /**
         * Starts new group of conditions (opens new parenthesis).
         *
         * @return
         */
        T begin();

        /**
         * Starts new negated group of conditions (opens new parenthesis with
         * NOT preceding it).
         *
         * @return
         */
        T notBegin();
    }

    interface IEndCondition<T> {
        /**
         * Closes parenthesis of the nearest condition group.
         *
         * @return
         */
        T end();
    }

    interface ILogicalOperator<T> {
        T and();

        T or();
    }

    interface ISingleOperand<T, ET extends AbstractEntity<?>> {
        /**
         * Property.
         *
         * @return
         */
        T prop(final CharSequence propertyName);

        /**
         * Property.
         *
         * @return
         */
        T prop(final Enum<?> propertyName);

        /**
         * External property (property from master query(ies).
         *
         * @return
         */
        T extProp(final CharSequence propertyName);

        /**
         * External property (property from master query(ies).
         *
         * @return
         */
        T extProp(final Enum<?> propertyName);

        /**
         * Value.
         *
         * @return
         */
        T val(final Object value);

        /**
         * Ignore value -- ignore condition with this operator if null is passed as an argument.
         *
         * @return
         */
        T iVal(final Object value);

        T param(final CharSequence paramName);

        T param(final Enum<?> paramName);

        /**
         * Ignore parameter -- ignore condition with this operator if the given parameter's value is set to null.
         */
        T iParam(final CharSequence paramName);

        /**
         * Ignore parameter -- ignore condition with this operator if the given parameter's value is set to null.
         */
        T iParam(final Enum<?> paramName);

        T model(final SingleResultQueryModel<?> model);

        /**
         * Expression.
         *
         * @return
         */
        T expr(final ExpressionModel Expr);

        // built-in SQL functions
        T now();

        /**
         * Start of an expression for counting of the specified datepart boundaries crossed between the specified enddate and startdate (e.g., there is 1 year crossed between 2024/01/01 00:00:00 and 2023/12/31 59:59:59).
         *
         * If enddate precedes startdate, the result will be negative.
         *
         * If some/all of the dates are NULL, the function result will also be NULL.
         *
         * The following dateparts are supported: seconds, minutes, hours, days, months, years.
         *
         * @return
         */
        IDateDiffIntervalFunction<T, ET> count();

        IFunctionLastArgument<T, ET> upperCase();

        IFunctionLastArgument<T, ET> lowerCase();

        IFunctionLastArgument<T, ET> secondOf();

        IFunctionLastArgument<T, ET> minuteOf();

        IFunctionLastArgument<T, ET> hourOf();

        IFunctionLastArgument<T, ET> dayOf();

        IFunctionLastArgument<T, ET> monthOf();

        IFunctionLastArgument<T, ET> yearOf();

        IFunctionLastArgument<T, ET> dayOfWeekOf();

        IIfNullFunctionArgument<T, ET> ifNull();

        /**
         * Start of an expression for adding a time interval, which is represented by an integer value, to some target value, property or a model result of type {@link Date}.
         *
         * @return
         */
        IDateAddIntervalFunctionArgument<T, ET> addTimeIntervalOf();

        IFunctionWhere0<T, ET> caseWhen();

        IRoundFunctionArgument<T, ET> round();

        /**
         * Start of an expression for concatenation of one, two or more operands.
         *
         * If one of the operands has NULL value, the result of concat() is also null.
         *
         * If operands of non-string values are involved, their values are implicitly converted to string.
         *
         * @return
         */
        IConcatFunctionArgument<T, ET> concat();

        IFunctionLastArgument<T, ET> absOf();

        IFunctionLastArgument<T, ET> dateOf();
    }

    interface IMultipleOperand<T, ET extends AbstractEntity<?>> //
            extends ISingleOperand<T, ET> {

        T anyOfProps(final Collection<? extends CharSequence> propertyNames);

        T anyOfProps(final CharSequence... propertyNames);

        T anyOfValues(final Collection<?> values);

        T anyOfValues(final Object... values);

        T anyOfParams(final CharSequence... paramNames);

        T anyOfParams(final Collection<? extends CharSequence> paramNames);

        /**
         * Shortcut for the group of OR-ed iParam(..) calls.
         *
         * @return
         */
        T anyOfIParams(final Collection<? extends CharSequence> paramNames);

        T anyOfIParams(final CharSequence... paramNames);

        T anyOfModels(final Collection<? extends PrimitiveResultQueryModel> models);

        T anyOfModels(final PrimitiveResultQueryModel... models);

        T anyOfExpressions(final Collection<? extends ExpressionModel> Expressions);

        T anyOfExpressions(final ExpressionModel... Expressions);

        T allOfProps(final CharSequence... propertyNames);

        T allOfProps(final Collection<? extends CharSequence> propertyNames);

        T allOfValues(final Collection<?> values);

        T allOfValues(final Object... values);

        T allOfParams(final CharSequence... paramNames);

        T allOfParams(final Collection<? extends CharSequence> paramNames);

        /**
         * Shortcut for the group of AND-ed iParam(..) calls.
         *
         * @return
         */
        T allOfIParams(final Collection<? extends CharSequence> paramNames);

        T allOfIParams(final CharSequence... paramNames);

        T allOfModels(final Collection<? extends PrimitiveResultQueryModel> models);

        T allOfModels(final PrimitiveResultQueryModel... models);

        T allOfExpressions(final Collection<? extends ExpressionModel> expressions);

        T allOfExpressions(final ExpressionModel... expressions);

    }

    interface IComparisonOperand<T, ET extends AbstractEntity<?>> //
            extends IMultipleOperand<T, ET>, //
            /*    */IBeginExpression<IExprOperand0<T, ET>> /*
                                                             * another entry
                                                             * point
                                                             */ {
    }

    interface ISingleConditionOperator<T extends ILogicalOperator<?>> {
        T exists(final QueryModel<?> subQuery);

        T notExists(final QueryModel<?> subQuery);

        T existsAnyOf(final Collection<? extends QueryModel<?>> subQueries);

        T existsAnyOf(final QueryModel<?>... subQueries);

        T notExistsAnyOf(final Collection<? extends QueryModel<?>> subQueries);

        T notExistsAnyOf(final QueryModel<?>... subQueries);

        T existsAllOf(final Collection<? extends QueryModel<?>> subQueries);

        T existsAllOf(final QueryModel<?>... subQueries);

        T notExistsAllOf(final Collection<? extends QueryModel<?>> subQueries);

        T notExistsAllOf(final QueryModel<?>... subQueries);

        /**
         * Applies value of crit-only property {@code critPropName} (including mnemonics) to persistent property {@code propName} and generates appropriate condition model (as per
         * {@link ua.com.fielden.platform.entity_centre.review.DynamicQueryBuilder#buildAtomicCondition(ua.com.fielden.platform.entity_centre.review.DynamicQueryBuilder.QueryProperty, String)}
         * logic).
         *
         * @param propName
         * @param critPropName
         * @return
         */
        T critCondition(final CharSequence propName, final CharSequence critPropName);

        /**
         * Applies value of crit-only property {@code critPropName} (including mnemonics) to persistent collectional property {@code propName} represented by collection in
         * {@code collectionQueryStart} and enhances this query with generated appropriate condition model (as per {@link ua.com.fielden.platform.entity_centre.review.DynamicQueryBuilder#buildAtomicCondition(ua.com.fielden.platform.entity_centre.review.DynamicQueryBuilder.QueryProperty, String)}
         * logic).
         * <p>
         * Rules for applying mnemonics and search values onto collectional properties have been specified as follows, where {@code v} -- value, {@code n} -- negation,
         * {@code m} -- indicates presence of mnemonics. For more information refer <a href="https://github.com/fieldenms/tg/issues/947">issue 947</a>.
         *
         * <pre>
         * v n m
         * + + +  not (exists collectional element that matches any of the values || empty) == there are no collectional elements that match any of values && not empty
         * + + -  not (exists collectional element that matches any of the values && not empty) == there are no collectional elements that match any of values || empty
         * + - +  exists collectional element that matches any of the values || empty
         * + - -  exists collectional element that matches any of the values && not empty
         * - + +  not empty
         * - + -  no condition
         * - - +  empty
         * - - -  no condition
         * </pre>
         *
         * @param collectionQueryStart
         * @param propName
         * @param critPropName
         * @return
         */
        T critCondition(final ICompoundCondition0<?> collectionQueryStart, final CharSequence propName, final CharSequence critPropName);

        /**
         * The same as {@link #critCondition(ICompoundCondition0, CharSequence, CharSequence)}, but with a default value for the criterion.
         * This value would be used only if the criterion is empty (i.e., no value and no mnemonic).
         * <p>
         * There are 3 primary types that get recognised for {@code defaultValue}:
         * <ul>
         * <li> {@code List} - used to pass a list of strings, suitable for selection criteria associated with entity-typed properties.
         * <li> {@code String} - used to pass a string, suitable for selection criteria associated with String-typed properties.
         * <li> {@code T2} - a pair of values, suitable for representing default values for boolean, numeric, and date properties.
         * </ul>
         * @param collectionQueryStart
         * @param propName
         * @param critPropName
         * @param defaultValue
         * @return
         */
        T critCondition(final ICompoundCondition0<?> collectionQueryStart, final CharSequence propName, final CharSequence critPropName, final Object defaultValue);

        T condition(final ConditionModel condition);

        T negatedCondition(final ConditionModel condition);
    }

    interface IQuantifiedOperand<T, ET extends AbstractEntity<?>> //
            extends IMultipleOperand<T, ET> {
        T all(final SingleResultQueryModel<?> subQuery);

        T any(final SingleResultQueryModel<?> subQuery);
    }

    interface IComparisonQuantifiedOperand<T, ET extends AbstractEntity<?>> //
            extends IQuantifiedOperand<T, ET>, //
            /*    */IBeginExpression<IExprOperand0<T, ET>> /*
                                                             * another entry
                                                             * point
                                                             */ {
    }

    interface IComparisonSetOperand<T> {
        T values(final Collection<?> values);

        <E extends Object> T values(final E... values);

        T props(final CharSequence... properties);

        T props(final Collection<? extends CharSequence> properties);

        T params(final CharSequence... paramNames);

        T params(final Collection<? extends CharSequence> paramNames);

        T iParams(final CharSequence... paramNames);

        T iParams(final Collection<? extends CharSequence> paramNames);

        T model(final SingleResultQueryModel<?> model);
        // beginSet();
    }

    interface IYieldOperand<T, ET extends AbstractEntity<?>> //
            extends ISingleOperand<T, ET> {
        IFunctionLastArgument<T, ET> maxOf();

        IFunctionLastArgument<T, ET> minOf();

        IFunctionLastArgument<T, ET> sumOf();

        IFunctionLastArgument<T, ET> countOf();

        IFunctionLastArgument<T, ET> avgOf();

        T countAll();

        IFunctionLastArgument<T, ET> sumOfDistinct();

        IFunctionLastArgument<T, ET> countOfDistinct();

        IFunctionLastArgument<T, ET> avgOfDistinct();
    }

    interface IDateDiffFunction<T, ET extends AbstractEntity<?>> {
        /**
         * Indicates difference between more recent date and earlier date.
         *
         * @return
         */
        IDateDiffFunctionArgument<T, ET> between();
    }

    interface IDateDiffIntervalFunction<T, ET extends AbstractEntity<?>> {
        IDateDiffFunction<T, ET> seconds();

        IDateDiffFunction<T, ET> minutes();

        IDateDiffFunction<T, ET> hours();

        IDateDiffFunction<T, ET> days();

        IDateDiffFunction<T, ET> months();

        IDateDiffFunction<T, ET> years();
    }

    interface IDateAddIntervalFunctionTo<T, ET extends AbstractEntity<?>> {
        /**
         * A junction to be used for specifying where to the time interval should be added.
         * Whatever follows ({@code val}, {@code prop}, {@code model} or an expression) must be computable to a value of type {@link Date}.
         *
         * @return
         */
        IFunctionLastArgument<T, ET> to();
    }

    interface ICaseWhenFunction<T, ET extends AbstractEntity<?>> {
        ICaseWhenFunctionArgument<T, ET> then();
    }

    interface IDateDiffFunctionBetween<T, ET extends AbstractEntity<?>> {
        IFunctionLastArgument<T, ET> and();
    }

<<<<<<< HEAD
		T endAsDecimal(final int presicion, final int scale);
	}
=======
    interface ICaseWhenFunctionEnd<T> {
        T end();
>>>>>>> 2e518a75

        T endAsInt();

        T endAsBool();

        T endAsStr(final int length);

        T endAsDecimal(final int scale, final int presicion);
    }

    interface ICaseWhenFunctionElseEnd<T, ET extends AbstractEntity<?>> //
            extends ICaseWhenFunctionEnd<T> {
        ICaseWhenFunctionLastArgument<T, ET> otherwise();
    }

    interface ICaseWhenFunctionWhen<T, ET extends AbstractEntity<?>> //
            extends ICaseWhenFunctionElseEnd<T, ET> {
        IFunctionWhere0<T, ET> when();
    }

    /**
     * A contract to specify the units of measure for time interval operations.
     *
     * @param <T>
     * @param <ET>
     */
    interface IDateAddIntervalUnit<T, ET extends AbstractEntity<?>> {
        IDateAddIntervalFunctionTo<T, ET> seconds();

        IDateAddIntervalFunctionTo<T, ET> minutes();

        IDateAddIntervalFunctionTo<T, ET> hours();

        IDateAddIntervalFunctionTo<T, ET> days();

        IDateAddIntervalFunctionTo<T, ET> months();

        IDateAddIntervalFunctionTo<T, ET> years();
    }

    interface IIfNullFunctionThen<T, ET extends AbstractEntity<?>> {
        IFunctionLastArgument<T, ET> then();
    }

    interface IConcatFunctionWith<T, ET extends AbstractEntity<?>> {
        IConcatFunctionArgument<T, ET> with();

        T end();
    }

    interface IRoundFunctionTo<T> {
        T to(final Integer precision);
    }

    interface IFirstYieldedItemAlias<T> {
        T as(final CharSequence alias);

        T as(final Enum<?> alias);

        T asRequired(final CharSequence alias);

        T asRequired(final Enum<?> alias);

        <E extends AbstractEntity<?>> EntityResultQueryModel<E> modelAsEntity(final Class<E> entityType);

        PrimitiveResultQueryModel modelAsPrimitive();
    }

    interface ISubsequentYieldedItemAlias<T> /* extends ICompletedAndYielded */ {
        T as(final CharSequence alias);

        T as(final Enum<?> alias);

        T asRequired(final CharSequence alias);

        T asRequired(final Enum<?> alias);
    }

    interface IArithmeticalOperator<T> {
        T add();

        T sub();

        T mult();

        T div();

        T mod();
    }

    interface IBeginExpression<T> {
        T beginExpr();
    }

    interface IEndExpression<T> {
        T endExpr();
    }

    public interface IJoin<ET extends AbstractEntity<?>> //
            extends IPlainJoin<ET> {

        <T extends AbstractEntity<?>> IJoinAlias<ET> join(final Class<T> entityType);

        <T extends AbstractEntity<?>> IJoinAlias<ET> leftJoin(final Class<T> entityType);

        <T extends AbstractEntity<?>> IJoinAlias<ET> join(final EntityResultQueryModel<T> model);

        <T extends AbstractEntity<?>> IJoinAlias<ET> leftJoin(final EntityResultQueryModel<T> model);

        IJoinAlias<ET> join(final AggregatedResultQueryModel model);

        IJoinAlias<ET> leftJoin(final AggregatedResultQueryModel model);

    }

    interface IJoinAlias<ET extends AbstractEntity<?>> //
            extends IJoinCondition<ET> {
        IJoinCondition<ET> as(final CharSequence alias);
    }

    interface IFromAlias<ET extends AbstractEntity<?>> //
            extends IJoin<ET> {
        IJoin<ET> as(final CharSequence alias);
    }

    interface IFromNone<ET extends AbstractEntity<?>> //
            extends ICompleted<ET> {
    }


    public interface IPlainJoin<ET extends AbstractEntity<?>> //
            extends ICompleted<ET> {
        IWhere0<ET> where();
    }

    public interface IJoinCondition<ET extends AbstractEntity<?>> {
        IJoinWhere0<ET> on();
    }

    public interface ICompleted<ET extends AbstractEntity<?>> //
            extends ICompletedAndYielded<ET> {
        IFunctionLastArgument<ICompleted<ET>, ET> groupBy();
    }

    public interface ICompletedAndYielded<ET extends AbstractEntity<?>> //
            extends ICompletedCommon<ET> {
        IFunctionYieldedLastArgument<IFirstYieldedItemAlias<ISubsequentCompletedAndYielded<ET>>, ET> yield();

        ISubsequentCompletedAndYielded<ET> yieldAll();

        //////////////////// RETURN /////////////////////////
        EntityResultQueryModel<ET> model();
    }

    public interface ISubsequentCompletedAndYielded<ET extends AbstractEntity<?>> //
            extends ICompletedCommon<ET> {
        IFunctionYieldedLastArgument<ISubsequentYieldedItemAlias<ISubsequentCompletedAndYielded<ET>>, ET> yield();
    }

    public interface ICompletedCommon<ET extends AbstractEntity<?>> {
        //////////////////// RETURN /////////////////////////
        <T extends AbstractEntity<?>> EntityResultQueryModel<T> modelAsEntity(final Class<T> resultType);

        AggregatedResultQueryModel modelAsAggregate();
    }

    // interface IWhere<T1 extends IComparisonOperator<T2, ET>, T2 extends
    // ILogicalOperator<?>, T3, ET extends AbstractEntity<?>> //
    // extends IComparisonOperand<T1, ET>, //
    // /* */IExistenceOperator<T2>, //
    // /* */IBeginCondition<T3> {
    // T2 condition(ConditionModel condition);
    // }
    interface IWhere<T1 extends IComparisonOperator<T2, ET>, T2 extends ILogicalOperator<?>, T3, ET extends AbstractEntity<?>> //
            extends IWhereWithoutNesting<T1, T2, ET>, //
            /*    */IBeginCondition<T3> {
    }

    interface IWhereWithoutNesting<T1 extends IComparisonOperator<T2, ET>, T2 extends ILogicalOperator<?>, ET extends AbstractEntity<?>> //
            extends IComparisonOperand<T1, ET>, //
            /*    */ISingleConditionOperator<T2> {
    }

    interface ICompoundCondition<T1, T2> //
            extends ILogicalOperator<T1>, //
            /*    */IEndCondition<T2> {
    }

    ////////////////////////////////////////////////////////// ---JOIN
    ////////////////////////////////////////////////////////// ---//////////////////////////////////////////////////////////
    interface IJoinWhere0<ET extends AbstractEntity<?>> //
            extends IWhere<IJoinComparisonOperator0<ET>, IJoinCompoundCondition0<ET>, IJoinWhere1<ET>, ET> {
    }

    interface IJoinWhere1<ET extends AbstractEntity<?>> //
            extends IWhere<IJoinComparisonOperator1<ET>, IJoinCompoundCondition1<ET>, IJoinWhere2<ET>, ET> {
    }

    interface IJoinWhere2<ET extends AbstractEntity<?>> //
            extends IWhere<IJoinComparisonOperator2<ET>, IJoinCompoundCondition2<ET>, IJoinWhere3<ET>, ET> {
    }

    interface IJoinWhere3<ET extends AbstractEntity<?>> //
            extends IComparisonOperand<IJoinComparisonOperator3<ET>, ET>, //
            /*    */ISingleConditionOperator<IJoinCompoundCondition3<ET>> {
    }

    // -------------------------------------------
    interface IJoinCompoundCondition0<ET extends AbstractEntity<?>> //
            extends ILogicalOperator<IJoinWhere0<ET>>, //
            /*    */IJoin<ET> {
    }

    interface IJoinCompoundCondition1<ET extends AbstractEntity<?>> //
            extends ICompoundCondition<IJoinWhere1<ET>, IJoinCompoundCondition0<ET>> {
    }

    interface IJoinCompoundCondition2<ET extends AbstractEntity<?>> //
            extends ICompoundCondition<IJoinWhere2<ET>, IJoinCompoundCondition1<ET>> {
    }

    interface IJoinCompoundCondition3<ET extends AbstractEntity<?>> //
            extends ICompoundCondition<IJoinWhere3<ET>, IJoinCompoundCondition2<ET>> {
    }

    // -------------------------------------------
    interface IJoinComparisonOperator0<ET extends AbstractEntity<?>> //
            extends IComparisonOperator<IJoinCompoundCondition0<ET>, ET> {
    }

    interface IJoinComparisonOperator1<ET extends AbstractEntity<?>> //
            extends IComparisonOperator<IJoinCompoundCondition1<ET>, ET> {
    }

    interface IJoinComparisonOperator2<ET extends AbstractEntity<?>> //
            extends IComparisonOperator<IJoinCompoundCondition2<ET>, ET> {
    }

    interface IJoinComparisonOperator3<ET extends AbstractEntity<?>> //
            extends IComparisonOperator<IJoinCompoundCondition3<ET>, ET> {
    }

    ////////////////////////////////////////////////////////// ---WHERE
    ////////////////////////////////////////////////////////// ---/////////////////////////////////////////////////////////
    interface IComparisonOperator0<ET extends AbstractEntity<?>> //
            extends IComparisonOperator<ICompoundCondition0<ET>, ET> {
    }

    interface IComparisonOperator1<ET extends AbstractEntity<?>> //
            extends IComparisonOperator<ICompoundCondition1<ET>, ET> {
    }

    interface IComparisonOperator2<ET extends AbstractEntity<?>> //
            extends IComparisonOperator<ICompoundCondition2<ET>, ET> {
    }

    interface IComparisonOperator3<ET extends AbstractEntity<?>> //
            extends IComparisonOperator<ICompoundCondition3<ET>, ET> {
    }

    // -------------------------------------------
    interface ICompoundCondition0<ET extends AbstractEntity<?>> //
            extends ILogicalOperator<IWhere0<ET>>, ICompleted<ET> {
    }

    interface ICompoundCondition1<ET extends AbstractEntity<?>> //
            extends ICompoundCondition<IWhere1<ET>, ICompoundCondition0<ET>> {
    }

    interface ICompoundCondition2<ET extends AbstractEntity<?>> //
            extends ICompoundCondition<IWhere2<ET>, ICompoundCondition1<ET>> {
    }

    interface ICompoundCondition3<ET extends AbstractEntity<?>> //
            extends ICompoundCondition<IWhere3<ET>, ICompoundCondition2<ET>> {
    }

    // -------------------------------------------
    interface IWhere0<ET extends AbstractEntity<?>> //
            extends IWhere<IComparisonOperator0<ET>, ICompoundCondition0<ET>, IWhere1<ET>, ET> /*
                                                                                                 * Exp
                                                                                                 * entry
                                                                                                 * point
                                                                                                 */ {
    }

    interface IWhere1<ET extends AbstractEntity<?>> //
            extends IWhere<IComparisonOperator1<ET>, ICompoundCondition1<ET>, IWhere2<ET>, ET> {
    }

    interface IWhere2<ET extends AbstractEntity<?>> //
            extends IWhere<IComparisonOperator2<ET>, ICompoundCondition2<ET>, IWhere3<ET>, ET> {
    }

    interface IWhere3<ET extends AbstractEntity<?>> //
            extends IComparisonOperand<IComparisonOperator3<ET>, ET>, //
            /*    */ISingleConditionOperator<ICompoundCondition3<ET>> {
    }

    ////////////////////////////////////////////////////////// ---FUNCTION
    ////////////////////////////////////////////////////////// ---/////////////////////////////////////////////////////////
    interface IFunctionWhere0<T, ET extends AbstractEntity<?>> //
            extends
            IWhere<IFunctionComparisonOperator0<T, ET>, IFunctionCompoundCondition0<T, ET>, IFunctionWhere1<T, ET>, ET> /*
                                                                                                                         * Exp
                                                                                                                         * entry
                                                                                                                         * point
                                                                                                                         */ {
    }

    interface IFunctionWhere1<T, ET extends AbstractEntity<?>> //
            extends
            IWhere<IFunctionComparisonOperator1<T, ET>, IFunctionCompoundCondition1<T, ET>, IFunctionWhere2<T, ET>, ET> {
    }

    interface IFunctionWhere2<T, ET extends AbstractEntity<?>> //
            extends
            IWhere<IFunctionComparisonOperator2<T, ET>, IFunctionCompoundCondition2<T, ET>, IFunctionWhere3<T, ET>, ET> {
    }

    interface IFunctionWhere3<T, ET extends AbstractEntity<?>> //
            extends IComparisonOperand<IFunctionComparisonOperator3<T, ET>, ET>, //
            /*    */ISingleConditionOperator<IFunctionCompoundCondition3<T, ET>> {
    }

    // -------------------------------------------
    interface IFunctionCompoundCondition0<T, ET extends AbstractEntity<?>> //
            extends ILogicalOperator<IFunctionWhere0<T, ET>>, //
            /*    */ICaseWhenFunction<T, ET> {
    }

    interface IFunctionCompoundCondition1<T, ET extends AbstractEntity<?>> //
            extends ICompoundCondition<IFunctionWhere1<T, ET>, IFunctionCompoundCondition0<T, ET>> {
    }

    interface IFunctionCompoundCondition2<T, ET extends AbstractEntity<?>> //
            extends ICompoundCondition<IFunctionWhere2<T, ET>, IFunctionCompoundCondition1<T, ET>> {
    }

    interface IFunctionCompoundCondition3<T, ET extends AbstractEntity<?>> //
            extends ICompoundCondition<IFunctionWhere3<T, ET>, IFunctionCompoundCondition2<T, ET>> {
    }

    // -------------------------------------------
    interface IFunctionComparisonOperator0<T, ET extends AbstractEntity<?>> //
            extends IComparisonOperator<IFunctionCompoundCondition0<T, ET>, ET> {
    }

    interface IFunctionComparisonOperator1<T, ET extends AbstractEntity<?>> //
            extends IComparisonOperator<IFunctionCompoundCondition1<T, ET>, ET> {
    }

    interface IFunctionComparisonOperator2<T, ET extends AbstractEntity<?>> //
            extends IComparisonOperator<IFunctionCompoundCondition2<T, ET>, ET> {
    }

    interface IFunctionComparisonOperator3<T, ET extends AbstractEntity<?>> //
            extends IComparisonOperator<IFunctionCompoundCondition3<T, ET>, ET> {
    }

    /////////////////////////////////////////////// ---EXPRESSION (WHERE, GROUP,
    /////////////////////////////////////////////// ORDER)
    /////////////////////////////////////////////// ---///////////////////////////////////////
    interface IExprOperand<T1, T2, ET extends AbstractEntity<?>> //
            extends ISingleOperand<T1, ET>, //
            /*    */IBeginExpression<T2> {
    }

    interface IExprOperand0<T, ET extends AbstractEntity<?>> //
            extends IExprOperand<IExprOperationOrEnd0<T, ET>, IExprOperand1<T, ET>, ET> {
    }

    interface IExprOperand1<T, ET extends AbstractEntity<?>> //
            extends IExprOperand<IExprOperationOrEnd1<T, ET>, IExprOperand2<T, ET>, ET> {
    }

    interface IExprOperand2<T, ET extends AbstractEntity<?>> //
            extends IExprOperand<IExprOperationOrEnd2<T, ET>, IExprOperand3<T, ET>, ET> {
    }

    interface IExprOperand3<T, ET extends AbstractEntity<?>> //
            extends ISingleOperand<IExprOperationOrEnd3<T, ET>, ET> {
    }

    // ----------------------------------------------------------------------------------------------------------------------------------------------
    interface IExprOperationOrEnd<T1, T2, ET extends AbstractEntity<?>> //
            extends IArithmeticalOperator<T1>, //
            /*    */IEndExpression<T2> {
    }

    interface IExprOperationOrEnd0<T, ET extends AbstractEntity<?>> //
            extends IExprOperationOrEnd<IExprOperand0<T, ET>, T, ET> {
    }

    interface IExprOperationOrEnd1<T, ET extends AbstractEntity<?>> //
            extends IExprOperationOrEnd<IExprOperand1<T, ET>, IExprOperationOrEnd0<T, ET>, ET> {
    }

    interface IExprOperationOrEnd2<T, ET extends AbstractEntity<?>> //
            extends IExprOperationOrEnd<IExprOperand2<T, ET>, IExprOperationOrEnd1<T, ET>, ET> {
    }

    interface IExprOperationOrEnd3<T, ET extends AbstractEntity<?>> //
            extends IExprOperationOrEnd<IExprOperand3<T, ET>, IExprOperationOrEnd2<T, ET>, ET> {
    }

    ///////////////////////////////////////////////////// ---EXPRESSION (YIELD)
    ///////////////////////////////////////////////////// ---///////////////////////////////////////////////////
    interface IYieldExprOperand<T1, T2, ET extends AbstractEntity<?>> //
            extends IYieldOperand<T1, ET>, //
            /*    */IBeginExpression<T2> {
    }

    interface IYieldExprItem0<T, ET extends AbstractEntity<?>> //
            extends IYieldExprOperand<IYieldExprOperationOrEnd0<T, ET>, IYieldExprItem1<T, ET>, ET> {
    }

    interface IYieldExprItem1<T, ET extends AbstractEntity<?>> //
            extends IYieldExprOperand<IYieldExprOperationOrEnd1<T, ET>, IYieldExprItem2<T, ET>, ET> {
    }

    interface IYieldExprItem2<T, ET extends AbstractEntity<?>> //
            extends IYieldExprOperand<IYieldExprOperationOrEnd2<T, ET>, IYieldExprItem3<T, ET>, ET> {
    }

    interface IYieldExprItem3<T, ET extends AbstractEntity<?>> //
            extends IYieldOperand<IYieldExprOperationOrEnd3<T, ET>, ET> {
    }

    // ----------------------------------------------------------------------------------------------------------------------------------------------
    interface IYieldExprOperationOrEnd0<T, ET extends AbstractEntity<?>> //
            extends IExprOperationOrEnd<IYieldExprItem0<T, ET>, T, ET> {
    }

    interface IYieldExprOperationOrEnd1<T, ET extends AbstractEntity<?>> //
            extends IExprOperationOrEnd<IYieldExprItem1<T, ET>, IYieldExprOperationOrEnd0<T, ET>, ET> {
    }

    interface IYieldExprOperationOrEnd2<T, ET extends AbstractEntity<?>> //
            extends IExprOperationOrEnd<IYieldExprItem2<T, ET>, IYieldExprOperationOrEnd1<T, ET>, ET> {
    }

    interface IYieldExprOperationOrEnd3<T, ET extends AbstractEntity<?>> //
            extends IExprOperationOrEnd<IYieldExprItem3<T, ET>, IYieldExprOperationOrEnd2<T, ET>, ET> {
    }

    ///////////////////////////////////////////////////// ---OTHERS
    ///////////////////////////////////////////////////// ---///////////////////////////////////////////////////
    interface IDateDiffFunctionArgument<T, ET extends AbstractEntity<?>> //
            extends
            IExprOperand<IDateDiffFunctionBetween<T, ET>, IExprOperand0<IDateDiffFunctionBetween<T, ET>, ET>, ET> {
    }

    interface ICaseWhenFunctionArgument<T, ET extends AbstractEntity<?>> //
            extends IExprOperand<ICaseWhenFunctionWhen<T, ET>, IExprOperand0<ICaseWhenFunctionWhen<T, ET>, ET>, ET> {
    }

    interface ICaseWhenFunctionLastArgument<T, ET extends AbstractEntity<?>> //
            extends IExprOperand<ICaseWhenFunctionEnd<T>, IExprOperand0<ICaseWhenFunctionEnd<T>, ET>, ET> {
    }

    interface IDateAddIntervalFunctionArgument<T, ET extends AbstractEntity<?>> //
            extends IExprOperand<IDateAddIntervalUnit<T, ET>, IExprOperand0<IDateAddIntervalUnit<T, ET>, ET>, ET> {
    }

    interface IIfNullFunctionArgument<T, ET extends AbstractEntity<?>> //
            extends IExprOperand<IIfNullFunctionThen<T, ET>, IExprOperand0<IIfNullFunctionThen<T, ET>, ET>, ET> {
    }

    interface IRoundFunctionArgument<T, ET extends AbstractEntity<?>> //
            extends IExprOperand<IRoundFunctionTo<T>, IExprOperand0<IRoundFunctionTo<T>, ET>, ET> {
    }

    interface IFunctionLastArgument<T, ET extends AbstractEntity<?>> //
            extends IExprOperand<T, IExprOperand0<T, ET>, ET> {
    }

    interface IFunctionYieldedLastArgument<T, ET extends AbstractEntity<?>> //
            extends IYieldExprOperand<T, IYieldExprItem0<T, ET>, ET> {
        // ISubsequentCompletedAndYielded<ET> all();
    }

    interface IConcatFunctionArgument<T, ET extends AbstractEntity<?>> //
            extends IExprOperand<IConcatFunctionWith<T, ET>, IExprOperand0<IConcatFunctionWith<T, ET>, ET>, ET> {
    }

    ///////////////////////////////////////////////////// ---STAND-ALONE
    ///////////////////////////////////////////////////// EXPRESSION
    ///////////////////////////////////////////////////// ---///////////////////////////////////////////////////
    interface IStandAloneExprOperationAndClose //
            extends IArithmeticalOperator<IStandAloneExprOperand> {
        ExpressionModel model();
    }

    interface IStandAloneExprOperand //
            extends IYieldOperand<IStandAloneExprOperationAndClose, AbstractEntity<?>> {
    }

    ///////////////////////////////////////////////////// ---STAND-ALONE
    ///////////////////////////////////////////////////// CONDITION
    ///////////////////////////////////////////////////// ---///////////////////////////////////////////////////
    interface IStandAloneConditionOperand<ET extends AbstractEntity<?>> //
            extends
            IWhereWithoutNesting<IStandAloneConditionComparisonOperator<ET>, IStandAloneConditionCompoundCondition<ET>, ET> {
    }

    interface IStandAloneConditionCompoundCondition<ET extends AbstractEntity<?>> //
            extends ILogicalOperator<IStandAloneConditionOperand<ET>> {
        ConditionModel model();
    }

    interface IStandAloneConditionComparisonOperator<ET extends AbstractEntity<?>> //
            extends IComparisonOperator<IStandAloneConditionCompoundCondition<ET>, ET> {
    }

    ///////////////////////////////////////////////////// ---ORDER BY
    ///////////////////////////////////////////////////// ---///////////////////////////////////////////////////
//	interface IOrder<T> {
//		T asc();
//
//		T desc();
//	}
//
//	interface ISingleOperandOrderable //
//			extends IOrder<IOrderingItemCloseable> {
//	}
    interface ISingleOperandOrderable  {
        IOrderingItemCloseable asc();
        IOrderingItemCloseable desc();
    }


    interface IOrderingItemCloseable //
            extends IOrderingItem {
        OrderingModel model();
    }

    interface IOrderingItem //
            extends
            IExprOperand<ISingleOperandOrderable, IExprOperand0<ISingleOperandOrderable, AbstractEntity<?>>, AbstractEntity<?>> {
        ISingleOperandOrderable yield(final CharSequence yieldAlias);
        IOrderingItemCloseable order(final OrderingModel model);
    }
}<|MERGE_RESOLUTION|>--- conflicted
+++ resolved
@@ -522,13 +522,8 @@
         IFunctionLastArgument<T, ET> and();
     }
 
-<<<<<<< HEAD
-		T endAsDecimal(final int presicion, final int scale);
-	}
-=======
     interface ICaseWhenFunctionEnd<T> {
         T end();
->>>>>>> 2e518a75
 
         T endAsInt();
 
@@ -536,7 +531,7 @@
 
         T endAsStr(final int length);
 
-        T endAsDecimal(final int scale, final int presicion);
+        T endAsDecimal(final int presicion, final int scale);
     }
 
     interface ICaseWhenFunctionElseEnd<T, ET extends AbstractEntity<?>> //
