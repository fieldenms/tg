--- conflicted
+++ resolved
@@ -12,6 +12,7 @@
 import ua.com.fielden.platform.entity.query.model.PrimitiveResultQueryModel;
 import ua.com.fielden.platform.entity.query.model.QueryModel;
 import ua.com.fielden.platform.entity.query.model.SingleResultQueryModel;
+import ua.com.fielden.platform.processors.metamodel.IConvertableToPath;
 
 /**
  * Class for collecting all interfaces, which are part of Entity Query Progressive Interfaces.
@@ -59,182 +60,12 @@
 
         IComparisonOperand<T, ET> notILikeWithCast();
 
-<<<<<<< HEAD
-		/**
-		 * Negated case-insensitive 'like'.
-		 *
-		 * @return
-		 */
-		IComparisonOperand<T, ET> notILike();
-
-		/**
-		 * Equal.
-		 *
-		 * @return
-		 */
-		IComparisonQuantifiedOperand<T, ET> eq();
-
-		/**
-		 * Not equal.
-		 *
-		 * @return
-		 */
-		IComparisonQuantifiedOperand<T, ET> ne();
-
-		/**
-		 * Greater than.
-		 *
-		 * @return
-		 */
-		IComparisonQuantifiedOperand<T, ET> gt();
-
-		/**
-		 * Less than.
-		 *
-		 * @return
-		 */
-		IComparisonQuantifiedOperand<T, ET> lt();
-
-		/**
-		 * Greater or equal.
-		 *
-		 * @return
-		 */
-		IComparisonQuantifiedOperand<T, ET> ge();
-
-		/**
-		 * Less or equal.
-		 *
-		 * @return
-		 */
-		IComparisonQuantifiedOperand<T, ET> le();
-	}
-
-	interface IBeginCondition<T> {
-		/**
-		 * Starts new group of conditions (opens new parenthesis).
-		 *
-		 * @return
-		 */
-		T begin();
-
-		/**
-		 * Starts new negated group of conditions (opens new parenthesis with
-		 * NOT preceding it).
-		 *
-		 * @return
-		 */
-		T notBegin();
-	}
-
-	interface IEndCondition<T> {
-		/**
-		 * Closes parenthesis of the nearest condition group.
-		 *
-		 * @return
-		 */
-		T end();
-	}
-
-	interface ILogicalOperator<T> {
-		T and();
-
-		T or();
-	}
-
-	interface ISingleOperand<T, ET extends AbstractEntity<?>> {
-		/**
-		 * Property.
-		 *
-		 * @return
-		 */
-		T prop(final CharSequence propertyName);
-
-		/**
-		 * Property.
-		 *
-		 * @return
-		 */
-		T prop(final Enum<?> propertyName);
-
-		/**
-		 * External property (property from master query(ies).
-		 *
-		 * @return
-		 */
-		T extProp(final CharSequence propertyName);
-
-		/**
-		 * External property (property from master query(ies).
-		 *
-		 * @return
-		 */
-		T extProp(final Enum<?> propertyName);
-
-		/**
-		 * Value.
-		 *
-		 * @return
-		 */
-		T val(final Object value);
-
-		/**
-		 * Ignore value -- ignore condition with this operator if null is passed as an argument.
-		 *
-		 * @return
-		 */
-		T iVal(final Object value);
-
-		T param(final CharSequence paramName);
-
-		T param(final Enum<?> paramName);
-
-		/**
-		 * Ignore parameter -- ignore condition with this operator if null is passed as an argument.
-		 *
-		 * @return
-		 */
-		T iParam(final CharSequence paramName);
-
-		/**
-		 * Ignore parameter -- ignore condition with this operator if null is passed as an argument.
-		 *
-		 * @return
-		 */
-		T iParam(final Enum<?> paramName);
-
-		T model(final SingleResultQueryModel<?> model);
-
-		/**
-		 * Expression.
-		 *
-		 * @return
-		 */
-		T expr(final ExpressionModel Expr);
-
-		// built-in SQL functions
-		T now();
-
-		/**
-		 * Start of an expression for counting of the specified datepart boundaries crossed between the specified enddate and startdate (e.g., there is 1 year crossed between 2024/01/01 00:00:00 and 2023/12/31 59:59:59).
-		 *
-		 * If enddate precedes startdate, the result will be negative.
-		 *
-		 * If some/all of the dates are NULL, the function result will also be NULL.
-		 *
-		 * The following dateparts are supported: seconds, minutes, hours, days, months, years.
-		 *
-		 * @return
-		 */
-		IDateDiffIntervalFunction<T, ET> count();
-=======
         /**
          * Negated case-insensitive 'like'.
          *
          * @return
          */
         IComparisonOperand<T, ET> notILike();
->>>>>>> c19ad0be
 
         /**
          * Equal.
@@ -347,11 +178,6 @@
          */
         T val(final Object value);
 
-<<<<<<< HEAD
-	interface IMultipleOperand<T, ET extends AbstractEntity<?>> //
-			extends ISingleOperand<T, ET> {
-		T anyOfProps(final CharSequence... propertyNames);
-=======
         /**
          * Ignore value -- ignore condition with this operator if null is passed as an argument.
          *
@@ -359,27 +185,16 @@
          */
         T iVal(final Object value);
 
-        T param(final String paramName);
->>>>>>> c19ad0be
+        T param(final CharSequence paramName);
 
         T param(final Enum<?> paramName);
 
-<<<<<<< HEAD
-		T anyOfParams(final CharSequence... paramNames);
-
-		/**
-		 * Shortcut for the group of OR-ed iParam(..) calls.
-		 *
-		 * @return
-		 */
-		T anyOfIParams(final CharSequence... paramNames);
-=======
         /**
          * Ignore parameter -- ignore condition with this operator if null is passed as an argument.
          *
          * @return
          */
-        T iParam(final String paramName);
+        T iParam(final CharSequence paramName);
 
         /**
          * Ignore parameter -- ignore condition with this operator if null is passed as an argument.
@@ -387,7 +202,6 @@
          * @return
          */
         T iParam(final Enum<?> paramName);
->>>>>>> c19ad0be
 
         T model(final SingleResultQueryModel<?> model);
 
@@ -398,9 +212,6 @@
          */
         T expr(final ExpressionModel Expr);
 
-<<<<<<< HEAD
-		T allOfProps(final CharSequence... propertyNames);
-=======
         // built-in SQL functions
         T now();
 
@@ -475,40 +286,28 @@
 
         T anyOfValues(final Object... values);
 
-        T anyOfParams(final Collection<String> paramNames);
-
-        T anyOfParams(final String... paramNames);
+        T anyOfParams(final CharSequence... paramNames);
+
+        T anyOfParams(final Collection<? extends CharSequence> paramNames);
 
         /**
          * Shortcut for the group of OR-ed iParam(..) calls.
          *
          * @return
          */
-        T anyOfIParams(final Collection<String> paramNames);
-
-        T anyOfIParams(final String... paramNames);
+        T anyOfIParams(final Collection<? extends CharSequence> paramNames);
+
+        T anyOfIParams(final CharSequence... paramNames);
 
         T anyOfModels(final Collection<? extends PrimitiveResultQueryModel> models);
 
         T anyOfModels(final PrimitiveResultQueryModel... models);
->>>>>>> c19ad0be
 
         T anyOfExpressions(final Collection<? extends ExpressionModel> Expressions);
 
-<<<<<<< HEAD
-		T allOfParams(final CharSequence... paramNames);
-
-		/**
-		 * Shortcut for the group of AND-ed iParam(..) calls.
-		 *
-		 * @return
-		 */
-		T allOfIParams(final CharSequence... paramNames);
-=======
         T anyOfExpressions(final ExpressionModel... Expressions);
 
         T allOfProps(final CharSequence... propertyNames);
->>>>>>> c19ad0be
 
         T allOfProps(final Collection<? extends CharSequence> propertyNames);
 
@@ -516,18 +315,18 @@
 
         T allOfValues(final Object... values);
 
-        T allOfParams(final Collection<String> paramNames);
-
-        T allOfParams(final String... paramNames);
+        T allOfParams(final CharSequence... paramNames);
+
+        T allOfParams(final Collection<? extends CharSequence> paramNames);
 
         /**
          * Shortcut for the group of AND-ed iParam(..) calls.
          *
          * @return
          */
-        T allOfIParams(final Collection<String> paramNames);
-
-        T allOfIParams(final String... paramNames);
+        T allOfIParams(final Collection<? extends CharSequence> paramNames);
+
+        T allOfIParams(final CharSequence... paramNames);
 
         T allOfModels(final Collection<? extends PrimitiveResultQueryModel> models);
 
@@ -579,7 +378,7 @@
          */
         T critCondition(final CharSequence propName, final CharSequence critPropName);
 
-		/**
+        /**
          * Applies value of crit-only property {@code critPropName} (including mnemonics) to persistent collectional property {@code propName} represented by collection in
          * {@code collectionQueryStart} and enhances this query with generated appropriate condition model (as per {@link ua.com.fielden.platform.entity_centre.review.DynamicQueryBuilder#buildAtomicCondition(ua.com.fielden.platform.entity_centre.review.DynamicQueryBuilder.QueryProperty, String)}
          * logic).
@@ -623,11 +422,6 @@
          * @return
          */
         T critCondition(final ICompoundCondition0<?> collectionQueryStart, final CharSequence propName, final CharSequence critPropName, final Object defaultValue);
-<<<<<<< HEAD
-
-		T condition(final ConditionModel condition);
-=======
->>>>>>> c19ad0be
 
         T condition(final ConditionModel condition);
 
@@ -649,13 +443,6 @@
                                                              */ {
     }
 
-<<<<<<< HEAD
-		T props(final CharSequence... properties);
-
-		T params(final CharSequence... paramNames);
-
-		T iParams(final CharSequence... paramNames);
-=======
     interface IComparisonSetOperand<T> {
         T values(final Collection<?> values);
 
@@ -664,15 +451,14 @@
         T props(final CharSequence... properties);
 
         T props(final Collection<? extends CharSequence> properties);
->>>>>>> c19ad0be
-
-        T params(final Collection<String> paramNames);
-
-        T params(final String... paramNames);
-
-        T iParams(final Collection<String> paramNames);
-
-        T iParams(final String... paramNames);
+
+        T params(final CharSequence... paramNames);
+
+        T params(final Collection<? extends CharSequence> paramNames);
+
+        T iParams(final CharSequence... paramNames);
+
+        T iParams(final Collection<? extends CharSequence> paramNames);
 
         T model(final SingleResultQueryModel<?> model);
         // beginSet();
@@ -782,58 +568,34 @@
         IDateAddIntervalFunctionTo<T, ET> years();
     }
 
-<<<<<<< HEAD
-	interface IFirstYieldedItemAlias<T> {
-		T as(final CharSequence alias);
-=======
     interface IIfNullFunctionThen<T, ET extends AbstractEntity<?>> {
         IFunctionLastArgument<T, ET> then();
     }
->>>>>>> c19ad0be
 
     interface IConcatFunctionWith<T, ET extends AbstractEntity<?>> {
         IConcatFunctionArgument<T, ET> with();
 
-<<<<<<< HEAD
-		T asRequired(final CharSequence alias);
-=======
         T end();
     }
 
     interface IRoundFunctionTo<T> {
         T to(final Integer precision);
     }
->>>>>>> c19ad0be
 
     interface IFirstYieldedItemAlias<T> {
         T as(final CharSequence alias);
 
-<<<<<<< HEAD
-		<E extends AbstractEntity<?>> EntityResultQueryModel<E> modelAsEntity(final Class<E> entityType);
-=======
         T as(final Enum<?> alias);
 
         T asRequired(final CharSequence alias);
->>>>>>> c19ad0be
 
         T asRequired(final Enum<?> alias);
 
-<<<<<<< HEAD
-	interface ISubsequentYieldedItemAlias<T> /* extends ICompletedAndYielded */ {
-		T as(final CharSequence alias);
-=======
         <E extends AbstractEntity<?>> EntityResultQueryModel<E> modelAsEntity(final Class<E> entityType);
->>>>>>> c19ad0be
 
         PrimitiveResultQueryModel modelAsPrimitive();
     }
 
-<<<<<<< HEAD
-		T asRequired(final CharSequence alias);
-
-		T asRequired(final Enum<?> alias);
-	}
-=======
     interface ISubsequentYieldedItemAlias<T> /* extends ICompletedAndYielded */ {
         T as(final CharSequence alias);
 
@@ -843,7 +605,6 @@
 
         T asRequired(final Enum<?> alias);
     }
->>>>>>> c19ad0be
 
     interface IArithmeticalOperator<T> {
         T add();
@@ -882,17 +643,6 @@
 
     }
 
-<<<<<<< HEAD
-	interface IJoinAlias<ET extends AbstractEntity<?>> //
-			extends IJoinCondition<ET> {
-		IJoinCondition<ET> as(final CharSequence alias);
-	}
-
-	interface IFromAlias<ET extends AbstractEntity<?>> //
-			extends IJoin<ET> {
-		IJoin<ET> as(final CharSequence alias);
-	}
-=======
     interface IJoinAlias<ET extends AbstractEntity<?>> //
             extends IJoinCondition<ET> {
         IJoinCondition<ET> as(final CharSequence alias);
@@ -902,7 +652,6 @@
             extends IJoin<ET> {
         IJoin<ET> as(final CharSequence alias);
     }
->>>>>>> c19ad0be
 
     interface IFromNone<ET extends AbstractEntity<?>> //
             extends ICompleted<ET> {
@@ -1316,19 +1065,10 @@
         OrderingModel model();
     }
 
-<<<<<<< HEAD
-	interface IOrderingItem //
-			extends
-			IExprOperand<ISingleOperandOrderable, IExprOperand0<ISingleOperandOrderable, AbstractEntity<?>>, AbstractEntity<?>> {
-		ISingleOperandOrderable yield(final CharSequence yieldAlias);
-		IOrderingItemCloseable order(final OrderingModel model);
-	}
-=======
     interface IOrderingItem //
             extends
             IExprOperand<ISingleOperandOrderable, IExprOperand0<ISingleOperandOrderable, AbstractEntity<?>>, AbstractEntity<?>> {
         ISingleOperandOrderable yield(final CharSequence yieldAlias);
         IOrderingItemCloseable order(final OrderingModel model);
     }
->>>>>>> c19ad0be
 }