--- conflicted
+++ resolved
@@ -12,6 +12,7 @@
 import ua.com.fielden.platform.entity.query.model.PrimitiveResultQueryModel;
 import ua.com.fielden.platform.entity.query.model.QueryModel;
 import ua.com.fielden.platform.entity.query.model.SingleResultQueryModel;
+import ua.com.fielden.platform.processors.metamodel.IConvertableToPath;
 
 /**
  * Class for collecting all interfaces, which are part of Entity Query Progressive Interfaces.
@@ -59,182 +60,12 @@
 
         IComparisonOperand<T, ET> notILikeWithCast();
 
-<<<<<<< HEAD
-		/**
-		 * Negated case-insensitive 'like'.
-		 *
-		 * @return
-		 */
-		IComparisonOperand<T, ET> notILike();
-
-		/**
-		 * Equal.
-		 *
-		 * @return
-		 */
-		IComparisonQuantifiedOperand<T, ET> eq();
-
-		/**
-		 * Not equal.
-		 *
-		 * @return
-		 */
-		IComparisonQuantifiedOperand<T, ET> ne();
-
-		/**
-		 * Greater than.
-		 *
-		 * @return
-		 */
-		IComparisonQuantifiedOperand<T, ET> gt();
-
-		/**
-		 * Less than.
-		 *
-		 * @return
-		 */
-		IComparisonQuantifiedOperand<T, ET> lt();
-
-		/**
-		 * Greater or equal.
-		 *
-		 * @return
-		 */
-		IComparisonQuantifiedOperand<T, ET> ge();
-
-		/**
-		 * Less or equal.
-		 *
-		 * @return
-		 */
-		IComparisonQuantifiedOperand<T, ET> le();
-	}
-
-	interface IBeginCondition<T> {
-		/**
-		 * Starts new group of conditions (opens new parenthesis).
-		 *
-		 * @return
-		 */
-		T begin();
-
-		/**
-		 * Starts new negated group of conditions (opens new parenthesis with
-		 * NOT preceding it).
-		 *
-		 * @return
-		 */
-		T notBegin();
-	}
-
-	interface IEndCondition<T> {
-		/**
-		 * Closes parenthesis of the nearest condition group.
-		 *
-		 * @return
-		 */
-		T end();
-	}
-
-	interface ILogicalOperator<T> {
-		T and();
-
-		T or();
-	}
-
-	interface ISingleOperand<T, ET extends AbstractEntity<?>> {
-		/**
-		 * Property.
-		 *
-		 * @return
-		 */
-		T prop(final CharSequence propertyName);
-
-		/**
-		 * Property.
-		 *
-		 * @return
-		 */
-		T prop(final Enum<?> propertyName);
-
-		/**
-		 * External property (property from master query(ies).
-		 *
-		 * @return
-		 */
-		T extProp(final CharSequence propertyName);
-
-		/**
-		 * External property (property from master query(ies).
-		 *
-		 * @return
-		 */
-		T extProp(final Enum<?> propertyName);
-
-		/**
-		 * Value.
-		 *
-		 * @return
-		 */
-		T val(final Object value);
-
-		/**
-		 * Ignore value -- ignore condition with this operator if null is passed as an argument.
-		 *
-		 * @return
-		 */
-		T iVal(final Object value);
-
-		T param(final String paramName);
-
-		T param(final Enum<?> paramName);
-
-		/**
-		 * Ignore parameter -- ignore condition with this operator if null is passed as an argument.
-		 *
-		 * @return
-		 */
-		T iParam(final String paramName);
-
-		/**
-		 * Ignore parameter -- ignore condition with this operator if null is passed as an argument.
-		 *
-		 * @return
-		 */
-		T iParam(final Enum<?> paramName);
-
-		T model(final SingleResultQueryModel<?> model);
-
-		/**
-		 * Expression.
-		 *
-		 * @return
-		 */
-		T expr(final ExpressionModel Expr);
-
-		// built-in SQL functions
-		T now();
-
-		/**
-		 * Start of an expression for counting of the specified datepart boundaries crossed between the specified enddate and startdate (e.g., there is 1 year crossed between 2024/01/01 00:00:00 and 2023/12/31 59:59:59).
-		 *
-		 * If enddate precedes startdate, the result will be negative.
-		 *
-		 * If some/all of the dates are NULL, the function result will also be NULL.
-		 *
-		 * The following dateparts are supported: seconds, minutes, hours, days, months, years.
-		 *
-		 * @return
-		 */
-		IDateDiffIntervalFunction<T, ET> count();
-=======
         /**
          * Negated case-insensitive 'like'.
          *
          * @return
          */
         IComparisonOperand<T, ET> notILike();
->>>>>>> f63da72f
 
         /**
          * Equal.
@@ -317,7 +148,7 @@
          *
          * @return
          */
-        T prop(final String propertyName);
+        T prop(final CharSequence propertyName);
 
         /**
          * Property.
@@ -326,14 +157,12 @@
          */
         T prop(final Enum<?> propertyName);
 
-        T prop(final IConvertableToPath propertyName);
-
         /**
          * External property (property from master query(ies).
          *
          * @return
          */
-        T extProp(final String propertyName);
+        T extProp(final CharSequence propertyName);
 
         /**
          * External property (property from master query(ies).
@@ -342,25 +171,12 @@
          */
         T extProp(final Enum<?> propertyName);
 
-<<<<<<< HEAD
-	interface IMultipleOperand<T, ET extends AbstractEntity<?>> //
-			extends ISingleOperand<T, ET> {
-
-		T anyOfProps(final Collection<? extends CharSequence> propertyNames);
-
-		T anyOfProps(final CharSequence... propertyNames);
-
-		T anyOfValues(final Collection<?> values);
-=======
-        T extProp(final IConvertableToPath propertyName);
-
         /**
          * Value.
          *
          * @return
          */
         T val(final Object value);
->>>>>>> f63da72f
 
         /**
          * Ignore value -- ignore condition with this operator if null is passed as an argument.
@@ -369,34 +185,6 @@
          */
         T iVal(final Object value);
 
-<<<<<<< HEAD
-		T anyOfParams(final Collection<String> paramNames);
-
-		T anyOfParams(final String... paramNames);
-
-		/**
-		 * Shortcut for the group of OR-ed iParam(..) calls.
-		 *
-		 * @return
-		 */
-		T anyOfIParams(final Collection<String> paramNames);
-
-		T anyOfIParams(final String... paramNames);
-
-		T anyOfModels(final Collection<? extends PrimitiveResultQueryModel> models);
-
-		T anyOfModels(final PrimitiveResultQueryModel... models);
-
-		T anyOfExpressions(final Collection<? extends ExpressionModel> Expressions);
-
-		T anyOfExpressions(final ExpressionModel... Expressions);
-
-		T allOfProps(final CharSequence... propertyNames);
-
-		T allOfProps(final Collection<? extends CharSequence> propertyNames);
-
-		T allOfValues(final Collection<?> values);
-=======
         T param(final String paramName);
 
         T param(final Enum<?> paramName);
@@ -423,35 +211,10 @@
          * @return
          */
         T expr(final ExpressionModel Expr);
->>>>>>> f63da72f
 
         // built-in SQL functions
         T now();
 
-<<<<<<< HEAD
-		T allOfParams(final Collection<String> paramNames);
-
-		T allOfParams(final String... paramNames);
-
-		/**
-		 * Shortcut for the group of AND-ed iParam(..) calls.
-		 *
-		 * @return
-		 */
-		T allOfIParams(final Collection<String> paramNames);
-
-		T allOfIParams(final String... paramNames);
-
-		T allOfModels(final Collection<? extends PrimitiveResultQueryModel> models);
-
-		T allOfModels(final PrimitiveResultQueryModel... models);
-
-		T allOfExpressions(final Collection<? extends ExpressionModel> expressions);
-
-		T allOfExpressions(final ExpressionModel... expressions);
-
-	}
-=======
         /**
          * Start of an expression for counting of the specified datepart boundaries crossed between the specified enddate and startdate (e.g., there is 1 year crossed between 2024/01/01 00:00:00 and 2023/12/31 59:59:59).
          *
@@ -506,7 +269,6 @@
          * @return
          */
         IConcatFunctionArgument<T, ET> concat();
->>>>>>> f63da72f
 
         IFunctionLastArgument<T, ET> absOf();
 
@@ -515,29 +277,17 @@
 
     interface IMultipleOperand<T, ET extends AbstractEntity<?>> //
             extends ISingleOperand<T, ET> {
-        T anyOfProps(final String... propertyNames);
-
-<<<<<<< HEAD
-		T existsAnyOf(final Collection<? extends QueryModel<?>> subQueries);
-
-		T existsAnyOf(final QueryModel<?>... subQueries);
-
-		T notExistsAnyOf(final Collection<? extends QueryModel<?>> subQueries);
-
-		T notExistsAnyOf(final QueryModel<?>... subQueries);
-
-		T existsAllOf(final Collection<? extends QueryModel<?>> subQueries);
-
-		T existsAllOf(final QueryModel<?>... subQueries);
-
-		T notExistsAllOf(final Collection<? extends QueryModel<?>> subQueries);
-
-		T notExistsAllOf(final QueryModel<?>... subQueries);
-=======
-        T anyOfProps(final IConvertableToPath... propertyNames);
+
+        T anyOfProps(final Collection<? extends CharSequence> propertyNames);
+
+        T anyOfProps(final CharSequence... propertyNames);
+
+        T anyOfValues(final Collection<?> values);
 
         T anyOfValues(final Object... values);
 
+        T anyOfParams(final Collection<String> paramNames);
+
         T anyOfParams(final String... paramNames);
 
         /**
@@ -545,18 +295,28 @@
          *
          * @return
          */
+        T anyOfIParams(final Collection<String> paramNames);
+
         T anyOfIParams(final String... paramNames);
 
+        T anyOfModels(final Collection<? extends PrimitiveResultQueryModel> models);
+
         T anyOfModels(final PrimitiveResultQueryModel... models);
 
+        T anyOfExpressions(final Collection<? extends ExpressionModel> Expressions);
+
         T anyOfExpressions(final ExpressionModel... Expressions);
 
-        T allOfProps(final String... propertyNames);
-
-        T allOfProps(final IConvertableToPath... propertyNames);
+        T allOfProps(final CharSequence... propertyNames);
+
+        T allOfProps(final Collection<? extends CharSequence> propertyNames);
+
+        T allOfValues(final Collection<?> values);
 
         T allOfValues(final Object... values);
 
+        T allOfParams(final Collection<String> paramNames);
+
         T allOfParams(final String... paramNames);
 
         /**
@@ -564,11 +324,18 @@
          *
          * @return
          */
+        T allOfIParams(final Collection<String> paramNames);
+
         T allOfIParams(final String... paramNames);
 
+        T allOfModels(final Collection<? extends PrimitiveResultQueryModel> models);
+
         T allOfModels(final PrimitiveResultQueryModel... models);
 
+        T allOfExpressions(final Collection<? extends ExpressionModel> expressions);
+
         T allOfExpressions(final ExpressionModel... expressions);
+
     }
 
     interface IComparisonOperand<T, ET extends AbstractEntity<?>> //
@@ -584,14 +351,21 @@
 
         T notExists(final QueryModel<?> subQuery);
 
+        T existsAnyOf(final Collection<? extends QueryModel<?>> subQueries);
+
         T existsAnyOf(final QueryModel<?>... subQueries);
 
+        T notExistsAnyOf(final Collection<? extends QueryModel<?>> subQueries);
+
         T notExistsAnyOf(final QueryModel<?>... subQueries);
 
+        T existsAllOf(final Collection<? extends QueryModel<?>> subQueries);
+
         T existsAllOf(final QueryModel<?>... subQueries);
 
+        T notExistsAllOf(final Collection<? extends QueryModel<?>> subQueries);
+
         T notExistsAllOf(final QueryModel<?>... subQueries);
->>>>>>> f63da72f
 
         /**
          * Applies value of crit-only property {@code critPropName} (including mnemonics) to persistent property {@code propName} and generates appropriate condition model (as per
@@ -604,7 +378,7 @@
          */
         T critCondition(final CharSequence propName, final CharSequence critPropName);
 
-		/**
+        /**
          * Applies value of crit-only property {@code critPropName} (including mnemonics) to persistent collectional property {@code propName} represented by collection in
          * {@code collectionQueryStart} and enhances this query with generated appropriate condition model (as per {@link ua.com.fielden.platform.entity_centre.review.DynamicQueryBuilder#buildAtomicCondition(ua.com.fielden.platform.entity_centre.review.DynamicQueryBuilder.QueryProperty, String)}
          * logic).
@@ -651,14 +425,8 @@
 
         T condition(final ConditionModel condition);
 
-<<<<<<< HEAD
-		T negatedCondition(final ConditionModel condition);
-
-	}
-=======
         T negatedCondition(final ConditionModel condition);
     }
->>>>>>> f63da72f
 
     interface IQuantifiedOperand<T, ET extends AbstractEntity<?>> //
             extends IMultipleOperand<T, ET> {
@@ -675,35 +443,22 @@
                                                              */ {
     }
 
-<<<<<<< HEAD
-	interface IComparisonSetOperand<T> {
-		T values(final Collection<?> values);
-
-		<E extends Object> T values(final E... values);
-
-		T props(final CharSequence... properties);
-
-		T props(final Collection<? extends CharSequence> properties);
-
-		T params(final Collection<String> paramNames);
-=======
     interface IComparisonSetOperand<T> {
+        T values(final Collection<?> values);
+
         <E extends Object> T values(final E... values);
 
-        T props(final String... properties);
-
-        T props(final IConvertableToPath... properties);
->>>>>>> f63da72f
+        T props(final CharSequence... properties);
+
+        T props(final Collection<? extends CharSequence> properties);
+
+        T params(final Collection<String> paramNames);
 
         T params(final String... paramNames);
 
-<<<<<<< HEAD
-		T iParams(final Collection<String> paramNames);
-
-		T iParams(final String... paramNames);
-=======
+        T iParams(final Collection<String> paramNames);
+
         T iParams(final String... paramNames);
->>>>>>> f63da72f
 
         T model(final SingleResultQueryModel<?> model);
         // beginSet();
@@ -827,62 +582,29 @@
         T to(final Integer precision);
     }
 
-<<<<<<< HEAD
-	interface IFirstYieldedItemAlias<T> {
-		T as(final CharSequence alias);
-=======
     interface IFirstYieldedItemAlias<T> {
-        T as(final String alias);
->>>>>>> f63da72f
+        T as(final CharSequence alias);
 
         T as(final Enum<?> alias);
 
-<<<<<<< HEAD
-		T asRequired(final CharSequence alias);
-=======
-        T as(final IConvertableToPath alias);
-
-        T asRequired(final String alias);
->>>>>>> f63da72f
+        T asRequired(final CharSequence alias);
 
         T asRequired(final Enum<?> alias);
 
-<<<<<<< HEAD
-		<E extends AbstractEntity<?>> EntityResultQueryModel<E> modelAsEntity(final Class<E> entityType);
-=======
-        T asRequired(final IConvertableToPath alias);
-
         <E extends AbstractEntity<?>> EntityResultQueryModel<E> modelAsEntity(final Class<E> entityType);
->>>>>>> f63da72f
 
         PrimitiveResultQueryModel modelAsPrimitive();
     }
 
-<<<<<<< HEAD
-	interface ISubsequentYieldedItemAlias<T> /* extends ICompletedAndYielded */ {
-		T as(final CharSequence alias);
-=======
     interface ISubsequentYieldedItemAlias<T> /* extends ICompletedAndYielded */ {
-        T as(final String alias);
->>>>>>> f63da72f
+        T as(final CharSequence alias);
 
         T as(final Enum<?> alias);
 
-<<<<<<< HEAD
-		T asRequired(final CharSequence alias);
-
-		T asRequired(final Enum<?> alias);
-	}
-=======
-        T as(final IConvertableToPath alias);
-
-        T asRequired(final String alias);
+        T asRequired(final CharSequence alias);
 
         T asRequired(final Enum<?> alias);
-
-        T asRequired(final IConvertableToPath alias);
-    }
->>>>>>> f63da72f
+    }
 
     interface IArithmeticalOperator<T> {
         T add();
@@ -921,27 +643,15 @@
 
     }
 
-<<<<<<< HEAD
-	interface IJoinAlias<ET extends AbstractEntity<?>> //
-			extends IJoinCondition<ET> {
-		IJoinCondition<ET> as(final CharSequence alias);
-	}
-
-	interface IFromAlias<ET extends AbstractEntity<?>> //
-			extends IJoin<ET> {
-		IJoin<ET> as(final CharSequence alias);
-	}
-=======
     interface IJoinAlias<ET extends AbstractEntity<?>> //
             extends IJoinCondition<ET> {
-        IJoinCondition<ET> as(final String alias);
+        IJoinCondition<ET> as(final CharSequence alias);
     }
 
     interface IFromAlias<ET extends AbstractEntity<?>> //
             extends IJoin<ET> {
-        IJoin<ET> as(final String alias);
-    }
->>>>>>> f63da72f
+        IJoin<ET> as(final CharSequence alias);
+    }
 
     interface IFromNone<ET extends AbstractEntity<?>> //
             extends ICompleted<ET> {
@@ -1355,19 +1065,10 @@
         OrderingModel model();
     }
 
-<<<<<<< HEAD
-	interface IOrderingItem //
-			extends
-			IExprOperand<ISingleOperandOrderable, IExprOperand0<ISingleOperandOrderable, AbstractEntity<?>>, AbstractEntity<?>> {
-		ISingleOperandOrderable yield(final CharSequence yieldAlias);
-		IOrderingItemCloseable order(final OrderingModel model);
-	}
-=======
     interface IOrderingItem //
             extends
             IExprOperand<ISingleOperandOrderable, IExprOperand0<ISingleOperandOrderable, AbstractEntity<?>>, AbstractEntity<?>> {
-        ISingleOperandOrderable yield(final String yieldAlias);
+        ISingleOperandOrderable yield(final CharSequence yieldAlias);
         IOrderingItemCloseable order(final OrderingModel model);
     }
->>>>>>> f63da72f
 }