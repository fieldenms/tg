--- conflicted
+++ resolved
@@ -66,7 +66,6 @@
          * @return
          */
         IComparisonOperand<T, ET> notILike();
-<<<<<<< HEAD
 
         /**
          * Equal.
@@ -362,303 +361,6 @@
 
         T notExistsAllOf(final Collection<? extends QueryModel<?>> subQueries);
 
-=======
-
-        /**
-         * Equal.
-         *
-         * @return
-         */
-        IComparisonQuantifiedOperand<T, ET> eq();
-
-        /**
-         * Not equal.
-         *
-         * @return
-         */
-        IComparisonQuantifiedOperand<T, ET> ne();
-
-        /**
-         * Greater than.
-         *
-         * @return
-         */
-        IComparisonQuantifiedOperand<T, ET> gt();
-
-        /**
-         * Less than.
-         *
-         * @return
-         */
-        IComparisonQuantifiedOperand<T, ET> lt();
-
-        /**
-         * Greater or equal.
-         *
-         * @return
-         */
-        IComparisonQuantifiedOperand<T, ET> ge();
-
-        /**
-         * Less or equal.
-         *
-         * @return
-         */
-        IComparisonQuantifiedOperand<T, ET> le();
-    }
-
-    interface IBeginCondition<T> {
-        /**
-         * Starts new group of conditions (opens new parenthesis).
-         *
-         * @return
-         */
-        T begin();
-
-        /**
-         * Starts new negated group of conditions (opens new parenthesis with
-         * NOT preceding it).
-         *
-         * @return
-         */
-        T notBegin();
-    }
-
-    interface IEndCondition<T> {
-        /**
-         * Closes parenthesis of the nearest condition group.
-         *
-         * @return
-         */
-        T end();
-    }
-
-    interface ILogicalOperator<T> {
-        T and();
-
-        T or();
-    }
-
-    interface ISingleOperand<T, ET extends AbstractEntity<?>> {
-        /**
-         * Property.
-         *
-         * @return
-         */
-        T prop(final CharSequence propertyName);
-
-        /**
-         * Property.
-         *
-         * @return
-         */
-        T prop(final Enum<?> propertyName);
-
-        /**
-         * External property (property from master query(ies).
-         *
-         * @return
-         */
-        T extProp(final CharSequence propertyName);
-
-        /**
-         * External property (property from master query(ies).
-         *
-         * @return
-         */
-        T extProp(final Enum<?> propertyName);
-
-        /**
-         * Value.
-         *
-         * @return
-         */
-        T val(final Object value);
-
-        /**
-         * Ignore value -- ignore condition with this operator if null is passed as an argument.
-         *
-         * @return
-         */
-        T iVal(final Object value);
-
-        T param(final CharSequence paramName);
-
-        T param(final Enum<?> paramName);
-
-        /**
-         * Ignore parameter -- ignore condition with this operator if the given parameter's value is set to null.
-         */
-        T iParam(final CharSequence paramName);
-
-        /**
-         * Ignore parameter -- ignore condition with this operator if the given parameter's value is set to null.
-         */
-        T iParam(final Enum<?> paramName);
-
-        T model(final SingleResultQueryModel<?> model);
-
-        /**
-         * Expression.
-         *
-         * @return
-         */
-        T expr(final ExpressionModel Expr);
-
-        // built-in SQL functions
-        T now();
-
-        /**
-         * Start of an expression for counting of the specified datepart boundaries crossed between the specified enddate and startdate (e.g., there is 1 year crossed between 2024/01/01 00:00:00 and 2023/12/31 59:59:59).
-         *
-         * If enddate precedes startdate, the result will be negative.
-         *
-         * If some/all of the dates are NULL, the function result will also be NULL.
-         *
-         * The following dateparts are supported: seconds, minutes, hours, days, months, years.
-         *
-         * @return
-         */
-        IDateDiffIntervalFunction<T, ET> count();
-
-        IFunctionLastArgument<T, ET> upperCase();
-
-        IFunctionLastArgument<T, ET> lowerCase();
-
-        IFunctionLastArgument<T, ET> secondOf();
-
-        IFunctionLastArgument<T, ET> minuteOf();
-
-        IFunctionLastArgument<T, ET> hourOf();
-
-        IFunctionLastArgument<T, ET> dayOf();
-
-        IFunctionLastArgument<T, ET> monthOf();
-
-        IFunctionLastArgument<T, ET> yearOf();
-
-        IFunctionLastArgument<T, ET> dayOfWeekOf();
-
-        IIfNullFunctionArgument<T, ET> ifNull();
-
-        /**
-         * Start of an expression for adding a time interval, which is represented by an integer value, to some target value, property or a model result of type {@link Date}.
-         *
-         * @return
-         */
-        IDateAddIntervalFunctionArgument<T, ET> addTimeIntervalOf();
-
-        IFunctionWhere0<T, ET> caseWhen();
-
-        IRoundFunctionArgument<T, ET> round();
-
-        /**
-         * Start of an expression for concatenation of one, two or more operands.
-         *
-         * If one of the operands has NULL value, the result of concat() is also null.
-         *
-         * If operands of non-string values are involved, their values are implicitly converted to string.
-         *
-         * @return
-         */
-        IConcatFunctionArgument<T, ET> concat();
-
-        IFunctionLastArgument<T, ET> absOf();
-
-        IFunctionLastArgument<T, ET> dateOf();
-    }
-
-    interface IMultipleOperand<T, ET extends AbstractEntity<?>> //
-            extends ISingleOperand<T, ET> {
-
-        T anyOfProps(final Collection<? extends CharSequence> propertyNames);
-
-        T anyOfProps(final CharSequence... propertyNames);
-
-        T anyOfValues(final Collection<?> values);
-
-        T anyOfValues(final Object... values);
-
-        T anyOfParams(final CharSequence... paramNames);
-
-        T anyOfParams(final Collection<? extends CharSequence> paramNames);
-
-        /**
-         * Shortcut for the group of OR-ed iParam(..) calls.
-         *
-         * @return
-         */
-        T anyOfIParams(final Collection<? extends CharSequence> paramNames);
-
-        T anyOfIParams(final CharSequence... paramNames);
-
-        T anyOfModels(final Collection<? extends PrimitiveResultQueryModel> models);
-
-        T anyOfModels(final PrimitiveResultQueryModel... models);
-
-        T anyOfExpressions(final Collection<? extends ExpressionModel> Expressions);
-
-        T anyOfExpressions(final ExpressionModel... Expressions);
-
-        T allOfProps(final CharSequence... propertyNames);
-
-        T allOfProps(final Collection<? extends CharSequence> propertyNames);
-
-        T allOfValues(final Collection<?> values);
-
-        T allOfValues(final Object... values);
-
-        T allOfParams(final CharSequence... paramNames);
-
-        T allOfParams(final Collection<? extends CharSequence> paramNames);
-
-        /**
-         * Shortcut for the group of AND-ed iParam(..) calls.
-         *
-         * @return
-         */
-        T allOfIParams(final Collection<? extends CharSequence> paramNames);
-
-        T allOfIParams(final CharSequence... paramNames);
-
-        T allOfModels(final Collection<? extends PrimitiveResultQueryModel> models);
-
-        T allOfModels(final PrimitiveResultQueryModel... models);
-
-        T allOfExpressions(final Collection<? extends ExpressionModel> expressions);
-
-        T allOfExpressions(final ExpressionModel... expressions);
-
-    }
-
-    interface IComparisonOperand<T, ET extends AbstractEntity<?>> //
-            extends IMultipleOperand<T, ET>, //
-            /*    */IBeginExpression<IExprOperand0<T, ET>> /*
-                                                             * another entry
-                                                             * point
-                                                             */ {
-    }
-
-    interface ISingleConditionOperator<T extends ILogicalOperator<?>> {
-        T exists(final QueryModel<?> subQuery);
-
-        T notExists(final QueryModel<?> subQuery);
-
-        T existsAnyOf(final Collection<? extends QueryModel<?>> subQueries);
-
-        T existsAnyOf(final QueryModel<?>... subQueries);
-
-        T notExistsAnyOf(final Collection<? extends QueryModel<?>> subQueries);
-
-        T notExistsAnyOf(final QueryModel<?>... subQueries);
-
-        T existsAllOf(final Collection<? extends QueryModel<?>> subQueries);
-
-        T existsAllOf(final QueryModel<?>... subQueries);
-
-        T notExistsAllOf(final Collection<? extends QueryModel<?>> subQueries);
-
->>>>>>> 460a33db
         T notExistsAllOf(final QueryModel<?>... subQueries);
 
         /**
@@ -716,15 +418,9 @@
          * @return
          */
         T critCondition(final ICompoundCondition0<?> collectionQueryStart, final CharSequence propName, final CharSequence critPropName, final Object defaultValue);
-<<<<<<< HEAD
 
         T condition(final ConditionModel condition);
 
-=======
-
-        T condition(final ConditionModel condition);
-
->>>>>>> 460a33db
         T negatedCondition(final ConditionModel condition);
     }
 
@@ -970,11 +666,8 @@
     public interface ICompleted<ET extends AbstractEntity<?>> //
             extends ICompletedAndYielded<ET> {
         IFunctionLastArgument<ICompleted<ET>, ET> groupBy();
-<<<<<<< HEAD
-=======
 
         IOrderingItem1<ET> orderBy();
->>>>>>> 460a33db
     }
 
     public interface ICompletedAndYielded<ET extends AbstractEntity<?>> //
@@ -1441,19 +1134,6 @@
             IOrderingItemCloseable desc();
         }
 
-<<<<<<< HEAD
-    interface IOrderingItemCloseable //
-            extends IOrderingItem {
-        OrderingModel model();
-    }
-
-    interface IOrderingItem //
-            extends
-            IExprOperand<ISingleOperandOrderable, IExprOperand0<ISingleOperandOrderable, AbstractEntity<?>>, AbstractEntity<?>> {
-        ISingleOperandOrderable yield(final CharSequence yieldAlias);
-        IOrderingItemCloseable order(final OrderingModel model);
-    }
-=======
         interface IOrderByEnd {
             OrderingModel model();
         }
@@ -1510,5 +1190,4 @@
 
     }
 
->>>>>>> 460a33db
 }