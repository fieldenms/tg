--- conflicted
+++ resolved
@@ -11,47 +11,6 @@
         extends CompletedCommon<ET> //
         implements ICompletedAndYielded<ET> {
 
-<<<<<<< HEAD
-	protected CompletedAndYielded(final EqlSentenceBuilder builder) {
-		super(builder);
-	}
-
-	@Override
-	public EntityResultQueryModel<ET> model() {
-		return new EntityResultQueryModel<ET>(builder.model().getTokenSource(), (Class<ET>) builder.getMainSourceType(), false);
-	}
-
-	@Override
-	public <T extends AbstractEntity<?>> EntityResultQueryModel<T> modelAsEntity(final Class<T> resultType) {
-		return new EntityResultQueryModel<T>(builder.modelAsEntity(resultType).getTokenSource(), resultType, builder.isYieldAll());
-	}
-
-	@Override
-	public ISubsequentCompletedAndYielded<ET> yieldAll() {
-		return new SubsequentCompletedAndYielded<ET>(builder.yieldAll());
-	}
-
-	@Override
-	public IFunctionYieldedLastArgument<IFirstYieldedItemAlias<ISubsequentCompletedAndYielded<ET>>, ET> yield() {
-		return createFunctionYieldedLastArgument(builder.yield());
-	}
-
-	private FunctionYieldedLastArgument<IFirstYieldedItemAlias<ISubsequentCompletedAndYielded<ET>>, ET> createFunctionYieldedLastArgument(final EqlSentenceBuilder builder) {
-		return new FunctionYieldedLastArgument<IFirstYieldedItemAlias<ISubsequentCompletedAndYielded<ET>>, ET>(builder) {
-
-			@Override
-			protected IFirstYieldedItemAlias<ISubsequentCompletedAndYielded<ET>> nextForFunctionYieldedLastArgument(final EqlSentenceBuilder builder) {
-				return new FirstYieldedItemAlias<ISubsequentCompletedAndYielded<ET>>(builder) {
-					@Override
-					protected ISubsequentCompletedAndYielded<ET> nextForFirstYieldedItemAlias(final EqlSentenceBuilder builder) {
-						return new SubsequentCompletedAndYielded<ET>(builder);
-					}
-				};
-			}
-
-		};
-	}
-=======
     protected CompletedAndYielded(final EqlSentenceBuilder builder) {
         super(builder);
     }
@@ -91,6 +50,5 @@
 
         };
     }
->>>>>>> 2e518a75
 
 }