--- conflicted
+++ resolved
@@ -678,7 +678,16 @@
     }
 
     /**
-<<<<<<< HEAD
+     * This was the original method, which had a typo in its name – `persisted` instead of `persistent`.
+     * Method {@link #isPersistentEntityType(Class)} should be used instead.
+     * In time, this method will be removed.
+     */
+    @Deprecated(forRemoval = true, since = "1.7.0")
+    public static boolean isPersistedEntityType(final Class<?> type) {
+        return isPersistentEntityType(type);
+    }
+
+    /**
      * Returns a hierarchy of entity types starting from the given one.
      * <p>
      * <b>NOTE</b>: This method won't accept generic entity types.
@@ -693,15 +702,6 @@
                 // won't compile without type cast...
                 ? StreamUtils.stopAfter(stream, type -> (Class) type == AbstractEntity.class)
                 : stream.takeWhile(type -> (Class) type != AbstractEntity.class);
-=======
-     * This was the original method, which had a typo in its name – `persisted` instead of `persistent`.
-     * Method {@link #isPersistentEntityType(Class)} should be used instead.
-     * In time, this method will be removed.
-     */
-    @Deprecated(forRemoval = true, since = "1.7.0")
-    public static boolean isPersistedEntityType(final Class<?> type) {
-        return isPersistentEntityType(type);
->>>>>>> 485fa0e6
     }
 
     /**
