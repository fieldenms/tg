--- conflicted
+++ resolved
@@ -34,10 +34,7 @@
 import java.util.HashSet;
 import java.util.List;
 import java.util.NoSuchElementException;
-<<<<<<< HEAD
-=======
 import java.util.Optional;
->>>>>>> 3e34d9c4
 import java.util.Set;
 import java.util.SortedSet;
 import java.util.TreeSet;
@@ -50,7 +47,6 @@
 import com.google.common.cache.CacheBuilder;
 
 import ua.com.fielden.platform.companion.IEntityReader;
-import ua.com.fielden.platform.dao.IEntityDao;
 import ua.com.fielden.platform.entity.AbstractEntity;
 import ua.com.fielden.platform.entity.AbstractUnionEntity;
 import ua.com.fielden.platform.entity.ActivatableAbstractEntity;
@@ -299,11 +295,9 @@
                 } else if (typeArgClass.equals(String.class)) {
                     return ConverterFactory.createStringListConverter();
                 } else {
-                    System.out.println(new Exception("listType actualTypeArgument is not String or descendant of AbstractEntity!"));
                     return null;
                 }
             } else {
-                System.out.println(new Exception("listType is not Parameterized???!!"));
                 return null;
             }
         } else if (Enum.class.isAssignableFrom(propertyType)) {
@@ -862,11 +856,7 @@
                 result.add((EntityResultQueryModel<T>) value);
                 return result;
             } else {
-<<<<<<< HEAD
                 throw new EqlException(format("The expected type of field 'model_' in [%s] is [EntityResultQueryModel], but actual [%s].", 
-=======
-                throw new ReflectionException(format("The expected type of field 'model_' in [%s] is [EntityResultQueryModel], but actual [%s].",
->>>>>>> 3e34d9c4
                                                      entityType.getSimpleName(), exprField.getType().getSimpleName()));
             }
         } catch (final NoSuchFieldException | IllegalAccessException ex) {
@@ -880,13 +870,8 @@
             if (value instanceof List<?>) { // this is a bit weak type checking due to the absence of generics reification
                 result.addAll((List<EntityResultQueryModel<T>>) exprField.get(null));
                 return result;
-<<<<<<< HEAD
-            } else {            
+            } else {
                 throw new EqlException(format("The expected type of field 'models_' in [%s] is [List<EntityResultQueryModel>], actual [%s].", entityType.getSimpleName(), exprField.getType().getSimpleName()));
-=======
-            } else {
-                throw new ReflectionException(format("The expected type of field 'models_' in [%s] is [List<EntityResultQueryModel>], actual [%s].", entityType.getSimpleName(), exprField.getType().getSimpleName()));
->>>>>>> 3e34d9c4
             }
         } catch (final NoSuchFieldException | IllegalAccessException ex) {
             logger.debug(ex);
@@ -1313,7 +1298,73 @@
         return entity.getType().getName() + System.identityHashCode(entity);
     }
 
-<<<<<<< HEAD
+    /**
+     * A convenient method to fetch using keyValues an optional instance of
+     * entity, which is intended to be used to populate a value of the specified
+     * property of some other entity, using the fetch model as defined by the
+     * fetch provider of that other entity.
+     * <p>
+     * For example:
+     *
+     * <pre>
+     * final WorkActivityType waType = EntityUtils.<WorkActivityType>fetchEntityForPropOf("waType", coWorkActivity, "FU").orElseThrow(...);
+     * </pre>
+     *
+     * @param propName
+     * @param coOther
+     * @param keyValues
+     * @return
+     */
+    public static <T extends AbstractEntity<?>> Optional<T> fetchEntityForPropOf(final String propName, final IEntityReader<?> coOther, final Object... keyValues) {
+        final Class<T> entityClass = (Class<T>) PropertyTypeDeterminator.determinePropertyType(coOther.getEntityType(), propName);
+        final fetch<T> eFetch = coOther.getFetchProvider().<T> fetchFor(propName).fetchModel();
+        return coOther.co(entityClass).findByKeyAndFetchOptional(eFetch, keyValues);
+    }
+
+    /**
+     * A convenient method to fetch using id an optional instance of entity,
+     * which is intended to be used to populate a value of the specified
+     * property of some other entity, using the fetch model as defined by the
+     * fetch provider of that other entity.
+     * <p>
+     * For example:
+     *
+     * <pre>
+     * final PmRoutine pmRoutine = EntityUtils.<PmRoutine>fetchEntityForPropOf(pmId, "pmRoutine", co(PmExpendable.class)).orElseThrow(...);
+     * </pre>
+     *
+     * @param propName
+     * @param coOther
+     * @param keyValues
+     * @return
+     */
+    public static <T extends AbstractEntity<?>> Optional<T> fetchEntityForPropOf(final Long id, final String propName, final IEntityReader<?> coOther) {
+        final Class<T> entityClass = (Class<T>) PropertyTypeDeterminator.determinePropertyType(coOther.getEntityType(), propName);
+        final fetch<T> eFetch = coOther.getFetchProvider().<T> fetchFor(propName).fetchModel();
+        return coOther.co(entityClass).findByIdOptional(id, eFetch);
+    }
+
+    /**
+     * A convenient method to fetch using an existing entity instance an
+     * optional instance of entity, which is intended to be used to populate a
+     * value of the specified property of some other entity, using the fetch
+     * model as defined by the fetch provider of that other entity.
+     * <p>
+     * For example:
+     *
+     * <pre>
+     * final PmRoutine freshPmRoutine = EntityUtils.<PmRoutine>fetchEntityForPropOf(stalePmRoutine, "pmRoutine", co(PmExpendable.class)).orElseThrow(...);
+     * </pre>
+     *
+     * @param propName
+     * @param coOther
+     * @param keyValues
+     * @return
+     */
+    public static <T extends AbstractEntity<?>> Optional<T> fetchEntityForPropOf(final T instance, final String propName, final IEntityReader<?> coOther) {
+        return fetchEntityForPropOf(instance.getId(), propName, coOther);
+    }
+
     
     /**
      * Constructs an EQL expression model for a field representing a calculated property.
@@ -1363,73 +1414,4 @@
     public static boolean hasCalcProps(final Class<? extends AbstractEntity<?>> entityType) {
         return isPersistedEntityType(entityType) && (isCompositeEntity(entityType) || streamRealProperties(entityType, Calculated.class).findFirst().isPresent());
     }
-=======
-    /**
-     * A convenient method to fetch using keyValues an optional instance of
-     * entity, which is intended to be used to populate a value of the specified
-     * property of some other entity, using the fetch model as defined by the
-     * fetch provider of that other entity.
-     * <p>
-     * For example:
-     *
-     * <pre>
-     * final WorkActivityType waType = EntityUtils.<WorkActivityType>fetchEntityForPropOf("waType", coWorkActivity, "FU").orElseThrow(...);
-     * </pre>
-     *
-     * @param propName
-     * @param coOther
-     * @param keyValues
-     * @return
-     */
-    public static <T extends AbstractEntity<?>> Optional<T> fetchEntityForPropOf(final String propName, final IEntityReader<?> coOther, final Object... keyValues) {
-        final Class<T> entityClass = (Class<T>) PropertyTypeDeterminator.determinePropertyType(coOther.getEntityType(), propName);
-        final fetch<T> eFetch = coOther.getFetchProvider().<T> fetchFor(propName).fetchModel();
-        return coOther.co(entityClass).findByKeyAndFetchOptional(eFetch, keyValues);
-    }
-
-    /**
-     * A convenient method to fetch using id an optional instance of entity,
-     * which is intended to be used to populate a value of the specified
-     * property of some other entity, using the fetch model as defined by the
-     * fetch provider of that other entity.
-     * <p>
-     * For example:
-     *
-     * <pre>
-     * final PmRoutine pmRoutine = EntityUtils.<PmRoutine>fetchEntityForPropOf(pmId, "pmRoutine", co(PmExpendable.class)).orElseThrow(...);
-     * </pre>
-     *
-     * @param propName
-     * @param coOther
-     * @param keyValues
-     * @return
-     */
-    public static <T extends AbstractEntity<?>> Optional<T> fetchEntityForPropOf(final Long id, final String propName, final IEntityReader<?> coOther) {
-        final Class<T> entityClass = (Class<T>) PropertyTypeDeterminator.determinePropertyType(coOther.getEntityType(), propName);
-        final fetch<T> eFetch = coOther.getFetchProvider().<T> fetchFor(propName).fetchModel();
-        return coOther.co(entityClass).findByIdOptional(id, eFetch);
-    }
-
-    /**
-     * A convenient method to fetch using an existing entity instance an
-     * optional instance of entity, which is intended to be used to populate a
-     * value of the specified property of some other entity, using the fetch
-     * model as defined by the fetch provider of that other entity.
-     * <p>
-     * For example:
-     *
-     * <pre>
-     * final PmRoutine freshPmRoutine = EntityUtils.<PmRoutine>fetchEntityForPropOf(stalePmRoutine, "pmRoutine", co(PmExpendable.class)).orElseThrow(...);
-     * </pre>
-     *
-     * @param propName
-     * @param coOther
-     * @param keyValues
-     * @return
-     */
-    public static <T extends AbstractEntity<?>> Optional<T> fetchEntityForPropOf(final T instance, final String propName, final IEntityReader<?> coOther) {
-        return fetchEntityForPropOf(instance.getId(), propName, coOther);
-    }
-
->>>>>>> 3e34d9c4
 }