package ua.com.fielden.platform.utils;

<<<<<<< HEAD
import static java.lang.String.format;
import static java.lang.reflect.Modifier.isStatic;
import static java.util.Arrays.stream;
import static java.util.Optional.ofNullable;
import static java.util.stream.Stream.concat;
import static java.util.stream.Stream.empty;
import static java.util.stream.Stream.of;
import static org.apache.commons.lang3.StringUtils.*;
import static org.apache.logging.log4j.LogManager.getLogger;
import static ua.com.fielden.platform.entity.AbstractEntity.ID;
import static ua.com.fielden.platform.entity.AbstractEntity.KEY;
import static ua.com.fielden.platform.entity.AbstractEntity.VERSION;
import static ua.com.fielden.platform.entity.fetch.FetchProviderFactory.createDefaultFetchProvider;
import static ua.com.fielden.platform.entity.fetch.FetchProviderFactory.createEmptyFetchProvider;
import static ua.com.fielden.platform.entity.fetch.FetchProviderFactory.createFetchProviderWithKeyAndDesc;
import static ua.com.fielden.platform.reflection.AnnotationReflector.getKeyType;
import static ua.com.fielden.platform.reflection.AnnotationReflector.isAnnotationPresent;
import static ua.com.fielden.platform.reflection.Finder.findFieldByName;
import static ua.com.fielden.platform.reflection.Finder.getKeyMembers;
import static ua.com.fielden.platform.reflection.PropertyTypeDeterminator.PROPERTY_SPLITTER;
import static ua.com.fielden.platform.reflection.PropertyTypeDeterminator.determinePropertyType;
import static ua.com.fielden.platform.types.tuples.T2.t2;
import static ua.com.fielden.platform.utils.CollectionUtil.unmodifiableListOf;
import static ua.com.fielden.platform.utils.StreamUtils.takeWhile;
import static ua.com.fielden.platform.web.centre.WebApiUtils.dslName;

import java.io.Serializable;
import java.lang.reflect.Constructor;
import java.lang.reflect.Field;
import java.lang.reflect.InvocationTargetException;
import java.math.BigDecimal;
import java.math.MathContext;
import java.math.RoundingMode;
import java.text.DateFormat;
import java.text.NumberFormat;
import java.text.SimpleDateFormat;
import java.util.*;
import java.util.concurrent.TimeUnit;
import java.util.stream.Collectors;
import java.util.stream.Stream;

import org.apache.logging.log4j.Logger;
import org.joda.time.DateTime;

=======
>>>>>>> 844a856c
import com.google.common.cache.Cache;
import com.google.common.cache.CacheBuilder;
import org.apache.logging.log4j.Logger;
import org.joda.time.DateTime;
import ua.com.fielden.platform.companion.IEntityReader;
import ua.com.fielden.platform.entity.AbstractEntity;
import ua.com.fielden.platform.entity.AbstractUnionEntity;
import ua.com.fielden.platform.entity.ActivatableAbstractEntity;
import ua.com.fielden.platform.entity.DynamicEntityKey;
import ua.com.fielden.platform.entity.annotation.*;
import ua.com.fielden.platform.entity.fetch.IFetchProvider;
import ua.com.fielden.platform.entity.meta.MetaProperty;
import ua.com.fielden.platform.entity.meta.PropertyDescriptor;
import ua.com.fielden.platform.entity.query.fluent.EntityQueryUtils;
import ua.com.fielden.platform.entity.query.fluent.fetch;
import ua.com.fielden.platform.entity.query.model.EntityResultQueryModel;
import ua.com.fielden.platform.entity_centre.review.criteria.EntityQueryCriteria;
import ua.com.fielden.platform.error.Result;
import ua.com.fielden.platform.reflection.*;
import ua.com.fielden.platform.reflection.exceptions.ReflectionException;
import ua.com.fielden.platform.serialisation.api.ISerialiser;
import ua.com.fielden.platform.types.Hyperlink;
import ua.com.fielden.platform.types.Money;
import ua.com.fielden.platform.types.either.Either;
import ua.com.fielden.platform.types.try_wrapper.TryWrapper;
import ua.com.fielden.platform.types.tuples.T2;

import java.io.Serializable;
import java.lang.reflect.Constructor;
import java.lang.reflect.Field;
import java.lang.reflect.InvocationTargetException;
import java.math.BigDecimal;
import java.math.MathContext;
import java.math.RoundingMode;
import java.text.DateFormat;
import java.text.NumberFormat;
import java.text.SimpleDateFormat;
import java.util.Optional;
import java.util.*;
import java.util.concurrent.TimeUnit;
import java.util.stream.Collectors;
import java.util.stream.Stream;

import static java.lang.String.format;
import static java.lang.reflect.Modifier.isStatic;
import static java.util.Arrays.stream;
import static java.util.Optional.ofNullable;
import static java.util.stream.Stream.*;
import static org.apache.commons.lang3.StringUtils.*;
import static org.apache.logging.log4j.LogManager.getLogger;
import static ua.com.fielden.platform.entity.AbstractEntity.*;
import static ua.com.fielden.platform.entity.fetch.FetchProviderFactory.*;
import static ua.com.fielden.platform.reflection.AnnotationReflector.getKeyType;
import static ua.com.fielden.platform.reflection.AnnotationReflector.isAnnotationPresent;
import static ua.com.fielden.platform.reflection.Finder.findFieldByName;
import static ua.com.fielden.platform.reflection.Finder.getKeyMembers;
import static ua.com.fielden.platform.reflection.PropertyTypeDeterminator.PROPERTY_SPLITTER;
import static ua.com.fielden.platform.reflection.PropertyTypeDeterminator.determinePropertyType;
import static ua.com.fielden.platform.types.tuples.T2.t2;
import static ua.com.fielden.platform.utils.StreamUtils.takeWhile;
import static ua.com.fielden.platform.web.centre.WebApiUtils.dslName;

public class EntityUtils {
    private static final Logger logger = getLogger(EntityUtils.class);

    private static final Cache<Class<?>, Boolean> persistentTypes = CacheBuilder.newBuilder().expireAfterAccess(10, TimeUnit.SECONDS).initialCapacity(512).build();
    private static final Cache<Class<?>, Boolean> syntheticTypes = CacheBuilder.newBuilder().expireAfterAccess(10, TimeUnit.SECONDS).initialCapacity(512).build();
    private static final Cache<Class<?>, Boolean> entityCriteriaTypes = CacheBuilder.newBuilder().expireAfterAccess(10, TimeUnit.SECONDS).initialCapacity(512).build();

    /** Private default constructor to prevent instantiation. */
    private EntityUtils() {
    }

    /**
     * dd/MM/yyyy format instance
     */
    public static final String dateWithoutTimeFormat = "dd/MM/yyyy";

    /**
     * Convenient method for value to {@link String} conversion
     *
     * @param value
     * @param valueType
     * @return
     */
    public static String toString(final Object value, final Class<?> valueType) {
        if (value == null) {
            return "";
        }
        if (valueType == Integer.class || valueType == int.class) {
            return NumberFormat.getInstance().format(value);
        } else if (Number.class.isAssignableFrom(valueType) || valueType == double.class) {
            return NumberFormat.getInstance().format(new BigDecimal(value.toString()));
        } else if (Date.class.isAssignableFrom(valueType) || DateTime.class.isAssignableFrom(valueType)) {
            final Date date = Date.class.isAssignableFrom(valueType) ? (Date) value : ((DateTime) value).toDate();
            return new SimpleDateFormat(dateWithoutTimeFormat).format(date) + " " + DateFormat.getTimeInstance(DateFormat.SHORT).format(date);
        } else if (Money.class.isAssignableFrom(valueType)) {
            return value instanceof Number ? new Money(value.toString()).toString() : value.toString();
        } else if (valueType == BigDecimalWithTwoPlaces.class) {
            return value instanceof Number ? String.format("%,10.2f", value) : value.toString();
        } else if (value instanceof Collection) {
            return "[" + ((Collection<?>) value).stream().map(v -> v + "").collect(Collectors.joining(", ")) + "]";
        } else {
            return value.toString();
        }
    }

    /**
     * Invokes method {@link #toString(Object, Class)} with the second argument being assigned as value's class.
     *
     * @param value
     * @return
     */
    public static String toString(final Object value) {
        if (value == null) {
            return "";
        }
        return toString(value, value.getClass());
    }

    /**
     * Converts {@link Number} to {@link BigDecimal} with the specified {@code scale}.
     *
     * @param number
     * @return
     */
    public static BigDecimal toDecimal(final Number number, final int scale) {
        if (number instanceof final BigDecimal decimal) {
            return decimal.scale() == scale ? decimal : decimal.setScale(scale, RoundingMode.HALF_UP);
        }
        return new BigDecimal(number.toString(), new MathContext(scale, RoundingMode.HALF_UP));
    }

    /**
     * The same as {@link #toDecimal(Number, int)}, but with scale set to 2.
     *
     * @param number
     * @return
     */
    public static BigDecimal toDecimal(final Number number) {
        return toDecimal(number, 2);
    }

    /**
     * This is a convenient function to get the first non-null value, similar as the COALESCE function in SQL.
     * Throws exception {@link NoSuchElementException} if there was no non-null elements.
     *
     * @param value
     * @param alternative
     * @param otherAlternatives
     * @return
     */
    public static <A> A coalesce(final A value, final A alternative, final A... otherAlternatives) {
        return concat(of(value, alternative), otherAlternatives != null ? stream(otherAlternatives) : empty())
                .filter(v -> v != null)
                .findFirst().get();
    }

    /**
     * Null-safe comparator.
     *
     * @param c1
     * @param c2
     * @return
     */
    public static <T> int safeCompare(final Comparable<T> c1, final T c2) {
        if (c1 == null && c2 == null) {
            return 0;
        } else if (c1 == null) {
            return -1;
        } else if (c2 == null) {
            return 1;
        } else {
            return c1.compareTo(c2);
        }
    }

    /**
     * Null-safe equals based on the {@link AbstractEntity}'s id property. If id property is not present in both entities then default equals for entities will be called.
     *
     * @param entity1
     * @param entity2
     * @return
     */
    public static boolean areEqual(final AbstractEntity<?> entity1, final AbstractEntity<?> entity2) {
        if (entity1 != null && entity2 != null) {
            if (entity1.getId() == null && entity2.getId() == null) {
                return entity1.equals(entity2);
            } else {
                return equalsEx(entity1.getId(), entity2.getId());
            }
        }
        return entity1 == entity2;
    }

    /**
     * A convenient method to safely compare entity values even if they are <code>null</code>.
     * <p>
     * The <code>null</code> value is considered to be smaller than a non-null value.
     *
     * @param o1
     * @param o2
     * @return
     */
    @SuppressWarnings("rawtypes")
    public static <T extends AbstractEntity<K>, K extends Comparable> int compare(final T o1, final T o2) {
        return safeCompare(o1, o2);
    }


    /**
     * Returns value that indicates whether entity is among entities. The equality comparison is based on {@link #areEqual(AbstractEntity, AbstractEntity)} method
     *
     * @param entities
     * @param entity
     * @return
     */
    public static <T extends AbstractEntity<?>> boolean containsById(final List<T> entities, final T entity) {
        for (final AbstractEntity<?> e : entities) {
            if (areEqual(e, entity)) {
                return true;
            }
        }
        return false;
    }

    /**
     * Returns index of the entity in the entities list. The equality comparison is based on the {@link #areEqual(AbstractEntity, AbstractEntity)} method.
     *
     * @param entities
     * @param entity
     * @return
     */
    public static <T extends AbstractEntity<?>> int indexOfById(final List<T> entities, final T entity) {
        for (int index = 0; index < entities.size(); index++) {
            if (areEqual(entities.get(index), entity)) {
                return index;
            }
        }
        return -1;
    }

    /**
     * Formats passeed value according to its type.
     *
     * @param value
     * @param valueType
     * @return
     */
    public static String formatTooltip(final Object value, final Class<?> valueType) {
        if (value == null) {
            return "";
        }
        if (valueType == Integer.class) {
            return NumberFormat.getInstance().format(value);
        } else if (Number.class.isAssignableFrom(valueType)) {
            return NumberFormat.getInstance().format(new BigDecimal(value.toString()));
        } else if (valueType == Date.class || valueType == DateTime.class) {
            final Object convertedValue = value instanceof DateTime ? ((DateTime) value).toDate() : value;
            return new SimpleDateFormat(dateWithoutTimeFormat).format(convertedValue) + " " + DateFormat.getTimeInstance(DateFormat.SHORT).format(convertedValue);
        } else {
            return value.toString();
        }
    }

    /**
     * Checks and answers if the two objects are both {@code null} or equal.
     *
     * <pre>
     * #equals(null, null)  == true
     * #equals(&quot;Hi&quot;, &quot;Hi&quot;)  == true
     * #equals(&quot;Hi&quot;, null)  == false
     * #equals(null, &quot;Hi&quot;)  == false
     * #equals(&quot;Hi&quot;, &quot;Ho&quot;)  == false
     * </pre>
     *
     * Also, this method uses <code>.compareTo</code> to compate instances of {@link BigDecimal}.
     * <p>
     *
     * @param o1
     *            the first object to compare
     * @param o2
     *            the second object to compare
     * @return boolean {@code true} if and only if both objects are {@code null} or equal
     */
    public static boolean equalsEx(final Object o1, final Object o2) {
        final boolean result;
        if (o1 == o2) {
            result = true;
        } else if (o1 != null && o2 != null) {
            // comparison of decimals requires special handling and it must be the first check
            if (o1 instanceof BigDecimal && o2 instanceof BigDecimal) {
                result = ((BigDecimal) o1).compareTo((BigDecimal) o2) == 0;
            } else if (o1.getClass().isAssignableFrom(o2.getClass())) {
                result = o1.equals(o2);
            } else if (o2.getClass().isAssignableFrom(o1.getClass())) {
                result = o2.equals(o1);
            } else if (o1 instanceof DateTime && o2 instanceof Date) {
                result = equalsEx(((DateTime) o1).toDate(), o2);
            } else if (o1 instanceof Date && o2 instanceof DateTime) {
                result = equalsEx(o1, ((DateTime) o2).toDate());
            } else {
                result = o1.equals(o2);
            }
        } else {
            result = false;
        }

        return result;
    }

    /**
     * Returns current value(if property is valid, then its value, otherwise last incorrect value of corresponding meta-property) of property of passed entity.<br>
     * <br>
     * Note : does not support dot-notated property names.
     *
     * @param entity
     * @param propertyName
     * @return
     */
    public static Object getCurrentValue(final AbstractEntity<?> entity, final String propertyName) {
        final MetaProperty<?> metaProperty = entity.getProperty(propertyName);
        if (metaProperty == null) {
            throw new IllegalArgumentException("Couldn't find meta-property named '" + propertyName + "' in " + entity);
        } else {
            return metaProperty.isValid() ? entity.get(propertyName) : metaProperty.getLastInvalidValue();
        }
    }

    /**
     * Returns either {@link MetaProperty} corresponding to last property in <code>propertyName</code> if all previous {@link MetaProperty}ies are valid and without warnings, or
     * first failed {@link MetaProperty} or one with warning.
     *
     * @param entity
     * @param propertyName
     * @return
     */
    public static MetaProperty<?> findFirstFailedMetaProperty(final AbstractEntity<?> entity, final String propertyName) {
        final List<MetaProperty<?>> metaProperties = Finder.findMetaProperties(entity, propertyName);
        return findFirstFailedMetaProperty(metaProperties);
    }

    /**
     * Does the same as method {@link #findFirstFailedMetaProperty(AbstractEntity, String)} but already on the provided list of {@link MetaProperty}s.
     *
     * @param metaProperties
     * @return
     */
    public static MetaProperty<?> findFirstFailedMetaProperty(final List<MetaProperty<?>> metaProperties) {
        MetaProperty<?> firstFailedMetaProperty = metaProperties.get(metaProperties.size() - 1);
        for (int i = 0; i < metaProperties.size(); i++) {
            final MetaProperty<?> metaProperty = metaProperties.get(i);
            if (!metaProperty.isValid() || metaProperty.hasWarnings()) {
                firstFailedMetaProperty = metaProperty;
                break;
            }
        }
        return firstFailedMetaProperty;
    }

    /**
     * This method throws Result (so can be used to specify DYNAMIC validation inside the date setters) when the specified finish/start dates are invalid together.
     *
     * @param start a lower value for a range.
     * @param finish an upper value for a range.
     * @param startProperty a property representing the start of a range.
     * @param finishProperty a property representing the finish of a range.
     * @param finishSetter specify {@code true} if validation has to be performed for the finish property, {@code false} - for the start property.
     * @throws Result
     */
    public static void validateDateRange(final Date start, final Date finish, final MetaProperty<Date> startProperty, final MetaProperty<Date> finishProperty, final boolean finishSetter, final IDates dates) {
        if (finish != null) {
            if (start != null) {
                if (start.after(finish)) {
                    throw Result.failure(finishSetter
                    ? format("Property [%s] (value [%s]) cannot be before property [%s] (value [%s]).", finishProperty.getTitle(), dates.toString(finish) , startProperty.getTitle(), dates.toString(start))
                    : format("Property [%s] (value [%s]) cannot be after property [%s] (value [%s]).", startProperty.getTitle(), dates.toString(start), finishProperty.getTitle(), dates.toString(finish)));
                }
            } else {
                throw Result.failure(finishSetter
                ? format("Property [%s] (value [%s]) cannot be specified without property [%s].", finishProperty.getTitle(), finish, startProperty.getTitle())
                : format("Property [%s] cannot be empty if property [%s] (value [%s]) if specified.", startProperty.getTitle(), finishProperty.getTitle(), finish));

            }
        }
    }

    /**
     * This method throws {@link Result} when the specified finish/start date times are invalid together.
     *
     * @param start
     * @param finish
     * @param startProperty a property representing the start of a range.
     * @param finishProperty a property representing the finish of a range.
     * @param finishSetter specify {@code true} if validation has to be performed for the finish property, {@code false} - for the start property.
     * @throws Result
     */
    public static void validateDateTimeRange(final DateTime start, final DateTime finish, final MetaProperty<DateTime> startProperty, final MetaProperty<DateTime> finishProperty, final boolean finishSetter, final IDates dates) {
        if (finish != null) {
            if (start != null) {
                if (start.isAfter(finish)) {
                    throw Result.failure(finishSetter
                    ? format("Property [%s] (value [%s]) cannot be before property [%s] (value [%s]).", finishProperty.getTitle(), dates.toString(finish) , startProperty.getTitle(), dates.toString(start))
                    : format("Property [%s] (value [%s]) cannot be after property [%s] (value [%s]).", startProperty.getTitle(), dates.toString(start), finishProperty.getTitle(), dates.toString(finish)));
                }
            } else {
                throw Result.failure(finishSetter
                ? format("Property [%s] (value [%s]) cannot be specified without property [%s].", finishProperty.getTitle(), finish, startProperty.getTitle())
                : format("Property [%s] cannot be empty if property [%s] (value [%s]) if specified.", startProperty.getTitle(), finishProperty.getTitle(), finish));
            }
        }
    }

    /**
     * A convenient method for validating two integer properties that form a range [from;to].
     * <p>
     * Note, the use use Of Number is not possible because it does not implement interface Comparable due to valid reasons. See
     * http://stackoverflow.com/questions/480632/why-doesnt-java-lang-number-implement-comparable from more.
     *
     * @param start
     * @param finish
     * @param startProperty
     * @param finishProperty
     * @param finishSetter
     * @throws Result
     */
    public static void validateIntegerRange(final Integer start, final Integer finish, final MetaProperty<Integer> startProperty, final MetaProperty<Integer> finishProperty, final boolean finishSetter) {
        if (finish != null) {
            if (start != null) {
                if (start.compareTo(finish) > 0) { //  after(finish)
                    throw new Result("", new Exception(finishSetter ? //
                    /*      */finishProperty.getTitle() + " cannot be less than " + startProperty.getTitle() + "." //
                    : startProperty.getTitle() + " cannot be greater than " + finishProperty.getTitle() + "."));
                }
            } else {
                throw new Result("", new Exception(finishSetter ? //
                /*      */finishProperty.getTitle() + " cannot be specified without " + startProperty.getTitle() //
                : startProperty.getTitle() + " cannot be empty when " + finishProperty.getTitle() + " is specified."));
            }
        }
    }

    /**
     * A convenient method for validating two double properties that form a range [from;to].
     *
     * @param start
     * @param finish
     * @param startProperty
     * @param finishProperty
     * @param finishSetter
     * @throws Result
     */
    public static void validateDoubleRange(final Double start, final Double finish, final MetaProperty<Double> startProperty, final MetaProperty<Double> finishProperty, final boolean finishSetter) {
        if (finish != null) {
            if (start != null) {
                if (start.compareTo(finish) > 0) { //  after(finish)
                    throw new Result("", new Exception(finishSetter ? //
                    /*      */finishProperty.getTitle() + " cannot be less than " + startProperty.getTitle() + "." //
                    : startProperty.getTitle() + " cannot be greater than " + finishProperty.getTitle() + "."));
                }
            } else {
                throw new Result("", new Exception(finishSetter ? //
                /*      */finishProperty.getTitle() + " cannot be specified without " + startProperty.getTitle() //
                : startProperty.getTitle() + " cannot be empty when " + finishProperty.getTitle() + " is specified."));
            }
        }
    }

    /**
     * A convenient method for validating two money properties that form a range [from;to].
     *
     * @param start
     * @param finish
     * @param startProperty
     * @param finishProperty
     * @param finishSetter
     * @throws Result
     */
    public static void validateMoneyRange(final Money start, final Money finish, final MetaProperty<Money> startProperty, final MetaProperty<Money> finishProperty, final boolean finishSetter) {
        if (finish != null) {
            if (start != null) {
                if (start.compareTo(finish) > 0) { //  after(finish)
                    throw new Result("", new Exception(finishSetter ? //
                    /*      */finishProperty.getTitle() + " cannot be less than " + startProperty.getTitle() + "." //
                    : startProperty.getTitle() + " cannot be greater than " + finishProperty.getTitle() + "."));
                }
            } else {
                throw new Result("", new Exception(finishSetter ? //
                /*      */finishProperty.getTitle() + " cannot be specified without " + startProperty.getTitle() //
                : startProperty.getTitle() + " cannot be empty when " + finishProperty.getTitle() + " is specified."));
            }
        }
    }

    /**
     * Indicates whether type represents enumeration.
     *
     * @param type
     * @return
     */
    public static boolean isEnum(final Class<?> type) {
        return Enum.class.isAssignableFrom(type);
    }

    /**
     * Indicates whether type represents "rangable" values like {@link Number}, {@link Money} or {@link Date}.
     *
     * @param type
     * @return
     */
    public static boolean isRangeType(final Class<?> type) {
        return Number.class.isAssignableFrom(type) || Money.class.isAssignableFrom(type) || Date.class.isAssignableFrom(type);
    }

    /**
     * Indicates whether type represents boolean values.
     *
     * @param type
     * @return
     */
    public static boolean isBoolean(final Class<?> type) {
        return boolean.class.isAssignableFrom(type);
    }

    /**
     * Indicates whether type represents date values.
     *
     * @param type
     * @return
     */
    public static boolean isDate(final Class<?> type) {
        return Date.class.isAssignableFrom(type);
    }

    /**
     * Indicates whether type represents {@link DateTime} values.
     *
     * @param type
     * @return
     */
    public static boolean isDateTime(final Class<?> type) {
        return DateTime.class.isAssignableFrom(type);
    }

    /**
     * Indicates whether type represents string values.
     *
     * @return
     */
    public static boolean isString(final Class<?> type) {
        return String.class.isAssignableFrom(type);
    }

    /**
     * Indicates whether type represents {@link Hyperlink} values.
     *
     * @return
     */
    public static boolean isHyperlink(final Class<?> type) {
        return Hyperlink.class.isAssignableFrom(type);
    }

    /**
     * Indicates whether type represents {@link AbstractEntity}-typed values.
     *
     * @return
     */
    public static boolean isEntityType(final Class<?> type) {
        return type == null ? false : AbstractEntity.class.isAssignableFrom(type);
    }


    /**
     * Indicates whether type represents {@link ActivatableAbstractEntity}-typed values.
     *
     * @return
     */
    public static boolean isActivatableEntityType(final Class<?> type) {
        return ActivatableAbstractEntity.class.isAssignableFrom(type);
    }


    /**
     * Indicates whether type represents an integer value, which could be either {@link Integer} or {@link Long}.
     *
     * @return
     */
    public static boolean isInteger(final Class<?> type) {
        return Integer.class.isAssignableFrom(type) || Long.class.isAssignableFrom(type);
    }

    /**
     * Indicates whether type represents either {@link BigDecimal} or {@link Money}-typed values.
     *
     * @return
     */
    public static boolean isDecimal(final Class<?> type) {
        return BigDecimal.class.isAssignableFrom(type) || Money.class.isAssignableFrom(type);
    }

    public static boolean isDynamicEntityKey(final Class<?> type) {
        return DynamicEntityKey.class.isAssignableFrom(type);
    }

    /**
     * Determines if entity type represents one-2-one entity (e.g. VehicleFinancialDetails for Vehicle).
     *
     * @param entityType
     * @return
     */
    public static boolean isOneToOne(final Class<? extends AbstractEntity<?>> entityType) {
        final Class<? extends Comparable<?>> keyType = getKeyType(entityType);
        if (isEntityType(keyType)) {
            return isPersistedEntityType(keyType);
        } else {
            return false;
        }
    }

    /**
     * Identifies whether the entity type represent a composite entity.
     *
     * @param entityType
     * @return
     */
    public static <T extends AbstractEntity<?>> boolean isCompositeEntity(final Class<T> entityType) {
        return DynamicEntityKey.class.equals(AnnotationReflector.getKeyType(entityType));
    }

    /**
     * Determines whether the provided entity type represents a persistent entity that can be stored in a database.
     *
     * @return
     */
    public static boolean isPersistedEntityType(final Class<?> type) {
        if (type == null) {
            return false;
        } else {
            try {
                return persistentTypes.get(type, () ->
                        isEntityType(type)
                        && !isUnionEntityType(type)
                        && !isSyntheticEntityType(type)
                        && AnnotationReflector.getAnnotation(type, MapEntityTo.class) != null);
            } catch (final Exception ex) {
                final String msg = format("Could not determine persistent nature of entity type [%s].", type.getSimpleName());
                logger.error(msg, ex);
                throw new ReflectionException(msg, ex);
            }
        }
    }

    /**
     * Returns the first persistent entity type of the type hierarchy for {@code entityType}. This could be {@code entityType} itself or the first super type that represents a persistent entity.
     * Otherwise, an empty result is returned.
     *
     * @param entityType
     * @return
     */
    public static Optional<Class<? extends AbstractEntity<?>>> findFirstPersistentTypeInHierarchyFor(final Class<? extends AbstractEntity<?>> entityType) {
        Class<?> type = entityType;
        while (type != AbstractEntity.class) {
            if (isPersistedEntityType(type)) {
                return Optional.of((Class<? extends AbstractEntity<?>>) type);
            }
            type = type.getSuperclass();
        }
        return Optional.empty();
    }

    /**
     * Determines whether the provided entity type is of synthetic nature, which means that is based on an EQL model.
     *
     * @param type
     * @return
     */
    public static boolean isSyntheticEntityType(final Class<?> type) {
        if (!isEntityType(type) || isUnionEntityType(type)) {
            return false;
        } else {
            try {
                return syntheticTypes.get(type, () -> findSyntheticModelFieldFor(type.asSubclass(AbstractEntity.class)) != null);
            } catch (final Exception ex) {
                final String msg = format("Could not determine synthetic nature of entity type [%s].", type.getSimpleName());
                logger.error(msg, ex);
                throw new ReflectionException(msg, ex);
            }
        }
    }

    /**
     * A helper method to determine if {@code entityType} contains either static field "mode_" or "models_" of the appropriate types, which indicates that {@code entityType} is a synthetic entity.
     * <p>
     * It became required to traverse the type hierarchy instead of relying on declared fields with the implementation of issue <a href="https://github.com/fieldenms/tg/issues/1692">#1692</a>, which started generating types as subclasses of the original ones.
     *
     * @param <T>
     * @param entityType to be analysed.
     * @return either a field corresponding to {@code model_} or {@code models_}, or {@code null}.
     */
    public static <T extends AbstractEntity<?>> Field findSyntheticModelFieldFor(final Class<T> entityType) {
        Class<?> klass = entityType;
        while (klass != AbstractEntity.class) { // iterated thought hierarchy
            for (final Field field : klass.getDeclaredFields()) {
                if (isStatic(field.getModifiers())) {
                    if ("model_".equals(field.getName()) && EntityResultQueryModel.class.equals(field.getType()) ||
                        "models_".equals(field.getName()) && List.class.equals(field.getType())) {
                        return field;
                    }
                }
            }
            klass = klass.getSuperclass(); // move to the next super class in the hierarchy in search for more declared fields
        }
        return null;
    }

    /**
     * Determines whether the provided entity type is of synthetic nature that at the same time is based on a persistent type.
     * This kind of entity most typically should have a model with <code>yieldAll</code> clause.
     *
     * @param type
     * @return
     */
    public static boolean isSyntheticBasedOnPersistentEntityType(final Class<? extends AbstractEntity<?>> type) {
        if (!isSyntheticEntityType(type)) {
            return false;
        }
        // Let's traverse the type hierarchy to identify if there is a persistent super type...
        // Such traversal is now required because generation of new types extends the original type.
        // And so, there can be situations where a generated type has a synthetic-based-on-persistent type as its super type, and also needs to be recognised as being synthetic-based-on-persistent.
        // Due to the fact that a generated type can be based on a generated that is based on... etc., type hierarchy traversal is required.
        Class<?> superType = type.getSuperclass();
        while (superType != AbstractEntity.class) {
            if (isPersistedEntityType(superType)) {
                return true;
            }
            superType = superType.getSuperclass();
        }
        return false;
    }

    /**
     * Determines whether the provided entity type models a union-type.
     *
     * @return
     */
    public static boolean isUnionEntityType(final Class<?> type) {
        return type != null && AbstractUnionEntity.class.isAssignableFrom(type);
    }

    /**
     * Determines whether {@code type} represents entity query criteria.
     * It uses temporal caching to speedup successive calls.
     *
     * @param type
     * @return
     */
    public static boolean isCriteriaEntityType(final Class<? extends AbstractEntity<?>> type) {
        try {
            return entityCriteriaTypes.get(type, () -> {
                return EntityQueryCriteria.class.isAssignableFrom(type);
            });
        } catch (final Exception ex) {
            final String msg = format("Could not determine criteria nature of entity type [%s].", type.getSimpleName());
            logger.error(msg, ex);
            throw new ReflectionException(msg, ex);
        }
    }

    /**
     * Determines whether {@code type} has domain introspection denied.
     * If denied then no information about this type should be exposed outside the internal application logic (i.e. no GraphQL or UI should be able to introspect such entities).
     *
     * @param type
     * @return
     */
    public static boolean isIntrospectionDenied(final Class<? extends AbstractEntity<?>> type) {
        return isAnnotationPresent(type, DenyIntrospection.class);
    }

    /**
     * A predicate that expresses the most essential rules for checking if an entity type should permit introspection.
     * For example, GraphQL and Domain Explorer functionality rely on this predicate to filter out entities that should not be supported for querying and review.
     *
     * @param type
     * @return
     */
    public static boolean isIntrospectionAllowed(final Class<? extends AbstractEntity<?>> type) {
        return !isIntrospectionDenied(type) && (isSyntheticEntityType(type) || isPersistedEntityType(type));
    }

    /**
     * Indicates whether type represents {@link Collection}-typed values.
     *
     * @return
     */
    public static boolean isCollectional(final Class<?> type) {
        return Collection.class.isAssignableFrom(type);
    }

    /**
     * Indicates whether type represents {@link PropertyDescriptor}-typed values.
     *
     * @return
     */
    public static boolean isPropertyDescriptor(final Class<?> type) {
        return PropertyDescriptor.class.isAssignableFrom(type);
    }

    /**
     * Returns a deep copy of an object (all hierarchy of properties will be copied).<br>
     * <br>
     *
     * <b>Important</b> : Depending on {@link ISerialiser} implementation, all classes that are used in passed object hierarchy should correspond some contract.
     * For e.g. simple java serialiser requires all the classes to implement {@link Serializable} etc.
     *
     * @param oldObj
     * @param serialiser
     * @return -- <code>null</code> if <code>oldObj</code> is <code>null</code>, otherwise a deep copy of <code>oldObj</code>.
     *
     */
    public static <T> T deepCopy(final T oldObj, final ISerialiser serialiser) {
        if (oldObj == null) { // obviously return null if oldObj == null
            return null;
        }
        try {
            final byte[] serialised = serialiser.serialise(oldObj);
            return serialiser.deserialise(serialised, (Class<T>) oldObj.getClass());
        } catch (final Exception e) {
            throw deepCopyError(oldObj, e);
        }
        //	final ObjectOutputStream oos = null;
        //	final ObjectInputStream ois = null;
        //	try {
        //	    final ByteArrayOutputStream bos = new ByteArrayOutputStream(); // A
        //	    oos = new ObjectOutputStream(bos); // B
        //	    // serialize and pass the object
        //	    oos.writeObject(oldObj); // C
        //	    oos.flush(); // D
        //	    final ByteArrayInputStream bin = new ByteArrayInputStream(bos.toByteArray()); // E
        //	    ois = new ObjectInputStream(bin); // F
        //	    // return the new object
        //	    return (T) ois.readObject(); // G
        //	} catch (final Exception e) {
        //	    throw deepCopyError(oldObj, e);
        //	} finally {
        //	    try {
        //		if (oos != null) {
        //		    oos.close();
        //		}
        //		if (ois != null) {
        //		    ois.close();
        //		}
        //	    } catch (final IOException e2) {
        //		throw deepCopyError(oldObj, e2);
        //	    }
        //	}
    }

    protected static IllegalStateException deepCopyError(final Object oldObj, final Exception e) {
        final String message = "The deep copy operation has been failed for object [" + oldObj + "]. Cause = [" + e.getMessage() + "].";
        logger.error(message);
        return new IllegalStateException(message);
    }

    /**
     * A convenient method for extracting type information from all enum value for a specified enum type.
     *
     * @param <E>
     * @param type
     * @return
     */
    public static <E extends Enum<E>> List<Class<?>> extractTypes(final Class<E> type) {
        final List<Class<?>> result = new ArrayList<>();
        result.add(type);
        final EnumSet<E> mnemonicEnumSet = EnumSet.allOf(type);
        for (final E value : mnemonicEnumSet) {
            result.add(value.getClass());
        }
        return result;
    }

    /**
     * Splits a property path into an array of simple property names.
     * <p>
     * The supplied path must be valid, otherwise a runtime exception is thrown. Specifically, the path:
     * <ul>
     *   <li> Must not be empty.
     *   <li> Must not contain empty property names (e.g., {@code "person..desc", ".person", "person."})
     * </ul>
     */
    public static String[] splitPropPathToArray(final CharSequence path) {
        if (path.isEmpty()) {
            throw new IllegalArgumentException("Invalid property path: [%s]".formatted(path));
        }

        if (path.charAt(0) == '.' || path.charAt(path.length() - 1) == '.') {
            throw new IllegalArgumentException("Invalid property path: [%s]".formatted(path));
        }

        final var components = Reflector.DOT_SPLITTER_PATTERN.split(path);
        for (final var component : components) {
            if (component.isEmpty()) {
                throw new IllegalArgumentException("Invalid property path: [%s]".formatted(path));
            }
        }
        return components;
    }

    /**
     * Splits a property path into an array of simple property names, allowing empty names.
     */
    public static String[] laxSplitPropPathToArray(final CharSequence path) {
        return Reflector.DOT_SPLITTER_PATTERN.split(path);
    }

    /**
     * {@link #laxSplitPropPathToArray(CharSequence)} and wrap the result into an unmodifiable list.
     */
    public static List<String> splitPropPath(final CharSequence path) {
        return unmodifiableListOf(splitPropPathToArray(path));
    }

    /**
     * Splits a property path into a list of simple property names, allowing empty names.
     */
    public static List<String> laxSplitPropPath(final CharSequence path) {
        return unmodifiableListOf(laxSplitPropPathToArray(path));
    }

    /**
     * Splits dot.notated property in two parts: first level property and the rest of subproperties.
     *
     * @param dotNotatedPropName
     * @return
     */
    public static Pair<String, String> splitPropByFirstDot(final String dotNotatedPropName) {
        final int firstDotIndex = dotNotatedPropName.indexOf(".");
        if (firstDotIndex != -1) {
            return new Pair<>(dotNotatedPropName.substring(0, firstDotIndex), dotNotatedPropName.substring(firstDotIndex + 1));
        } else {
            return new Pair<>(dotNotatedPropName, null);
        }
    }

    /**
     * Splits dot.notated property in two parts: last subproperty (as second part) and prior subproperties.
     *
     * @param dotNotatedPropName
     * @return
     */
    public static Pair<String, String> splitPropByLastDot(final String dotNotatedPropName) {
        final int lastDotIndex = findLastDotInString(0, dotNotatedPropName);
        if (lastDotIndex != -1) {
            return new Pair<>(dotNotatedPropName.substring(0, lastDotIndex - 1), dotNotatedPropName.substring(lastDotIndex));
        } else {
            return new Pair<>(null, dotNotatedPropName);
        }
    }

    private static int findLastDotInString(final int fromPosition, final String dotNotatedPropName) {
        final int nextDotIndex = dotNotatedPropName.indexOf(".", fromPosition);
        if (nextDotIndex != -1) {
            return findLastDotInString(nextDotIndex + 1, dotNotatedPropName);
        } else {
            return fromPosition;
        }
    }

    /**
     * Returns true if the provided property path leads to a valid property in the specified entity type.
     */
    public static boolean isProperty(final Class<?> type, final CharSequence dotNotationProp) {
        try {
            return AnnotationReflector.isAnnotationPresent(Finder.findFieldByName(type, dotNotationProp), IsProperty.class);
        } catch (final Exception ex) {
            logger.warn(ex);
            return false;
        }
    }

    /**
     * A predicate that evaluates to {@code true} for entity types with "real" property {@code desc}.
     *
     * @param entityType
     * @return
     */
    public static boolean hasDescProperty(final Class<? extends AbstractEntity<?>> entityType) {
        return AnnotationReflector.isAnnotationPresentForClass(DescTitle.class, entityType);
    }

    /**
     * Retrieves all collectional properties fields within given entity type
     *
     * @param entityType
     * @return
     */
    public static List<Field> getCollectionalProperties(final Class<? extends AbstractEntity<?>> entityType) {
        final List<Field> result = new ArrayList<>();

        for (final Field propField : Finder.findRealProperties(entityType)) {
            if (Collection.class.isAssignableFrom(propField.getType()) && Finder.hasLinkProperty(entityType, propField.getName())) {
                result.add(propField);
            }
        }

        return result;
    }

    public static class BigDecimalWithTwoPlaces {
    }

    public static SortedSet<String> getFirstLevelProps(final Set<String> allProps) {
        final SortedSet<String> result = new TreeSet<>();
        for (final String prop : allProps) {
            result.add(splitPropByFirstDot(prop).getKey());
        }
        return result;
    }

    /**
     * A convenient method for constructing a pair of property and its title as defined at the entity type level.
     *
     * @param entityType
     * @param propName
     * @return
     */
    public static Pair<String, String> titleAndProp(final Class<? extends AbstractEntity<?>> entityType, final String propName) {
        return new Pair<>(TitlesDescsGetter.getTitleAndDesc(propName, entityType).getKey(), propName);
    }

    /**
     * Returns <code>true</code> if the original value is stale according to fresh value for current version of entity, <code>false</code> otherwise.
     *
     * @param originalValue
     *            -- original value for the property of stale entity
     * @param freshValue
     *            -- fresh value for the property of current (fresh) version of entity
     * @return
     */
    public static boolean isStale(final Object originalValue, final Object freshValue) {
        return !EntityUtils.equalsEx(freshValue, originalValue);
    }

    /**
     * Returns <code>true</code> if the new value for stale entity conflicts with fresh value for current version of entity, <code>false</code> otherwise.
     *
     * @param staleNewValue
     *            -- new value for the property of stale entity
     * @param staleOriginalValue
     *            -- original value for the property of stale entity
     * @param freshValue
     *            -- fresh value for the property of current (fresh) version of entity
     * @return
     */
    public static boolean isConflicting(final Object staleNewValue, final Object staleOriginalValue, final Object freshValue) {
        // old implementation:
        //        return (freshValue == null && staleOriginalValue != null && staleNewValue != null) ||
        //                (freshValue != null && staleOriginalValue == null && staleNewValue == null) ||
        //                (freshValue != null && !freshValue.equals(staleOriginalValue) && !freshValue.equals(staleNewValue));
        return isStale(staleOriginalValue, freshValue) && !EntityUtils.equalsEx(staleNewValue, freshValue);
    }

    ////////////////////////////////////////////// ID_AND_VERSION //////////////////////////////////////////////

    /**
     * Creates empty {@link IFetchProvider} for concrete <code>entityType</code> with instrumentation.
     *
     * @param entityType
     * @param instrumented
     * @return
     */
    public static <T extends AbstractEntity<?>> IFetchProvider<T> fetch(final Class<T> entityType, final boolean instrumented) {
        return createDefaultFetchProvider(entityType, instrumented);
    }

    public static <T extends AbstractEntity<?>> IFetchProvider<T> fetch(final Class<T> entityType) {
        return createDefaultFetchProvider(entityType, false);
    }

    /**
     * Creates empty {@link IFetchProvider} for concrete <code>entityType</code> <b>without</b> instrumentation.
     *
     * @param entityType
     * @return
     */
    public static <T extends AbstractEntity<?>> IFetchProvider<T> fetchNotInstrumented(final Class<T> entityType) {
        return createDefaultFetchProvider(entityType, false);
    }

    ////////////////////////////////////////////// KEY_AND_DESC //////////////////////////////////////////////

    /**
     * Creates {@link IFetchProvider} for concrete <code>entityType</code> with 'key' and 'desc' (analog of {@link EntityQueryUtils#fetchKeyAndDescOnly(Class)}) with instrumentation.
     *
     * @param entityType
     * @param instrumented
     * @return
     */
    public static <T extends AbstractEntity<?>> IFetchProvider<T> fetchWithKeyAndDesc(final Class<T> entityType, final boolean instrumented) {
        return createFetchProviderWithKeyAndDesc(entityType, instrumented);
    }

    public static <T extends AbstractEntity<?>> IFetchProvider<T> fetchWithKeyAndDesc(final Class<T> entityType) {
        return createFetchProviderWithKeyAndDesc(entityType, false);
    }

    /**
     * Creates {@link IFetchProvider} for concrete <code>entityType</code> with 'key' and 'desc' (analog of {@link EntityQueryUtils#fetchKeyAndDescOnly(Class)}) <b>without</b> instrumentation.
     *
     * @param entityType
     * @return
     */
    public static <T extends AbstractEntity<?>> IFetchProvider<T> fetchNotInstrumentedWithKeyAndDesc(final Class<T> entityType) {
        return createFetchProviderWithKeyAndDesc(entityType, false);
    }

    ////////////////////////////////////////////// NONE //////////////////////////////////////////////
    /**
     * Creates {@link IFetchProvider} for concrete <code>entityType</code> with no properties and concrete instrumentation.
     *
     * @param entityType
     * @param instrumented
     * @return
     */
    public static <T extends AbstractEntity<?>> IFetchProvider<T> fetchNone(final Class<T> entityType, final boolean instrumented) {
        return createEmptyFetchProvider(entityType, instrumented);
    }

    /**
     * Creates un-instrumented {@link IFetchProvider} for concrete <code>entityType</code> with no properties.
     *
     * @param entityType
     * @return
     */
    public static <T extends AbstractEntity<?>> IFetchProvider<T> fetchNone(final Class<T> entityType) {
        return fetchNone(entityType, false);
    }

    /**
     * Tries to perform shallow copy of collectional value. If unsuccessful, throws unsuccessful {@link Result} describing the error.
     *
     * @param value
     * @return
     */
    public static <T> T copyCollectionalValue(final T value) {
        if (value == null) {
            return null; // return (null) copy
        }
        try {
            final Collection<?> collection = (Collection<?>) value;
            // try to obtain empty constructor to perform shallow copying of collection
            final Constructor<? extends Collection> constructor = collection.getClass().getConstructor();
            final Collection copy = constructor.newInstance();
            copy.addAll(collection);
            // return non-empty copy
            return (T) copy;
        } catch (NoSuchMethodException | SecurityException | InstantiationException | IllegalAccessException | IllegalArgumentException | InvocationTargetException e) {
            logger.error(e.getMessage(), e);
            throw Result.failure(String.format("Collection copying has been failed. Type [%s]. Exception [%s].", value.getClass(), e.getMessage())); // throw result indicating the failure of copying
        }
    }

    /**
     * @see #copy(AbstractEntity, AbstractEntity, String...)
     */
    public static <T extends AbstractEntity> void copy(final AbstractEntity<?> fromEntity, final T toEntity, final Set<? extends CharSequence> skipProperties) {
        copy(fromEntity, toEntity, skipProperties.stream().map(CharSequence::toString).toList().toArray(new String[]{}));
    }

    /**
     * The most generic and most straightforward function to copy properties from instance {@code fromEntity} to {@code toEntity}, with the ability to skip the specified properties from being copied.
     *
     * @param fromEntity
     * @param toEntity
     * @param skipProperties -- a sequence of property names, which may include ID and VERSION.
     */
    public static <T extends AbstractEntity> void copy(final AbstractEntity<?> fromEntity, final T toEntity, final String... skipProperties) {
        // convert an array with property names to be skipped into a set for more efficient use
        final Set<String> skipPropertyName = new HashSet<>(Arrays.asList(skipProperties));

        // Under certain circumstances copying happens for an uninstrumented entity instance
        // In such cases there would be no meta-properties, and copying would fail.
        // Therefore, it is important to perform ad-hoc property retrieval via reflection.
        final List<String> realProperties = Finder.streamRealProperties(fromEntity.getType()).map(field -> field.getName()).collect(Collectors.toList());
        // Need to add ID and VERSION in order for them to be treated as entity properties
        // They will get skipped if provided as part of skipProperties array
        realProperties.add(ID);
        realProperties.add(VERSION);

        // Copy each identified property, which is not proxied or skipped into a new instance.
        realProperties.stream()
            .filter(name -> !skipPropertyName.contains(name))
            .filter(propName -> !fromEntity.proxiedPropertyNames().contains(propName))
            .forEach(propName -> {
                if (KEY.equals(propName) && toEntity.getKeyType().equals(fromEntity.getKeyType()) && DynamicEntityKey.class.isAssignableFrom(fromEntity.getKeyType())) {
                    toEntity.setKey(new DynamicEntityKey(toEntity));
                } else {
                    try {
                        toEntity.set(propName, fromEntity.get(propName));
                    } catch (final Exception e) {
                        logger.trace(format("Setter for property %s did not succeed during copying.", propName), e);
                    }
                }
            });
    }

    /**
     * A bijective function between entity instances as Java objects and their synthesised identifier.
     * For the same Java object it returns the same code.
     * The implementation of this function is based on {@link System#identityHashCode(Object)}, which is not always produce unique values.
     * Thus, the computed identity hash code is prepended with full entity type name to further reduce a chance for collision.
     *
     * @param entity
     * @return
     */
    public static String getEntityIdentity(final AbstractEntity<?> entity) {
        return entity.getType().getName() + System.identityHashCode(entity);
    }

    /**
     * A convenient method to fetch using keyValues an optional instance of
     * entity, which is intended to be used to populate a value of the specified
     * property of some other entity, using the fetch model as defined by the
     * fetch provider of that other entity.
     * <p>
     * For example:
     *
     * <pre>
     * final WorkActivityType waType = EntityUtils.<WorkActivityType>fetchEntityForPropOf("waType", coWorkActivity, "FU").orElseThrow(...);
     * </pre>
     *
     * @param propName
     * @param coOther
     * @param keyValues
     * @return
     */
    public static <T extends AbstractEntity<?>> Optional<T> fetchEntityForPropOf(final CharSequence propName, final IEntityReader<?> coOther, final Object... keyValues) {
        final Class<T> entityClass = (Class<T>) PropertyTypeDeterminator.determinePropertyType(coOther.getEntityType(), propName);
        final fetch<T> eFetch = coOther.getFetchProvider().<T> fetchFor(propName).fetchModel();
        return coOther.co(entityClass).findByKeyAndFetchOptional(eFetch, keyValues);
    }

    /**
     * A convenient method to fetch using id an optional instance of entity,
     * which is intended to be used to populate a value of the specified
     * property of some other entity, using the fetch model as defined by the
     * fetch provider of that other entity.
     * <p>
     * For example:
     *
     * <pre>
     * final PmRoutine pmRoutine = EntityUtils.<PmRoutine>fetchEntityForPropOf(pmId, "pmRoutine", co(PmExpendable.class)).orElseThrow(...);
     * </pre>
<<<<<<< HEAD
=======
     *
     * @param id
     * @param propName
     * @param coOther
     * @return
>>>>>>> 844a856c
     */
    public static <T extends AbstractEntity<?>> Optional<T> fetchEntityForPropOf(final Long id, final CharSequence propName, final IEntityReader<?> coOther) {
        final Class<T> entityClass = (Class<T>) PropertyTypeDeterminator.determinePropertyType(coOther.getEntityType(), propName);
        final fetch<T> eFetch = coOther.getFetchProvider().<T> fetchFor(propName).fetchModel();
        return coOther.co(entityClass).findByIdOptional(id, eFetch);
    }

    /**
     * A convenient method to fetch using an existing entity instance an
     * optional instance of entity, which is intended to be used to populate a
     * value of the specified property of some other entity, using the fetch
     * model as defined by the fetch provider of that other entity.
     * <p>
     * For example:
     *
     * <pre>
     * final PmRoutine freshPmRoutine = EntityUtils.<PmRoutine>fetchEntityForPropOf(stalePmRoutine, "pmRoutine", co(PmExpendable.class)).orElseThrow(...);
     * </pre>
<<<<<<< HEAD
=======
     *
     * @param instance
     * @param propName
     * @param coOther
     * @return
>>>>>>> 844a856c
     */
    public static <T extends AbstractEntity<?>> Optional<T> fetchEntityForPropOf(final T instance, final CharSequence propName, final IEntityReader<?> coOther) {
        return fetchEntityForPropOf(instance.getId(), propName, coOther);
    }

    /**
     * Finds entity by {@code id} and retrieves it with a fetch model suitable for mutation (i.e. the same as for entity masters).
     * However, if the resultant entity to be mutated then argument {@code co} must correspond to an instrumenting instance.
     *
     * @param id
     * @param co -- either pure reader or mutator if the resultant entity needs to be changed
     * @return
     */
    public static <T extends AbstractEntity<?>> Optional<T> findByIdWithMasterFetch(final IEntityReader<T> co, final long id) {
        return co.findByIdOptional(id, co.getFetchProvider().fetchModel());
    }

    /**
     * Finds entity by {@code key} and retrieves it with a fetch model suitable for mutation (i.e. the same as for entity masters).
     * However, if the resultant entity to be mutated then argument {@code co} must correspond to an instrumenting instance.
     *
     * @param co -- either pure reader or mutator if the resultant entity needs to be changed
     * @param keyValues -- an array of values for entity key members
     * @return
     */
    public static <T extends AbstractEntity<?>> Optional<T> findByKeyWithMasterFetch(final IEntityReader<T> co, final Object... keyValues) {
        return co.findByKeyAndFetchOptional(co.getFetchProvider().fetchModel(), keyValues);
    }

    /**
     * Traverses a property path starting from the end of the path to generate a stream of tuples {@code (property, value)}. The last property in the path is excluded if it is not entity-typed.
     * If the path only contains one non-entity-typed property or it is empty then a stream with only empty property and root entity pair is returned.
     *
     * <p>
     * If the path is invalid then the resultant stream would be empty.
     * If the path is valid, but there {@code null} values on some of the intermediate properties then corresponding sub-path values would be represented as empty {@link Optional}.
     * <p>
     * This functionality is useful if one needs to analyse the nested values of entities that conclude in the property described by {@code propertyPath} starting with entity {@code root}.
     *
     * @param root
     * @param propertyPath
     * @return
     */
    public static Stream<T2<String, Optional<? extends AbstractEntity<?>>>> traversePropPath(final AbstractEntity<?> root, final String propertyPath) {
        if (root == null) {
            return empty();
        } else if (propertyPath == null) {
            return Stream.of(t2("", Optional.of(root)));
        }
        final Stream<String> paths = Stream.iterate(propertyPath, path -> {
            final int indexOfLastDot = lastIndexOf(path, PROPERTY_SPLITTER);
            return indexOfLastDot > 0 ? path.substring(0, indexOfLastDot) :
                                        length(path) > 0 ? "" : null;
        });

        // skip the first element (i.e. last property in the path) if it does not terminate with an entity-typed property
        // if this check fails then the path itself is in error...
        final Either<Exception, Stream<String>> either = TryWrapper.Try(() -> AbstractEntity.class.isAssignableFrom(determinePropertyType(root.getType(), dslName(propertyPath))) ? paths : paths.skip(1));
        return takeWhile(either.getOrElse(Stream::empty), Objects::nonNull).map(path -> {
            return t2(path, ofNullable(isEmpty(path) ? root : root.get(path)));
        });
    }

    /**
     * Gets list of all properties paths representing value of entity key. For composite entities props are listed in key members declaration order taking into account cases of multilevel nesting.
     *
     * @param parentContextPath -- path to key property within EQL query context.
     * @param entityType -- entity type containing key property.
     * @return
     */
    public static List<String> keyPaths(final Class<? extends AbstractEntity<?>> entityType, final String parentContextPath) {
        if (isEmpty(parentContextPath)) {
            throw new IllegalArgumentException("Parent context path is required.");
        }

        return keyPaths(entityType, Optional.of(parentContextPath));
    }

    /**
     * Gets list of all properties paths representing value of entity key. For composite entities props are listed in key members declaration order taking into account cases of multilevel nesting.
     *
     * @param entityType -- entity type containing key property.
     * @return
     */
    public static List<String> keyPaths(final Class<? extends AbstractEntity<?>> entityType) {
        return keyPaths(entityType, Optional.empty());
    }

    private static List<String> keyPaths(final Class<? extends AbstractEntity<?>> entityType, final Optional<String> parentContextPath) {
        final List<String> result = new ArrayList<>();

        for (final Field keyMember : getKeyMembers(entityType)) {
            final String pathToSubprop = parentContextPath.map(path -> path + PROPERTY_SPLITTER + keyMember.getName()).orElse(keyMember.getName());
            final Class<?> propType = PropertyTypeDeterminator.determinePropertyType(entityType, keyMember.getName());
            if (!isPersistedEntityType(propType)) {
                // Let's explicitly expand money types property path with its single subproperty "amount".
                // This will facilitate the usage of the keyPaths(..) method within KeyPropertyExtractor logic, which in its turn requires explicit "amount" to be specified.
                final var enhancedPathToSubprop = propType.equals(Money.class) ? pathToSubprop + ".amount" : pathToSubprop;
                result.add(enhancedPathToSubprop);
            } else {
                result.addAll(keyPaths((Class<? extends AbstractEntity<?>>) propType, pathToSubprop));
            }
        }

        return result;
    }

    /**
     * A convenient method checking whether entity values should be enlisted in descending (key) order.
     *
     * @param type
     * @return
     */
    public static boolean isNaturalOrderDescending(final Class<? extends AbstractEntity<?>> type) {
        return AnnotationReflector.getAnnotation(type, KeyType.class).descendingOrder();
    }

    /**
     * Returns true if propertyName in entityType has {@link DateOnly} annotation.
     *
     * @param entityType
     * @param propertyName
     * @return
     */
    public static boolean isDateOnly(final Class<? extends AbstractEntity<?>> entityType, final String propertyName) {
        return isAnnotationPresent(findFieldByName(entityType, propertyName), DateOnly.class);
    }
}<|MERGE_RESOLUTION|>--- conflicted
+++ resolved
@@ -1,52 +1,5 @@
 package ua.com.fielden.platform.utils;
 
-<<<<<<< HEAD
-import static java.lang.String.format;
-import static java.lang.reflect.Modifier.isStatic;
-import static java.util.Arrays.stream;
-import static java.util.Optional.ofNullable;
-import static java.util.stream.Stream.concat;
-import static java.util.stream.Stream.empty;
-import static java.util.stream.Stream.of;
-import static org.apache.commons.lang3.StringUtils.*;
-import static org.apache.logging.log4j.LogManager.getLogger;
-import static ua.com.fielden.platform.entity.AbstractEntity.ID;
-import static ua.com.fielden.platform.entity.AbstractEntity.KEY;
-import static ua.com.fielden.platform.entity.AbstractEntity.VERSION;
-import static ua.com.fielden.platform.entity.fetch.FetchProviderFactory.createDefaultFetchProvider;
-import static ua.com.fielden.platform.entity.fetch.FetchProviderFactory.createEmptyFetchProvider;
-import static ua.com.fielden.platform.entity.fetch.FetchProviderFactory.createFetchProviderWithKeyAndDesc;
-import static ua.com.fielden.platform.reflection.AnnotationReflector.getKeyType;
-import static ua.com.fielden.platform.reflection.AnnotationReflector.isAnnotationPresent;
-import static ua.com.fielden.platform.reflection.Finder.findFieldByName;
-import static ua.com.fielden.platform.reflection.Finder.getKeyMembers;
-import static ua.com.fielden.platform.reflection.PropertyTypeDeterminator.PROPERTY_SPLITTER;
-import static ua.com.fielden.platform.reflection.PropertyTypeDeterminator.determinePropertyType;
-import static ua.com.fielden.platform.types.tuples.T2.t2;
-import static ua.com.fielden.platform.utils.CollectionUtil.unmodifiableListOf;
-import static ua.com.fielden.platform.utils.StreamUtils.takeWhile;
-import static ua.com.fielden.platform.web.centre.WebApiUtils.dslName;
-
-import java.io.Serializable;
-import java.lang.reflect.Constructor;
-import java.lang.reflect.Field;
-import java.lang.reflect.InvocationTargetException;
-import java.math.BigDecimal;
-import java.math.MathContext;
-import java.math.RoundingMode;
-import java.text.DateFormat;
-import java.text.NumberFormat;
-import java.text.SimpleDateFormat;
-import java.util.*;
-import java.util.concurrent.TimeUnit;
-import java.util.stream.Collectors;
-import java.util.stream.Stream;
-
-import org.apache.logging.log4j.Logger;
-import org.joda.time.DateTime;
-
-=======
->>>>>>> 844a856c
 import com.google.common.cache.Cache;
 import com.google.common.cache.CacheBuilder;
 import org.apache.logging.log4j.Logger;
@@ -65,6 +18,7 @@
 import ua.com.fielden.platform.entity.query.model.EntityResultQueryModel;
 import ua.com.fielden.platform.entity_centre.review.criteria.EntityQueryCriteria;
 import ua.com.fielden.platform.error.Result;
+import ua.com.fielden.platform.processors.metamodel.IConvertableToPath;
 import ua.com.fielden.platform.reflection.*;
 import ua.com.fielden.platform.reflection.exceptions.ReflectionException;
 import ua.com.fielden.platform.serialisation.api.ISerialiser;
@@ -106,6 +60,7 @@
 import static ua.com.fielden.platform.reflection.PropertyTypeDeterminator.PROPERTY_SPLITTER;
 import static ua.com.fielden.platform.reflection.PropertyTypeDeterminator.determinePropertyType;
 import static ua.com.fielden.platform.types.tuples.T2.t2;
+import static ua.com.fielden.platform.utils.CollectionUtil.unmodifiableListOf;
 import static ua.com.fielden.platform.utils.StreamUtils.takeWhile;
 import static ua.com.fielden.platform.web.centre.WebApiUtils.dslName;
 
@@ -1016,7 +971,11 @@
     }
 
     /**
-     * Returns true if the provided property path leads to a valid property in the specified entity type.
+     * Returns true if the provided <code>dotNotationProp</code> is a valid property in the specified entity type.
+     *
+     * @param type
+     * @param dotNotationProp
+     * @return
      */
     public static boolean isProperty(final Class<?> type, final CharSequence dotNotationProp) {
         try {
@@ -1210,7 +1169,12 @@
     }
 
     /**
-     * @see #copy(AbstractEntity, AbstractEntity, String...)
+     * The same as {@link #copy(AbstractEntity, AbstractEntity, String...)}, but with a set of {@link IConvertableToPath} as the last argument.
+     *
+     * @param fromEntity
+     * @param toEntity
+     * @param skipProperties
+     * @param <T>
      */
     public static <T extends AbstractEntity> void copy(final AbstractEntity<?> fromEntity, final T toEntity, final Set<? extends CharSequence> skipProperties) {
         copy(fromEntity, toEntity, skipProperties.stream().map(CharSequence::toString).toList().toArray(new String[]{}));
@@ -1300,14 +1264,11 @@
      * <pre>
      * final PmRoutine pmRoutine = EntityUtils.<PmRoutine>fetchEntityForPropOf(pmId, "pmRoutine", co(PmExpendable.class)).orElseThrow(...);
      * </pre>
-<<<<<<< HEAD
-=======
      *
      * @param id
      * @param propName
      * @param coOther
      * @return
->>>>>>> 844a856c
      */
     public static <T extends AbstractEntity<?>> Optional<T> fetchEntityForPropOf(final Long id, final CharSequence propName, final IEntityReader<?> coOther) {
         final Class<T> entityClass = (Class<T>) PropertyTypeDeterminator.determinePropertyType(coOther.getEntityType(), propName);
@@ -1326,14 +1287,11 @@
      * <pre>
      * final PmRoutine freshPmRoutine = EntityUtils.<PmRoutine>fetchEntityForPropOf(stalePmRoutine, "pmRoutine", co(PmExpendable.class)).orElseThrow(...);
      * </pre>
-<<<<<<< HEAD
-=======
      *
      * @param instance
      * @param propName
      * @param coOther
      * @return
->>>>>>> 844a856c
      */
     public static <T extends AbstractEntity<?>> Optional<T> fetchEntityForPropOf(final T instance, final CharSequence propName, final IEntityReader<?> coOther) {
         return fetchEntityForPropOf(instance.getId(), propName, coOther);
