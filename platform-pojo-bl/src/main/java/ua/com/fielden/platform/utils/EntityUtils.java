--- conflicted
+++ resolved
@@ -640,15 +640,7 @@
      */
     public static boolean isOneToOne(final Class<? extends AbstractEntity<?>> entityType) {
         final Class<? extends Comparable<?>> keyType = getKeyType(entityType);
-<<<<<<< HEAD
         return keyType != null && isPersistedEntityType(keyType);
-=======
-        if (isEntityType(keyType)) {
-            return isPersistentEntityType(keyType);
-        } else {
-            return false;
-        }
->>>>>>> 553739c7
     }
 
     /**
