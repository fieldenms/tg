package ua.com.fielden.platform.web.test.config;

import static java.util.Collections.unmodifiableSet;

import java.util.Collections;
import java.util.LinkedHashSet;
import java.util.List;
import java.util.Set;
import java.util.stream.Collectors;

import fielden.test_app.close_leave.OpenTgCloseLeaveExampleMasterAction;
import fielden.test_app.close_leave.TgCloseLeaveExample;
import fielden.test_app.close_leave.TgCloseLeaveExampleDetail;
import fielden.test_app.close_leave.TgCloseLeaveExampleDetailUnpersisted;
import fielden.test_app.close_leave.TgCloseLeaveExampleMaster_OpenDetailUnpersisted_MenuItem;
import fielden.test_app.close_leave.TgCloseLeaveExampleMaster_OpenDetail_MenuItem;
import fielden.test_app.close_leave.TgCloseLeaveExampleMaster_OpenMain_MenuItem;
import ua.com.fielden.platform.basic.config.IApplicationDomainProvider;
import ua.com.fielden.platform.domain.PlatformDomainTypes;
import ua.com.fielden.platform.entity.AbstractEntity;
import ua.com.fielden.platform.sample.domain.*;
import ua.com.fielden.platform.sample.domain.compound.TgCompoundEntity;
import ua.com.fielden.platform.sample.domain.compound.TgCompoundEntityChild;
import ua.com.fielden.platform.sample.domain.compound.TgCompoundEntityDetail;
import ua.com.fielden.platform.sample.domain.compound.TgCompoundEntityLocator;
import ua.com.fielden.platform.sample.domain.compound.master.menu.actions.TgCompoundEntityMaster_OpenMain_MenuItem;
import ua.com.fielden.platform.sample.domain.compound.master.menu.actions.TgCompoundEntityMaster_OpenTgCompoundEntityChild_MenuItem;
import ua.com.fielden.platform.sample.domain.compound.master.menu.actions.TgCompoundEntityMaster_OpenTgCompoundEntityDetail_MenuItem;
import ua.com.fielden.platform.sample.domain.compound.ui_actions.OpenTgCompoundEntityMasterAction;
import ua.com.fielden.platform.sample.domain.stream_processors.DumpCsvTxtProcessor;
import ua.com.fielden.platform.sample.domain.ui_actions.MakeCompletedAction;
import ua.com.fielden.platform.serialisation.jackson.entities.OtherEntity;
import ua.com.fielden.platform.web.test.server.master_action.NewEntityAction;

/**
 * A temporary class to enlist domain entities for Web UI Testing Server.
 *
 * @author TG Team
 *
 */
public class ApplicationDomain implements IApplicationDomainProvider {
    private static final Set<Class<? extends AbstractEntity<?>>> entityTypes = new LinkedHashSet<>();
    private static final Set<Class<? extends AbstractEntity<?>>> domainTypes = new LinkedHashSet<>();

    private static void add(final Class<? extends AbstractEntity<?>> domainType) {
        entityTypes.add(domainType);
        domainTypes.add(domainType);
    }

    static {
        entityTypes.addAll(PlatformDomainTypes.types);
        add(TgPerson.class);
        add(TgPersistentEntityWithProperties.class);
        add(TgPersistentEntityWithPropertiesAttachment.class);
        add(TgExportFunctionalEntity.class);
        add(TgPersistentCompositeEntity.class);
        add(TgFunctionalEntityWithCentreContext.class);
        add(TgStatusActivationFunctionalEntity.class);
        add(TgISStatusActivationFunctionalEntity.class);
        add(TgIRStatusActivationFunctionalEntity.class);
        add(TgONStatusActivationFunctionalEntity.class);
        add(TgSRStatusActivationFunctionalEntity.class);
        add(TgPersistentStatus.class);
        add(TgFetchProviderTestEntity.class);
        add(TgCollectionalSerialisationParent.class);
        add(TgCollectionalSerialisationChild.class);
        add(TgCentreInvokerWithCentreContext.class);
        add(TgEntityForColourMaster.class);
        add(TgCreatePersistentStatusAction.class);
        add(TgDummyAction.class);
        add(TgEntityWithPropertyDependency.class);
        add(TgEntityWithPropertyDescriptor.class);
        add(TgEntityWithPropertyDescriptorExt.class);
        add(DumpCsvTxtProcessor.class);
        add(NewEntityAction.class);
        add(ExportAction.class);
        add(TgDeletionTestEntity.class);
        add(TgEntityWithTimeZoneDates.class);
        add(TgGeneratedEntity.class);
        add(TgGeneratedEntityForTrippleDecAnalysis.class);
        add(TgGeneratedEntityForTrippleDecAnalysisInsertionPoint.class);
        add(TgOpenTrippleDecDetails.class);
        add(OtherEntity.class);
        add(MoreDataForDeleteEntity.class);

        add(TgVehicle.class);
        add(TgVehicleFinDetails.class);
        add(TgVehicleModel.class);
        add(TgVehicleMake.class);
        add(TgVehicleFuelUsage.class);
        add(TgOrgUnit1.class);
        add(TgOrgUnit2.class);
        add(TgOrgUnit3.class);
        add(TgOrgUnit4.class);
        add(TgOrgUnit5.class);
<<<<<<< HEAD
        add(TeNamedValuesVector.class);
=======
        add(TeProductPrice.class);
>>>>>>> 65025af8
        add(TeVehicle.class);
        add(TeVehicleFinDetails.class);
        add(TeVehicleFuelUsage.class);
        add(TeVehicleMake.class);
        add(TeVehicleModel.class);
        add(TgFuelType.class);
        add(UnionEntity.class);
        add(UnionEntityWithoutSecondDescTitle.class);
        add(EntityOne.class);
        add(EntityTwo.class);
        add(EntityThree.class);

        add(TgBogieLocation.class);
        add(UnionEntityWithSkipExistsValidation.class);
        add(EntityWithUnionEntityWithSkipExistsValidation.class);
        add(TgWorkshop.class);
        add(TgWagonSlot.class);
        add(TgWagon.class);
        add(TgBogie.class);
        add(TgWagonClass.class);
        add(TgWagonClassCompatibility.class);
        add(TgBogieClass.class);
        add(TgFuelUsage.class);
        add(TgSelectedEntitiesExampleAction.class);
        add(TgCloseLeaveExample.class);
        add(OpenTgCloseLeaveExampleMasterAction.class);
        add(TgCloseLeaveExampleMaster_OpenMain_MenuItem.class);
        add(TgCloseLeaveExampleMaster_OpenDetail_MenuItem.class);
        add(TgCloseLeaveExampleDetail.class);
        add(TgCloseLeaveExampleDetailUnpersisted.class);
        add(TgCloseLeaveExampleMaster_OpenDetailUnpersisted_MenuItem.class);
        add(TgCompoundEntity.class);
        add(TgCompoundEntityLocator.class);
        add(TgCompoundEntityDetail.class);
        add(TgCompoundEntityChild.class);
        add(OpenTgCompoundEntityMasterAction.class);
        add(TgCompoundEntityMaster_OpenMain_MenuItem.class);
        add(TgCompoundEntityMaster_OpenTgCompoundEntityDetail_MenuItem.class);
        add(TgCompoundEntityMaster_OpenTgCompoundEntityChild_MenuItem.class);
        add(TgFuelType.class);

        add(TgEntityStringKey.class);
        add(TgEntityBooleanKey.class);
        add(TgEntityDateKey.class);
        add(TgEntityIntegerKey.class);
        add(TgEntityLongKey.class);
        add(TgEntityEntityKey.class);
        add(TgEntityCompositeKey.class);
        add(TgEntityCompositeBooleanKey.class);
        add(TgEntityTwoEntityKeys.class);
        add(TgEntityBigDecimalKey.class);

        add(TgWebApiEntity.class);
        add(TgWebApiEntitySyntheticSingle.class);
        add(TgWebApiEntitySyntheticMulti.class);

        add(TgUnionHolder.class);
        add(TgUnion.class);
        add(TgUnionType1.class);
        add(TgUnionType2.class);
        add(TgUnionCommonType.class);

        add(TgSynBogie.class);
        add(MakeCompletedAction.class);

        add(TgMeterReading.class);
        add(TgReMaxVehicleReading.class);
        add(TgPersonName.class);
        add(TgAuthor.class);
        add(TgAuthorship.class);
        add(TgAuthorRoyalty.class);
        add(TgReBogieWithHighLoad.class);
        add(TgTimesheet.class);
        add(TgReVehicleWithHighPrice.class);
        add(TgVehicleTechDetails.class);
        add(TgReVehicleModel.class);
        add(TgMakeCount.class);
        add(TgOrgUnit5WithSummaries.class);
        add(TgWorkOrder.class);
        add(TeWorkOrder.class);
        add(TgModelCount.class);
        add(TgModelYearCount.class);
        add(TgPublishedYearly.class);
        add(TgAverageFuelUsage.class);
        add(TeAverageFuelUsage.class);
        add(TeFuelUsageByType.class);
        add(TgSystem.class);
        add(TgSubSystem.class);
        add(TgCategory.class);
        add(TgAuthoriser.class);
        add(TgOriginator.class);
        add(TgEntityWithComplexSummaries.class);
        add(TgEntityWithComplexSummariesThatActuallyDeclareThoseSummaries.class);
        add(TgCentreDiffSerialisation.class);
        add(TgCentreDiffSerialisationPersistentChild.class);
        add(TgCentreDiffSerialisationNonPersistentChild.class);
        add(TgCentreDiffSerialisationNonPersistentCompositeChild.class);
        add(TgCategoryAttachment.class);
        add(TgDateTestEntity.class);

    }

    @Override
    public List<Class<? extends AbstractEntity<?>>> entityTypes() {
        return Collections.unmodifiableList(entityTypes.stream().collect(Collectors.toList()));
    }

    public static List<Class<? extends AbstractEntity<?>>> domainTypes() {
        return Collections.unmodifiableList(domainTypes.stream().collect(Collectors.toList()));
    }

    public static Set<Class<? extends AbstractEntity<?>>> entityTypesSet() {
        return unmodifiableSet(entityTypes);
    }

}<|MERGE_RESOLUTION|>--- conflicted
+++ resolved
@@ -93,11 +93,8 @@
         add(TgOrgUnit3.class);
         add(TgOrgUnit4.class);
         add(TgOrgUnit5.class);
-<<<<<<< HEAD
         add(TeNamedValuesVector.class);
-=======
         add(TeProductPrice.class);
->>>>>>> 65025af8
         add(TeVehicle.class);
         add(TeVehicleFinDetails.class);
         add(TeVehicleFuelUsage.class);
