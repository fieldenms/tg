package ua.com.fielden.platform.web.test.config;

import java.util.Collections;
import java.util.LinkedHashSet;
import java.util.List;
import java.util.Set;
import java.util.stream.Collectors;

import fielden.test_app.close_leave.OpenTgCloseLeaveExampleMasterAction;
import fielden.test_app.close_leave.TgCloseLeaveExample;
import fielden.test_app.close_leave.TgCloseLeaveExampleDetail;
import fielden.test_app.close_leave.TgCloseLeaveExampleDetailUnpersisted;
import fielden.test_app.close_leave.TgCloseLeaveExampleMaster_OpenDetailUnpersisted_MenuItem;
import fielden.test_app.close_leave.TgCloseLeaveExampleMaster_OpenDetail_MenuItem;
import fielden.test_app.close_leave.TgCloseLeaveExampleMaster_OpenMain_MenuItem;
import ua.com.fielden.platform.basic.config.IApplicationDomainProvider;
import ua.com.fielden.platform.domain.PlatformDomainTypes;
import ua.com.fielden.platform.entity.AbstractEntity;
import ua.com.fielden.platform.sample.domain.EntityOne;
import ua.com.fielden.platform.sample.domain.EntityTwo;
import ua.com.fielden.platform.sample.domain.ExportAction;
import ua.com.fielden.platform.sample.domain.TgBogie;
import ua.com.fielden.platform.sample.domain.TgBogieClass;
import ua.com.fielden.platform.sample.domain.TgBogieLocation;
import ua.com.fielden.platform.sample.domain.TgCentreInvokerWithCentreContext;
import ua.com.fielden.platform.sample.domain.TgCollectionalSerialisationChild;
import ua.com.fielden.platform.sample.domain.TgCollectionalSerialisationParent;
import ua.com.fielden.platform.sample.domain.TgCoordinate;
import ua.com.fielden.platform.sample.domain.TgCreatePersistentStatusAction;
import ua.com.fielden.platform.sample.domain.TgDeletionTestEntity;
import ua.com.fielden.platform.sample.domain.TgDummyAction;
import ua.com.fielden.platform.sample.domain.TgEntityBigDecimalKey;
import ua.com.fielden.platform.sample.domain.TgEntityBooleanKey;
import ua.com.fielden.platform.sample.domain.TgEntityCompositeBooleanKey;
import ua.com.fielden.platform.sample.domain.TgEntityCompositeKey;
import ua.com.fielden.platform.sample.domain.TgEntityDateKey;
import ua.com.fielden.platform.sample.domain.TgEntityEntityKey;
import ua.com.fielden.platform.sample.domain.TgEntityForColourMaster;
import ua.com.fielden.platform.sample.domain.TgEntityIntegerKey;
import ua.com.fielden.platform.sample.domain.TgEntityLongKey;
import ua.com.fielden.platform.sample.domain.TgEntityStringKey;
import ua.com.fielden.platform.sample.domain.TgEntityTwoEntityKeys;
import ua.com.fielden.platform.sample.domain.TgEntityWithPropertyDependency;
import ua.com.fielden.platform.sample.domain.TgEntityWithPropertyDescriptor;
import ua.com.fielden.platform.sample.domain.TgEntityWithPropertyDescriptorExt;
import ua.com.fielden.platform.sample.domain.TgEntityWithTimeZoneDates;
import ua.com.fielden.platform.sample.domain.TgExportFunctionalEntity;
import ua.com.fielden.platform.sample.domain.TgFetchProviderTestEntity;
import ua.com.fielden.platform.sample.domain.TgFuelType;
import ua.com.fielden.platform.sample.domain.TgFuelUsage;
import ua.com.fielden.platform.sample.domain.TgFunctionalEntityWithCentreContext;
import ua.com.fielden.platform.sample.domain.TgGeneratedEntity;
import ua.com.fielden.platform.sample.domain.TgGeneratedEntityForTrippleDecAnalysis;
import ua.com.fielden.platform.sample.domain.TgGeneratedEntityForTrippleDecAnalysisInsertionPoint;
import ua.com.fielden.platform.sample.domain.TgIRStatusActivationFunctionalEntity;
import ua.com.fielden.platform.sample.domain.TgISStatusActivationFunctionalEntity;
import ua.com.fielden.platform.sample.domain.TgMachine;
import ua.com.fielden.platform.sample.domain.TgMachineRealtimeMonitorMap;
import ua.com.fielden.platform.sample.domain.TgMessage;
import ua.com.fielden.platform.sample.domain.TgMessageMap;
import ua.com.fielden.platform.sample.domain.TgONStatusActivationFunctionalEntity;
import ua.com.fielden.platform.sample.domain.TgOpenTrippleDecDetails;
import ua.com.fielden.platform.sample.domain.TgOrgUnit;
import ua.com.fielden.platform.sample.domain.TgOrgUnit1;
import ua.com.fielden.platform.sample.domain.TgOrgUnit2;
import ua.com.fielden.platform.sample.domain.TgOrgUnit3;
import ua.com.fielden.platform.sample.domain.TgOrgUnit4;
import ua.com.fielden.platform.sample.domain.TgOrgUnit5;
import ua.com.fielden.platform.sample.domain.TgPersistentCompositeEntity;
import ua.com.fielden.platform.sample.domain.TgPersistentEntityWithProperties;
import ua.com.fielden.platform.sample.domain.TgPersistentEntityWithPropertiesAttachment;
import ua.com.fielden.platform.sample.domain.TgPersistentStatus;
import ua.com.fielden.platform.sample.domain.TgPerson;
import ua.com.fielden.platform.sample.domain.TgPolygon;
import ua.com.fielden.platform.sample.domain.TgPolygonMap;
import ua.com.fielden.platform.sample.domain.TgSRStatusActivationFunctionalEntity;
import ua.com.fielden.platform.sample.domain.TgSelectedEntitiesExampleAction;
import ua.com.fielden.platform.sample.domain.TgStatusActivationFunctionalEntity;
import ua.com.fielden.platform.sample.domain.TgStop;
import ua.com.fielden.platform.sample.domain.TgStopMap;
import ua.com.fielden.platform.sample.domain.TgSynBogie;
import ua.com.fielden.platform.sample.domain.TgUnion;
import ua.com.fielden.platform.sample.domain.TgUnionCommonType;
import ua.com.fielden.platform.sample.domain.TgUnionHolder;
import ua.com.fielden.platform.sample.domain.TgUnionType1;
import ua.com.fielden.platform.sample.domain.TgUnionType2;
import ua.com.fielden.platform.sample.domain.TgVehicle;
import ua.com.fielden.platform.sample.domain.TgVehicleFinDetails;
import ua.com.fielden.platform.sample.domain.TgVehicleFuelUsage;
import ua.com.fielden.platform.sample.domain.TgVehicleMake;
import ua.com.fielden.platform.sample.domain.TgVehicleModel;
import ua.com.fielden.platform.sample.domain.TgWagon;
import ua.com.fielden.platform.sample.domain.TgWagonClass;
import ua.com.fielden.platform.sample.domain.TgWagonClassCompatibility;
import ua.com.fielden.platform.sample.domain.TgWagonSlot;
import ua.com.fielden.platform.sample.domain.TgWebApiEntity;
import ua.com.fielden.platform.sample.domain.TgWebApiEntitySyntheticMulti;
import ua.com.fielden.platform.sample.domain.TgWebApiEntitySyntheticSingle;
import ua.com.fielden.platform.sample.domain.TgWorkshop;
import ua.com.fielden.platform.sample.domain.UnionEntity;
import ua.com.fielden.platform.sample.domain.compound.TgCompoundEntity;
import ua.com.fielden.platform.sample.domain.compound.TgCompoundEntityChild;
import ua.com.fielden.platform.sample.domain.compound.TgCompoundEntityDetail;
import ua.com.fielden.platform.sample.domain.compound.TgCompoundEntityLocator;
import ua.com.fielden.platform.sample.domain.compound.master.menu.actions.TgCompoundEntityMaster_OpenMain_MenuItem;
import ua.com.fielden.platform.sample.domain.compound.master.menu.actions.TgCompoundEntityMaster_OpenTgCompoundEntityChild_MenuItem;
import ua.com.fielden.platform.sample.domain.compound.master.menu.actions.TgCompoundEntityMaster_OpenTgCompoundEntityDetail_MenuItem;
import ua.com.fielden.platform.sample.domain.compound.ui_actions.OpenTgCompoundEntityMasterAction;
import ua.com.fielden.platform.sample.domain.stream_processors.DumpCsvTxtProcessor;
import ua.com.fielden.platform.sample.domain.ui_actions.MakeCompletedAction;
import ua.com.fielden.platform.serialisation.jackson.entities.OtherEntity;
import ua.com.fielden.platform.web.test.server.master_action.NewEntityAction;

/**
 * A temporary class to enlist domain entities for Web UI Testing Server.
 *
 * @author TG Team
 *
 */
public class ApplicationDomain implements IApplicationDomainProvider {
    private static final Set<Class<? extends AbstractEntity<?>>> entityTypes = new LinkedHashSet<>();
    private static final Set<Class<? extends AbstractEntity<?>>> domainTypes = new LinkedHashSet<>();

    private static void add(final Class<? extends AbstractEntity<?>> domainType) {
        entityTypes.add(domainType);
        domainTypes.add(domainType);
    }

    static {
        entityTypes.addAll(PlatformDomainTypes.types);
        add(TgPerson.class);
        add(TgPersistentEntityWithProperties.class);
        add(TgPersistentEntityWithPropertiesAttachment.class);
        add(TgExportFunctionalEntity.class);
        add(TgPersistentCompositeEntity.class);
        add(TgFunctionalEntityWithCentreContext.class);
        add(TgStatusActivationFunctionalEntity.class);
        add(TgISStatusActivationFunctionalEntity.class);
        add(TgIRStatusActivationFunctionalEntity.class);
        add(TgONStatusActivationFunctionalEntity.class);
        add(TgSRStatusActivationFunctionalEntity.class);
        add(TgPersistentStatus.class);
        add(TgFetchProviderTestEntity.class);
        add(TgCollectionalSerialisationParent.class);
        add(TgCollectionalSerialisationChild.class);
        add(TgCentreInvokerWithCentreContext.class);
        add(TgEntityForColourMaster.class);
        add(TgCreatePersistentStatusAction.class);
        add(TgDummyAction.class);
        add(TgEntityWithPropertyDependency.class);
        add(TgEntityWithPropertyDescriptor.class);
        add(TgEntityWithPropertyDescriptorExt.class);
        add(DumpCsvTxtProcessor.class);
        add(NewEntityAction.class);
        add(ExportAction.class);
        add(TgDeletionTestEntity.class);
        add(TgEntityWithTimeZoneDates.class);
        add(TgGeneratedEntity.class);
        add(TgGeneratedEntityForTrippleDecAnalysis.class);
        add(TgGeneratedEntityForTrippleDecAnalysisInsertionPoint.class);
        add(TgOpenTrippleDecDetails.class);
        add(OtherEntity.class);

        add(TgMessage.class);
        add(TgMessageMap.class);

        add(TgOrgUnit.class);
        add(TgMachine.class);
        add(TgMachineRealtimeMonitorMap.class);

        add(TgStop.class);
        add(TgStopMap.class);

        add(TgPolygon.class);
        add(TgCoordinate.class);
        add(TgPolygonMap.class);

        add(TgVehicle.class);
        add(TgVehicleFinDetails.class);
        add(TgVehicleModel.class);
        add(TgVehicleMake.class);
        add(TgVehicleFuelUsage.class);
        add(TgOrgUnit1.class);
        add(TgOrgUnit2.class);
        add(TgOrgUnit3.class);
        add(TgOrgUnit4.class);
        add(TgOrgUnit5.class);
        add(TgFuelType.class);
        add(UnionEntity.class);
        add(EntityOne.class);
        add(EntityTwo.class);

        add(TgBogieLocation.class);
        add(TgWorkshop.class);
        add(TgWagonSlot.class);
        add(TgWagon.class);
        add(TgBogie.class);
        add(TgWagonClass.class);
        add(TgWagonClassCompatibility.class);
        add(TgBogieClass.class);
        add(TgFuelUsage.class);
        add(TgSelectedEntitiesExampleAction.class);
        add(TgCloseLeaveExample.class);
        add(OpenTgCloseLeaveExampleMasterAction.class);
        add(TgCloseLeaveExampleMaster_OpenMain_MenuItem.class);
        add(TgCloseLeaveExampleMaster_OpenDetail_MenuItem.class);
        add(TgCloseLeaveExampleDetail.class);
        add(TgCloseLeaveExampleDetailUnpersisted.class);
        add(TgCloseLeaveExampleMaster_OpenDetailUnpersisted_MenuItem.class);
        add(TgCompoundEntity.class);
        add(TgCompoundEntityLocator.class);
        add(TgCompoundEntityDetail.class);
        add(TgCompoundEntityChild.class);
        add(OpenTgCompoundEntityMasterAction.class);
        add(TgCompoundEntityMaster_OpenMain_MenuItem.class);
        add(TgCompoundEntityMaster_OpenTgCompoundEntityDetail_MenuItem.class);
        add(TgCompoundEntityMaster_OpenTgCompoundEntityChild_MenuItem.class);
        add(TgFuelType.class);
        
        add(TgEntityStringKey.class);
        add(TgEntityBooleanKey.class);
        add(TgEntityDateKey.class);
        add(TgEntityIntegerKey.class);
        add(TgEntityLongKey.class);
        add(TgEntityEntityKey.class);
        add(TgEntityCompositeKey.class);
        add(TgEntityCompositeBooleanKey.class);
        add(TgEntityTwoEntityKeys.class);
        add(TgEntityBigDecimalKey.class);
        
        add(TgWebApiEntity.class);
        add(TgWebApiEntitySyntheticSingle.class);
        add(TgWebApiEntitySyntheticMulti.class);
        
        add(TgUnionHolder.class);
        add(TgUnion.class);
        add(TgUnionType1.class);
        add(TgUnionType2.class);
        add(TgUnionCommonType.class);
        
<<<<<<< HEAD
        add(TgSynBogie.class);
=======
        add(MakeCompletedAction.class);
>>>>>>> f8d47ac6
    }

    @Override
    public List<Class<? extends AbstractEntity<?>>> entityTypes() {
        return Collections.unmodifiableList(entityTypes.stream().collect(Collectors.toList()));
    }

    public static List<Class<? extends AbstractEntity<?>>> domainTypes() {
        return Collections.unmodifiableList(domainTypes.stream().collect(Collectors.toList()));
    }
}<|MERGE_RESOLUTION|>--- conflicted
+++ resolved
@@ -238,11 +238,8 @@
         add(TgUnionType2.class);
         add(TgUnionCommonType.class);
         
-<<<<<<< HEAD
         add(TgSynBogie.class);
-=======
         add(MakeCompletedAction.class);
->>>>>>> f8d47ac6
     }
 
     @Override
