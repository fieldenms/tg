package ua.com.fielden.platform.web.test.config;

import java.util.Collections;
import java.util.LinkedHashSet;
import java.util.List;
import java.util.Set;
import java.util.stream.Collectors;

import fielden.test_app.close_leave.OpenTgCloseLeaveExampleMasterAction;
import fielden.test_app.close_leave.TgCloseLeaveExample;
import fielden.test_app.close_leave.TgCloseLeaveExampleDetail;
import fielden.test_app.close_leave.TgCloseLeaveExampleDetailUnpersisted;
import fielden.test_app.close_leave.TgCloseLeaveExampleMaster_OpenDetailUnpersisted_MenuItem;
import fielden.test_app.close_leave.TgCloseLeaveExampleMaster_OpenDetail_MenuItem;
import fielden.test_app.close_leave.TgCloseLeaveExampleMaster_OpenMain_MenuItem;
import ua.com.fielden.platform.basic.config.IApplicationDomainProvider;
import ua.com.fielden.platform.domain.PlatformDomainTypes;
import ua.com.fielden.platform.entity.AbstractEntity;
import ua.com.fielden.platform.sample.domain.EntityOne;
import ua.com.fielden.platform.sample.domain.EntityTwo;
import ua.com.fielden.platform.sample.domain.ExportAction;
import ua.com.fielden.platform.sample.domain.TgBogie;
import ua.com.fielden.platform.sample.domain.TgBogieClass;
import ua.com.fielden.platform.sample.domain.TgBogieLocation;
import ua.com.fielden.platform.sample.domain.TgCentreInvokerWithCentreContext;
import ua.com.fielden.platform.sample.domain.TgCollectionalSerialisationChild;
import ua.com.fielden.platform.sample.domain.TgCollectionalSerialisationParent;
import ua.com.fielden.platform.sample.domain.TgCoordinate;
import ua.com.fielden.platform.sample.domain.TgCreatePersistentStatusAction;
import ua.com.fielden.platform.sample.domain.TgDeletionTestEntity;
import ua.com.fielden.platform.sample.domain.TgDummyAction;
import ua.com.fielden.platform.sample.domain.TgEntityForColourMaster;
import ua.com.fielden.platform.sample.domain.TgEntityWithPropertyDependency;
import ua.com.fielden.platform.sample.domain.TgEntityWithPropertyDescriptor;
import ua.com.fielden.platform.sample.domain.TgEntityWithTimeZoneDates;
import ua.com.fielden.platform.sample.domain.TgExportFunctionalEntity;
import ua.com.fielden.platform.sample.domain.TgFetchProviderTestEntity;
import ua.com.fielden.platform.sample.domain.TgFuelType;
import ua.com.fielden.platform.sample.domain.TgFuelUsage;
import ua.com.fielden.platform.sample.domain.TgFunctionalEntityWithCentreContext;
import ua.com.fielden.platform.sample.domain.TgGeneratedEntity;
import ua.com.fielden.platform.sample.domain.TgGeneratedEntityForTrippleDecAnalysis;
import ua.com.fielden.platform.sample.domain.TgGeneratedEntityForTrippleDecAnalysisInsertionPoint;
import ua.com.fielden.platform.sample.domain.TgIRStatusActivationFunctionalEntity;
import ua.com.fielden.platform.sample.domain.TgISStatusActivationFunctionalEntity;
import ua.com.fielden.platform.sample.domain.TgMachine;
import ua.com.fielden.platform.sample.domain.TgMachineRealtimeMonitorMap;
import ua.com.fielden.platform.sample.domain.TgMessage;
import ua.com.fielden.platform.sample.domain.TgMessageMap;
import ua.com.fielden.platform.sample.domain.TgONStatusActivationFunctionalEntity;
import ua.com.fielden.platform.sample.domain.TgOpenTrippleDecDetails;
import ua.com.fielden.platform.sample.domain.TgOrgUnit;
import ua.com.fielden.platform.sample.domain.TgOrgUnit1;
import ua.com.fielden.platform.sample.domain.TgOrgUnit2;
import ua.com.fielden.platform.sample.domain.TgOrgUnit3;
import ua.com.fielden.platform.sample.domain.TgOrgUnit4;
import ua.com.fielden.platform.sample.domain.TgOrgUnit5;
import ua.com.fielden.platform.sample.domain.TgPersistentCompositeEntity;
import ua.com.fielden.platform.sample.domain.TgPersistentEntityWithProperties;
import ua.com.fielden.platform.sample.domain.TgPersistentEntityWithPropertiesAttachment;
import ua.com.fielden.platform.sample.domain.TgPersistentStatus;
import ua.com.fielden.platform.sample.domain.TgPerson;
import ua.com.fielden.platform.sample.domain.TgPolygon;
import ua.com.fielden.platform.sample.domain.TgPolygonMap;
import ua.com.fielden.platform.sample.domain.TgSRStatusActivationFunctionalEntity;
import ua.com.fielden.platform.sample.domain.TgSelectedEntitiesExampleAction;
import ua.com.fielden.platform.sample.domain.TgStatusActivationFunctionalEntity;
import ua.com.fielden.platform.sample.domain.TgStop;
import ua.com.fielden.platform.sample.domain.TgStopMap;
import ua.com.fielden.platform.sample.domain.TgVehicle;
import ua.com.fielden.platform.sample.domain.TgVehicleFinDetails;
import ua.com.fielden.platform.sample.domain.TgVehicleMake;
import ua.com.fielden.platform.sample.domain.TgVehicleModel;
import ua.com.fielden.platform.sample.domain.TgWagon;
import ua.com.fielden.platform.sample.domain.TgWagonClass;
import ua.com.fielden.platform.sample.domain.TgWagonClassCompatibility;
import ua.com.fielden.platform.sample.domain.TgWagonSlot;
import ua.com.fielden.platform.sample.domain.TgWorkshop;
import ua.com.fielden.platform.sample.domain.UnionEntity;
import ua.com.fielden.platform.sample.domain.compound.TgCompoundEntity;
import ua.com.fielden.platform.sample.domain.compound.TgCompoundEntityChild;
import ua.com.fielden.platform.sample.domain.compound.TgCompoundEntityDetail;
import ua.com.fielden.platform.sample.domain.compound.TgCompoundEntityLocator;
import ua.com.fielden.platform.sample.domain.compound.master.menu.actions.TgCompoundEntityMaster_OpenMain_MenuItem;
import ua.com.fielden.platform.sample.domain.compound.master.menu.actions.TgCompoundEntityMaster_OpenTgCompoundEntityChild_MenuItem;
import ua.com.fielden.platform.sample.domain.compound.master.menu.actions.TgCompoundEntityMaster_OpenTgCompoundEntityDetail_MenuItem;
import ua.com.fielden.platform.sample.domain.compound.ui_actions.OpenTgCompoundEntityMasterAction;
import ua.com.fielden.platform.sample.domain.stream_processors.DumpCsvTxtProcessor;
import ua.com.fielden.platform.serialisation.jackson.entities.OtherEntity;
import ua.com.fielden.platform.web.test.server.master_action.NewEntityAction;

/**
 * A temporary class to enlist domain entities for Web UI Testing Server.
 *
 * @author TG Team
 *
 */
public class ApplicationDomain implements IApplicationDomainProvider {
    private static final Set<Class<? extends AbstractEntity<?>>> entityTypes = new LinkedHashSet<>();
    private static final Set<Class<? extends AbstractEntity<?>>> domainTypes = new LinkedHashSet<>();

    private static void add(final Class<? extends AbstractEntity<?>> domainType) {
        entityTypes.add(domainType);
        domainTypes.add(domainType);
    }

    static {
        entityTypes.addAll(PlatformDomainTypes.types);
        add(TgPerson.class);
        add(TgPersistentEntityWithProperties.class);
        add(TgPersistentEntityWithPropertiesAttachment.class);
        add(TgExportFunctionalEntity.class);
        add(TgPersistentCompositeEntity.class);
        add(TgFunctionalEntityWithCentreContext.class);
        add(TgStatusActivationFunctionalEntity.class);
        add(TgISStatusActivationFunctionalEntity.class);
        add(TgIRStatusActivationFunctionalEntity.class);
        add(TgONStatusActivationFunctionalEntity.class);
        add(TgSRStatusActivationFunctionalEntity.class);
        add(TgPersistentStatus.class);
        add(TgFetchProviderTestEntity.class);
        add(TgCollectionalSerialisationParent.class);
        add(TgCollectionalSerialisationChild.class);
        add(TgCentreInvokerWithCentreContext.class);
        add(TgEntityForColourMaster.class);
        add(TgCreatePersistentStatusAction.class);
        add(TgDummyAction.class);
        add(TgEntityWithPropertyDependency.class);
        add(TgEntityWithPropertyDescriptor.class);
        add(DumpCsvTxtProcessor.class);
        add(NewEntityAction.class);
        add(ExportAction.class);
        add(TgDeletionTestEntity.class);
        add(TgEntityWithTimeZoneDates.class);
        add(TgGeneratedEntity.class);
        add(TgGeneratedEntityForTrippleDecAnalysis.class);
        add(TgGeneratedEntityForTrippleDecAnalysisInsertionPoint.class);
        add(TgOpenTrippleDecDetails.class);
        add(OtherEntity.class);

        add(TgMessage.class);
        add(TgMessageMap.class);

        add(TgOrgUnit.class);
        add(TgMachine.class);
        add(TgMachineRealtimeMonitorMap.class);

        add(TgStop.class);
        add(TgStopMap.class);

        add(TgPolygon.class);
        add(TgCoordinate.class);
        add(TgPolygonMap.class);
<<<<<<< HEAD
        
        add(TgVehicle.class);
        add(TgVehicleFinDetails.class);
        add(TgVehicleModel.class);
        add(TgVehicleMake.class);
        add(TgOrgUnit1.class);
        add(TgOrgUnit2.class);
        add(TgOrgUnit3.class);
        add(TgOrgUnit4.class);
        add(TgOrgUnit5.class);
        add(TgFuelType.class);
=======

>>>>>>> 1e7e7352
        add(UnionEntity.class);
        add(EntityOne.class);
        add(EntityTwo.class);

        add(TgBogieLocation.class);
        add(TgWorkshop.class);
        add(TgWagonSlot.class);
        add(TgWagon.class);
        add(TgBogie.class);
        add(TgWagonClass.class);
<<<<<<< HEAD
        add(TgWagonClassCompatibility.class);
        add(TgBogieClass.class);
        add(TgFuelUsage.class);
=======
        add(TgSelectedEntitiesExampleAction.class);
        add(TgCloseLeaveExample.class);
        add(OpenTgCloseLeaveExampleMasterAction.class);
        add(TgCloseLeaveExampleMaster_OpenMain_MenuItem.class);
        add(TgCloseLeaveExampleMaster_OpenDetail_MenuItem.class);
        add(TgCloseLeaveExampleDetail.class);
        add(TgCloseLeaveExampleDetailUnpersisted.class);
        add(TgCloseLeaveExampleMaster_OpenDetailUnpersisted_MenuItem.class);
        add(TgCompoundEntity.class);
        add(TgCompoundEntityLocator.class);
        add(TgCompoundEntityDetail.class);
        add(TgCompoundEntityChild.class);
        add(OpenTgCompoundEntityMasterAction.class);
        add(TgCompoundEntityMaster_OpenMain_MenuItem.class);
        add(TgCompoundEntityMaster_OpenTgCompoundEntityDetail_MenuItem.class);
        add(TgCompoundEntityMaster_OpenTgCompoundEntityChild_MenuItem.class);
>>>>>>> 1e7e7352
    }

    @Override
    public List<Class<? extends AbstractEntity<?>>> entityTypes() {
        return Collections.unmodifiableList(entityTypes.stream().collect(Collectors.toList()));
    }

    public List<Class<? extends AbstractEntity<?>>> domainTypes() {
        return Collections.unmodifiableList(domainTypes.stream().collect(Collectors.toList()));
    }
}<|MERGE_RESOLUTION|>--- conflicted
+++ resolved
@@ -151,8 +151,7 @@
         add(TgPolygon.class);
         add(TgCoordinate.class);
         add(TgPolygonMap.class);
-<<<<<<< HEAD
-        
+
         add(TgVehicle.class);
         add(TgVehicleFinDetails.class);
         add(TgVehicleModel.class);
@@ -163,9 +162,6 @@
         add(TgOrgUnit4.class);
         add(TgOrgUnit5.class);
         add(TgFuelType.class);
-=======
-
->>>>>>> 1e7e7352
         add(UnionEntity.class);
         add(EntityOne.class);
         add(EntityTwo.class);
@@ -176,11 +172,9 @@
         add(TgWagon.class);
         add(TgBogie.class);
         add(TgWagonClass.class);
-<<<<<<< HEAD
         add(TgWagonClassCompatibility.class);
         add(TgBogieClass.class);
         add(TgFuelUsage.class);
-=======
         add(TgSelectedEntitiesExampleAction.class);
         add(TgCloseLeaveExample.class);
         add(OpenTgCloseLeaveExampleMasterAction.class);
@@ -197,7 +191,6 @@
         add(TgCompoundEntityMaster_OpenMain_MenuItem.class);
         add(TgCompoundEntityMaster_OpenTgCompoundEntityDetail_MenuItem.class);
         add(TgCompoundEntityMaster_OpenTgCompoundEntityChild_MenuItem.class);
->>>>>>> 1e7e7352
     }
 
     @Override
