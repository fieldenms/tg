--- conflicted
+++ resolved
@@ -73,14 +73,6 @@
      * For example, this could be a property that was tapped on in EGI to invoke the associated action.
      */
     private String chosenProperty;
-<<<<<<< HEAD
-    
-    /**
-     * Bag of custom properties in the context. Usually contains some technical properties for context restoration and may contain custom properties provided by client-side application.
-     */
-    private final Map<String, Object> customObject = new LinkedHashMap<>();
-    
-=======
 
     /**
      * A bag of custom properties in the context.
@@ -88,7 +80,6 @@
      */
     private final Map<String, Object> customObject = new LinkedHashMap<>();
 
->>>>>>> 1160971a
     public T getCurrEntity() {
         if (selectedEntities.size() == 1) {
             return selectedEntities.get(0);
@@ -164,39 +155,24 @@
     public String getChosenProperty() {
         return chosenProperty;
     }
-<<<<<<< HEAD
-    
-=======
 
->>>>>>> 1160971a
     public CentreContext<T, M> setChosenProperty(final String chosenProperty) {
         this.chosenProperty = chosenProperty;
         return this;
     }
-<<<<<<< HEAD
     
-=======
-
->>>>>>> 1160971a
     public CentreContext<T, M> setCustomObject(final Map<String, Object> customObject) {
         this.customObject.clear();
         this.customObject.putAll(customObject);
         return this;
     }
-<<<<<<< HEAD
-    
+
     /**
-     * Bag of custom properties in the context. Usually contains some technical properties for context restoration and may contain custom properties provided by client-side application.
+     * Bag of custom properties in the context.
+     * Usually contains some technical properties for context restoration and may contain custom properties provided by client-side application.
      */
     public Map<String, Object> getCustomObject() {
         return unmodifiableMap(customObject);
     }
-    
-=======
 
-    public Map<String, Object> getCustomObject() {
-        return unmodifiableMap(customObject);
-    }
-
->>>>>>> 1160971a
 }