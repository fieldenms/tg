--- conflicted
+++ resolved
@@ -7,16 +7,6 @@
         extends OrderingItem //
         implements IOrderingItemCloseable {
 
-<<<<<<< HEAD
-	public OrderingItemCloseable(final EqlSentenceBuilder builder) {
-		super(builder);
-	}
-
-	@Override
-	public OrderingModel model() {
-		return new OrderingModel(builder.model().getTokenSource());
-	}
-=======
     public OrderingItemCloseable(final EqlSentenceBuilder builder) {
         super(builder);
     }
@@ -25,6 +15,5 @@
     public OrderingModel model() {
         return new OrderingModel(builder.model().getTokenSource());
     }
->>>>>>> 2e518a75
 
 }