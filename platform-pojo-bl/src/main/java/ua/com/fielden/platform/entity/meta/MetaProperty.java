package ua.com.fielden.platform.entity.meta;

import static java.lang.String.format;
import static ua.com.fielden.platform.reflection.TitlesDescsGetter.getEntityTitleAndDesc;
import static ua.com.fielden.platform.reflection.TitlesDescsGetter.getTitleAndDesc;
import static ua.com.fielden.platform.reflection.TitlesDescsGetter.processReqErrorMsg;

import java.beans.PropertyChangeListener;
import java.beans.PropertyChangeSupport;
import java.lang.annotation.Annotation;
import java.lang.reflect.Field;
import java.lang.reflect.Method;
import java.util.Arrays;
import java.util.Collection;
import java.util.Collections;
import java.util.HashMap;
import java.util.HashSet;
import java.util.Map;
import java.util.Map.Entry;
import java.util.Set;

import org.apache.commons.lang.StringUtils;
import org.apache.log4j.Logger;

import javassist.util.proxy.ProxyFactory;
import ua.com.fielden.platform.entity.AbstractEntity;
import ua.com.fielden.platform.entity.ActivatableAbstractEntity;
import ua.com.fielden.platform.entity.DynamicEntityKey;
import ua.com.fielden.platform.entity.Mutator;
import ua.com.fielden.platform.entity.annotation.IsProperty;
import ua.com.fielden.platform.entity.annotation.SkipEntityExistsValidation;
import ua.com.fielden.platform.entity.validation.IBeforeChangeEventHandler;
import ua.com.fielden.platform.entity.validation.StubValidator;
import ua.com.fielden.platform.entity.validation.annotation.ValidationAnnotation;
import ua.com.fielden.platform.error.Result;
import ua.com.fielden.platform.reflection.Finder;
import ua.com.fielden.platform.reflection.Reflector;

/**
 * Implements the concept of a meta-property.
 * <p>
 * Currently it provides validation support and validation change listeners, which can be specified whenever it is necessary to handle validation state changes.
 * <p>
 * It is planned to support other meta-information such as accessibility, label etc. This information can be user dependent and retrieved from a database.
 * <p>
 * <b>Date: 2008-10-xx</b><br>
 * Provided support for meta property <code>editable</code>.<br>
 * Provided support for keeping the track of property value changes, which includes support for <code>prevValue</code>, <code>originalValue</code> and <code>valueChangeCount</code>.
 * <p>
 * <b>Date: 2008-12-11</b><br>
 * Implemented support for {@link Comparable}.<br>
 * Provided flags <code>active</code> and <code>key</code>.
 * <p>
 * <b>Date: 2008-12-22</b><br>
 * Implemented support for recording last invalid value.<br>
 * <p>
 * <b>Date: 2010-03-18</b><br>
 * Implemented support for restoring to original value with validation error cancellation.<br>
 * <b>Date: 2011-09-26</b><br>
 * Significant modification due to introduction of BCE and ACE event lifecycle. <b>Date: 2014-10-21</b><br>
 * Modified handling of requiredness to fully replace NotNull. Corrected type parameterization.
 *
 * @author TG Team
 *
 */
public final class MetaProperty<T> implements Comparable<MetaProperty<T>> {
    private final AbstractEntity<?> entity;
    private final String name;
    private Class<?> type;
    private final Class<?> propertyAnnotationType;
    private final Map<ValidationAnnotation, Map<IBeforeChangeEventHandler<T>, Result>> validators;
    private final Set<Annotation> validationAnnotations = new HashSet<Annotation>();
    private final IAfterChangeEventHandler<T> aceHandler;
    private final boolean key;
    private final boolean collectional;
    private final boolean retrievable;
    private final boolean isEntity;
    private final boolean activatable;
    private final boolean shouldAssignBeforeSave;

    /**
     * This property indicates whether a corresponding property was modified. This is similar to <code>dirty</code> property at the entity level.
     */
    private boolean dirty;

    public static final Number ORIGINAL_VALUE_NOT_INIT_COLL = -1;

    ///////////////////////////////////////////////////////
    /// Holds an original value of the property.
    ///////////////////////////////////////////////////////
    /**
     * Original value is always the value retrieved from a data storage. This means that new entities, which have not been persisted yet, have original values of their properties
     * equal to <code>null</code>
     * <p>
     * In case of properties with default values such definition might be unintuitive at first. However, the whole notion of default property values specified as an assignment
     * during property field definition does not fit naturally into the proposed modelling paradigm. Any property value should be validated before being assigned. This requires
     * setter invocation, and should be a deliberate act enforced as part of the application logic. Enforcing validation for default values is not technically difficult, but would
     * introduce a maintenance hurdle for application developers, where during an evolution of the system the validation logic might change, but default values not updated
     * accordingly. This would lead to entity instantiation failure.
     *
     * A much preferred approach is to provide a custom entity constructor or instantiation factories in case default property values support is required, where property values
     * should be set via setters. The use of factories would provide additional flexibility, where default values could be governed by business logic and a place of entity
     * instantiation.
     */
    private Number collectionOrigSize;
    private Number collectionPrevSize;
    private T originalValue;
    private T prevValue;
    private T lastInvalidValue;
    private int valueChangeCount = 0;
    /**
     * Indicates whether this property has an assigned value.
     * This flag is requited due to the fact that the value of null could be assigned making it impossible to identify the
     * fact of value assignment in light of the fact that the original property value could, and in most cases is, be <code>null</code>.
     */
    private boolean assigned = false;
    ///////////////////////////////////////////////////////

    /////////////////////////////////////////////////////////////////////////////////////////////////////////////////
    // The following properties are more related to UI controls rather than to actual property value modification. //
    // Some external to meta-property logic may define whether the value of <code>editable</code>.                 //
    /////////////////////////////////////////////////////////////////////////////////////////////////////////////////
    private boolean editable = true;
    private boolean visible = true;
    private boolean required = false;
    private String title; // TODO to be used for holding property title (can be read from db or other resources) as applicable to UI controls
    private String desc; // TODO to be used for holding extended description of the property's purpose (can be read from db or other resources), can be used as a default for tool tips on UI controls representing property value
    private final boolean calculated;
    private final boolean upperCase;
    ////////////////////////////////////////////////////////////////////////////////////////////////////////
    private final String[] dependentPropertyNames;

    public static final String EDITABLE_PROPERTY_NAME = "editable";
    public static final String REQUIRED_PROPERTY_NAME = "required";
    public static final String VALIDATION_RESULTS_PROPERTY_NAME = "validationResults";

    private final PropertyChangeSupport changeSupport = new PropertyChangeSupport(this);

    private final Logger logger = Logger.getLogger(this.getClass());

    /** Enforced mutation happens as part of the error recovery to indicate processing of dependent properties. */
    private boolean enforceMutator = false;

    /**
     * Property supports specification of the precise type. For example, property <code>key</code> in entity classes is recognised by reflection API as Comparable. Therefore, it
     * might be desirable to specify type more accurately.
     *
     * @param entity
     * @param field
     * @param type
     * @param isKey
     * @param isCollectional
     * @param propertyAnnotationType
     * @param calculated
     * @param upperCase
     * @param validationAnnotations
     * @param validators
     * @param aceHandler
     * @param dependentPropertyNames
     */
    public MetaProperty(
            final AbstractEntity<?> entity,
            final Field field,
            final Class<?> type,
            final boolean isKey,
            final boolean isCollectional,
            final boolean shouldAssignBeforeSave,
            final Class<?> propertyAnnotationType,
            final boolean calculated,
            final boolean upperCase,//
            final Set<Annotation> validationAnnotations,//
            final Map<ValidationAnnotation, Map<IBeforeChangeEventHandler<T>, Result>> validators,
            final IAfterChangeEventHandler<T> aceHandler,
            final String[] dependentPropertyNames) {
        this.entity = entity;
        this.name = field.getName();
        this.type = type;
        this.isEntity = AbstractEntity.class.isAssignableFrom(type);
<<<<<<< HEAD
        this.retrievable = entity.isPersistent() &&
                (
                  field.isAnnotationPresent(Calculated.class) ||
                  (!name.equals(AbstractEntity.KEY) && !name.equals(AbstractEntity.DESC) && field.isAnnotationPresent(MapTo.class)) ||
                  (name.equals(AbstractEntity.KEY) && !entity.isComposite()) ||
                  (name.equals(AbstractEntity.DESC) && entity.getType().isAnnotationPresent(DescTitle.class)) ||
                  (Finder.isOne2One_association(this.entity.getType(), this.name))
                );
=======
        this.retrievable = Reflector.isPropertyRetrievable(entity, field);
>>>>>>> 9233d0b0
        // let's identify whether property represents an activatable entity in the current context
        final SkipEntityExistsValidation seevAnnotation = field.getAnnotation(SkipEntityExistsValidation.class);
        boolean skipActiveOnly;
        if (seevAnnotation != null) {
            skipActiveOnly = seevAnnotation.skipActiveOnly();
        } else {
            skipActiveOnly = false;
        }
        this.activatable = ActivatableAbstractEntity.class.isAssignableFrom(type) && !skipActiveOnly;

        this.key = isKey;
        this.validationAnnotations.addAll(validationAnnotations);
        this.validators = validators;
        this.aceHandler = aceHandler;
        this.collectional = isCollectional;
        this.shouldAssignBeforeSave = shouldAssignBeforeSave;
        this.propertyAnnotationType = propertyAnnotationType;
        this.calculated = calculated;
        this.upperCase = upperCase;
        this.dependentPropertyNames = dependentPropertyNames != null ? Arrays.copyOf(dependentPropertyNames, dependentPropertyNames.length) : new String[] {};
    }

    /**
     * Perform sequential validation.
     *
     * Stops validation at the first violation. This is preferred since subsequent validators may depend on success of preceding ones.
     *
     * Please note that collectional properties may have up to three mutators having different annotations. Thus, a special logic is used to ensure that only validators associated
     * with the mutator being processed are applied.
     *
     * @param property
     * @param value
     * @param entity
     * @param applicableValidationAnnotations
     * @param mutator
     *            - an actual method modifying the value - either {@link Mutator#SETTER}, {@link Mutator#INCREMENTOR} or {@link Mutator#DECREMENTOR}
     * @return
     */
    public synchronized final Result validate(final T newValue, final T oldValue, final Set<Annotation> applicableValidationAnnotations, final boolean ignoreRequiredness) {
        setLastInvalidValue(null);
        if (!ignoreRequiredness && isRequired() && isNull(newValue, oldValue)) {
            final Map<IBeforeChangeEventHandler<T>, Result> requiredHandler = getValidators().get(ValidationAnnotation.REQUIRED);
            if (requiredHandler == null || requiredHandler.size() > 1) {
                throw new IllegalArgumentException("There are no or there is more than one REQUIRED validation handler for required property!");
            }

            final Result result = mkRequiredError();

            setValidationResultNoSynch(ValidationAnnotation.REQUIRED, requiredHandler.keySet().iterator().next(), result);
            return result;
        } else {
            // refresh REQUIRED validation result if REQUIRED validation annotation pair exists
            final Map<IBeforeChangeEventHandler<T>, Result> requiredHandler = getValidators().get(ValidationAnnotation.REQUIRED);
            if (requiredHandler != null && requiredHandler.size() == 1) {
                setValidationResultNoSynch(ValidationAnnotation.REQUIRED, requiredHandler.keySet().iterator().next(), new Result(getEntity(), "Requiredness updated by successful result."));
            }
            // process all registered validators (that have its own annotations)
            return processValidators(newValue, oldValue, applicableValidationAnnotations);
        }
    }

    private Result mkRequiredError() {
        // obtain custom error message in case it has been provided at the domain level
        final String reqErrorMsg = processReqErrorMsg(name, getEntity().getType());

        final Result result;
        if (!StringUtils.isEmpty(reqErrorMsg)) {
            result = Result.failure(getEntity(), reqErrorMsg);
        } else {
            final String msg = format("Required property %s is not specified for entity %s",
                    getTitleAndDesc(name, getEntity().getType()),
                    getEntityTitleAndDesc(getEntity().getType()).getKey());

            result = Result.failure(getEntity(), msg);
        }
        return result;
    }

    /**
     * Convenient method to determine if the newValue is "null" or is empty in terms of value.
     *
     * @param newValue
     * @param oldValue
     * @return
     */
    private boolean isNull(final T newValue, final T oldValue) {
        // IMPORTANT : need to check NotNullValidator usage on existing logic. There is the case, when
        // should not to pass the validation : setRotable(null) in AdvicePosition when getRotable() == null!!!
        // that is why - - "&& (oldValue != null)" - - was removed!!!!!
        // The current condition is essential for UI binding logic.
        return (newValue == null) || /* && (oldValue != null) */
                (newValue instanceof String && StringUtils.isBlank(newValue.toString()));
    }

    /**
     * Revalidates this property using {@link #getLastAttemptedValue()} value as the input for the property. Revalidation occurs only if this property has an assigned value (null
     * could also be an assigned value).
     *
     * @param ignoreRequiredness
     *            when true then isRequired value is ignored during revalidation, this is currently used for re-validating dependent properties where there is no need to mark
     *            properties as invalid only because they are empty.
     * @return revalidation result
     */
    public synchronized final Result revalidate(final boolean ignoreRequiredness) {
        // revalidation is required only is there is an assigned value
        if (assigned) {
            return validate(getLastAttemptedValue(), null, validationAnnotations, ignoreRequiredness);
        }
        return Result.successful(this);
    }

    /**
     * Processes all registered validators (that have its own annotations) by iterating over validators associated with corresponding validation annotations (va).
     *
     * @param newValue
     * @param oldValue
     * @param applicableValidationAnnotations
     * @param mutatorType
     * @return
     */
    private Result processValidators(final T newValue, final T oldValue, final Set<Annotation> applicableValidationAnnotations) {
        // iterate over registered validations
        for (final ValidationAnnotation va : validators.keySet()) {
            // requiredness falls outside of processing logic for other validators, so simply ignore it
            if (va == ValidationAnnotation.REQUIRED) {
                continue;
            }

            final Set<Entry<IBeforeChangeEventHandler<T>, Result>> pairs = validators.get(va).entrySet();
            for (final Entry<IBeforeChangeEventHandler<T>, Result> pair : pairs) {
                // if validator exists ...and it should... then validated and set validation result
                final IBeforeChangeEventHandler<T> handler = pair.getKey();
                if (handler != null && isValidatorApplicable(applicableValidationAnnotations, va.getType())) {
                    final Result result = pair.getKey().handle(this, newValue, oldValue, applicableValidationAnnotations);
                    setValidationResultNoSynch(va, handler, result); // important to call setValidationResult as it fires property change event listeners
                    if (!result.isSuccessful()) {
                        // 1. isCollectional() && newValue instance of Collection : previously the size of "newValue" collection was set as LastInvalidValue, but now,
                        //    if we need to update bounded component by the lastInvalidValue then we set it as a collectional value
                        // 2. if the property is not collectional then simply set LastInvalidValue as newValue
                        setLastInvalidValue(newValue);
                        return result;
                    }
                } else {
                    pair.setValue(null);
                }
            }
        }
        return new Result(this, "Validated successfully.");
    }

    /**
     * Checks whether annotation identified by parameter <code>key</code> is amongst applicable validation annotations.
     *
     * @param applicableValidationAnnotations
     * @param validationAnnotationEnumValue
     * @return
     */
    private boolean isValidatorApplicable(final Set<Annotation> applicableValidationAnnotations, final Class<? extends Annotation> validationAnnotationType) {
        for (final Annotation annotation : applicableValidationAnnotations) {
            if (annotation.annotationType() == validationAnnotationType) {
                return true;
            }
        }
        return false;
    }

    public final Map<ValidationAnnotation, Map<IBeforeChangeEventHandler<T>, Result>> getValidators() {
        return validators;
    }

    public final String getName() {
        return name;
    }

    /**
     * Indicates the type of the entity property represented by this meta-property.
     *
     * @return
     */
    public final Class<?> getType() {
        return type;
    }

    /**
     * This setter was introduces specifically to set property type in cases where it is not possible to determine during the creation of meta-property. The specific case is the
     * <code>key</code> property in {@link AbstractEntity}, where the type can be determined only when the actual value is assigned.
     *
     * This setter should be used extremely judiciously.
     *
     * @param type
     */
    public final void setType(final Class<?> type) {
        this.type = type;
    }

    @Override
    public final String toString() {
        return "Property for field " + getName() + " with validators " + validators;
    }

    /**
     * Sets the result for validator with index.
     *
     * @param key
     *            -- annotation representing validator
     * @param validationResult
     */
    private void setValidationResultNoSynch(final ValidationAnnotation key, final IBeforeChangeEventHandler<T> handler, final Result validationResult) {
        // fire validationResults change event!!
        if (validators.get(key) != null) {
            final Map<IBeforeChangeEventHandler<T>, Result> annotationHandlers = validators.get(key);
            final Result oldValue = annotationHandlers.get(handler);// getValue();
            annotationHandlers.put(handler, validationResult);
            final Result firstFailure = getFirstFailure();
            if (firstFailure != null) {
                changeSupport.firePropertyChange(VALIDATION_RESULTS_PROPERTY_NAME, oldValue, firstFailure);
            } else {
                changeSupport.firePropertyChange(VALIDATION_RESULTS_PROPERTY_NAME, oldValue, validationResult);
            }
        }
    }

    /**
     * Same as {@link #setValidationResultNoSynch(Annotation, IBeforeChangeEventHandler, Result)}, but with synchronization block.
     *
     * @param key
     * @param handler
     * @param validationResult
     */
    public synchronized final void setValidationResult(final ValidationAnnotation key, final IBeforeChangeEventHandler<T> handler, final Result validationResult) {
        setValidationResultNoSynch(key, handler, validationResult);
    }

    /**
     * Sets validation result specifically for {@link ValidationAnnotation.REQUIRED};
     *
     * @param validationResult
     */
    public synchronized final void setRequiredValidationResult(final Result validationResult) {
        setValidationResultForFirtsValidator(validationResult, ValidationAnnotation.REQUIRED);
    }

    /**
     * Sets validation result specifically for {@link ValidationAnnotation.ENTITY_EXISTS};
     *
     * @param validationResult
     */
    public synchronized final void setEntityExistsValidationResult(final Result validationResult) {
        setValidationResultForFirtsValidator(validationResult, ValidationAnnotation.ENTITY_EXISTS);
    }

    /**
     * Sets validation result specifically for {@link ValidationAnnotation.REQUIRED};
     *
     * @param validationResult
     */
    public synchronized final void setDomainValidationResult(final Result validationResult) {
        setValidationResultForFirtsValidator(validationResult, ValidationAnnotation.DOMAIN);
    }

    /**
     * Sets validation result for the first of the annotation handlers designated by the validation annotation value.
     *
     * @param validationResult
     * @param annotationHandlers
     */
    private void setValidationResultForFirtsValidator(final Result validationResult, final ValidationAnnotation va) {
        Map<IBeforeChangeEventHandler<T>, Result> annotationHandlers = validators.get(va);

        if (annotationHandlers == null) {
            annotationHandlers = new HashMap<>();
            annotationHandlers.put(StubValidator.singleton, null);
            validators.put(va, annotationHandlers);
        }

        final IBeforeChangeEventHandler<T> handler = annotationHandlers.keySet().iterator().next();
        final Result oldValue = annotationHandlers.get(handler);
        annotationHandlers.put(handler, validationResult);
        final Result firstFailure = getFirstFailure();
        if (firstFailure != null) {
            changeSupport.firePropertyChange(VALIDATION_RESULTS_PROPERTY_NAME, oldValue, firstFailure);
        } else {
            changeSupport.firePropertyChange(VALIDATION_RESULTS_PROPERTY_NAME, oldValue, validationResult);
        }
    }

    /**
     * Returns the last result of the first validator associated with {@link ValidationAnnotation} value in a synchronised manner if all validators for this annotation succeeded,
     * or the last result of the first failed validator. Most validation annotations are associated with a single validator. But some, such as
     * {@link ValidationAnnotation#BEFORE_CHANGE} may have more than one validator associated with it.
     *
     * @param va
     *            -- validation annotation.
     * @return
     */
    public synchronized final Result getValidationResult(final ValidationAnnotation va) {
        final Result failure = getFirstFailureFor(va);
        return failure != null ? failure : validators.get(va).values().iterator().next();
    }

    /**
     * Returns false if there is at least one unsuccessful result. Evaluation of the validation results happens in a synchronised manner.
     *
     * @return
     */
    public synchronized final boolean isValid() {
        final Result failure = getFirstFailure();
        return failure == null;
    }

    public synchronized final boolean hasWarnings() {
        final Result failure = getFirstWarning();
        return failure != null;
    }

    /**
     * Returns the first warning associated with property validators.
     *
     * @return
     */
    public synchronized final Result getFirstWarning() {
        for (final ValidationAnnotation va : validators.keySet()) {
            final Map<IBeforeChangeEventHandler<T>, Result> annotationHandlers = validators.get(va);
            for (final Result result : annotationHandlers.values()) {
                if (result != null && result.isWarning()) {
                    return result;
                }
            }
        }
        return null;
    }

    /**
     * This method invokes {@link #isValid()} and if its result is <code>true</code> (i.e. valid) then additional check kicks in to ensure requiredness validation.
     *
     * @return
     */
    public synchronized final boolean isValidWithRequiredCheck() {
        final boolean result = isValid();
        if (result) {
            // if valid check whether it's requiredness sound
            final Object value = ((AbstractEntity<?>) getEntity()).get(getName());
            if (isRequired() && (value == null || isEmpty(value))) {
                if (!getValidators().containsKey(ValidationAnnotation.REQUIRED)) {
                    throw new IllegalArgumentException("There are no REQUIRED validation annotation pair for required property!");
                }

                final Result result1 = mkRequiredError();

                setValidationResultNoSynch(ValidationAnnotation.REQUIRED, StubValidator.singleton, result1);
                return false;
            }
        }
        return result;
    }

    /**
     * A convenient method, which ensures that only string values are tested for empty when required. This prevents accidental and redundant lazy loading when invoking
     * values.toString() on entity instances.
     *
     * @param value
     * @return
     */
    private boolean isEmpty(final Object value) {
        return value instanceof String ? StringUtils.isEmpty(value.toString()) : false;
    }

    /**
     * Return the first failed validation result. If there is no failure then returns null.
     *
     * @return
     */
    public synchronized final Result getFirstFailure() {
        for (final ValidationAnnotation va : validators.keySet()) {
            final Map<IBeforeChangeEventHandler<T>, Result> annotationHandlers = validators.get(va);
            for (final Result result : annotationHandlers.values()) {
                if (result != null && !result.isSuccessful()) {
                    return result;
                }
            }
        }
        return null;
    }

    /**
     * Returns the first failure associated with <code>annotation</code> value.
     *
     * @param annotation
     * @return
     */
    private final Result getFirstFailureFor(final ValidationAnnotation annotation) {
        final Map<IBeforeChangeEventHandler<T>, Result> annotationHandlers = validators.get(annotation);
        for (final Result result : annotationHandlers.values()) {
            if (result != null && !result.isSuccessful()) {
                return result;
            }
        }
        return null;
    }

    /**
     * Returns the number of property validators. Can be zero.
     *
     * @return
     */
    public final int numberOfValidators() {
        return validators.size();
    }

    /**
     * Registers property change listener to validationResults. This listener fires when setValidationResult(..) method invokes.
     *
     * @param propertyName
     * @param listener
     */
    public final synchronized void addValidationResultsChangeListener(final PropertyChangeListener listener) {
        if (listener == null) {
            throw new IllegalArgumentException("PropertyChangeListener cannot be null.");
        }
        changeSupport.addPropertyChangeListener(VALIDATION_RESULTS_PROPERTY_NAME, listener);
    }

    /**
     * Removes validationResults change listener.
     */
    public synchronized final void removeValidationResultsChangeListener(final PropertyChangeListener listener) {
        changeSupport.removePropertyChangeListener(VALIDATION_RESULTS_PROPERTY_NAME, listener);
    }

    /**
     * Registers property change listener for property <code>editable</code>.
     *
     * @param propertyName
     * @param listener
     */
    public final synchronized void addEditableChangeListener(final PropertyChangeListener listener) {
        if (listener == null) {
            throw new IllegalArgumentException("PropertyChangeListener cannot be null.");
        }
        changeSupport.addPropertyChangeListener(EDITABLE_PROPERTY_NAME, listener);
    }

    /**
     * Removes change listener for property <code>editable</code>.
     */
    public final synchronized void removeEditableChangeListener(final PropertyChangeListener listener) {
        changeSupport.removePropertyChangeListener(EDITABLE_PROPERTY_NAME, listener);
    }

    /**
     * Registers property change listener for property <code>required</code>.
     *
     * @param propertyName
     * @param listener
     */
    public final synchronized void addRequiredChangeListener(final PropertyChangeListener listener) {
        if (listener == null) {
            throw new IllegalArgumentException("PropertyChangeListener cannot be null.");
        }
        changeSupport.addPropertyChangeListener(REQUIRED_PROPERTY_NAME, listener);
    }

    /**
     * Removes change listener for property <code>required</code>.
     */
    public final synchronized void removeRequiredChangeListener(final PropertyChangeListener listener) {
        changeSupport.removePropertyChangeListener(REQUIRED_PROPERTY_NAME, listener);
    }

    public final PropertyChangeSupport getChangeSupport() {
        return changeSupport;
    }

    public final T getOriginalValue() {
        return originalValue;
    }

    public final void setCollectionOriginalValue(final Number size) {
        if (isCollectional()) {
            this.collectionOrigSize = size;
        }
    }

    /**
     * Sets the original value.
     *
     * <p>
     * VERY IMPORTANT : the method should not cause proxy initialisation!!!
     *
     * @param value
     */
    public final MetaProperty<T> setOriginalValue(final T value) {
        if (value != null) {
            if (isCollectional()) {
                collectionOrigSize = ((Collection<?>) value).size();
            } else { // The single property (proxied or not!!!)
                originalValue = value;
            }
        } else if (isCollectional()) {
            collectionOrigSize = 0;
        } else {
            originalValue = null;
        }
        // when original property value is set then the previous value should be the same
        // the previous value setter is not used deliberately since it has some logic not needed here
        if (isCollectional()) {
            collectionPrevSize = collectionOrigSize;
        } else {
            prevValue = originalValue;
        }

        // reset value change counter
        resetValueChageCount();
        //
        assigned = true;
        return this;
    }

    public final int getValueChangeCount() {
        return valueChangeCount;
    }

    private void incValueChangeCount() {
        valueChangeCount++;
    }

    private void resetValueChageCount() {
        valueChangeCount = 0;
    }

    public final Object getPrevValue() {
        return prevValue;
    }

    /**
     * Returns the current (last successful) value of the property.
     *
     * @return
     */
    public final T getValue() {
        return entity.<T> get(name);
    }

    /**
     * A convenient method to set property value, which in turn accesses entity to set the propery.
     *
     * @param value
     */
    public final void setValue(final Object value) {
        entity.set(name, value);
    }

    /**
     * Returns <code>true</code> if the property value is a proxy.
     *
     * @return
     */
    public boolean isProxy() {
        return Reflector.isPropertyProxied(getEntity(), getName());
    }

    /**
     * Updates the previous value for the entity property. Increments the update counter and check if the original value should be updated as well.
     *
     * Please note that for collectional properties their size is used as previous and original values.
     *
     * @param prevValue
     * @return
     */
    public final MetaProperty<T> setPrevValue(final T prevValue) {
        incValueChangeCount();
        // just in case cater for correct processing of collection properties
        if (isCollectional() && prevValue instanceof Collection) {
            this.collectionPrevSize = ((Collection<?>) prevValue).size();
        } else if (isCollectional() && prevValue == null) { // very unlikely, but let's be defensive
            this.collectionPrevSize = 0;
        } else {
            this.prevValue = prevValue;
        }
        return this;
    }

    /**
     * Checks if the current value is changed from the original one.
     *
     * @return
     */
    public final boolean isChangedFromOriginal() {
        try {
            final Method getter = Reflector.obtainPropertyAccessor(entity.getClass(), getName());
            if (!isCollectional()) {
                final Object currValue = getter.invoke(entity);
                if (getOriginalValue() == null) {
                    return currValue != null;
                } else {
                    return currValue == null || !currValue.equals(getOriginalValue());
                }
            } else {
                if (getCollectionPrevSize() == null){
                    // if getCollectionPrevSize() == null this means that the property value was not assigned via setter
                    // this in turn means that if the property has a non-null value then it is a default one, assigned in class definition
                    // and should be ignored in determining "changed from original" condition
                    return false;
                } else {
                    final Integer currentSize = ((Collection<?>) getter.invoke(entity)).size();
                    return !currentSize.equals(getCollectionPrevSize());
                }
            }
        } catch (final Exception e) {
            logger.debug(e.getMessage(), e);
        }
        return false;
    }

    /**
     * Checks if the current value is changed from the previous one
     *
     * @return
     */
    public final boolean isChangedFromPrevious() {
        try {
            final Method getter = Reflector.obtainPropertyAccessor(entity.getClass(), getName());
            final Object currValue = isCollectional() ? ((Collection<?>) getter.invoke(entity)).size() : getter.invoke(entity);
            if (getPrevValue() == null) {
                return currValue != null;
            } else {
                return currValue == null || !currValue.equals(getPrevValue());
            }
        } catch (final Exception e) {
            // TODO change to logging
        }
        return false;
    }

    public final boolean isEditable() {
        return editable;
    }

    public final void setEditable(final boolean editable) {
        final boolean oldValue = this.editable;
        this.editable = editable;
        changeSupport.firePropertyChange(EDITABLE_PROPERTY_NAME, oldValue, editable);
    }

    /**
     * Invokes {@link IAfterChangeEventHandler#handle(MetaProperty, Object)} if it has been provided.
     *
     * @param entityPropertyValue
     * @return
     */
    public final MetaProperty<T> define(final T entityPropertyValue) {
        if (aceHandler != null) {
            aceHandler.handle(this, entityPropertyValue);
        }
        return this;
    }

    public final MetaProperty<T> defineForOriginalValue() {
        if (aceHandler != null) {
            aceHandler.handle(this, getOriginalValue());
        }
        return this;
    }

    /** Returns the owning entity instance. */
    public final AbstractEntity<?> getEntity() {
        return entity;
    }

    /**
     * Returns true if MetaProperty represents a collectional property.
     *
     * @return
     */
    public final boolean isCollectional() {
        return collectional;
    }

    /**
     * Returns a type provided as part of the annotation {@link IsProperty} when defining property. It is provided, for example, in cases where meta-property represents a
     * collection property -- the provided type indicates the type collection elements.
     *
     * @return
     */
    public final Class<?> getPropertyAnnotationType() {
        return propertyAnnotationType;
    }

    /**
     * Meta-property comparison gives preference to properties, which represent a key member. In case where both meta-properties are key members or both are non-key members the
     * property names are used for comparison.
     *
     * Comparison between key and non-key properties happens in reverse order to ensure that key properties are at the top.
     */
    @Override
    public final int compareTo(final MetaProperty<T> mp) {
        if (isKey() && mp.isKey() || !isKey() && !mp.isKey()) {
            return getName().compareTo(mp.getName());
        }
        return isKey() ? -1 : 1;
    }

    public final boolean isKey() {
        return key;
    }

    public final boolean isVisible() {
        return visible;
    }

    public final void setVisible(final boolean visible) {
        this.visible = visible;
    }

    public final T getLastInvalidValue() {
        return lastInvalidValue;
    }

    public final void setLastInvalidValue(final T lastInvalidValue) {
        this.lastInvalidValue = lastInvalidValue;
    }

    /**
     * A convenient method for determining whether there are validators associated a the corresponding property.
     *
     * @return
     */
    public final boolean hasValidators() {
        return getValidators().size() > 0;
    }

    /**
     * Convenient method that returns either property value (if property validation passed successfully) or {@link #getLastInvalidValue()} (if property validation idn't pass).
     * <p>
     * A special care is taken for properties with default values assigned at the field level. This method returns <code>original value</code> for properties that are valid and not
     * assigned.
     *
     * @return
     */
    public final T getLastAttemptedValue() {
        return isValid() ? (isAssigned() ? getValue() : getOriginalValue()) : getLastInvalidValue();
    }

    public final String getTitle() {
        return title;
    }

    public final void setTitle(final String title) {
        this.title = title;
    }

    public final String getDesc() {
        return desc;
    }

    public final void setDesc(final String desc) {
        this.desc = desc;
    }

    public final boolean isRequired() {
        return required;
    }

    /**
     * This setter change the 'required' state for metaProperty. Also it puts RequiredValidator to the list of validators if it does not exist. And if 'required' became false -> it
     * clears REQUIRED validation result by successful result.
     *
     * @param required
     */
    public final void setRequired(final boolean required) {
        final boolean oldRequired = this.required;
        this.required = required;

        // if requirement changed from false to true, and REQUIRED validator does not exist in the list of validators -> then put REQUIRED validator to the list of validators
        if (required && !oldRequired && !containsRequiredValidator()) {
            putRequiredValidator();
        }
        // if requirement changed from true to false, then update REQUIRED validation result to be successful
        if (!required && oldRequired) {
            if (containsRequiredValidator()) {
                final Result result = getValidationResult(ValidationAnnotation.REQUIRED);
                if (result != null && !result.isSuccessful()) {
                    setEnforceMutator(true);
                    try {
                        setValue(getLastAttemptedValue());
                    } finally {
                        setEnforceMutator(false);
                    }
                } else { // associated a successful result with requiredness validator
                    setValidationResultNoSynch(ValidationAnnotation.REQUIRED, StubValidator.singleton, new Result(this.getEntity(), "'Required' became false. The validation result cleared."));
                }
            } else {
                throw new IllegalStateException("The metaProperty was required but RequiredValidator didn't exist.");
            }
        }
        changeSupport.firePropertyChange(REQUIRED_PROPERTY_NAME, oldRequired, required);
    }

    public final void resetState() {
        setOriginalValue(entity.get(name));
        setDirty(false);
    }

    public final void resetValues() {
        setOriginalValue(entity.get(name));
    }

    public final boolean isCalculated() {
        return calculated;
    }

    /**
     * Checks if REQUIRED validator were ever put to the list of validators.
     *
     * @return
     */
    public final boolean containsRequiredValidator() {
        return getValidators().containsKey(ValidationAnnotation.REQUIRED);
    }

    /**
     * Checks if DYNAMIC validator were ever put to the list of validators.
     *
     * @return
     */
    public final boolean containsDynamicValidator() {
        return getValidators().containsKey(ValidationAnnotation.DYNAMIC);
    }

    /**
     * Creates and puts EMPTY validator related to DYNAMIC validation annotation. Validation result for DYNAMIC validator can be set only from the outside logic, for e.g. using
     * method MetaProperty.setValidationResult().
     */
    public final void putDynamicValidator() {
        putValidator(ValidationAnnotation.DYNAMIC);
    }

    /**
     * Creates and puts EMPTY validator related to REQUIRED validation annotation. Validation result for REQURED validator can be set only from the outside logic, for e.g. using
     * method MetaProperty.setValidationResult().
     */
    public final void putRequiredValidator() {
        putValidator(ValidationAnnotation.REQUIRED);
    }

    /**
     * Used to create and put new validator (without any validation logic!) to validators list related to <code>valAnnotation</code>.
     *
     * This method should be used ONLY for DYNAMIC, REQUIRED and all validators that cannot change its result from its own "validate" method, but only from the outside method
     * MetaProperty.setValidationResult().
     *
     * @param valAnnotation
     */
    private void putValidator(final ValidationAnnotation valAnnotation) {
        final Map<IBeforeChangeEventHandler<T>, Result> map = new HashMap<>(2); // optimised with 2 as default value for this map -- not to create map with unnecessary 16 elements
        map.put(StubValidator.singleton, null);
        getValidators().put(valAnnotation, map);
    }

    /**
     * Returns the array of "dependent property names".
     *
     * @return
     */
    public final String[] getDependentPropertyNames() {
        return dependentPropertyNames;
    }

    /**
     * Returns true if there is at least one correct dependent property related to this one, false otherwise.
     *
     * @return
     */
    public final boolean hasDependentProperties() {
        return dependentPropertyNames != null && dependentPropertyNames.length > 0;
    }

    public boolean isDirty() {
        return dirty || !entity.isPersisted();
    }

    public MetaProperty<T> setDirty(final boolean dirty) {
        this.dirty = dirty;
        return this;
    }

    public boolean isUpperCase() {
        return upperCase;
    }

    /**
     * Restores property state to original if possible, which includes setting the original value and removal of all validation errors.
     */
    public final void restoreToOriginal() {
        resetValidationResult();
        // need to ignore composite key instance resetting
        if (!DynamicEntityKey.class.isAssignableFrom(type)) {
            try {
                entity.set(name, getOriginalValue());
            } catch (final Exception ex) {
                logger.debug("Could not restore to original property " + name + "#" + entity.getType().getName() + ".");
            }
        }
        resetState();
    }

    /**
     * Resets validation results for all validators by setting their value to <code>null</code>.
     */
    public synchronized final void resetValidationResult() {
        for (final ValidationAnnotation va : validators.keySet()) {
            final Map<IBeforeChangeEventHandler<T>, Result> annotationHandlers = validators.get(va);
            for (final IBeforeChangeEventHandler<T> handler : annotationHandlers.keySet()) {
                annotationHandlers.put(handler, null);
            }
        }
    }

    public boolean isEnforceMutator() {
        return enforceMutator;
    }

    public void setEnforceMutator(final boolean enforceMutator) {
        this.enforceMutator = enforceMutator;
    }

    private MetaProperty<?> parentMetaPropertyOnDependencyPath;

    public boolean onDependencyPath(final MetaProperty<?> dependentMetaProperty) {
        if (parentMetaPropertyOnDependencyPath == null) {
            return false;
        }

        if (parentMetaPropertyOnDependencyPath == dependentMetaProperty) {
            return true;
        } else {
            return parentMetaPropertyOnDependencyPath.onDependencyPath(dependentMetaProperty);
        }
    }

    public void addToDependencyPath(final MetaProperty<?> metaProperty) {
        if (parentMetaPropertyOnDependencyPath != null) {
            final String msg = "Parent meta-property " + parentMetaPropertyOnDependencyPath.getName() + " for dependency path is already assigned.";
            logger.error(msg);
            throw new IllegalStateException(msg);
        }
        if (metaProperty == null) {
            final String msg = "Parent meta-property for dependency path cannot be null.";
            logger.error(msg);
            throw new IllegalStateException(msg);
        }

        boolean contains = false;
        for (final String name : metaProperty.dependentPropertyNames) {
            if (getName().equals(name)) {
                contains = true;
                break;
            }
        }
        if (!contains) {
            final String msg = "Meta-property " + metaProperty.getName() + " is not on dependency list.";
            logger.error(msg);
            throw new IllegalStateException(msg);
        }

        parentMetaPropertyOnDependencyPath = metaProperty;
    }

    public void removeFromDependencyPath(final MetaProperty<?> metaProperty) {
        if (metaProperty == null) {
            final String msg = "Meta-property to be removed should not be null.";
            logger.error(msg);
            throw new IllegalStateException(msg);
        }

        if (parentMetaPropertyOnDependencyPath != metaProperty) {
            final String msg = "Parent meta-property " + parentMetaPropertyOnDependencyPath.getName() + " is different to " + metaProperty.getName() + ".";
            logger.error(msg);
            throw new IllegalStateException(msg);
        }

        parentMetaPropertyOnDependencyPath = null;
    }

    public boolean isAssigned() {
        return assigned;
    }

    public void setAssigned(final boolean hasAssignedValue) {
        this.assigned = hasAssignedValue;
    }

    /**
     * Returns a list of validation annotations associated with this property.
     *
     * @return
     */
    public Set<Annotation> getValidationAnnotations() {
        return Collections.unmodifiableSet(validationAnnotations);
    }

    /**
     * Returns property ACE handler.
     *
     * @return
     */
    public IAfterChangeEventHandler<T> getAceHandler() {
        return aceHandler;
    }

    public Number getCollectionOrigSize() {
        return collectionOrigSize;
    }

    public Number getCollectionPrevSize() {
        return collectionPrevSize;
    }

    public void setCollectionOrigSize(final Number collectionOrigSize) {
        this.collectionOrigSize = collectionOrigSize;
    }

    public void setCollectionPrevSize(final Number collectionPrevSize) {
        this.collectionPrevSize = collectionPrevSize;
    }

    public boolean isRetrievable() {
        return retrievable;
    }

    public boolean isEntity() {
        return isEntity;
    }

    public boolean isActivatable() {
        return activatable;
    }

    public boolean shouldAssignBeforeSave() {
        return shouldAssignBeforeSave;
    }

}<|MERGE_RESOLUTION|>--- conflicted
+++ resolved
@@ -176,18 +176,8 @@
         this.name = field.getName();
         this.type = type;
         this.isEntity = AbstractEntity.class.isAssignableFrom(type);
-<<<<<<< HEAD
-        this.retrievable = entity.isPersistent() &&
-                (
-                  field.isAnnotationPresent(Calculated.class) ||
-                  (!name.equals(AbstractEntity.KEY) && !name.equals(AbstractEntity.DESC) && field.isAnnotationPresent(MapTo.class)) ||
-                  (name.equals(AbstractEntity.KEY) && !entity.isComposite()) ||
-                  (name.equals(AbstractEntity.DESC) && entity.getType().isAnnotationPresent(DescTitle.class)) ||
-                  (Finder.isOne2One_association(this.entity.getType(), this.name))
-                );
-=======
         this.retrievable = Reflector.isPropertyRetrievable(entity, field);
->>>>>>> 9233d0b0
+
         // let's identify whether property represents an activatable entity in the current context
         final SkipEntityExistsValidation seevAnnotation = field.getAnnotation(SkipEntityExistsValidation.class);
         boolean skipActiveOnly;
