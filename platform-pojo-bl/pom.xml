--- conflicted
+++ resolved
@@ -124,7 +124,6 @@
 			<artifactId>mail</artifactId>
 			<version>1.5.0-b01</version>
 		</dependency>
-<<<<<<< HEAD
 		
 		<!-- Java GraphQL implementation -->
 		<dependency>
@@ -133,26 +132,6 @@
 			<version>2.3.0</version>
 		</dependency>
 		
-		<!-- This is the same dependency as for Hibernate 3.6.10 -->
-		<dependency>
-			<groupId>javassist</groupId>
-			<artifactId>javassist</artifactId>
-			<version>3.12.0.GA</version>
-		</dependency>
-
-		<dependency>
-			<groupId>fielden</groupId>
-			<artifactId>csv-parser</artifactId>
-			<version>1.0</version>
-		</dependency>
-		<dependency>
-			<groupId>com.thoughtworks.xstream</groupId>
-			<artifactId>xstream</artifactId>
-			<version>1.3.1</version>
-		</dependency>
-=======
-
->>>>>>> 1e7e7352
 		<dependency>
 			<groupId>org.apache.poi</groupId>
 			<artifactId>poi</artifactId>
