<project xmlns="http://maven.apache.org/POM/4.0.0" xmlns:xsi="http://www.w3.org/2001/XMLSchema-instance" xsi:schemaLocation="http://maven.apache.org/POM/4.0.0 http://maven.apache.org/maven-v4_0_0.xsd">
    <modelVersion>4.0.0</modelVersion>
    <parent>
        <groupId>fielden</groupId>
        <artifactId>platform-parent</artifactId>
        <version>1.4.6-SNAPSHOT</version>
    </parent>

    <artifactId>platform-pojo-bl</artifactId>
    <packaging>jar</packaging>

    <name>Trident Genesis Platform POJOs and Business Logic</name>
    <description>
              The platform module that provides all the essentials for supporting the Fractal Objects design pattern.
              This includes all necessary annotation for domain definition and validation.
    </description>

    <properties>
        <jackson.version>2.13.4</jackson.version>
        <log4j.version>2.17.2</log4j.version>
    </properties>

    <dependencies>
        <dependency>
            <groupId>fielden</groupId>
            <artifactId>platform-annotations</artifactId>
            <version>${project.version}</version>
        </dependency>

<<<<<<< HEAD
        <!-- https://mvnrepository.com/artifact/com.google.guava/guava -->
        <dependency>
            <groupId>com.google.guava</groupId>
            <artifactId>guava</artifactId>
            <version>31.1-jre</version>
        </dependency>
        <dependency>
            <groupId>com.google.inject</groupId>
              <artifactId>guice</artifactId>
              <version>5.1.0</version>
        </dependency>
=======
		<dependency>
			<groupId>joda-time</groupId>
			<artifactId>joda-time</artifactId>
			<version>2.12.2</version>
		</dependency>
>>>>>>> 4bc19b7a

        <dependency>
            <groupId>joda-time</groupId>
            <artifactId>joda-time</artifactId>
            <version>2.10.10</version>
        </dependency>

        <!-- Jackson dependencies -->
        <dependency>
            <groupId>com.fasterxml.jackson.core</groupId>
            <artifactId>jackson-annotations</artifactId>
            <version>${jackson.version}</version>
        </dependency>

        <dependency>
            <groupId>com.fasterxml.jackson.core</groupId>
            <artifactId>jackson-core</artifactId>
            <version>${jackson.version}</version>
        </dependency>

        <dependency>
            <groupId>com.fasterxml.jackson.core</groupId>
            <artifactId>jackson-databind</artifactId>
            <version>2.13.4.1</version>
        </dependency>

        <!-- End of jackson dependencies -->

        <!-- Reactive X dependency to provide observable sequences -->
        <dependency>
            <groupId>io.reactivex</groupId>
            <artifactId>rxjava</artifactId>
            <version>1.3.8</version>
        </dependency>

        <!-- ByteBuddy is high level Java API that has a potential to replace the direct use of ASM in TG.
             But its current role to replace Javassist for creation of proxied entity instances. -->
        <dependency>
            <groupId>net.bytebuddy</groupId>
            <artifactId>byte-buddy</artifactId>
            <version>1.11.12</version>
        </dependency>
        <!-- This is the same dependency as for Hibernate 5.2.17.Final -->
        <dependency>
            <groupId>org.javassist</groupId>
            <artifactId>javassist</artifactId>
            <version>3.24.0-GA</version>
        </dependency>

        <!-- Password strength estimation -->
        <dependency>
            <groupId>com.nulab-inc</groupId>
            <artifactId>zxcvbn</artifactId>
            <version>1.1.1</version>
        </dependency>

        <!-- Java Mail, which is now Jakarta Mail -->
        <!-- https://mvnrepository.com/artifact/jakarta.mail/jakarta.mail-api -->
        <dependency>
            <groupId>jakarta.mail</groupId>
            <artifactId>jakarta.mail-api</artifactId>
            <version>2.0.0</version>
        </dependency>
        <!-- https://mvnrepository.com/artifact/com.sun.mail/jakarta.mail -->
        <dependency>
            <groupId>com.sun.mail</groupId>
            <artifactId>jakarta.mail</artifactId>
            <version>2.0.0</version>
        </dependency>
        <!-- https://mvnrepository.com/artifact/com.sun.activation/jakarta.activation -->
        <dependency>
            <groupId>com.sun.activation</groupId>
            <artifactId>jakarta.activation</artifactId>
            <version>2.0.0</version>
        </dependency>

        <!-- Java GraphQL implementation -->
        <dependency>
            <groupId>com.graphql-java</groupId>
            <artifactId>graphql-java</artifactId>
            <version>13.0</version>
        </dependency>

        <dependency>
            <groupId>org.apache.poi</groupId>
            <artifactId>poi</artifactId>
            <version>4.1.2</version>
        </dependency>
        <dependency>
            <groupId>org.apache.poi</groupId>
            <artifactId>poi-ooxml</artifactId>
            <version>4.1.2</version>
        </dependency>
        <dependency>
            <groupId>org.apache.commons</groupId>
            <artifactId>commons-compress</artifactId>
            <version>1.21</version>
        </dependency>
        <!-- https://mvnrepository.com/artifact/org.apache.commons/commons-lang3 -->
        <dependency>
            <groupId>org.apache.commons</groupId>
            <artifactId>commons-lang3</artifactId>
            <version>3.11</version>
        </dependency>

        <!-- https://mvnrepository.com/artifact/org.apache.tika/tika-core -->
        <dependency>
            <groupId>org.apache.tika</groupId>
            <artifactId>tika-core</artifactId>
            <version>1.27</version>
        </dependency>

        <dependency>
            <groupId>org.apache.logging.log4j</groupId>
            <artifactId>log4j-api</artifactId>
            <version>${log4j.version}</version>
        </dependency>		
        <dependency>
            <groupId>org.apache.logging.log4j</groupId>
            <artifactId>log4j-core</artifactId>
            <version>${log4j.version}</version>
        </dependency>
         <dependency>
            <groupId>org.apache.logging.log4j</groupId>
            <artifactId>log4j-slf4j-impl</artifactId>
            <version>${log4j.version}</version>
        </dependency>

        <dependency>
            <groupId>xerces</groupId>
            <artifactId>xercesImpl</artifactId>
            <version>2.12.2</version>
        </dependency>
        <dependency> <!-- this dependency is needed by the newer version of xerces -->
            <groupId>xml-apis</groupId>
            <artifactId>xml-apis</artifactId>
            <version>1.4.01</version>
        </dependency>
        <dependency>
            <groupId>commons-validator</groupId>
            <artifactId>commons-validator</artifactId>
            <version>1.5.1</version>
        </dependency>
        <dependency>
            <groupId>commons-jexl</groupId>
            <artifactId>commons-jexl</artifactId>
            <version>1.1</version>
        </dependency>
        <dependency>
            <groupId>commons-io</groupId>
            <artifactId>commons-io</artifactId>
            <version>2.7</version>
            <type>jar</type>
        </dependency>
        <dependency>
            <groupId>commons-lang</groupId>
            <artifactId>commons-lang</artifactId>
            <version>2.6</version>
        </dependency>
    </dependencies>
    <build>
        <resources>
            <resource>
                <directory>src/main/resources</directory>
                <excludes>
                    <exclude>**/log4j2-test.xml</exclude>
                </excludes>
            </resource>
            <resource>
                <directory>src/main/java</directory>
                <excludes>
                    <exclude>**/*.java</exclude>
                </excludes>
            </resource>
        </resources>
        <plugins>
            <plugin>
                <groupId>org.apache.maven.plugins</groupId>
                <artifactId>maven-compiler-plugin</artifactId>
                <configuration>
                    <fork>true</fork>
                    <compilerArguments>
                        <!-- J>-Xss10M</J -->
                        <!-- processor>br.com.sonner.infra.seguranca.SegurancaAnnotationProcessor</processor -->
                    </compilerArguments>
                </configuration>
            </plugin>
            <plugin>
                <artifactId>maven-jar-plugin</artifactId>
                <version>3.2.0</version>
                <executions>
                    <execution>
                        <goals>
                            <goal>test-jar</goal>
                        </goals>
                    </execution>
                </executions>
            </plugin>
        </plugins>
    </build>
</project><|MERGE_RESOLUTION|>--- conflicted
+++ resolved
@@ -27,7 +27,6 @@
             <version>${project.version}</version>
         </dependency>
 
-<<<<<<< HEAD
         <!-- https://mvnrepository.com/artifact/com.google.guava/guava -->
         <dependency>
             <groupId>com.google.guava</groupId>
@@ -39,18 +38,11 @@
               <artifactId>guice</artifactId>
               <version>5.1.0</version>
         </dependency>
-=======
-		<dependency>
-			<groupId>joda-time</groupId>
-			<artifactId>joda-time</artifactId>
-			<version>2.12.2</version>
-		</dependency>
->>>>>>> 4bc19b7a
 
         <dependency>
             <groupId>joda-time</groupId>
             <artifactId>joda-time</artifactId>
-            <version>2.10.10</version>
+            <version>2.12.2</version>
         </dependency>
 
         <!-- Jackson dependencies -->
