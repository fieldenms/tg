<project xmlns="http://maven.apache.org/POM/4.0.0" xmlns:xsi="http://www.w3.org/2001/XMLSchema-instance" xsi:schemaLocation="http://maven.apache.org/POM/4.0.0 http://maven.apache.org/maven-v4_0_0.xsd">
    <modelVersion>4.0.0</modelVersion>
    <parent>
        <groupId>fielden</groupId>
        <artifactId>platform-parent</artifactId>
        <version>2.0.0-SNAPSHOT</version>
    </parent>

    <artifactId>platform-pojo-bl</artifactId>
    <packaging>jar</packaging>

    <name>Trident Genesis Platform POJOs and Business Logic</name>
    <description>
              The platform module that provides all the essentials for supporting the Fractal Objects design pattern.
              This includes all necessary annotation for domain definition and validation.
    </description>

    <properties>
        <jackson.version>2.15.0</jackson.version>
        <log4j.version>2.23.1</log4j.version>
        <guava.version>33.2.1-jre</guava.version>
        <poi.verstion>5.2.5</poi.verstion>
        <xalan.version>2.7.3</xalan.version>
        <guice.version>7.0.0</guice.version>
    </properties>

    <dependencies>
        <dependency>
            <groupId>fielden</groupId>
            <artifactId>platform-annotations</artifactId>
            <version>${project.version}</version>
        </dependency>

        <!-- https://mvnrepository.com/artifact/com.google.guava/guava -->
        <dependency>
            <groupId>com.google.guava</groupId>
            <artifactId>guava</artifactId>
            <version>${guava.version}</version>
        </dependency>
        <dependency>
            <groupId>com.google.inject</groupId>
              <artifactId>guice</artifactId>
              <version>${guice.version}</version>
        </dependency>

        <dependency>
            <groupId>joda-time</groupId>
            <artifactId>joda-time</artifactId>
            <version>2.12.2</version>
        </dependency>

        <!-- Jackson dependencies -->
        <dependency>
            <groupId>com.fasterxml.jackson.core</groupId>
            <artifactId>jackson-annotations</artifactId>
            <version>${jackson.version}</version>
        </dependency>

        <dependency>
            <groupId>com.fasterxml.jackson.core</groupId>
            <artifactId>jackson-core</artifactId>
            <version>${jackson.version}</version>
        </dependency>

        <dependency>
            <groupId>com.fasterxml.jackson.core</groupId>
            <artifactId>jackson-databind</artifactId>
            <version>${jackson.version}</version>
        </dependency>

        <!-- End of jackson dependencies -->

        <!-- Reactive X dependency to provide observable sequences -->
        <dependency>
            <groupId>io.reactivex</groupId>
            <artifactId>rxjava</artifactId>
            <version>1.3.8</version>
        </dependency>

        <!-- ByteBuddy is high level Java API that has a potential to replace the direct use of ASM in TG.
             But its current role to replace Javassist for creation of proxied entity instances. -->
        <dependency>
            <groupId>net.bytebuddy</groupId>
            <artifactId>byte-buddy</artifactId>
            <version>1.14.12</version>
        </dependency>
        <!-- This is the same dependency as for Hibernate 5.2.17.Final -->
        <dependency>
            <groupId>org.javassist</groupId>
            <artifactId>javassist</artifactId>
            <version>3.24.0-GA</version>
        </dependency>

        <!-- Password strength estimation -->
        <dependency>
            <groupId>com.nulab-inc</groupId>
            <artifactId>zxcvbn</artifactId>
            <version>1.1.1</version>
        </dependency>

        <!-- Java Mail, which is now Jakarta Mail -->
        <!-- https://mvnrepository.com/artifact/jakarta.mail/jakarta.mail-api -->
        <dependency>
            <groupId>jakarta.mail</groupId>
            <artifactId>jakarta.mail-api</artifactId>
            <version>2.0.0</version>
        </dependency>
        <!-- https://mvnrepository.com/artifact/com.sun.mail/jakarta.mail -->
        <dependency>
            <groupId>com.sun.mail</groupId>
            <artifactId>jakarta.mail</artifactId>
            <version>2.0.0</version>
        </dependency>
        <!-- https://mvnrepository.com/artifact/com.sun.activation/jakarta.activation -->
        <dependency>
            <groupId>com.sun.activation</groupId>
            <artifactId>jakarta.activation</artifactId>
            <version>2.0.0</version>
        </dependency>

        <dependency>
            <groupId>org.antlr</groupId>
            <artifactId>antlr4-runtime</artifactId>
            <version>${antlr.version}</version>
        </dependency>

        <!-- Java GraphQL implementation -->
        <dependency>
            <groupId>com.graphql-java</groupId>
            <artifactId>graphql-java</artifactId>
            <version>22.1</version>
            <exclusions>
                <exclusion>
                    <groupId>org.slf4j</groupId>
                    <artifactId>slf4j-api</artifactId>
                </exclusion>
            </exclusions>
        </dependency>
        <dependency>
            <groupId>com.graphql-java</groupId>
            <artifactId>graphql-java-extended-scalars</artifactId>
            <version>22.0</version>
        </dependency>

        <dependency>
            <groupId>org.apache.poi</groupId>
            <artifactId>poi</artifactId>
            <version>${poi.verstion}</version>
        </dependency>
        <dependency>
            <groupId>org.apache.poi</groupId>
            <artifactId>poi-ooxml</artifactId>
            <version>${poi.verstion}</version>
        </dependency>
        <dependency>
            <groupId>org.apache.commons</groupId>
            <artifactId>commons-compress</artifactId>
            <version>1.26.0</version>
        </dependency>
        <!-- https://mvnrepository.com/artifact/org.apache.commons/commons-lang3 -->
        <dependency>
            <groupId>org.apache.commons</groupId>
            <artifactId>commons-lang3</artifactId>
            <version>3.14.0</version>
        </dependency>
        <!-- https://mvnrepository.com/artifact/org.apache.commons/commons-text -->
        <dependency>
            <groupId>org.apache.commons</groupId>
            <artifactId>commons-text</artifactId>
            <version>1.11.0</version>
        </dependency>
        <!-- https://mvnrepository.com/artifact/org.apache.tika/tika-core -->
        <dependency>
            <groupId>org.apache.tika</groupId>
            <artifactId>tika-core</artifactId>
            <version>2.9.2</version>
            <exclusions>
                <exclusion>
                    <groupId>org.slf4j</groupId>
                    <artifactId>slf4j-api</artifactId>
                </exclusion>
            </exclusions>
        </dependency>

        <dependency>
            <groupId>org.apache.logging.log4j</groupId>
            <artifactId>log4j-api</artifactId>
            <version>${log4j.version}</version>
        </dependency>
        <dependency>
            <groupId>org.apache.logging.log4j</groupId>
            <artifactId>log4j-core</artifactId>
            <version>${log4j.version}</version>
        </dependency>
         <dependency>
            <groupId>org.apache.logging.log4j</groupId>
            <artifactId>log4j-slf4j-impl</artifactId>
            <version>${log4j.version}</version>
        </dependency>

        <dependency>
            <groupId>xerces</groupId>
            <artifactId>xercesImpl</artifactId>
            <version>2.12.2</version>
        </dependency>
        <dependency> <!-- this dependency is needed by the newer version of xerces -->
            <groupId>xml-apis</groupId>
            <artifactId>xml-apis</artifactId>
            <version>1.4.01</version>
        </dependency>
        <!-- https://mvnrepository.com/artifact/xalan/xalan -->
        <dependency>
            <groupId>xalan</groupId>
            <artifactId>xalan</artifactId>
            <version>${xalan.version}</version>
        </dependency>
        <dependency>
            <groupId>xalan</groupId>
            <artifactId>serializer</artifactId>
            <version>${xalan.version}</version>
        </dependency>
        <dependency>
            <groupId>commons-validator</groupId>
            <artifactId>commons-validator</artifactId>
            <version>1.8.0</version>
        </dependency>
        <dependency>
            <groupId>commons-jexl</groupId>
            <artifactId>commons-jexl</artifactId>
            <version>1.1</version>
            <exclusions>
                <exclusion>
                    <groupId>junit</groupId>
                    <artifactId>junit</artifactId>
                </exclusion>
            </exclusions>
        </dependency>
        <dependency>
            <groupId>commons-io</groupId>
            <artifactId>commons-io</artifactId>
            <version>2.15.1</version>
        </dependency>

<<<<<<< HEAD
        <dependency>
            <groupId>org.antlr</groupId>
            <artifactId>antlr4-runtime</artifactId>
            <version>4.9.3</version>
        </dependency>

=======
>>>>>>> 2e518a75
    </dependencies>
    <build>
        <resources>
            <resource>
                <directory>src/main/resources</directory>
                <excludes>
                    <exclude>**/log4j2-test.xml</exclude>
                </excludes>
            </resource>
            <resource>
                <directory>src/main/java</directory>
                <excludes>
                    <exclude>**/*.java</exclude>
                </excludes>
            </resource>
        </resources>
        <plugins>
            <plugin>
                <groupId>org.apache.maven.plugins</groupId>
                <artifactId>maven-jar-plugin</artifactId>
                <version>3.3.0</version>
                <executions>
                    <execution>
                        <goals>
                            <goal>test-jar</goal>
                        </goals>
                    </execution>
                </executions>
            </plugin>
            <plugin>
                <groupId>org.apache.maven.plugins</groupId>
                <artifactId>maven-source-plugin</artifactId>
            </plugin>
        </plugins>
    </build>
</project><|MERGE_RESOLUTION|>--- conflicted
+++ resolved
@@ -241,15 +241,6 @@
             <version>2.15.1</version>
         </dependency>
 
-<<<<<<< HEAD
-        <dependency>
-            <groupId>org.antlr</groupId>
-            <artifactId>antlr4-runtime</artifactId>
-            <version>4.9.3</version>
-        </dependency>
-
-=======
->>>>>>> 2e518a75
     </dependencies>
     <build>
         <resources>
