<project xmlns="http://maven.apache.org/POM/4.0.0" xmlns:xsi="http://www.w3.org/2001/XMLSchema-instance" xsi:schemaLocation="http://maven.apache.org/POM/4.0.0 http://maven.apache.org/maven-v4_0_0.xsd">
    <modelVersion>4.0.0</modelVersion>
    <parent>
        <groupId>fielden</groupId>
        <artifactId>platform-parent</artifactId>
<<<<<<< HEAD
        <version>2.0.0-SNAPSHOT</version>
=======
        <version>1.7.0-SNAPSHOT</version>
>>>>>>> 4f01fe64
    </parent>

    <artifactId>platform-pojo-bl</artifactId>
    <packaging>jar</packaging>

    <name>Trident Genesis Platform POJOs and Business Logic</name>
    <description>
              The platform module that provides all the essentials for supporting the Fractal Objects design pattern.
              This includes all necessary annotation for domain definition and validation.
    </description>

    <properties>
        <jackson.version>2.15.0</jackson.version>
        <log4j.version>2.23.1</log4j.version>
        <guava.version>33.2.1-jre</guava.version>
        <poi.verstion>5.2.5</poi.verstion>
        <xalan.version>2.7.3</xalan.version>
        <guice.version>7.0.0</guice.version>
    </properties>

    <dependencies>
        <dependency>
            <groupId>fielden</groupId>
            <artifactId>platform-annotations</artifactId>
            <version>${project.version}</version>
        </dependency>

        <!-- https://mvnrepository.com/artifact/com.google.guava/guava -->
        <dependency>
            <groupId>com.google.guava</groupId>
            <artifactId>guava</artifactId>
            <version>${guava.version}</version>
        </dependency>
        <dependency>
            <groupId>com.google.inject</groupId>
              <artifactId>guice</artifactId>
              <version>${guice.version}</version>
        </dependency>
        <dependency>
            <groupId>com.google.inject.extensions</groupId>
            <artifactId>guice-assistedinject</artifactId>
            <!-- {version} must match the guice core version. -->
            <version>${guice.version}</version>
        </dependency>

        <dependency>
            <groupId>joda-time</groupId>
            <artifactId>joda-time</artifactId>
            <version>2.12.2</version>
        </dependency>

        <!-- Jackson dependencies -->
        <dependency>
            <groupId>com.fasterxml.jackson.core</groupId>
            <artifactId>jackson-annotations</artifactId>
            <version>${jackson.version}</version>
        </dependency>

        <dependency>
            <groupId>com.fasterxml.jackson.core</groupId>
            <artifactId>jackson-core</artifactId>
            <version>${jackson.version}</version>
        </dependency>

        <dependency>
            <groupId>com.fasterxml.jackson.core</groupId>
            <artifactId>jackson-databind</artifactId>
            <version>${jackson.version}</version>
        </dependency>

        <!-- End of jackson dependencies -->

        <!-- Reactive X dependency to provide observable sequences -->
        <dependency>
            <groupId>io.reactivex</groupId>
            <artifactId>rxjava</artifactId>
            <version>1.3.8</version>
        </dependency>

        <!-- ByteBuddy is high level Java API that has a potential to replace the direct use of ASM in TG.
             But its current role to replace Javassist for creation of proxied entity instances. -->
        <dependency>
            <groupId>net.bytebuddy</groupId>
            <artifactId>byte-buddy</artifactId>
            <version>1.14.12</version>
        </dependency>
        <!-- This is the same dependency as for Hibernate 5.2.17.Final -->
        <dependency>
            <groupId>org.javassist</groupId>
            <artifactId>javassist</artifactId>
            <version>3.24.0-GA</version>
        </dependency>

        <!-- Password strength estimation -->
        <dependency>
            <groupId>com.nulab-inc</groupId>
            <artifactId>zxcvbn</artifactId>
            <version>1.1.1</version>
        </dependency>

        <!-- Java Mail, which is now Jakarta Mail -->
        <!-- https://mvnrepository.com/artifact/jakarta.mail/jakarta.mail-api -->
        <dependency>
            <groupId>jakarta.mail</groupId>
            <artifactId>jakarta.mail-api</artifactId>
            <version>2.0.0</version>
        </dependency>
        <!-- https://mvnrepository.com/artifact/com.sun.mail/jakarta.mail -->
        <dependency>
            <groupId>com.sun.mail</groupId>
            <artifactId>jakarta.mail</artifactId>
            <version>2.0.0</version>
        </dependency>
        <!-- https://mvnrepository.com/artifact/com.sun.activation/jakarta.activation -->
        <dependency>
            <groupId>com.sun.activation</groupId>
            <artifactId>jakarta.activation</artifactId>
            <version>2.0.0</version>
        </dependency>

        <dependency>
            <groupId>org.antlr</groupId>
            <artifactId>antlr4-runtime</artifactId>
            <version>${antlr.version}</version>
        </dependency>

        <!-- Java GraphQL implementation -->
        <dependency>
            <groupId>com.graphql-java</groupId>
            <artifactId>graphql-java</artifactId>
            <version>22.1</version>
            <exclusions>
                <exclusion>
                    <groupId>org.slf4j</groupId>
                    <artifactId>slf4j-api</artifactId>
                </exclusion>
            </exclusions>
        </dependency>
        <dependency>
            <groupId>com.graphql-java</groupId>
            <artifactId>graphql-java-extended-scalars</artifactId>
            <version>22.0</version>
        </dependency>

        <dependency>
            <groupId>org.apache.poi</groupId>
            <artifactId>poi</artifactId>
            <version>${poi.verstion}</version>
        </dependency>
        <dependency>
            <groupId>org.apache.poi</groupId>
            <artifactId>poi-ooxml</artifactId>
            <version>${poi.verstion}</version>
        </dependency>
        <dependency>
            <groupId>org.apache.commons</groupId>
            <artifactId>commons-compress</artifactId>
            <version>1.26.0</version>
        </dependency>
        <!-- https://mvnrepository.com/artifact/org.apache.commons/commons-lang3 -->
        <dependency>
            <groupId>org.apache.commons</groupId>
            <artifactId>commons-lang3</artifactId>
            <version>3.14.0</version>
        </dependency>
        <!-- https://mvnrepository.com/artifact/org.apache.commons/commons-text -->
        <dependency>
            <groupId>org.apache.commons</groupId>
            <artifactId>commons-text</artifactId>
            <version>1.11.0</version>
        </dependency>
        <!-- https://mvnrepository.com/artifact/org.apache.tika/tika-core -->
        <dependency>
            <groupId>org.apache.tika</groupId>
            <artifactId>tika-core</artifactId>
            <version>2.9.2</version>
            <exclusions>
                <exclusion>
                    <groupId>org.slf4j</groupId>
                    <artifactId>slf4j-api</artifactId>
                </exclusion>
            </exclusions>
        </dependency>

        <dependency>
            <groupId>org.apache.logging.log4j</groupId>
            <artifactId>log4j-api</artifactId>
            <version>${log4j.version}</version>
        </dependency>
        <dependency>
            <groupId>org.apache.logging.log4j</groupId>
            <artifactId>log4j-core</artifactId>
            <version>${log4j.version}</version>
        </dependency>
         <dependency>
            <groupId>org.apache.logging.log4j</groupId>
            <artifactId>log4j-slf4j-impl</artifactId>
            <version>${log4j.version}</version>
        </dependency>

        <dependency>
            <groupId>xerces</groupId>
            <artifactId>xercesImpl</artifactId>
            <version>2.12.2</version>
        </dependency>
        <dependency> <!-- this dependency is needed by the newer version of xerces -->
            <groupId>xml-apis</groupId>
            <artifactId>xml-apis</artifactId>
            <version>1.4.01</version>
        </dependency>
        <!-- https://mvnrepository.com/artifact/xalan/xalan -->
        <dependency>
            <groupId>xalan</groupId>
            <artifactId>xalan</artifactId>
            <version>${xalan.version}</version>
        </dependency>
        <dependency>
            <groupId>xalan</groupId>
            <artifactId>serializer</artifactId>
            <version>${xalan.version}</version>
        </dependency>
        <dependency>
            <groupId>commons-validator</groupId>
            <artifactId>commons-validator</artifactId>
            <version>1.8.0</version>
        </dependency>
        <dependency>
            <groupId>commons-io</groupId>
            <artifactId>commons-io</artifactId>
            <version>2.15.1</version>
        </dependency>

        <dependency>
            <groupId>org.commonmark</groupId>
            <artifactId>commonmark</artifactId>
            <version>0.22.0</version>
        </dependency>

        <dependency>
            <groupId>com.googlecode.owasp-java-html-sanitizer</groupId>
            <artifactId>owasp-java-html-sanitizer</artifactId>
            <version>20240325.1</version>
        </dependency>

        <dependency>
            <!-- jsoup HTML parser library @ https://jsoup.org/ -->
            <groupId>org.jsoup</groupId>
            <artifactId>jsoup</artifactId>
            <version>1.18.1</version>
        </dependency>

    </dependencies>
    <build>
        <resources>
            <resource>
                <directory>src/main/resources</directory>
                <excludes>
                    <exclude>**/log4j2-test.xml</exclude>
                </excludes>
            </resource>
            <resource>
                <directory>src/main/java</directory>
                <excludes>
                    <exclude>**/*.java</exclude>
                </excludes>
            </resource>
        </resources>
        <plugins>
            <plugin>
                <groupId>org.apache.maven.plugins</groupId>
                <artifactId>maven-jar-plugin</artifactId>
                <version>3.3.0</version>
                <executions>
                    <execution>
                        <goals>
                            <goal>test-jar</goal>
                        </goals>
                    </execution>
                </executions>
            </plugin>
            <plugin>
                <groupId>org.apache.maven.plugins</groupId>
                <artifactId>maven-source-plugin</artifactId>
            </plugin>
        </plugins>
    </build>
</project><|MERGE_RESOLUTION|>--- conflicted
+++ resolved
@@ -3,11 +3,7 @@
     <parent>
         <groupId>fielden</groupId>
         <artifactId>platform-parent</artifactId>
-<<<<<<< HEAD
         <version>2.0.0-SNAPSHOT</version>
-=======
-        <version>1.7.0-SNAPSHOT</version>
->>>>>>> 4f01fe64
     </parent>
 
     <artifactId>platform-pojo-bl</artifactId>
