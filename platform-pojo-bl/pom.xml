<project xmlns="http://maven.apache.org/POM/4.0.0" xmlns:xsi="http://www.w3.org/2001/XMLSchema-instance" xsi:schemaLocation="http://maven.apache.org/POM/4.0.0 http://maven.apache.org/maven-v4_0_0.xsd">
    <modelVersion>4.0.0</modelVersion>
    <parent>
        <groupId>fielden</groupId>
        <artifactId>platform-parent</artifactId>
        <version>2.0.0-SNAPSHOT</version>
    </parent>

    <artifactId>platform-pojo-bl</artifactId>
    <packaging>jar</packaging>

    <name>Trident Genesis Platform POJOs and Business Logic</name>
    <description>
              The platform module that provides all the essentials for supporting the Fractal Objects design pattern.
              This includes all necessary annotation for domain definition and validation.
    </description>

    <properties>
        <jackson.version>2.15.0</jackson.version>
        <log4j.version>2.23.1</log4j.version>
        <guava.version>33.2.1-jre</guava.version>
        <poi.verstion>5.2.5</poi.verstion>
        <xalan.version>2.7.3</xalan.version>
        <guice.version>7.0.0</guice.version>
    </properties>

    <dependencies>
        <dependency>
            <groupId>fielden</groupId>
            <artifactId>platform-annotations</artifactId>
            <version>${project.version}</version>
        </dependency>

        <!-- https://mvnrepository.com/artifact/com.google.guava/guava -->
        <dependency>
            <groupId>com.google.guava</groupId>
            <artifactId>guava</artifactId>
            <version>${guava.version}</version>
        </dependency>
        <dependency>
            <groupId>com.google.inject</groupId>
              <artifactId>guice</artifactId>
              <version>${guice.version}</version>
        </dependency>
        <dependency>
            <groupId>com.google.inject.extensions</groupId>
            <artifactId>guice-assistedinject</artifactId>
            <!-- {version} must match the guice core version. -->
            <version>${guice.version}</version>
        </dependency>

        <dependency>
            <groupId>joda-time</groupId>
            <artifactId>joda-time</artifactId>
            <version>2.12.2</version>
        </dependency>

        <!-- Jackson dependencies -->
        <dependency>
            <groupId>com.fasterxml.jackson.core</groupId>
            <artifactId>jackson-annotations</artifactId>
            <version>${jackson.version}</version>
        </dependency>

        <dependency>
            <groupId>com.fasterxml.jackson.core</groupId>
            <artifactId>jackson-core</artifactId>
            <version>${jackson.version}</version>
        </dependency>

        <dependency>
            <groupId>com.fasterxml.jackson.core</groupId>
            <artifactId>jackson-databind</artifactId>
            <version>${jackson.version}</version>
        </dependency>

        <!-- End of jackson dependencies -->

        <!-- Reactive X dependency to provide observable sequences -->
        <dependency>
            <groupId>io.reactivex</groupId>
            <artifactId>rxjava</artifactId>
            <version>1.3.8</version>
        </dependency>

        <!-- ByteBuddy is high level Java API that has a potential to replace the direct use of ASM in TG.
             But its current role to replace Javassist for creation of proxied entity instances. -->
        <dependency>
            <groupId>net.bytebuddy</groupId>
            <artifactId>byte-buddy</artifactId>
            <version>1.14.12</version>
        </dependency>
        <!-- This is the same dependency as for Hibernate 5.2.17.Final -->
        <dependency>
            <groupId>org.javassist</groupId>
            <artifactId>javassist</artifactId>
            <version>3.24.0-GA</version>
        </dependency>

        <!-- Password strength estimation -->
        <dependency>
            <groupId>com.nulab-inc</groupId>
            <artifactId>zxcvbn</artifactId>
            <version>1.1.1</version>
        </dependency>

        <!-- Java Mail, which is now Jakarta Mail -->
        <!-- https://mvnrepository.com/artifact/jakarta.mail/jakarta.mail-api -->
        <dependency>
            <groupId>jakarta.mail</groupId>
            <artifactId>jakarta.mail-api</artifactId>
            <version>2.0.0</version>
        </dependency>
        <!-- https://mvnrepository.com/artifact/com.sun.mail/jakarta.mail -->
        <dependency>
            <groupId>com.sun.mail</groupId>
            <artifactId>jakarta.mail</artifactId>
            <version>2.0.0</version>
        </dependency>
        <!-- https://mvnrepository.com/artifact/com.sun.activation/jakarta.activation -->
        <dependency>
            <groupId>com.sun.activation</groupId>
            <artifactId>jakarta.activation</artifactId>
            <version>2.0.0</version>
        </dependency>

        <dependency>
            <groupId>org.antlr</groupId>
            <artifactId>antlr4-runtime</artifactId>
            <version>${antlr.version}</version>
        </dependency>

        <!-- Java GraphQL implementation -->
        <dependency>
            <groupId>com.graphql-java</groupId>
            <artifactId>graphql-java</artifactId>
            <version>22.1</version>
            <exclusions>
                <exclusion>
                    <groupId>org.slf4j</groupId>
                    <artifactId>slf4j-api</artifactId>
                </exclusion>
            </exclusions>
        </dependency>
        <dependency>
            <groupId>com.graphql-java</groupId>
            <artifactId>graphql-java-extended-scalars</artifactId>
            <version>22.0</version>
        </dependency>

        <dependency>
            <groupId>org.apache.poi</groupId>
            <artifactId>poi</artifactId>
            <version>${poi.verstion}</version>
        </dependency>
        <dependency>
            <groupId>org.apache.poi</groupId>
            <artifactId>poi-ooxml</artifactId>
            <version>${poi.verstion}</version>
        </dependency>
        <dependency>
            <groupId>org.apache.commons</groupId>
            <artifactId>commons-compress</artifactId>
            <version>1.26.0</version>
        </dependency>
        <!-- https://mvnrepository.com/artifact/org.apache.commons/commons-lang3 -->
        <dependency>
            <groupId>org.apache.commons</groupId>
            <artifactId>commons-lang3</artifactId>
            <version>3.14.0</version>
        </dependency>
        <!-- https://mvnrepository.com/artifact/org.apache.commons/commons-text -->
        <dependency>
            <groupId>org.apache.commons</groupId>
            <artifactId>commons-text</artifactId>
            <version>1.11.0</version>
        </dependency>
        <!-- https://mvnrepository.com/artifact/org.apache.tika/tika-core -->
        <dependency>
            <groupId>org.apache.tika</groupId>
            <artifactId>tika-core</artifactId>
            <version>2.9.2</version>
            <exclusions>
                <exclusion>
                    <groupId>org.slf4j</groupId>
                    <artifactId>slf4j-api</artifactId>
                </exclusion>
            </exclusions>
        </dependency>

        <dependency>
            <groupId>org.apache.logging.log4j</groupId>
            <artifactId>log4j-api</artifactId>
            <version>${log4j.version}</version>
        </dependency>
        <dependency>
            <groupId>org.apache.logging.log4j</groupId>
            <artifactId>log4j-core</artifactId>
            <version>${log4j.version}</version>
        </dependency>
         <dependency>
            <groupId>org.apache.logging.log4j</groupId>
            <artifactId>log4j-slf4j-impl</artifactId>
            <version>${log4j.version}</version>
        </dependency>

        <dependency>
            <groupId>xerces</groupId>
            <artifactId>xercesImpl</artifactId>
            <version>2.12.2</version>
        </dependency>
        <dependency> <!-- this dependency is needed by the newer version of xerces -->
            <groupId>xml-apis</groupId>
            <artifactId>xml-apis</artifactId>
            <version>1.4.01</version>
        </dependency>
        <!-- https://mvnrepository.com/artifact/xalan/xalan -->
        <dependency>
            <groupId>xalan</groupId>
            <artifactId>xalan</artifactId>
            <version>${xalan.version}</version>
        </dependency>
        <dependency>
            <groupId>xalan</groupId>
            <artifactId>serializer</artifactId>
            <version>${xalan.version}</version>
        </dependency>
        <dependency>
            <groupId>commons-validator</groupId>
            <artifactId>commons-validator</artifactId>
            <version>1.8.0</version>
        </dependency>
        <dependency>
            <groupId>commons-io</groupId>
            <artifactId>commons-io</artifactId>
            <version>2.15.1</version>
        </dependency>

        <dependency>
            <groupId>org.commonmark</groupId>
            <artifactId>commonmark</artifactId>
            <version>0.22.0</version>
        </dependency>

        <dependency>
            <groupId>com.googlecode.owasp-java-html-sanitizer</groupId>
            <artifactId>owasp-java-html-sanitizer</artifactId>
            <version>20240325.1</version>
        </dependency>

        <dependency>
            <!-- jsoup HTML parser library @ https://jsoup.org/ -->
            <groupId>org.jsoup</groupId>
            <artifactId>jsoup</artifactId>
            <version>1.18.1</version>
        </dependency>

<<<<<<< HEAD
        <!-- https://mvnrepository.com/artifact/com.google.testing.compile/compile-testing -->
        <dependency>
            <groupId>com.google.testing.compile</groupId>
            <artifactId>compile-testing</artifactId>
            <version>0.19</version>
=======
        <!-- https://mvnrepository.com/artifact/org.assertj/assertj-core -->
        <dependency>
            <groupId>org.assertj</groupId>
            <artifactId>assertj-core</artifactId>
            <version>${assertj.version}</version>
>>>>>>> f283d953
            <scope>test</scope>
        </dependency>

    </dependencies>
    <build>
        <resources>
            <resource>
                <directory>src/main/resources</directory>
                <excludes>
                    <exclude>**/log4j2-test.xml</exclude>
                </excludes>
            </resource>
            <resource>
                <directory>src/main/java</directory>
                <excludes>
                    <exclude>**/*.java</exclude>
                </excludes>
            </resource>
        </resources>
        <plugins>
            <plugin>
                <groupId>org.apache.maven.plugins</groupId>
                <artifactId>maven-jar-plugin</artifactId>
                <version>3.3.0</version>
                <executions>
                    <execution>
                        <goals>
                            <goal>test-jar</goal>
                        </goals>
                    </execution>
                </executions>
            </plugin>
            <plugin>
                <groupId>org.apache.maven.plugins</groupId>
                <artifactId>maven-source-plugin</artifactId>
            </plugin>
            <plugin>
                <groupId>org.codehaus.mojo</groupId>
                <artifactId>build-helper-maven-plugin</artifactId>
                <version>3.6.0</version>
                <executions>
                    <execution>
                        <id>audit-sources</id>
                        <phase>generate-sources</phase>
                        <goals>
                            <goal>add-source</goal>
                        </goals>
                        <configuration>
                            <sources>
                                <!-- The location of generated audit sources. -->
                                <source>src/audit/java/</source>
                            </sources>
                        </configuration>
                    </execution>
                </executions>
            </plugin>
        </plugins>
    </build>
</project><|MERGE_RESOLUTION|>--- conflicted
+++ resolved
@@ -255,19 +255,19 @@
             <version>1.18.1</version>
         </dependency>
 
-<<<<<<< HEAD
-        <!-- https://mvnrepository.com/artifact/com.google.testing.compile/compile-testing -->
-        <dependency>
-            <groupId>com.google.testing.compile</groupId>
-            <artifactId>compile-testing</artifactId>
-            <version>0.19</version>
-=======
+      <!-- https://mvnrepository.com/artifact/com.google.testing.compile/compile-testing -->
+      <dependency>
+        <groupId>com.google.testing.compile</groupId>
+        <artifactId>compile-testing</artifactId>
+        <version>0.19</version>
+        <scope>test</scope>
+      </dependency>
+
         <!-- https://mvnrepository.com/artifact/org.assertj/assertj-core -->
         <dependency>
             <groupId>org.assertj</groupId>
             <artifactId>assertj-core</artifactId>
             <version>${assertj.version}</version>
->>>>>>> f283d953
             <scope>test</scope>
         </dependency>
 
