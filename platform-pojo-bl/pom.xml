--- conflicted
+++ resolved
@@ -16,12 +16,17 @@
     </description>
 
     <properties>
-<<<<<<< HEAD
-        <jackson.version>2.12.4</jackson.version>
-        <log4j.version>2.17.0</log4j.version>
+        <jackson.version>2.13.3</jackson.version>
+        <log4j.version>2.17.2</log4j.version>
     </properties>
 
     <dependencies>
+        <dependency>
+            <groupId>fielden</groupId>
+            <artifactId>platform-annotations</artifactId>
+            <version>${project.version}</version>
+        </dependency>
+
         <!-- https://mvnrepository.com/artifact/com.google.guava/guava -->
         <dependency>
             <groupId>com.google.guava</groupId>
@@ -50,47 +55,11 @@
         <dependency>
             <groupId>com.fasterxml.jackson.core</groupId>
             <artifactId>jackson-core</artifactId>
-=======
-        <jackson.version>2.13.3</jackson.version>
-        <log4j.version>2.17.2</log4j.version>
-    </properties>
-
-    <dependencies>
-        <dependency>
-            <groupId>fielden</groupId>
-            <artifactId>platform-annotations</artifactId>
-            <version>${project.version}</version>
-        </dependency>
-
-        <!-- https://mvnrepository.com/artifact/com.google.guava/guava -->
-        <dependency>
-            <groupId>com.google.guava</groupId>
-            <artifactId>guava</artifactId>
-            <version>30.1-jre</version>
-        </dependency>
-        <dependency>
-            <groupId>com.google.inject</groupId>
-              <artifactId>guice</artifactId>
-              <version>5.1.0</version>
-        </dependency>
-
-        <dependency>
-            <groupId>joda-time</groupId>
-            <artifactId>joda-time</artifactId>
-            <version>2.10.10</version>
-        </dependency>
-
-        <!-- Jackson dependencies -->
+            <version>${jackson.version}</version>
+        </dependency>
+
         <dependency>
             <groupId>com.fasterxml.jackson.core</groupId>
-            <artifactId>jackson-annotations</artifactId>
->>>>>>> 54db393f
-            <version>${jackson.version}</version>
-        </dependency>
-
-        <dependency>
-            <groupId>com.fasterxml.jackson.core</groupId>
-<<<<<<< HEAD
             <artifactId>jackson-databind</artifactId>
             <version>${jackson.version}</version>
         </dependency>
@@ -164,87 +133,6 @@
             <version>13.0</version>
         </dependency>
 
-=======
-            <artifactId>jackson-core</artifactId>
-            <version>${jackson.version}</version>
-        </dependency>
-
-        <dependency>
-            <groupId>com.fasterxml.jackson.core</groupId>
-            <artifactId>jackson-databind</artifactId>
-            <version>${jackson.version}</version>
-        </dependency>
-
-        <!-- End of jackson dependencies -->
-
-        <!-- Reactive X dependency to provide observable sequences -->
-        <dependency>
-            <groupId>io.reactivex</groupId>
-            <artifactId>rxjava</artifactId>
-            <version>1.3.8</version>
-        </dependency>
-
-        <!-- ASM is used for generating new entity types with ad-hoc calculated properties -->
-        <dependency>
-            <groupId>org.ow2.asm</groupId>
-            <artifactId>asm</artifactId>
-            <version>9.2</version>
-        </dependency>
-        <dependency>
-            <groupId>org.ow2.asm</groupId>
-            <artifactId>asm-commons</artifactId>
-            <version>9.2</version>
-        </dependency>
-        
-        <!-- ByteBuddy is high level Java API that has a potential to replace the direct use of ASM in TG.
-             But its current role to replace Javassist for creation of proxied entity instances. -->
-        <dependency>
-            <groupId>net.bytebuddy</groupId>
-            <artifactId>byte-buddy</artifactId>
-            <version>1.11.12</version>
-        </dependency>
-        <!-- This is the same dependency as for Hibernate 5.2.17.Final -->
-        <dependency>
-            <groupId>org.javassist</groupId>
-            <artifactId>javassist</artifactId>
-            <version>3.24.0-GA</version>
-        </dependency>
-
-        <!-- Password strength estimation -->
-        <dependency>
-            <groupId>com.nulab-inc</groupId>
-            <artifactId>zxcvbn</artifactId>
-            <version>1.1.1</version>
-        </dependency>
-
-        <!-- Java Mail, which is now Jakarta Mail -->
-        <!-- https://mvnrepository.com/artifact/jakarta.mail/jakarta.mail-api -->
-        <dependency>
-            <groupId>jakarta.mail</groupId>
-            <artifactId>jakarta.mail-api</artifactId>
-            <version>2.0.0</version>
-        </dependency>
-        <!-- https://mvnrepository.com/artifact/com.sun.mail/jakarta.mail -->
-        <dependency>
-            <groupId>com.sun.mail</groupId>
-            <artifactId>jakarta.mail</artifactId>
-            <version>2.0.0</version>
-        </dependency>
-        <!-- https://mvnrepository.com/artifact/com.sun.activation/jakarta.activation -->
-        <dependency>
-            <groupId>com.sun.activation</groupId>
-            <artifactId>jakarta.activation</artifactId>
-            <version>2.0.0</version>
-        </dependency>
-
-        <!-- Java GraphQL implementation -->
-        <dependency>
-            <groupId>com.graphql-java</groupId>
-            <artifactId>graphql-java</artifactId>
-            <version>13.0</version>
-        </dependency>
-
->>>>>>> 54db393f
         <dependency>
             <groupId>org.apache.poi</groupId>
             <artifactId>poi</artifactId>
@@ -293,11 +181,7 @@
         <dependency>
             <groupId>xerces</groupId>
             <artifactId>xercesImpl</artifactId>
-<<<<<<< HEAD
-			<version>2.12.2</version>
-=======
             <version>2.12.2</version>
->>>>>>> 54db393f
         </dependency>
         <dependency> <!-- this dependency is needed by the newer version of xerces -->
             <groupId>xml-apis</groupId>
@@ -370,10 +254,6 @@
                         <goals>
                             <goal>test-jar</goal>
                         </goals>
-<<<<<<< HEAD
-                        <phase>test-compile</phase>
-=======
->>>>>>> 54db393f
                     </execution>
                 </executions>
             </plugin>
