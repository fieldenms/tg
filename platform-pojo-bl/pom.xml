<project xmlns="http://maven.apache.org/POM/4.0.0" xmlns:xsi="http://www.w3.org/2001/XMLSchema-instance" xsi:schemaLocation="http://maven.apache.org/POM/4.0.0 http://maven.apache.org/maven-v4_0_0.xsd">
    <modelVersion>4.0.0</modelVersion>
    <parent>
        <groupId>fielden</groupId>
        <artifactId>platform-parent</artifactId>
        <version>1.4.6-SNAPSHOT</version>
    </parent>

    <artifactId>platform-pojo-bl</artifactId>
    <packaging>jar</packaging>

    <name>Trident Genesis Platform POJOs and Business Logic</name>
    <description>
              The platform module that provides all the essentials for supporting the Fractal Objects design pattern.
              This includes all necessary annotation for domain definition and validation.
    </description>

<<<<<<< HEAD
    <properties>
        <jackson.version>2.12.4</jackson.version>
        <log4j.version>2.17.0</log4j.version>
    </properties>
=======
	<properties>
		<jackson.version>2.13.3</jackson.version>
	</properties>
>>>>>>> d208d238

    <dependencies>
        <!-- https://mvnrepository.com/artifact/com.google.guava/guava -->
        <dependency>
            <groupId>com.google.guava</groupId>
            <artifactId>guava</artifactId>
            <version>30.1-jre</version>
        </dependency>
        <dependency>
            <groupId>com.google.inject</groupId>
              <artifactId>guice</artifactId>
              <version>5.0.1</version>
        </dependency>

        <dependency>
            <groupId>joda-time</groupId>
            <artifactId>joda-time</artifactId>
            <version>2.10.10</version>
        </dependency>

        <!-- Jackson dependencies -->
        <dependency>
            <groupId>com.fasterxml.jackson.core</groupId>
            <artifactId>jackson-annotations</artifactId>
            <version>${jackson.version}</version>
        </dependency>

        <dependency>
            <groupId>com.fasterxml.jackson.core</groupId>
            <artifactId>jackson-core</artifactId>
            <version>${jackson.version}</version>
        </dependency>

        <dependency>
            <groupId>com.fasterxml.jackson.core</groupId>
            <artifactId>jackson-databind</artifactId>
            <version>${jackson.version}</version>
        </dependency>

        <!-- End of jackson dependencies -->

        <!-- Reactive X dependency to provide observable sequences -->
        <dependency>
            <groupId>io.reactivex</groupId>
            <artifactId>rxjava</artifactId>
            <version>1.3.8</version>
        </dependency>

        <!-- ASM is used for generating new entity types with ad-hoc calculated properties -->
        <dependency>
            <groupId>org.ow2.asm</groupId>
            <artifactId>asm</artifactId>
            <version>9.2</version>
        </dependency>
        <dependency>
            <groupId>org.ow2.asm</groupId>
            <artifactId>asm-commons</artifactId>
            <version>9.2</version>
        </dependency>
        
        <!-- ByteBuddy is high level Java API that has a potential to replace the direct use of ASM in TG.
             But its current role to replace Javassist for creation of proxied entity instances. -->
        <dependency>
            <groupId>net.bytebuddy</groupId>
            <artifactId>byte-buddy</artifactId>
            <version>1.11.12</version>
        </dependency>
        <!-- This is the same dependency as for Hibernate 5.2.17.Final -->
        <dependency>
            <groupId>org.javassist</groupId>
            <artifactId>javassist</artifactId>
            <version>3.24.0-GA</version>
        </dependency>

        <!-- Password strength estimation -->
        <dependency>
            <groupId>com.nulab-inc</groupId>
            <artifactId>zxcvbn</artifactId>
            <version>1.1.1</version>
        </dependency>

        <!-- Java Mail, which is now Jakarta Mail -->
        <!-- https://mvnrepository.com/artifact/jakarta.mail/jakarta.mail-api -->
        <dependency>
            <groupId>jakarta.mail</groupId>
            <artifactId>jakarta.mail-api</artifactId>
            <version>2.0.0</version>
        </dependency>
        <!-- https://mvnrepository.com/artifact/com.sun.mail/jakarta.mail -->
        <dependency>
            <groupId>com.sun.mail</groupId>
            <artifactId>jakarta.mail</artifactId>
            <version>2.0.0</version>
        </dependency>
        <!-- https://mvnrepository.com/artifact/com.sun.activation/jakarta.activation -->
        <dependency>
            <groupId>com.sun.activation</groupId>
            <artifactId>jakarta.activation</artifactId>
            <version>2.0.0</version>
        </dependency>

        <!-- Java GraphQL implementation -->
        <dependency>
            <groupId>com.graphql-java</groupId>
            <artifactId>graphql-java</artifactId>
            <version>13.0</version>
        </dependency>

        <dependency>
            <groupId>org.apache.poi</groupId>
            <artifactId>poi</artifactId>
            <version>4.1.2</version>
        </dependency>
        <dependency>
            <groupId>org.apache.poi</groupId>
            <artifactId>poi-ooxml</artifactId>
            <version>4.1.2</version>
        </dependency>
        <dependency>
            <groupId>org.apache.commons</groupId>
            <artifactId>commons-compress</artifactId>
            <version>1.21</version>
        </dependency>
        <!-- https://mvnrepository.com/artifact/org.apache.commons/commons-lang3 -->
        <dependency>
            <groupId>org.apache.commons</groupId>
            <artifactId>commons-lang3</artifactId>
            <version>3.11</version>
        </dependency>

        <!-- https://mvnrepository.com/artifact/org.apache.tika/tika-core -->
        <dependency>
            <groupId>org.apache.tika</groupId>
            <artifactId>tika-core</artifactId>
            <version>1.27</version>
        </dependency>

        <dependency>
            <groupId>org.apache.logging.log4j</groupId>
            <artifactId>log4j-api</artifactId>
            <version>${log4j.version}</version>
        </dependency>		
        <dependency>
            <groupId>org.apache.logging.log4j</groupId>
            <artifactId>log4j-core</artifactId>
            <version>${log4j.version}</version>
        </dependency>
         <dependency>
            <groupId>org.apache.logging.log4j</groupId>
            <artifactId>log4j-slf4j-impl</artifactId>
            <version>${log4j.version}</version>
        </dependency>

        <dependency>
            <groupId>xerces</groupId>
            <artifactId>xercesImpl</artifactId>
            <version>2.12.2</version>
        </dependency>
        <dependency> <!-- this dependency is needed by the newer version of xerces -->
            <groupId>xml-apis</groupId>
            <artifactId>xml-apis</artifactId>
            <version>1.4.01</version>
        </dependency>
        <dependency>
            <groupId>commons-validator</groupId>
            <artifactId>commons-validator</artifactId>
            <version>1.5.1</version>
        </dependency>
        <dependency>
            <groupId>commons-jexl</groupId>
            <artifactId>commons-jexl</artifactId>
            <version>1.1</version>
        </dependency>
        <dependency>
            <groupId>commons-io</groupId>
            <artifactId>commons-io</artifactId>
            <version>2.7</version>
            <type>jar</type>
        </dependency>
        <dependency>
            <groupId>commons-lang</groupId>
            <artifactId>commons-lang</artifactId>
            <version>2.6</version>
        </dependency>
    </dependencies>
    <build>
        <resources>
            <resource>
                <directory>src/main/resources</directory>
                <excludes>
                    <exclude>**/log4j2-test.xml</exclude>
                </excludes>
            </resource>
            <resource>
                <directory>src/main/java</directory>
                <excludes>
                    <exclude>**/*.java</exclude>
                </excludes>
            </resource>
        </resources>
        <plugins>
            <plugin>
                <groupId>org.apache.maven.plugins</groupId>
                <artifactId>maven-compiler-plugin</artifactId>
                <configuration>
                    <fork>true</fork>
                    <compilerArguments>
                        <!-- J>-Xss10M</J -->
                        <!-- processor>br.com.sonner.infra.seguranca.SegurancaAnnotationProcessor</processor -->
                    </compilerArguments>
                </configuration>
            </plugin>
            <plugin>
                <groupId>org.apache.maven.plugins</groupId>
                <artifactId>maven-surefire-plugin</artifactId>
                <configuration>
                    <forkCount>4</forkCount>
                    <reuseForks>true</reuseForks>
                    <argLine>-server -Xms256m -Xmx1024m -Djava.system.class.loader=ua.com.fielden.platform.classloader.TgSystemClassLoader</argLine>
                </configuration>
            </plugin>
            <plugin>
                <artifactId>maven-jar-plugin</artifactId>
                <version>3.2.0</version>
                <executions>
                    <execution>
                        <goals>
                            <goal>test-jar</goal>
                        </goals>
                        <phase>test-compile</phase>
                    </execution>
                </executions>
            </plugin>
        </plugins>
    </build>
</project><|MERGE_RESOLUTION|>--- conflicted
+++ resolved
@@ -15,16 +15,10 @@
               This includes all necessary annotation for domain definition and validation.
     </description>
 
-<<<<<<< HEAD
     <properties>
-        <jackson.version>2.12.4</jackson.version>
+        <jackson.version>2.13.3</jackson.version>
         <log4j.version>2.17.0</log4j.version>
     </properties>
-=======
-	<properties>
-		<jackson.version>2.13.3</jackson.version>
-	</properties>
->>>>>>> d208d238
 
     <dependencies>
         <!-- https://mvnrepository.com/artifact/com.google.guava/guava -->
