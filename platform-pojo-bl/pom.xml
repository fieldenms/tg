--- conflicted
+++ resolved
@@ -3,11 +3,7 @@
     <parent>
         <groupId>fielden</groupId>
         <artifactId>platform-parent</artifactId>
-<<<<<<< HEAD
         <version>3.0.0-SNAPSHOT</version>
-=======
-        <version>2.2.0-SNAPSHOT</version>
->>>>>>> 4cb14429
     </parent>
 
     <artifactId>platform-pojo-bl</artifactId>
