<?xml version="1.0" encoding="UTF-8" standalone="no"?>
<project xmlns="http://maven.apache.org/POM/4.0.0" xmlns:xsi="http://www.w3.org/2001/XMLSchema-instance" xsi:schemaLocation="http://maven.apache.org/POM/4.0.0 http://maven.apache.org/maven-v4_0_0.xsd">
    <modelVersion>4.0.0</modelVersion>
    <groupId>fielden</groupId>
    <artifactId>platform-parent</artifactId>
    <packaging>pom</packaging>
    <version>1.4.6-SNAPSHOT</version>
    <name>Trident Genesis Platform Parent</name>
    <description>
        Trident Genesis is a software application platform designed for development of EAM/ERP type applications.
        Its main goal is to provide a holistic solution for development of information system with domain oriented approach.
    </description>
    <url>https://www.fielden.com.ua/trac/pnl-tg/</url>
    <inceptionYear>2008</inceptionYear>
    <organization>
        <name>Fielden Management Services</name>
        <url>http://www.fielden.com.au/</url>
    </organization>

    <developers>
        <developer>
            <id>01es</id>
            <url />
            <name>Oles Hodych</name>
            <organization>FMS.ua</organization>
            <organizationUrl>
                http://www.fielden.com.ua/
            </organizationUrl>
            <email>oles@fielden.com.au</email>
            <timezone>+2</timezone>
            <roles>
                <role>owner</role>
            </roles>
        </developer>
        <developer>
            <id>nazar</id>
            <url />
            <name>Nazar Chaykivskyy</name>
            <organization>FMS.ua</organization>
            <organizationUrl>
                http://www.fielden.com.ua/
            </organizationUrl>
            <email>nazar@fielden.com.au</email>
            <timezone>+2</timezone>
            <roles>
                <role>owner</role>
            </roles>
        </developer>
        <developer>
            <id>jhou</id>
            <url />
            <name>Yura Prokopiv</name>
            <organization>FMS.ua</organization>
            <organizationUrl>
                http://www.fielden.com.ua/
            </organizationUrl>
            <email>jhou@fielden.com.au</email>
            <timezone>+2</timezone>
            <roles>
                <role>owner</role>
            </roles>
        </developer>
        <developer>
            <id>oleh</id>
            <url />
            <name>Oleh Maykovych</name>
            <organization>FMS.ua</organization>
            <organizationUrl>
                http://www.fielden.com.ua/
            </organizationUrl>
            <email>oleh@fielden.com.au</email>
            <timezone>+2</timezone>
            <roles>
                <role>owner</role>
            </roles>
        </developer>
    </developers>

    <properties>
        <project.build.sourceEncoding>UTF-8</project.build.sourceEncoding>
        <junit.version>4.13.2</junit.version>
<<<<<<< HEAD
        <posgresql.version>42.7.2</posgresql.version>
        <javapoet.version>1.13.0</javapoet.version>
=======
        <posgresql.version>42.7.3</posgresql.version>
        <mssql.version>12.6.2.jre11</mssql.version>
>>>>>>> 7ddd80bd
    </properties>

    <modules>
        <module>platform-annotation-processors</module>
        <module>platform-annotations</module>
        <module>platform-db-evolution</module>
        <module>platform-dao</module>
        <module>platform-web-resources</module>
        <module>platform-pojo-bl</module>
        <module>platform-web-ui</module>
        <module>platform-benchmark</module>
        <module>platform-eql-grammar</module>
    </modules>

    <dependencies>
        <dependency>
            <groupId>junit</groupId>
            <artifactId>junit</artifactId>
            <version>${junit.version}</version>
            <scope>provided</scope>
        </dependency>
    </dependencies>

    <build>
        <pluginManagement>
            <plugins>
                <plugin>
                    <groupId>org.apache.maven.plugins</groupId>
                    <artifactId>maven-compiler-plugin</artifactId>
                    <version>3.11.0</version>
                    <configuration>
                        <release>21</release>
                        <encoding>UTF-8</encoding>
                        <compilerArgs>
                            <arg>-J-Xss10M</arg>
                            <arg>-J-Xms128m</arg>
                            <arg>-J-Xmx2048m</arg>
                        </compilerArgs>
                    </configuration>
                </plugin>
                <!-- The problem described below seems to have been resolved. Keeping this description for posterity in case similar occurs again.

                 The maven-source-plugin has been commented as it appears to get executed twice during
                 `mvn deploy`, which causes uploads to GitHub to undergo upgrade as a resource cannot
                 be overwritten, and uploading the same file with the same name and the same build
                 timestamp causes this.  This behaviour might be fixed in maven 3.7 - see:
                 https://issues.apache.org/jira/browse/MNG-5868 -->
                <plugin>
                    <groupId>org.apache.maven.plugins</groupId>
                    <artifactId>maven-source-plugin</artifactId>
                    <version>3.3.0</version>
                    <executions>
                        <execution>
                            <id>attach-sources</id>
                            <goals>
                                <goal>jar</goal>
                            </goals>
                        </execution>
                    </executions>
                </plugin>

                <plugin>
                    <groupId>org.apache.maven.plugins</groupId>
                    <artifactId>maven-surefire-plugin</artifactId>
                    <version>2.22.2</version>
                    <configuration>
                    </configuration>
                </plugin>
                <plugin>
                    <groupId>org.apache.maven.plugins</groupId>
                    <artifactId>maven-javadoc-plugin</artifactId>
                    <version>3.2.0</version>
                    <configuration>
                        <doclint>none</doclint>
                        <detectJavaApiLink>false</detectJavaApiLink>
                        <additionalOptions>-Xdoclint:none</additionalOptions>
                        <additionalJOption>-Xdoclint:none</additionalJOption>
                    </configuration>
                    <executions>
                        <execution>
                            <id>attach-javadocs</id>
                            <goals>
                                <goal>jar</goal>
                            </goals>
                        </execution>
                    </executions>
                </plugin>
                <plugin>
                    <artifactId>maven-deploy-plugin</artifactId>
                    <version>3.0.0-M1</version>
                </plugin>
            </plugins>
        </pluginManagement>

        <plugins>
            <plugin>
                <groupId>org.apache.maven.plugins</groupId>
                <artifactId>maven-resources-plugin</artifactId>
                <version>3.2.0</version>
                <configuration>
                    <encoding>UTF-8</encoding>
                </configuration>
            </plugin>
            <plugin>
                <groupId>org.apache.maven.plugins</groupId>
                <artifactId>maven-javadoc-plugin</artifactId>
                <executions>
                    <execution>
                        <id>attach-javadocs</id>
                        <goals>
                            <goal>jar</goal>
                        </goals>
                    </execution>
                </executions>
            </plugin>
            <plugin>
                <groupId>org.apache.maven.plugins</groupId>
                <artifactId>maven-enforcer-plugin</artifactId>
                <version>3.1.0</version>
                <executions>
                    <execution>
                        <id>enforce-property</id>
                        <phase>test</phase>
                        <goals>
                            <goal>enforce</goal>
                        </goals>
                        <configuration>
                            <rules>
                                <requireProperty>
                                    <property>databaseUri.prefix</property>
                                    <message>The value for property "databaseUri.prefix" is required. You can set it as "-DdatabaseUri.prefix=[JDBC URI pattern]".</message>
                                </requireProperty>
                                <requireProperty>
                                    <property>fork.count</property>
                                    <message>The value for property "fork.count" is required. You can set it as "-Dfork.count=2".</message>
                                </requireProperty>
                            </rules>
                            <fail>true</fail>
                        </configuration>
                    </execution>
                </executions>
            </plugin>
            <plugin>
                <groupId>org.apache.maven.plugins</groupId>
                <artifactId>maven-surefire-plugin</artifactId>
                <configuration>
                    <!--suppress UnresolvedMavenProperty -->
                    <forkCount>${fork.count}</forkCount>
                    <reuseForks>true</reuseForks>
                    <argLine>-server -Xms256m -Xmx1024m</argLine>
                    <systemPropertyVariables>
                        <!--suppress UnresolvedMavenProperty -->
                        <databaseUri>${databaseUri.prefix}${surefire.forkNumber}</databaseUri>
                        <loadDdlScriptFromFile>false</loadDdlScriptFromFile>
                        <saveDdlScriptToFile>false</saveDdlScriptToFile>
                        <legacyTests.databaseUri>./src/test/resources/db/TEST_DB_LEGACY_${surefire.forkNumber}</legacyTests.databaseUri>
                    </systemPropertyVariables>
                </configuration>
            </plugin>

            <plugin>
                <!-- explicitly define maven-deploy-plugin after other to force exec order -->
                <groupId>org.apache.maven.plugins</groupId>
                <artifactId>maven-deploy-plugin</artifactId>
                <version>3.1.1</version>
            </plugin>
            <plugin>
                <groupId>org.apache.maven.plugins</groupId>
                <artifactId>maven-release-plugin</artifactId>
                <version>2.5.3</version>
                <dependencies>
                    <dependency>
                        <groupId>org.apache.maven.scm</groupId>
                        <artifactId>maven-scm-api</artifactId>
                        <version>1.11.2</version>
                    </dependency>
                    <dependency>
                        <groupId>org.apache.maven.scm</groupId>
                        <artifactId>maven-scm-provider-gitexe</artifactId>
                        <version>1.11.2</version>
                    </dependency>
                </dependencies>
            </plugin>
        </plugins>
    </build>

    <issueManagement>
        <system>GitHub Issues</system>
        <url>https://github.com/fieldenms/tg/issues</url>
    </issueManagement>

    <distributionManagement>
        <repository>
            <id>github-tg</id>
            <name>GitHub fieldenms Apache Maven Packages</name>
            <url>https://maven.pkg.github.com/fieldenms/tg</url>
        </repository>
        <snapshotRepository>
            <id>github-tg</id>
            <name>GitHub fieldenms Apache Maven Packages</name>
            <url>https://maven.pkg.github.com/fieldenms/tg</url>
        </snapshotRepository>
    </distributionManagement>

    <scm>
        <connection>scm:git:git@github.com:fieldenms/tg.git</connection>
        <url>scm:git:git@github.com:fieldenms/tg.git</url>
        <developerConnection>scm:git:git@github.com:fieldenms/tg.git</developerConnection>
        <tag>HEAD</tag>
    </scm>
</project><|MERGE_RESOLUTION|>--- conflicted
+++ resolved
@@ -79,13 +79,9 @@
     <properties>
         <project.build.sourceEncoding>UTF-8</project.build.sourceEncoding>
         <junit.version>4.13.2</junit.version>
-<<<<<<< HEAD
-        <posgresql.version>42.7.2</posgresql.version>
-        <javapoet.version>1.13.0</javapoet.version>
-=======
         <posgresql.version>42.7.3</posgresql.version>
         <mssql.version>12.6.2.jre11</mssql.version>
->>>>>>> 7ddd80bd
+        <javapoet.version>1.13.0</javapoet.version>
     </properties>
 
     <modules>
