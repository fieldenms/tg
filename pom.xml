<?xml version="1.0" encoding="UTF-8" standalone="no"?>
<project xmlns="http://maven.apache.org/POM/4.0.0" xmlns:xsi="http://www.w3.org/2001/XMLSchema-instance" xsi:schemaLocation="http://maven.apache.org/POM/4.0.0 http://maven.apache.org/maven-v4_0_0.xsd">
    <modelVersion>4.0.0</modelVersion>
    <groupId>fielden</groupId>
    <artifactId>platform-parent</artifactId>
    <packaging>pom</packaging>
    <version>1.4.6-SNAPSHOT</version>
    <name>Trident Genesis Platform Parent</name>
    <description>
        Trident Genesis is a software application platform designed for development of EAM/ERP type applications.
        Its main goal is to provide a holistic solution for development of information system with domain oriented approach.
    </description>
    <url>https://www.fielden.com.ua/trac/pnl-tg/</url>
    <inceptionYear>2008</inceptionYear>
    <organization>
        <name>Fielden Management Services</name>
        <url>http://www.fielden.com.au/</url>
    </organization>

    <developers>
        <developer>
            <id>01es</id>
            <url />
            <name>Oles Hodych</name>
            <organization>FMS.ua</organization>
            <organizationUrl>
                http://www.fielden.com.ua/
            </organizationUrl>
            <email>oles@fielden.com.au</email>
            <timezone>+2</timezone>
            <roles>
                <role>owner</role>
            </roles>
        </developer>
        <developer>
            <id>nazar</id>
            <url />
            <name>Nazar Chaykivskyy</name>
            <organization>FMS.ua</organization>
            <organizationUrl>
                http://www.fielden.com.ua/
            </organizationUrl>
            <email>nazar@fielden.com.au</email>
            <timezone>+2</timezone>
            <roles>
                <role>owner</role>
            </roles>
        </developer>
        <developer>
            <id>jhou</id>
            <url />
            <name>Yura Prokopiv</name>
            <organization>FMS.ua</organization>
            <organizationUrl>
                http://www.fielden.com.ua/
            </organizationUrl>
            <email>jhou@fielden.com.au</email>
            <timezone>+2</timezone>
            <roles>
                <role>owner</role>
            </roles>
        </developer>
        <developer>
            <id>oleh</id>
            <url />
            <name>Oleh Maykovych</name>
            <organization>FMS.ua</organization>
            <organizationUrl>
                http://www.fielden.com.ua/
            </organizationUrl>
            <email>oleh@fielden.com.au</email>
            <timezone>+2</timezone>
            <roles>
                <role>owner</role>
            </roles>
        </developer>
    </developers>

    <modules>
<<<<<<< HEAD
        <module>platform-annotations</module>
        <module>platform-annotation-processor</module>
=======
        <module>platform-annotation-processors</module>
        <module>platform-annotations</module>
>>>>>>> 54db393f
        <module>platform-db-evolution</module>
        <module>platform-dao</module>
        <module>platform-web-resources</module>
        <module>platform-pojo-bl</module>
        <module>platform-web-ui</module>
        <module>platform-benchmark</module>
    </modules>

    <properties>
        <project.build.sourceEncoding>UTF-8</project.build.sourceEncoding>
    </properties>

    <dependencies>
        <dependency>
            <groupId>junit</groupId>
            <artifactId>junit</artifactId>
            <version>4.13.1</version>
        </dependency>
    </dependencies>

    <build>
        <pluginManagement>
            <plugins>
                <plugin>
                    <groupId>org.apache.maven.plugins</groupId>
                    <artifactId>maven-compiler-plugin</artifactId>
                    <version>3.8.1</version>
                    <configuration>
                        <release>16</release>
                        <encoding>UTF-8</encoding>
                        <optimize>true</optimize>
                    </configuration>
                </plugin>
                <plugin>
                    <groupId>org.apache.maven.plugins</groupId>
                    <artifactId>maven-surefire-plugin</artifactId>
                    <version>2.22.2</version>
                    <configuration>
                        <!-- forkMode>pertest</forkMode -->
                        <argLine>-Djava.system.class.loader=ua.com.fielden.platform.classloader.TgSystemClassLoader</argLine>
                    </configuration>
                </plugin>
                <plugin>
                    <groupId>org.apache.maven.plugins</groupId>
                    <artifactId>maven-javadoc-plugin</artifactId>
                    <version>3.2.0</version>
                    <configuration>
                        <additionalparam>-Xdoclint:none</additionalparam>
                        <detectJavaApiLink>false</detectJavaApiLink>
                    </configuration>
                    <executions>
                        <execution>
                            <id>attach-javadocs</id>
                            <goals>
                                <goal>jar</goal>
                            </goals>
                        </execution>
                    </executions>
                </plugin>
                <plugin>
                    <artifactId>maven-deploy-plugin</artifactId>
                    <version>3.0.0-M1</version>
                </plugin>
            </plugins>
        </pluginManagement>

        <plugins>
            <plugin>
                <groupId>org.apache.maven.plugins</groupId>
                <artifactId>maven-resources-plugin</artifactId>
                <version>3.2.0</version>
                <configuration>
                    <encoding>UTF-8</encoding>
                </configuration>
            </plugin>
            <!-- The problem described below seems to have been resolved. Keeping this description for posterity in case similar occurs again.

                 The maven-source-plugin has been commented as it appears to get executed twice during
                 `mvn deploy`, which causes uploads to GitHub to undergo upgrade as a resource cannot
                 be overwritten, and uploading the same file with the same name and the same build
                 timestamp causes this.  This behaviour might be fixed in maven 3.7 - see:
                 https://issues.apache.org/jira/browse/MNG-5868 -->
            <plugin>
                <groupId>org.apache.maven.plugins</groupId>
                <artifactId>maven-source-plugin</artifactId>
                <executions>
                    <execution>
                        <id>attach-sources</id>
                        <goals>
                            <goal>jar</goal>
                        </goals>
                    </execution>
                </executions>
            </plugin>
            <plugin>
                <groupId>org.apache.maven.plugins</groupId>
                <artifactId>maven-javadoc-plugin</artifactId>
                <configuration>
                    <additionalparam>-Xdoclint:none</additionalparam>
                    <additionalOptions>-Xdoclint:none</additionalOptions>
                    <additionalJOption>-Xdoclint:none</additionalJOption>
                 </configuration>
                <executions>
                    <execution>
                        <id>attach-javadocs</id>
                        <goals>
                            <goal>jar</goal>
                        </goals>
                    </execution>
                </executions>
            </plugin>
            <plugin>
                <!-- explicitly define maven-deploy-plugin after other to force exec order -->
                <artifactId>maven-deploy-plugin</artifactId>
                <executions>
                    <execution>
                        <id>deploy</id>
                        <phase>deploy</phase>
                        <goals>
                            <goal>deploy</goal>
                        </goals>
                    </execution>
                </executions>
            </plugin>
            <plugin>
                <groupId>org.apache.maven.plugins</groupId>
                <artifactId>maven-release-plugin</artifactId>
                <version>2.5.3</version>
                <dependencies>
                    <dependency>
                        <groupId>org.apache.maven.scm</groupId>
                        <artifactId>maven-scm-api</artifactId>
                        <version>1.11.2</version>
                    </dependency>
                    <dependency>
                        <groupId>org.apache.maven.scm</groupId>
                        <artifactId>maven-scm-provider-gitexe</artifactId>
                        <version>1.11.2</version>
                    </dependency>
                </dependencies>
            </plugin>
        </plugins>
    </build>

    <issueManagement>
        <system>GitHub Issues</system>
        <url>https://github.com/fieldenms/tg/issues</url>
    </issueManagement>

    <distributionManagement>
        <repository>
            <id>github-tg</id>
            <name>GitHub fieldenms Apache Maven Packages</name>
            <url>https://maven.pkg.github.com/fieldenms/tg</url>
        </repository>
        <snapshotRepository>
            <id>github-tg</id>
            <name>GitHub fieldenms Apache Maven Packages</name>
            <url>https://maven.pkg.github.com/fieldenms/tg</url>
        </snapshotRepository>
    </distributionManagement>

    <scm>
        <connection>scm:git:git@github.com:fieldenms/tg.git</connection>
        <url>scm:git:git@github.com:fieldenms/tg.git</url>
        <developerConnection>scm:git:git@github.com:fieldenms/tg.git</developerConnection>
        <tag>HEAD</tag>
    </scm>
</project><|MERGE_RESOLUTION|>--- conflicted
+++ resolved
@@ -77,13 +77,8 @@
     </developers>
 
     <modules>
-<<<<<<< HEAD
-        <module>platform-annotations</module>
-        <module>platform-annotation-processor</module>
-=======
         <module>platform-annotation-processors</module>
         <module>platform-annotations</module>
->>>>>>> 54db393f
         <module>platform-db-evolution</module>
         <module>platform-dao</module>
         <module>platform-web-resources</module>
