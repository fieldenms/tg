<?xml version="1.0" encoding="UTF-8" standalone="no"?>
<project xmlns="http://maven.apache.org/POM/4.0.0" xmlns:xsi="http://www.w3.org/2001/XMLSchema-instance" xsi:schemaLocation="http://maven.apache.org/POM/4.0.0 http://maven.apache.org/maven-v4_0_0.xsd">
    <modelVersion>4.0.0</modelVersion>
    <groupId>fielden</groupId>
    <artifactId>platform-parent</artifactId>
    <packaging>pom</packaging>
    <version>1.4.6-SNAPSHOT</version>
    <name>Trident Genesis Platform Parent</name>
    <description>
        Trident Genesis is a software application platform designed for development of EAM/ERP type applications.
        Its main goal is to provide a holistic solution for development of information system with domain oriented approach.
    </description>
    <url>https://www.fielden.com.ua/trac/pnl-tg/</url>
    <inceptionYear>2008</inceptionYear>
    <organization>
        <name>Fielden Management Services</name>
        <url>http://www.fielden.com.au/</url>
    </organization>

    <developers>
        <developer>
            <id>01es</id>
            <url />
            <name>Oles Hodych</name>
            <organization>FMS.ua</organization>
            <organizationUrl>
                http://www.fielden.com.ua/
            </organizationUrl>
            <email>oles@fielden.com.au</email>
            <timezone>+2</timezone>
            <roles>
                <role>owner</role>
            </roles>
        </developer>
        <developer>
            <id>nazar</id>
            <url />
            <name>Nazar Chaykivskyy</name>
            <organization>FMS.ua</organization>
            <organizationUrl>
                http://www.fielden.com.ua/
            </organizationUrl>
            <email>nazar@fielden.com.au</email>
            <timezone>+2</timezone>
            <roles>
                <role>owner</role>
            </roles>
        </developer>
        <developer>
            <id>jhou</id>
            <url />
            <name>Yura Prokopiv</name>
            <organization>FMS.ua</organization>
            <organizationUrl>
                http://www.fielden.com.ua/
            </organizationUrl>
            <email>jhou@fielden.com.au</email>
            <timezone>+2</timezone>
            <roles>
                <role>owner</role>
            </roles>
        </developer>
        <developer>
            <id>oleh</id>
            <url />
            <name>Oleh Maykovych</name>
            <organization>FMS.ua</organization>
            <organizationUrl>
                http://www.fielden.com.ua/
            </organizationUrl>
            <email>oleh@fielden.com.au</email>
            <timezone>+2</timezone>
            <roles>
                <role>owner</role>
            </roles>
        </developer>
    </developers>

    <modules>
        <module>platform-annotation-processors</module>
        <module>platform-annotations</module>
        <module>platform-db-evolution</module>
        <module>platform-dao</module>
        <module>platform-web-resources</module>
        <module>platform-pojo-bl</module>
        <module>platform-web-ui</module>
        <module>platform-benchmark</module>
    </modules>

    <properties>
        <project.build.sourceEncoding>UTF-8</project.build.sourceEncoding>
<<<<<<< HEAD
=======
        <junit.version>4.13.2</junit.version>
>>>>>>> cc98cad5
    </properties>

    <dependencies>
        <dependency>
            <groupId>junit</groupId>
            <artifactId>junit</artifactId>
<<<<<<< HEAD
            <version>4.13.1</version>
=======
            <version>${junit.version}</version>
            <scope>provided</scope>
>>>>>>> cc98cad5
        </dependency>
    </dependencies>

    <build>
        <pluginManagement>
            <plugins>
                <plugin>
                    <groupId>org.apache.maven.plugins</groupId>
                    <artifactId>maven-compiler-plugin</artifactId>
                    <version>3.8.1</version>
                    <configuration>
                        <release>17</release>
                        <encoding>UTF-8</encoding>
<<<<<<< HEAD
                        <optimize>true</optimize>
=======
>>>>>>> cc98cad5
                    </configuration>
                </plugin>
                <plugin>
                    <groupId>org.apache.maven.plugins</groupId>
                    <artifactId>maven-surefire-plugin</artifactId>
                    <version>2.22.2</version>
                    <configuration>
                    </configuration>
                </plugin>
                <plugin>
                    <groupId>org.apache.maven.plugins</groupId>
                    <artifactId>maven-javadoc-plugin</artifactId>
                    <version>3.2.0</version>
                    <configuration>
                        <additionalparam>-Xdoclint:none</additionalparam>
                        <detectJavaApiLink>false</detectJavaApiLink>
                    </configuration>
                    <executions>
                        <execution>
                            <id>attach-javadocs</id>
                            <goals>
                                <goal>jar</goal>
                            </goals>
                        </execution>
                    </executions>
                </plugin>
                <plugin>
                    <artifactId>maven-deploy-plugin</artifactId>
                    <version>3.0.0-M1</version>
                </plugin>
            </plugins>
        </pluginManagement>

        <plugins>
            <plugin>
                <groupId>org.apache.maven.plugins</groupId>
                <artifactId>maven-resources-plugin</artifactId>
                <version>3.2.0</version>
                <configuration>
                    <encoding>UTF-8</encoding>
                </configuration>
            </plugin>
            <!-- The problem described below seems to have been resolved. Keeping this description for posterity in case similar occurs again.

                 The maven-source-plugin has been commented as it appears to get executed twice during
                 `mvn deploy`, which causes uploads to GitHub to undergo upgrade as a resource cannot
                 be overwritten, and uploading the same file with the same name and the same build
                 timestamp causes this.  This behaviour might be fixed in maven 3.7 - see:
                 https://issues.apache.org/jira/browse/MNG-5868 -->
            <plugin>
                <groupId>org.apache.maven.plugins</groupId>
                <artifactId>maven-source-plugin</artifactId>
                <executions>
                    <execution>
                        <id>attach-sources</id>
                        <goals>
                            <goal>jar</goal>
                        </goals>
                    </execution>
                </executions>
            </plugin>
            <plugin>
                <groupId>org.apache.maven.plugins</groupId>
                <artifactId>maven-javadoc-plugin</artifactId>
                <configuration>
                    <additionalparam>-Xdoclint:none</additionalparam>
                    <additionalOptions>-Xdoclint:none</additionalOptions>
                    <additionalJOption>-Xdoclint:none</additionalJOption>
                 </configuration>
                <executions>
                    <execution>
                        <id>attach-javadocs</id>
                        <goals>
                            <goal>jar</goal>
                        </goals>
                    </execution>
                </executions>
            </plugin>
            <plugin>
                <groupId>org.apache.maven.plugins</groupId>
                <artifactId>maven-enforcer-plugin</artifactId>
                <version>3.1.0</version>
                <executions>
                    <execution>
                        <id>enforce-property</id>
                        <phase>test</phase>
                        <goals>
                            <goal>enforce</goal>
                        </goals>
                        <configuration>
                            <rules>
                                <requireProperty>
                                    <property>databaseUri.prefix</property>
                                    <message>The value for property "databaseUri.prefix" is required. You can set it as "-PdatabaseUri.prefix=[JDBC URI pattern]".</message>
                                </requireProperty>
                                <requireProperty>
                                    <property>fork.count</property>
                                    <message>The value for property "fork.count" is required. You can set it as "-Pfork.count=2".</message>
                                </requireProperty>
                            </rules>
                            <fail>true</fail>
                        </configuration>
                    </execution>
                </executions>
            </plugin>
            <plugin>
                <groupId>org.apache.maven.plugins</groupId>
                <artifactId>maven-surefire-plugin</artifactId>
                <configuration>
                    <forkCount>${fork.count}</forkCount>
                    <reuseForks>true</reuseForks>
                    <argLine>-server -Xms256m -Xmx1024m</argLine>
                    <systemPropertyVariables>
                        <databaseUri>${databaseUri.prefix}${surefire.forkNumber}</databaseUri>
                        <loadDdlScriptFromFile>false</loadDdlScriptFromFile>
                        <saveDdlScriptToFile>false</saveDdlScriptToFile>
                        <legacyTests.databaseUri>./src/test/resources/db/TEST_DB_LEGACY_${surefire.forkNumber}</legacyTests.databaseUri>
                    </systemPropertyVariables>
                </configuration>
            </plugin>

            <plugin>
                <!-- explicitly define maven-deploy-plugin after other to force exec order -->
                <artifactId>maven-deploy-plugin</artifactId>
                <executions>
                    <execution>
                        <id>deploy</id>
                        <phase>deploy</phase>
                        <goals>
                            <goal>deploy</goal>
                        </goals>
                    </execution>
                </executions>
            </plugin>
            <plugin>
                <groupId>org.apache.maven.plugins</groupId>
                <artifactId>maven-release-plugin</artifactId>
                <version>2.5.3</version>
                <dependencies>
                    <dependency>
                        <groupId>org.apache.maven.scm</groupId>
                        <artifactId>maven-scm-api</artifactId>
                        <version>1.11.2</version>
                    </dependency>
                    <dependency>
                        <groupId>org.apache.maven.scm</groupId>
                        <artifactId>maven-scm-provider-gitexe</artifactId>
                        <version>1.11.2</version>
                    </dependency>
                </dependencies>
            </plugin>
        </plugins>
    </build>

    <issueManagement>
        <system>GitHub Issues</system>
        <url>https://github.com/fieldenms/tg/issues</url>
    </issueManagement>

    <distributionManagement>
        <repository>
            <id>github-tg</id>
            <name>GitHub fieldenms Apache Maven Packages</name>
            <url>https://maven.pkg.github.com/fieldenms/tg</url>
        </repository>
        <snapshotRepository>
            <id>github-tg</id>
            <name>GitHub fieldenms Apache Maven Packages</name>
            <url>https://maven.pkg.github.com/fieldenms/tg</url>
        </snapshotRepository>
    </distributionManagement>

    <scm>
        <connection>scm:git:git@github.com:fieldenms/tg.git</connection>
        <url>scm:git:git@github.com:fieldenms/tg.git</url>
        <developerConnection>scm:git:git@github.com:fieldenms/tg.git</developerConnection>
        <tag>HEAD</tag>
    </scm>
</project><|MERGE_RESOLUTION|>--- conflicted
+++ resolved
@@ -89,22 +89,15 @@
 
     <properties>
         <project.build.sourceEncoding>UTF-8</project.build.sourceEncoding>
-<<<<<<< HEAD
-=======
         <junit.version>4.13.2</junit.version>
->>>>>>> cc98cad5
     </properties>
 
     <dependencies>
         <dependency>
             <groupId>junit</groupId>
             <artifactId>junit</artifactId>
-<<<<<<< HEAD
-            <version>4.13.1</version>
-=======
             <version>${junit.version}</version>
             <scope>provided</scope>
->>>>>>> cc98cad5
         </dependency>
     </dependencies>
 
@@ -118,10 +111,6 @@
                     <configuration>
                         <release>17</release>
                         <encoding>UTF-8</encoding>
-<<<<<<< HEAD
-                        <optimize>true</optimize>
-=======
->>>>>>> cc98cad5
                     </configuration>
                 </plugin>
                 <plugin>
