--- conflicted
+++ resolved
@@ -23,17 +23,10 @@
         <maven>3.0</maven>
     </prerequisites>
 
-<<<<<<< HEAD
     <properties>
         <jmh.version>1.26</jmh.version>
         <uberjar.name>benchmarks</uberjar.name>
     </properties>
-=======
-	<properties>
-		<jmh.version>1.26</jmh.version>
-		<uberjar.name>benchmarks</uberjar.name>
-	</properties>
->>>>>>> dca5289e
 
     <dependencies>
         <!-- platform dependencies -->
@@ -64,8 +57,14 @@
             <scope>provided</scope>
         </dependency>
 
-<<<<<<< HEAD
+      <dependency>
+        <groupId>org.postgresql</groupId>
+        <artifactId>postgresql</artifactId>
+        <version>${posgresql.version}</version>
+        <scope>runtime</scope>
+      </dependency>
     </dependencies>
+
     <build>
         <resources>
             <resource>
@@ -82,34 +81,7 @@
             </resource>
         </resources>
         <plugins>
-            <plugin>
-=======
-		<dependency>
-			<groupId>org.postgresql</groupId>
-			<artifactId>postgresql</artifactId>
-			<version>${posgresql.version}</version>
-			<scope>runtime</scope>
-		</dependency>
-
-	</dependencies>
-	<build>
-		<resources>
-			<resource>
-				<directory>src/main/resources</directory>
-				<excludes>
-					<exclude>**/log4j.xml</exclude>
-				</excludes>
-			</resource>
-			<resource>
-				<directory>src/main/java</directory>
-				<excludes>
-					<exclude>**/*.java</exclude>
-				</excludes>
-			</resource>
-		</resources>
-		<plugins>
-			<plugin>
->>>>>>> dca5289e
+          <plugin>
                 <groupId>org.apache.maven.plugins</groupId>
                 <artifactId>maven-shade-plugin</artifactId>
                 <version>3.2.4</version>
