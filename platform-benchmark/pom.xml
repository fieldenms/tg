<project xmlns="http://maven.apache.org/POM/4.0.0"
    xmlns:xsi="http://www.w3.org/2001/XMLSchema-instance"
    xsi:schemaLocation="http://maven.apache.org/POM/4.0.0 http://maven.apache.org/maven-v4_0_0.xsd">
    <modelVersion>4.0.0</modelVersion>

    <parent>
        <groupId>fielden</groupId>
        <artifactId>platform-parent</artifactId>
<<<<<<< HEAD
        <version>2.0.0-SNAPSHOT</version>
=======
        <version>1.6.0-SNAPSHOT</version>
>>>>>>> 61eea230
    </parent>

    <name>Trident Genesis Platform Microbenckmarks</name>
    <artifactId>platform-benchmark</artifactId>
    <packaging>jar</packaging>
    <description>
        A module to house various TG-specific microbenchmarks and it should not be used as a dependency for any project.

        This module needs to be packaged first with "mvn clean package", which produces uber jar "benchmarks.jar".
        Then this jar can be executed with "java -jar target/benchmarks.jar" to start the benchmarking.
    </description>

    <prerequisites>
        <maven>3.0</maven>
    </prerequisites>

    <properties>
        <jmh.version>1.26</jmh.version>
        <uberjar.name>benchmarks</uberjar.name>
    </properties>

	<dependencies>
		<!-- platform dependencies -->
		<dependency>
			<groupId>fielden</groupId>
			<artifactId>platform-dao</artifactId>
			<version>${project.version}</version>
		</dependency>
		<dependency>
			<groupId>fielden</groupId>
			<artifactId>platform-dao</artifactId>
			<version>${project.version}</version>
			<type>test-jar</type>
		</dependency>
		<dependency>
			<groupId>fielden</groupId>
			<artifactId>platform-pojo-bl</artifactId>
			<version>${project.version}</version>
			<type>test-jar</type>
		</dependency>
		<!-- other dependencies -->
		<!-- Java Microbenchmark Harness -->
		<!-- https://mvnrepository.com/artifact/org.openjdk.jmh/jmh-core -->
		<dependency>
			<groupId>org.openjdk.jmh</groupId>
			<artifactId>jmh-core</artifactId>
			<version>${jmh.version}</version>
		</dependency>
		<!-- https://mvnrepository.com/artifact/org.openjdk.jmh/jmh-generator-annprocess -->
		<dependency>
			<groupId>org.openjdk.jmh</groupId>
			<artifactId>jmh-generator-annprocess</artifactId>
			<version>${jmh.version}</version>
			<scope>provided</scope>
		</dependency>

		<dependency>
			<groupId>org.postgresql</groupId>
			<artifactId>postgresql</artifactId>
			<version>${posgresql.version}</version>
			<scope>runtime</scope>
		</dependency>

	</dependencies>
	<build>
		<resources>
			<resource>
				<directory>src/main/resources</directory>
				<excludes>
					<exclude>**/log4j.xml</exclude>
				</excludes>
			</resource>
			<resource>
				<directory>src/main/java</directory>
				<excludes>
					<exclude>**/*.java</exclude>
				</excludes>
			</resource>
		</resources>

		<plugins>

			<plugin>
                <groupId>org.apache.maven.plugins</groupId>
                <artifactId>maven-shade-plugin</artifactId>
                <version>3.2.4</version>
                <executions>
                    <execution>
                        <phase>package</phase>
                        <goals>
                            <goal>shade</goal>
                        </goals>
                        <configuration>
                            <finalName>${uberjar.name}</finalName>
                            <transformers>
                                <transformer implementation="org.apache.maven.plugins.shade.resource.ManifestResourceTransformer">
                                    <mainClass>org.openjdk.jmh.Main</mainClass>
                                </transformer>
                            </transformers>
                            <filters>
                                <filter>
                                    <!--
                                        Shading signed JARs will fail without this.
                                        http://stackoverflow.com/questions/999489/invalid-signature-file-when-attempting-to-run-a-jar
                                    -->
                                    <artifact>*:*</artifact>
                                    <excludes>
                                        <exclude>META-INF/*.SF</exclude>
                                        <exclude>META-INF/*.DSA</exclude>
                                        <exclude>META-INF/*.RSA</exclude>
                                    </excludes>
                                </filter>
                            </filters>
                        </configuration>
                    </execution>
                </executions>
            </plugin>

            <!-- disable maven-enforcer-plugin -->
            <plugin>
                <groupId>org.apache.maven.plugins</groupId>
                <artifactId>maven-enforcer-plugin</artifactId>
                <version>3.1.0</version>
                <configuration>
                    <skip>true</skip>
                </configuration>
            </plugin>

		</plugins>

	</build>
</project><|MERGE_RESOLUTION|>--- conflicted
+++ resolved
@@ -6,11 +6,7 @@
     <parent>
         <groupId>fielden</groupId>
         <artifactId>platform-parent</artifactId>
-<<<<<<< HEAD
         <version>2.0.0-SNAPSHOT</version>
-=======
-        <version>1.6.0-SNAPSHOT</version>
->>>>>>> 61eea230
     </parent>
 
     <name>Trident Genesis Platform Microbenckmarks</name>
@@ -32,68 +28,68 @@
         <uberjar.name>benchmarks</uberjar.name>
     </properties>
 
-	<dependencies>
-		<!-- platform dependencies -->
-		<dependency>
-			<groupId>fielden</groupId>
-			<artifactId>platform-dao</artifactId>
-			<version>${project.version}</version>
-		</dependency>
-		<dependency>
-			<groupId>fielden</groupId>
-			<artifactId>platform-dao</artifactId>
-			<version>${project.version}</version>
-			<type>test-jar</type>
-		</dependency>
-		<dependency>
-			<groupId>fielden</groupId>
-			<artifactId>platform-pojo-bl</artifactId>
-			<version>${project.version}</version>
-			<type>test-jar</type>
-		</dependency>
-		<!-- other dependencies -->
-		<!-- Java Microbenchmark Harness -->
-		<!-- https://mvnrepository.com/artifact/org.openjdk.jmh/jmh-core -->
-		<dependency>
-			<groupId>org.openjdk.jmh</groupId>
-			<artifactId>jmh-core</artifactId>
-			<version>${jmh.version}</version>
-		</dependency>
-		<!-- https://mvnrepository.com/artifact/org.openjdk.jmh/jmh-generator-annprocess -->
-		<dependency>
-			<groupId>org.openjdk.jmh</groupId>
-			<artifactId>jmh-generator-annprocess</artifactId>
-			<version>${jmh.version}</version>
-			<scope>provided</scope>
-		</dependency>
+    <dependencies>
+        <!-- platform dependencies -->
+        <dependency>
+            <groupId>fielden</groupId>
+            <artifactId>platform-dao</artifactId>
+            <version>${project.version}</version>
+        </dependency>
+        <dependency>
+            <groupId>fielden</groupId>
+            <artifactId>platform-dao</artifactId>
+            <version>${project.version}</version>
+            <type>test-jar</type>
+        </dependency>
+        <dependency>
+            <groupId>fielden</groupId>
+            <artifactId>platform-pojo-bl</artifactId>
+            <version>${project.version}</version>
+            <type>test-jar</type>
+        </dependency>
+        <!-- other dependencies -->
+        <!-- Java Microbenchmark Harness -->
+        <!-- https://mvnrepository.com/artifact/org.openjdk.jmh/jmh-core -->
+        <dependency>
+            <groupId>org.openjdk.jmh</groupId>
+            <artifactId>jmh-core</artifactId>
+            <version>${jmh.version}</version>
+        </dependency>
+        <!-- https://mvnrepository.com/artifact/org.openjdk.jmh/jmh-generator-annprocess -->
+        <dependency>
+            <groupId>org.openjdk.jmh</groupId>
+            <artifactId>jmh-generator-annprocess</artifactId>
+            <version>${jmh.version}</version>
+            <scope>provided</scope>
+        </dependency>
 
-		<dependency>
-			<groupId>org.postgresql</groupId>
-			<artifactId>postgresql</artifactId>
-			<version>${posgresql.version}</version>
-			<scope>runtime</scope>
-		</dependency>
+        <dependency>
+            <groupId>org.postgresql</groupId>
+            <artifactId>postgresql</artifactId>
+            <version>${posgresql.version}</version>
+            <scope>runtime</scope>
+        </dependency>
 
-	</dependencies>
-	<build>
-		<resources>
-			<resource>
-				<directory>src/main/resources</directory>
-				<excludes>
-					<exclude>**/log4j.xml</exclude>
-				</excludes>
-			</resource>
-			<resource>
-				<directory>src/main/java</directory>
-				<excludes>
-					<exclude>**/*.java</exclude>
-				</excludes>
-			</resource>
-		</resources>
+    </dependencies>
+    <build>
+        <resources>
+            <resource>
+                <directory>src/main/resources</directory>
+                <excludes>
+                    <exclude>**/log4j.xml</exclude>
+                </excludes>
+            </resource>
+            <resource>
+                <directory>src/main/java</directory>
+                <excludes>
+                    <exclude>**/*.java</exclude>
+                </excludes>
+            </resource>
+        </resources>
 
-		<plugins>
+        <plugins>
 
-			<plugin>
+            <plugin>
                 <groupId>org.apache.maven.plugins</groupId>
                 <artifactId>maven-shade-plugin</artifactId>
                 <version>3.2.4</version>
@@ -139,7 +135,7 @@
                 </configuration>
             </plugin>
 
-		</plugins>
+        </plugins>
 
-	</build>
+    </build>
 </project>