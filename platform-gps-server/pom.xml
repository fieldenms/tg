--- conflicted
+++ resolved
@@ -3,11 +3,7 @@
 	<parent>
 		<groupId>fielden</groupId>
 		<artifactId>platform-parent</artifactId>
-<<<<<<< HEAD
-		<version>1.2</version>
-=======
 		<version>1.3</version>
->>>>>>> 31917e75
 	</parent>
 
 	<artifactId>platform-gps-server</artifactId>
