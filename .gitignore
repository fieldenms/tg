--- conflicted
+++ resolved
@@ -1,8 +1,4 @@
-<<<<<<< HEAD
-*.gz
-=======
 *.synctex.gz
->>>>>>> fbcdfab5
 *.orig
 *.aux
 *.db
