import '/resources/polymer/@polymer/polymer/polymer-legacy.js';
import { Polymer } from '/resources/polymer/@polymer/polymer/lib/legacy/polymer-fn.js';
import { html } from '/resources/polymer/@polymer/polymer/lib/utils/html-tag.js';

import '/resources/polymer/@polymer/paper-styles/color.js';
import '/resources/polymer/@polymer/paper-tabs/paper-tabs.js';
import '/resources/polymer/@polymer/paper-tabs/paper-tab.js';
import '/resources/polymer/@polymer/paper-styles/element-styles/paper-material-styles.js';

import '/resources/components/tg-confirmation-dialog.js';
import '/resources/centre/tg-selection-view.js';
import '/resources/centre/tg-centre-result-view.js';
import { TgFocusRestorationBehavior } from '/resources/actions/tg-focus-restoration-behavior.js';
import { hideTooltip } from '/resources/components/tg-tooltip-behavior.js';
import { tearDownEvent, getRelativePos, FOCUSABLE_ELEMENTS_SELECTOR, isMobileApp, localStorageKey } from '/resources/reflection/tg-polymer-utils.js';
import '/resources/actions/tg-ui-action.js';
import { TgElementSelectorBehavior, queryElements} from '/resources/components/tg-element-selector-behavior.js';
import { _timeZoneHeader } from '/resources/reflection/tg-date-utils.js';

import '/resources/polymer/@polymer/iron-pages/iron-pages.js';
import '/resources/polymer/@polymer/iron-ajax/iron-ajax.js';
import '/resources/polymer/@polymer/iron-flex-layout/iron-flex-layout.js';
import '/resources/polymer/@polymer/iron-flex-layout/iron-flex-layout-classes.js';
import { IronResizableBehavior } from '/resources/polymer/@polymer/iron-resizable-behavior/iron-resizable-behavior.js';

/**
 * Constants related to insertion point for local storage keys.
 */
const TOP_INSERTION_POINT_ORDER = 'topInsertionPointOrder';
const LEFT_INSERTION_POINT_ORDER = 'leftInsertionPointOrder';
const BOTTOM_INSERTION_POINT_ORDER = 'bottomInsertionPointOrder';
const RIGHT_INSERTION_POINT_ORDER = 'rightInsertionPointOrder';
/**
 * Constants related to splitters for local storage keys.
 */
const LEFT_SPLITTER_POSITION = 'leftSplitterPosition';
const ACTUAL_LEFT_SPLITTER_POSITION = 'actualLeftSplitterPosition';
const RIGHT_SPLITTER_POSITION = 'rightSplitterPosition';
const ACTUAL_RIGHT_SPLITTER_POSITION = 'actualRightSplitterPosition';

/**
 * Initial save of splitter position and actual splitter position. Also updates the width style of insertion point container to make it's width flexible.
 * 
 * @param {String} splitterPosition splitter position specified in configuration.
 * @param {String} splitterKey key for splitter position to save in localStorage.
 * @param {String} actualSplitterKey key for actual splitter position to save  in local storage.
 * @param {Object} insertionPointContaier insertion point container which should be initiated.
 * @param {Number} centreWidth width of centre.
 * @param {Number} centreWidthWithoutSplitter width of the centre without splitter width.
 * @returns New splitter position.
 */
const initSplitter = function (splitterPosition, splitterKey, actualSplitterKey, insertionPointContaier, centreWidth, centreWidthWithoutSplitter) {
    let pos = localStorage.getItem(splitterKey);
    if (!pos) {
        pos = splitterPosition || insertionPointContaier.offsetWidth / centreWidthWithoutSplitter + "";
    }

    let actualPos = localStorage.getItem(actualSplitterKey);
    if (!actualPos) {
        actualPos = pos || insertionPointContaier.offsetWidth / centreWidthWithoutSplitter + "";
    }

    insertionPointContaier.style.width = (parseFloat(actualPos) * centreWidthWithoutSplitter / centreWidth * 100) + "%";

    return pos;
}

/**
 * @param {Number} width - the width of insertion point container of interest
 * @param {Number} altWidth - the width of opposite insertion point container
 * @param {String} splitterPosition - splitter postion of insertion point container of interest
 * @param {String} altSplitterPosition - splitter position of opposite insertion point container
 * @param {Number} centreWidth centre width
 * @param {Number} splitterWidth width of splitter (usually 9px)
 * @param {Boolean} altInsertionPointPresent indicates whether opposite insertion point is  present or not
 * @returns The array of all posible splitter positions.
 */
const splitterPositions = function (width, altWidth, splitterPosition, altSplitterPosition, centreWidth, splitterWidth, altInsertionPointPresent) {
    const positions = [];
    const centreWidthWithoutSplitter = centreWidth - (altInsertionPointPresent ? 2 : 1) * splitterWidth;
    positions.push(0);
    positions.push(Math.round(parseFloat(splitterPosition) * centreWidthWithoutSplitter));
    positions.push(width);
    if (altInsertionPointPresent) {
        positions.push(Math.round(centreWidthWithoutSplitter * (1 - parseFloat(altSplitterPosition))));
        positions.push(centreWidthWithoutSplitter - altWidth);
    }
    positions.push(centreWidthWithoutSplitter);
    const uniquePositions = [];
    positions.forEach(pos => {
        if (uniquePositions.indexOf(pos) < 0) {
            uniquePositions.push(pos);
        }
    });
    uniquePositions.sort((a, b) => a - b);
    return uniquePositions;
};

/**
 * @param {Number} width - the width of insertion point container of interest
 * @param {Number} altWidth - the width of opposite insertion point container
 * @param {String} splitterPosition - splitter postion of insertion point container of interest
 * @param {String} altSplitterPosition - splitter position of opposite insertion point container
 * @param {Number} centreWidth centre width
 * @param {Number} splitterWidth width of splitter (usually 9px)
 * @param {Boolean} altInsertionPointPresent indicates whether opposite insertion point is  present or not
 * @returns The next splitter position to the current one after expand button was pressed
 */
const nextSplitterPos = function (width, altWidth, splitterPos, altSplitterPos, centreWidth, splitterWidth, altInsertionPointPresent) {
    const positions = splitterPositions(width, altWidth, splitterPos, altSplitterPos, centreWidth, splitterWidth, altInsertionPointPresent);
    for (let i = 0; i < positions.length; i++) {
        if (positions[i] > width) {
            return positions[i];
        }
    }
};

/**
 * @param {Number} width - the width of insertion point container of interest
 * @param {Number} altWidth - the width of opposite insertion point container
 * @param {String} splitterPosition - splitter postion of insertion point container of interest
 * @param {String} altSplitterPosition - splitter position of opposite insertion point container
 * @param {Number} centreWidth centre width
 * @param {Number} splitterWidth width of splitter (usually 9px)
 * @param {Boolean} altInsertionPointPresent indicates whether opposite insertion point is  present or not
 * @returns The previous splitter position to the current one after collapse button was pressed
 */
const previousSplitterPos = function (width, altWidth, splitterPos, altSplitterPos, centreWidth, splitterWidth, altInsertionPointPresent) {
    const positions = splitterPositions(width, altWidth, splitterPos, altSplitterPos, centreWidth, splitterWidth, altInsertionPointPresent);
    for (let i = positions.length - 1; i >= 0; i--) {
        if (positions[i] < width) {
            return positions[i];
        }
    }
};

const template = html`
    <style>
        .tabs {
            background-color: #0288D1;
            color: #fff;
            @apply --layout-horizontal;
            @apply --layout-center-justified;
        }
        .selection-criteria {
            background-color: white;
        }
        iron-pages {
            overflow: auto;
            -webkit-overflow-scrolling: touch;
            position: absolute;
            top: 0px;
            left: 0px;
            right: 0px;
            bottom: 0px;
        }
        .paper-material {
            border-radius: 2px;
            max-height: 100%;
            overflow: hidden;
        }
        paper-spinner {
            position: absolute;
            top: 0px;
            padding: 2px;
            margin: 0px;
            width: 24px;
            height: 24px;
            --paper-spinner-layer-1-color: var(--paper-blue-500);
            --paper-spinner-layer-2-color: var(--paper-blue-500);
            --paper-spinner-layer-3-color: var(--paper-blue-500);
            --paper-spinner-layer-4-color: var(--paper-blue-500);
        }
        .splitter {
            @apply --layout-vertical;
            @apply --layout-center;
            background: var(--paper-light-blue-700);
            padding-top: 10px;
            width: 9px;
        }
        .splitter:hover,
        .splitter-resizing {
            cursor: col-resize;
            background: var(--paper-light-blue-600);
        }
        .fantom-splitter {
            position: absolute;
            top: 0;
            bottom: 0;
            left: 0;
            width: 9px;
            display: none;
            background: var(--paper-light-blue-600);
        }
        .arrow-left {
            width: 0;
            height: 0;
            border-top: 7px solid transparent;
            border-bottom: 7px solid transparent;
            border-right: 7px solid white;
            margin-top: 6px;
            margin-bottom: 4px;
        }
        .arrow-left:hover {
            cursor: pointer;
            border-right: 7px solid white;
        }
        .arrow-right {
            width: 0;
            height: 0;
            border-top: 7px solid transparent;
            border-bottom: 7px solid transparent;
            border-left: 7px solid white;
        }
        .arrow-right:hover {
            cursor: pointer;
            border-left: 7px solid white;
        }
        tg-centre-result-view {
            height: 100%;
        }
        tg-centre-result-view[centre-scroll] {
            height: auto;
            min-height: 100%
        }
        .insertion-point-slot {
            overflow: hidden;
        }
        .insertion-point-slot[scroll-container] {
            overflow: auto;
        }
        .noselect {
            -webkit-touch-callout: none;
            /* iOS Safari */
            -webkit-user-select: none;
            /* Safari */
            -khtml-user-select: none;
            /* Konqueror HTML */
            -moz-user-select: none;
            /* Firefox */
            -ms-user-select: none;
            /* Internet Explorer/Edge */
            user-select: none;
            /* Non-prefixed version, currently
               supported by Chrome and Opera */
        }
        tg-centre-result-view {
            position: relative;
        }
    </style>
    <style include="paper-material-styles iron-flex iron-flex-reverse iron-flex-alignment iron-flex-factors iron-positioning"></style>
    <tg-serialiser id="serialiser"></tg-serialiser>

    <iron-ajax id="ajaxDiscarder" headers="[[_headers]]" url="[[_url]]" method="PUT" handle-as="json" on-response="_processDiscarderResponse" reject-with-request on-error="_processDiscarderError"></iron-ajax>

    <tg-confirmation-dialog id="confirmationDialog"></tg-confirmation-dialog>

    <iron-pages id="views" selected="[[_selectedView]]">
        <div class="fit layout vertical">
            <div class="paper-material selection-material layout vertical" elevation="1">
                <tg-selection-view id="selectionView" initiate-auto-run="[[initiateAutoRun]]" _reset-autocompleter-state="[[_resetAutocompleterState]]" _show-dialog="[[_showDialog]]" _help-mouse-down-event-handler="[[_helpMouseDownEventHandler]]" _help-mouse-up-event-handler="[[_helpMouseUpEventHandler]]" save-as-name="{{saveAsName}}" _create-context-holder="[[_createContextHolder]]" uuid="[[uuid]]" _confirm="[[_confirm]]" _create-action-object="[[_createActionObject]]" _button-disabled="[[_buttonDisabled]]" embedded="[[embedded]]">
                    <slot name="custom-front-action" slot="custom-front-action"></slot>
                    <slot name="custom-share-action" slot="custom-share-action"></slot>
                    <slot id="customCriteria" name="custom-selection-criteria" slot="custom-selection-criteria"></slot>
                    <tg-ui-action slot="left-selection-criteria-button" id="saveAction" shortcut="ctrl+s meta+s" ui-role='BUTTON' short-desc='Save' long-desc='Save configuration, Ctrl&nbsp+&nbsps'
                                    component-uri='/master_ui/ua.com.fielden.platform.web.centre.CentreConfigSaveAction' element-name='tg-CentreConfigSaveAction-master' show-dialog='[[_showDialog]]' create-context-holder='[[_createContextHolderForSave]]'
                                    attrs='[[bottomActions.0.attrs]]' pre-action='[[bottomActions.0.preAction]]' post-action-success='[[bottomActions.0.postActionSuccess]]' post-action-error='[[bottomActions.0.postActionError]]'
                                    require-selection-criteria='true' require-selected-entities='NONE' require-master-entity='false'
                                    disabled='[[_computeSaveButtonDisabled(_buttonDisabled, _centreDirtyOrEdited)]]' style$='[[_computeSaveButtonStyle(_buttonDisabled, _centreDirtyOrEdited)]]'></tg-ui-action>
                    <paper-button slot="left-selection-criteria-button" id="discarder" raised shortcut="ctrl+r" roll="button" on-tap="discardAsync" disabled$="[[_buttonDisabled]]" tooltip-text="Discards/refreshes the latest changes to selection criteria, which effectively returns configuration to the last saved state, Ctrl&nbsp+&nbspr">Discard</paper-button>
                    <paper-button slot="right-selection-criteria-button" id="view" raised shortcut="ctrl+e" roll="button" on-tap="_activateResultSetView" disabled$="[[_viewerDisabled]]" tooltip-text="Show result view, Ctrl&nbsp+&nbspe">View</paper-button>
                    <paper-button slot="right-selection-criteria-button" id="runner" raised shortcut="f5" roll="button" on-tap="runAsync" style="margin-right: 0px;" disabled$="[[_buttonDisabled]]" tooltip-text="Execute entity centre and show result, F5">
                        <paper-spinner id="spinner" active="[[_buttonDisabled]]" class="blue" style="visibility: 'hidden'" alt="in progress">
                        </paper-spinner>
                        <span>Run</span>
                    </paper-button>
                </tg-selection-view>
            </div>
        </div>
        <tg-centre-result-view id="centreResultContainer" centre-scroll$="[[centreScroll]]">
            <div id="leftInsertionPointContainer" class="insertion-point-slot layout vertical" scroll-container$="[[!centreScroll]]">
                <slot id="leftInsertionPointContent" name="left-insertion-point"></slot>
            </div>
            <div id="leftSplitter" class="splitter" hidden$="[[!leftInsertionPointPresent]]" on-down="_makeCentreUnselectable" on-up="_makeCentreSelectable" on-track="_changeLeftInsertionPointSize">
                <div class="arrow-left" tooltip-text="Collapse" on-tap="_collapseLeftInsertionPoint"></div>
                <div class="arrow-right" tooltip-text="Expand" on-tap="_expandLeftInsertionPoint"></div>
            </div>
            <div id="centreInsertionPointContainer" class="insertion-point-slot layout vertical flex" style="min-width:0" scroll-container$="[[!centreScroll]]">
                <slot id="topInsertionPointContent" name="top-insertion-point"></slot>
                <slot id="customEgiSlot" name="custom-egi"></slot>
                <slot id="bottomInsertionPointContent" name="bottom-insertion-point"></slot>
            </div>
            <div id="rightSplitter" class="splitter" hidden$="[[!rightInsertionPointPresent]]" on-down="_makeCentreUnselectable" on-up="_makeCentreSelectable" on-track="_changeRightInsertionPointSize">
                <div class="arrow-left" tooltip-text="Expand" on-tap="_expandRightInsertionPoint"></div>
                <div class="arrow-right" tooltip-text="Collapse" on-tap="_collapseRightInsertionPoint"></div>
            </div>
            <div id="rightInsertionPointContainer" class="insertion-point-slot layout vertical" scroll-container$="[[!centreScroll]]">
                <slot id="rightInsertionPointContent" name="right-insertion-point"></slot>
            </div>
            <div id="fantomSplitter" class="fantom-splitter"></div>
            <div id="placeHolder" style="background-color:  var(--paper-light-blue-600); height: 9px; width: auto; display: none; margin: 10px 0;"></div>
        </tg-centre-result-view>
        <slot id="alternativeViewSlot" name="alternative-view-insertion-point"></slot>
    </iron-pages>`;

Polymer({
    _template: template,

    is: 'tg-entity-centre',

    properties: {
        /////////////////////////////////////////////////////////////////////////////////////////////////////////
        ////////////////////////////////////////// EXTERNAL PROPERTIES //////////////////////////////////////////
        /////////////////////////////////////////////////////////////////////////////////////////////////////////
        // These mandatory properties must be specified in attributes, when constructing <tg-*-editor>s.       //
        // No default values are allowed in this case.														   //
        /////////////////////////////////////////////////////////////////////////////////////////////////////////

        insertionPointCustomLayoutEnabled : {
            type: Boolean,
            value: false,
            observer: "_insertionPointCustomLayoutEnabledChanged"
        },

        _selectedView: {
            type: Number
        },

        /**
         * Container of all views (selection criteria, egi, alternative views) to switch between them.
         */
        _allViews: {
            type: Array,
            value: () => []
        },

        /**
         * The previous view index.
         */
         _previousView: Number,

        _url: Function,
        /**
         * Binds centre info from custom object that contains it. In case where custom object is deliberately empty then does nothing.
         * This function is bound from tg-entity-centre-behavior implementation.
         */
        _bindCentreInfo: Function,
        /**
         * Creates standard action object for centre config action like EDIT, LOAD etc.
         */
        _createActionObject: {
            type: Function
        },
        _processDiscarderResponse: Function,
        _processDiscarderError: Function,
        _buttonDisabled: {
            type: Boolean,
            observer: "_buttonDisabledChanged"
        },
        _centreDirtyOrEdited: Boolean,
        _viewerDisabled: Boolean,
        embedded: Boolean,
        discard: Function,
        run: Function,
        leftSplitterPosition: String,
        rightSplitterPosition: String,
        miType: String,
        userName: String,
        /**
         * Indicates whether scrolling is organised by centre or insertion point container.
         */
        centreScroll: {
            type: Boolean,
            value: false
        },
        _showDialog: Function,
        saveAsName: {
            type: String,
            notify: true
        },
        /**
         * Function that returns Promise that starts on validate() call and fullfils iff this validation attempt gets successfully resolved.
         *
         * If this attempt gets superseded by other attempt then the promise instance will never be resolved.
         * However, repeated invocation of this function will return new Promise in this case.
         */
        lastValidationAttemptPromise: Function,
        _createContextHolder: Function,
        _createContextHolderForSave: Function,
        uuid: String,
        _activateResultSetView: Function,
        criteriaIndication: {
            type: Object
        },
        _confirm: Function,
        initiateAutoRun: Function,
        _resetAutocompleterState: Function,
        
        /**
         * Additional headers for every 'iron-ajax' client-side requests. These only contain 
         * our custom 'Time-Zone' header that indicates real time-zone for the client application.
         * The time-zone then is to be assigned to threadlocal 'IDates.timeZone' to be able
         * to compute 'Now' moment properly.
         */
        _headers: {
            type: String,
            value: _timeZoneHeader
        },
        /**
         * Indicates whether some action on centre (run, save, discard, New, Load etc.) is currently in progress.
         */
        _actionInProgress: {
            type: Boolean,
            value: false,
            notify: true
        },
        _helpMouseDownEventHandler: Function,
        _helpMouseUpEventHandler: Function
    },

    behaviors: [ IronResizableBehavior, TgFocusRestorationBehavior, TgElementSelectorBehavior ],

    created: function () {
        this._startDrag = this._startDrag.bind(this);
        this._endDrag = this._endDrag.bind(this);
        this._dragDrop = this._dragDrop.bind(this);
        this._dragOver = this._dragOver.bind(this);
    },

    ready: function () {
        this.leftInsertionPointPresent = this.$.leftInsertionPointContent.assignedNodes({ flatten: true })[0].children.length > 0;
        this.rightInsertionPointPresent = this.$.rightInsertionPointContent.assignedNodes({ flatten: true })[0].children.length > 0;
        this._leftSplitterUpdater = this._leftSplitterUpdater.bind(this);
        this._rightSplitterUpdater = this._rightSplitterUpdater.bind(this);
        this._leftInsertionPointContainerUpdater = this._leftInsertionPointContainerUpdater.bind(this);
        this._rightInsertionPointContainerUpdater = this._rightInsertionPointContainerUpdater.bind(this);
        this._updateLeftSplitter = this._updateLeftSplitter.bind(this);
        this._updateRightSplitter = this._updateRightSplitter.bind(this);
        this._allViews = [this.$.selectionView, 
            this.$.customEgiSlot.assignedNodes({ flatten: true })[0], 
            ...this.$.alternativeViewSlot.assignedNodes({ flatten: true })];
        this._confirm = this.confirm.bind(this);

        // to properly focus first element (_pageSelectionChanged method), we wait for criteria entity to be loaded ...
        this.$.customCriteria.assignedNodes({ flatten: true })[0].addEventListener("_criteria-loaded-changed", (e) => {
            if(e.detail.value) {
                this.$.views.addEventListener("iron-select", this._pageSelectionChanged.bind(this));
                //.. after selection criteria is loaded create promise that gets resolved when buttons become enabled.
                new Promise((resolve, reject) => {
                    this._afterCriteriaLoadedPromise = resolve;
                }).then((res) => {
                    // After buttons become enabled call _pageSelectionChanged to configure view bindings and to focus first focusable element.
                    this.async(() => this._pageSelectionChanged({target: this.$.views}), 1);
                });
            }
        });

<<<<<<< HEAD
        //Add iron-resize event listener
        this.addEventListener("iron-resize", this._resizeEventListener.bind(this));

        this._createContextHolderForSave = (function (requireSelectionCriteria, requireSelectedEntities, requireMasterEntity, actionKind, actionNumber, relatedContexts, parentCentreContext) {
            const context = this._createContextHolder(requireSelectionCriteria, requireSelectedEntities, requireMasterEntity, actionKind, actionNumber, relatedContexts, parentCentreContext);
            this._reflector().setCustomProperty(context, "@@criteriaIndication", this.criteriaIndication && this.criteriaIndication.name);
            return context;
        }).bind(this);
=======
         //Add iron-resize event listener
         this.addEventListener("iron-resize", this._resizeEventListener.bind(this));
         //Restore insertion point order
         this._restoreInsertionPointOrder();
>>>>>>> 6ade1c6f
    },

    _resizeEventListener: function (e) {
        if (this.$.centreResultContainer.offsetWidth > 0 && (this.leftInsertionPointPresent || this.rightInsertionPointPresent)) {
            const centreWidth = this.$.centreResultContainer.offsetWidth;
            let splitterCounter = this.leftInsertionPointPresent ? 1 : 0;
            splitterCounter += this.rightInsertionPointPresent ? 1 : 0;
            const splitterWidth = splitterCounter > 0 ? (this.leftInsertionPointPresent ? this.$.leftSplitter.offsetWidth : this.$.rightSplitter.offsetWidth) : 0;
            const centreWidthWithoutSplitter = centreWidth - splitterCounter * splitterWidth;

            if (this.leftInsertionPointPresent) {
                this.leftSplitterPosition = initSplitter(this.leftSplitterPosition, this._generateKey(LEFT_SPLITTER_POSITION), this._generateKey(ACTUAL_LEFT_SPLITTER_POSITION),
                                                            this.$.leftInsertionPointContainer, centreWidth, centreWidthWithoutSplitter);
            }

            if (this.rightInsertionPointPresent) {
                this.rightSplitterPosition = initSplitter(this.rightSplitterPosition, this._generateKey(RIGHT_SPLITTER_POSITION), this._generateKey(ACTUAL_RIGHT_SPLITTER_POSITION),
                                                            this.$.rightInsertionPointContainer, centreWidth, centreWidthWithoutSplitter);
            }
            this._notifyDescendantResize();
        }
    },

    _notifyDescendantResize: function () {
        if (!this.isAttached) {
          return;
        }
    
        this._interestedResizables.forEach(function (resizable) {
          if (this.resizerShouldNotify(resizable)) {
            this._notifyDescendant(resizable);
          }
        }, this);
    },

    /**
     * Listens when buttons become enabled and if there is promise that waits for that action then resolve that promise to focus first focusable element on current view.
     */
    _buttonDisabledChanged: function (newValue) {
        if (!newValue && this._afterCriteriaLoadedPromise) {
            this._afterCriteriaLoadedPromise(newValue);
            this._afterCriteriaLoadedPromise = null;
        }
    },

    attached: function () {
        const self = this;
        self._createActionObject = function (entityType, createPreActionPromise, customPostActionSuccess) {
            return {
                preAction: function (action) {
                    if (!action.oldIsActionInProgressChanged) {
                        action.oldIsActionInProgressChanged = action.isActionInProgressChanged.bind(action);
                        action.isActionInProgressChanged = (newValue, oldValue) => {
                            action.oldIsActionInProgressChanged(newValue, oldValue);
                            self._actionInProgress = newValue; // enhance action's observer for isActionInProgress to set _actionInProgress to whole centre which controls disablement of all other buttons
                        };
                    }
                    action.modifyFunctionalEntity = function (bindingEntity, master, action) {
                        // bind custom object (if it is not empty) after every retrieval
                        self._bindCentreInfo(master._currEntity.get('customObject'));
                    };
                    // use createPreActionPromise function to create custom preAction; otherwise preAction will always be successful and will immediately return true.
                    return createPreActionPromise ? createPreActionPromise() : Promise.resolve(true);
                },
                postActionSuccess: function (functionalEntity, action) {
                    // bind custom object (if it is not empty) after every save
                    self._bindCentreInfo(functionalEntity.get('customObject'));
                    if (customPostActionSuccess) {
                        customPostActionSuccess();
                    }
                },
                attrs: {
                    entityType: entityType, currentState: 'EDIT', centreUuid: self.uuid
                },
                postActionError: function (functionalEntity, action) { }
            };
        };

        self.bottomActions = [
            self._createActionObject('ua.com.fielden.platform.web.centre.CentreConfigSaveAction',
                () => new Promise(function (resolve, reject) {
                    self.debounce('invoke-saving', function () { // perform saving debouncing similarly as in Entity Masters; this reduces saving requests to one when button was double-triple clicked or many Ctrl+S actions fastly performed
                        // Cancel the 'invoke-saving' debouncer if there is any active one:
                        self.cancelDebouncer('invoke-saving');

                        // Get actual validation attempt promise -- if it exists then saving process will be chained on top of that last validation process;
                        //   otherwise -- saving process will simply start immediately.
                        // We do not try to abort other validation processes except last at this stage;
                        //   this abortion is performed during validation process triggering.
                        // In most cases, lastValidationAttemptPromise will not be empty, but often it will be old fullfilled promise;
                        //   this will lead to immediate saving.
                        // Rarely, currently taken lastValidationAttemptPromise may never be completed (and thus saving will be halted).
                        //   This is possible if validation was triggered fast (in 50 millis debouncing time) since last validation and after current saving process.
                        //   This is very artificial case, because saving will likely be last in the chain of user actions.
                        const lastValidationAttemptPromise = self.lastValidationAttemptPromise();
                        if (lastValidationAttemptPromise !== null) {
                            console.warn("Saving is chained to the last validation attempt promise...", lastValidationAttemptPromise);
                            return resolve(lastValidationAttemptPromise);
                        }
                        return resolve();
                    }, 50);
                })
            )
        ];
    },

    // Splitter functionality
    _expandLeftInsertionPoint: function () {
        this._expandContainer(this.leftSplitterPosition, this.rightSplitterPosition, this.$.leftSplitter.offsetWidth, this.rightInsertionPointPresent, 
            this.$.leftInsertionPointContainer, this.$.rightInsertionPointContainer,
            this._generateKey(ACTUAL_LEFT_SPLITTER_POSITION), this._generateKey(ACTUAL_RIGHT_SPLITTER_POSITION));
    },

    _expandRightInsertionPoint: function () {
        this._expandContainer(this.rightSplitterPosition, this.leftSplitterPosition, this.$.rightSplitter.offsetWidth, this.leftInsertionPointPresent, 
            this.$.rightInsertionPointContainer, this.$.leftInsertionPointContainer,
            this._generateKey(ACTUAL_RIGHT_SPLITTER_POSITION), this._generateKey(ACTUAL_LEFT_SPLITTER_POSITION));
    },

    _expandContainer: function (splitterPosition, altSplitterPosition, splitterWidth, 
        altInsertionPointPresent, insertionPointContainer, altInsertionPointContainer,
        splitterKey, altSplitterKey) {
            const width = insertionPointContainer.offsetWidth;
            const altWidth = altInsertionPointPresent ? altInsertionPointContainer.offsetWidth : 0;
            const centreWidth = this.$.centreResultContainer.offsetWidth;
            const centreWidthWithoutSplitter = centreWidth - (altInsertionPointPresent ? 2 : 1) * splitterWidth;
            const nextPos = nextSplitterPos(width, altWidth, splitterPosition, altSplitterPosition, centreWidth, splitterWidth, altInsertionPointPresent);
            if (altInsertionPointPresent && centreWidthWithoutSplitter - altWidth < nextPos) {
                altInsertionPointContainer.style.width = `${(centreWidthWithoutSplitter - nextPos) / centreWidth * 100}%`;
                localStorage.setItem(altSplitterKey, (centreWidthWithoutSplitter - nextPos) / centreWidthWithoutSplitter);
            }
            insertionPointContainer.style.width = `${nextPos / centreWidth * 100}%`;
            localStorage.setItem(splitterKey, nextPos / centreWidthWithoutSplitter);
            this.notifyResize();
    },

    _collapseLeftInsertionPoint: function () {
        this._collapseContainer(this.leftSplitterPosition, this.rightSplitterPosition, this.$.leftSplitter.offsetWidth, this.rightInsertionPointPresent, 
            this.$.leftInsertionPointContainer, this.$.rightInsertionPointContainer, this._generateKey(ACTUAL_LEFT_SPLITTER_POSITION));
    },

    _collapseRightInsertionPoint: function () {
        this._collapseContainer(this.rightSplitterPosition, this.leftSplitterPosition, this.$.rightSplitter.offsetWidth, this.leftInsertionPointPresent, 
            this.$.rightInsertionPointContainer, this.$.leftInsertionPointContainer, this._generateKey(ACTUAL_RIGHT_SPLITTER_POSITION));
    },

    _collapseContainer: function (splitterPosition, altSplitterPosition, splitterWidth, altInsertionPointPresent, 
        insertionPointContainer, altInsertionPointContainer, splitterKey) {
        const width = insertionPointContainer.offsetWidth;
        const altWidth = altInsertionPointPresent ? altInsertionPointContainer.offsetWidth : 0;
        const centreWidth = this.$.centreResultContainer.offsetWidth;
        const centreWidthWithoutSplitter = centreWidth - (altInsertionPointPresent ? 2 : 1) * splitterWidth;
        const previousPos = previousSplitterPos(width, altWidth, splitterPosition, altSplitterPosition, centreWidth, splitterWidth, altInsertionPointPresent);
        insertionPointContainer.style.width = `${previousPos / centreWidth * 100}%`;
        localStorage.setItem(splitterKey, previousPos / centreWidthWithoutSplitter);
        this.notifyResize();
    },

    _makeCentreUnselectable: function (e) {
        this.$.centreResultContainer.classList.toggle("noselect", true);
        document.body.style["cursor"] = "col-resize";
    },

    _makeCentreSelectable: function (e) {
        this.$.centreResultContainer.classList.toggle("noselect", false);
        document.body.style["cursor"] = "";
    },

    _changeLeftInsertionPointSize: function (e) {
        this._changeInsertionPointSize(e, this._leftSplitterUpdater, this._leftInsertionPointContainerUpdater);
    },

    _changeRightInsertionPointSize: function (e) {
        this._changeInsertionPointSize(e, this._rightSplitterUpdater, this._rightInsertionPointContainerUpdater);
    },

    _leftSplitterUpdater: function (newPos) {
        this._updateSplitterPos(newPos, 0, (this.rightInsertionPointPresent ?
            this.$.rightSplitter.offsetLeft - this.$.fantomSplitter.offsetWidth :
            this.$.centreResultContainer.offsetWidth - this.$.fantomSplitter.offsetWidth));
    },

    _rightSplitterUpdater: function (newPos) {
        this._updateSplitterPos(newPos, (this.leftInsertionPointPresent ?
            this.$.leftSplitter.offsetLeft + this.$.fantomSplitter.offsetWidth : 0),
            this.$.centreResultContainer.offsetWidth - this.$.fantomSplitter.offsetWidth);
    },

    _updateSplitterPos(newPos, leftRange, rightRange) {
        let updatedPos = newPos;
        if (newPos < leftRange) {
            updatedPos = leftRange;
        } else if (newPos > rightRange) {
            updatedPos = rightRange;
        }
        this.$.fantomSplitter.style.left = updatedPos + "px";
    },

    _leftInsertionPointContainerUpdater: function (newPos) {
        this._updateInsertionPointContainerWidth(newPos, this.$.leftInsertionPointContainer, this._updateLeftSplitter);
    },

    _updateLeftSplitter: function (newWidth) {
        const centreWidth = this.$.centreResultContainer.offsetWidth;
        const centreWidthWithoutSplitter = centreWidth - (this.rightInsertionPointPresent ? 2 : 1) * this.$.leftSplitter.offsetWidth;
        this.leftSplitterPosition = newWidth / centreWidthWithoutSplitter + "";
        this.$.leftInsertionPointContainer.style.width = `${newWidth / centreWidth * 100}%`;
        localStorage.setItem(this._generateKey(LEFT_SPLITTER_POSITION), this.leftSplitterPosition);
        localStorage.setItem(this._generateKey(ACTUAL_LEFT_SPLITTER_POSITION), this.leftSplitterPosition);
    },

    _rightInsertionPointContainerUpdater: function (newPos) {
        this._updateInsertionPointContainerWidth(this.$.centreResultContainer.offsetWidth - this.$.fantomSplitter.offsetWidth - newPos,
            this.$.rightInsertionPointContainer,
            this._updateRightSplitter);
    },

    _updateRightSplitter: function (newWidth) {
        const centreWidth = this.$.centreResultContainer.offsetWidth;
        const centreWidthWithoutSplitter = centreWidth - (this.leftInsertionPointPresent ? 2 : 1) * this.$.rightSplitter.offsetWidth;
        this.rightSplitterPosition = newWidth / centreWidthWithoutSplitter + "";
        this.$.rightInsertionPointContainer.style.width = `${newWidth / centreWidth * 100}%`;
        localStorage.setItem(this._generateKey(RIGHT_SPLITTER_POSITION), this.rightSplitterPosition);
        localStorage.setItem(this._generateKey(ACTUAL_RIGHT_SPLITTER_POSITION), this.rightSplitterPosition);
    },

    _updateInsertionPointContainerWidth: function (newWidth, insertionPointContaier, splitterPositionUpdater) {
        const oldWidth = insertionPointContaier.offsetWidth;
        if (oldWidth !== newWidth) {
            splitterPositionUpdater(newWidth);
            this.notifyResize();
        }
    },

    _changeInsertionPointSize: function (e, splitterPosUpdater, insertionPointContainerUpdater) {
        switch (e.detail.state) {
            case 'start':
                this._startInsertionPointResizing(e, splitterPosUpdater);
                break;
            case 'track':
                this._trackInsertionPointSize(e, splitterPosUpdater);
                break;
            case 'end':
                this._endInsertionPointResizing(e, insertionPointContainerUpdater);
                break;
        }
        tearDownEvent(e);
    },

    _startInsertionPointResizing: function (e, splitterPosUpdater) {
        const mousePos = getRelativePos(e.detail.x, e.detail.y, this.$.centreResultContainer);
        //Change the style to visualise insertion point resizing.
        splitterPosUpdater(mousePos.x);
        this.$.fantomSplitter.style.display = "initial";
        e.target.classList.toggle("splitter-resizing", true);
    },

    _trackInsertionPointSize: function (e, splitterPosUpdater) {
        const mousePos = getRelativePos(e.detail.x, e.detail.y, this.$.centreResultContainer);
        splitterPosUpdater(mousePos.x);
    },

    _endInsertionPointResizing: function (e, insertionPointContainerUpdater) {
        //Reset the style of splitter.
        e.target.classList.toggle("splitter-resizing", false);
        insertionPointContainerUpdater(this.$.fantomSplitter.offsetLeft);
        this.$.fantomSplitter.style.removeProperty("display");
        this.$.fantomSplitter.style.removeProperty("left");
    },

    /**
     * The iron-ajax component for centre discarding.
     */
    _ajaxDiscarder: function () {
        return this.$.ajaxDiscarder;
    },

    /**
     * The component for entity serialisation.
     */
    _serialiser: function () {
        return this.$.serialiser;
    },

    /**
     * The reflector component.
     */
    _reflector: function () {
        return this.$.serialiser.$.reflector;
    },

    /**
     * Returns the confirmation dialog for this centre.
     */
    _confirmationDialog: function () {
        return this.$.confirmationDialog;
    },

    /**
     * Configures current view binding; removes view binding for previous view; focuses first focusable element in current view.
     */
    _pageSelectionChanged: function (event) {
        const target = event.target || event.srcElement;
        if (target === this.$.views) {
            const prevView = this._allViews[this._previousView];
            const currentView = this._allViews[this._selectedView];
            this._configViewBindings(prevView, currentView);
            this.focusSelectedView();
            tearDownEvent(event);
            (this._selectedView === 1 ? this.$.centreResultContainer : this._allViews[this._selectedView]).fire("tg-centre-page-was-selected");
        }
    },

    _configViewBindings: function (prevView, newView) {
        if (prevView) {
            prevView.removeOwnKeyBindings();
        }
        const ownKeyBindings = newView._ownKeyBindings;
        for (let shortcuts in ownKeyBindings) {
            newView.addOwnKeyBinding(shortcuts, ownKeyBindings[shortcuts]);
        }
    },

    _getVisibleFocusableElementIn: function (container) {
        return queryElements(container, FOCUSABLE_ELEMENTS_SELECTOR).filter(element => !element.disabled && element.offsetParent !== null)[0];
    },

    focusSelectedView: function () {
        if (!isMobileApp()) {
            const elementToFocus = this._getVisibleFocusableElementIn(this._allViews[this._selectedView]);
            if (this._selectedView !== 1 || !this._allViews[1].isEditing()) {
                if (elementToFocus) {
                    elementToFocus.focus();
                    this.$.views.scrollTop = this._selectedView === 1 ? 0 : this.$.views.scrollTop;
                } else {
                    this._allViews[this._selectedView].keyEventTarget.focus();
                }
            }
            if (this._selectedView === 0) {
                if (this._previousView === undefined) {
                    this.$.views.scrollTop = 0; // scrolls centre content to the top when first time loading the view
                } else {
                    // do not scroll anywhere, scrolling position will be preserved (for e.g. when moving from another module back)
                    this.restoreActiveElement(); // restore active element (only if such element was persisted previously, for e.g. when using f5 and some editor is focused or when explicitly clicking on Run button)
                }
            }   
        }
    },

    addOwnKeyBindings: function () {
        const view = this._allViews[this._selectedView];
        const previousView = this._allViews[this._previousView];
        this._configViewBindings(previousView, view);
    },

    removeOwnKeyBindings: function () {
        const view = this._allViews[this._selectedView];
        view.removeOwnKeyBindings();
    },

    discardAsync: function () {
        const self = this;
        this.async(function () {
            self.persistActiveElement();
            self.discard().then(function () {
                self.restoreActiveElement();
            });
        }, 100);
    },

    runAsync: function () {
        const self = this;
        this.async(function () {
            self.persistActiveElement();
            self.run();
        }, 100);
    },

    confirm: function (message, buttons) {
        return this.$.confirmationDialog.showConfirmationDialog(message, buttons);
    },

    /**
     * SAVE button is disabled like any other button (DISCARD, RUN, Share, New ... Delete) or where (centre is not dirty (aka changed or default, link or inherited) and its editors not being edited). 
     */
    _computeSaveButtonDisabled: function (_buttonDisabled, _centreDirtyOrEdited) {
        return _buttonDisabled || !_centreDirtyOrEdited;
    },

    /**
     * SAVE button styles, that include standard non-hand cursor if disabled.
     */
    _computeSaveButtonStyle: function (_buttonDisabled, _centreDirtyOrEdited) {
        return 'width:70px; margin-right:8px; ' + (this._computeSaveButtonDisabled(_buttonDisabled, _centreDirtyOrEdited) ? 'cursor:initial' : '');
    },

    /*************************Insertion point drag related events******************************/
    _insertionPointCustomLayoutEnabledChanged: function (newValue) {
        if (newValue) {
            this.$.centreResultContainer.addEventListener("dragstart", this._startDrag);
            this.$.centreResultContainer.addEventListener("dragend", this._endDrag);
            this.$.centreResultContainer.addEventListener("drop", this._dragDrop);
            this.$.centreResultContainer.addEventListener("dragover", this._dragOver);
        } else {
            this.$.centreResultContainer.removeEventListener("dragstart", this._startDrag);
            this.$.centreResultContainer.removeEventListener("dragend", this._endDrag);
            this.$.centreResultContainer.removeEventListener("drop", this._dragDrop);
            this.$.centreResultContainer.removeEventListener("dragover", this._dragOver);
        }
    },

    _startDrag: function (dragEvent) {
        this._insertionPointToDrag = dragEvent.target;
        //configure drag transfer and drag transfer image        
        dragEvent.dataTransfer.effectAllowed = "copyMove";
        const offsetRect = this._insertionPointToDrag.$.titleBar.getBoundingClientRect();
        dragEvent.dataTransfer.setDragImage(this._insertionPointToDrag.$.titleBar, dragEvent.clientX - offsetRect.left, dragEvent.clientY - offsetRect.top);
        //Hide tooltip as it is not needed during drag&drop process.
        hideTooltip();
    },

    _endDrag: function (dragEvent) {
        if (this._insertionPointToDrag) {
            this._insertionPointToDrag = null;
            this.$.placeHolder.style.display = "none";
        }
    },

    _dragDrop: function (dragEvent) {
        if (this._insertionPointToDrag && this.$.placeHolder.style.display !== "none") {
            const containerToDrop = this.$.placeHolder.parentElement;
            if (containerToDrop) {
                containerToDrop.insertBefore(this._insertionPointToDrag, this.$.placeHolder);
                this._insertionPointToDrag.detachedView = false;
                this._saveInsertionPointOrder();
                this.notifyResize();
            }
        }
    },

    _dragOver: function (dragEvent) {
        if (this._insertionPointToDrag) {
            tearDownEvent(dragEvent);
            const containerToDrop = this._getInsertionPointContainer(dragEvent);
            const insertionPoints = containerToDrop && [...containerToDrop.children];
            if (insertionPoints) {
                const nextInsertionPoint = this._getNearestElementInVerticalContainer(insertionPoints, dragEvent);
                containerToDrop.insertBefore(this.$.placeHolder, nextInsertionPoint);
                if (this._insertionPointToDrag.detachedView || (this.$.placeHolder.nextElementSibling !== this._insertionPointToDrag && this.$.placeHolder.previousElementSibling !== this._insertionPointToDrag)) {
                    this.$.placeHolder.style.display = "initial";
                } else {
                    this.$.placeHolder.style.display = "none";
                }
            }
        }
    },

    _getInsertionPointContainer: function (dragEvent) {
        const sideContainers = [this.$.leftInsertionPointContainer, this.$.rightInsertionPointContainer];
        let container = sideContainers.find(c => this._insertionPointContainerContainsEvent(c, dragEvent));
        if (container) {
            return container.children[0].assignedNodes()[0];
        } else if (this._insertionPointContainerContainsEvent(this.$.centreInsertionPointContainer, dragEvent)) {
            const centreContainers = [this.$.topInsertionPointContent.assignedNodes()[0]];
            const egi = this.$.customEgiSlot.assignedNodes()[0];
            if (egi && egi.offsetParent !== null) {
                centreContainers.push(egi);
            }
            centreContainers.push(this.$.bottomInsertionPointContent.assignedNodes()[0]);
            const nextContainer = this._getNearestElementInVerticalContainer(centreContainers, dragEvent);
            if (nextContainer === egi) {
                return centreContainers[0];
            } else if (!nextContainer) {
                return centreContainers[centreContainers.length - 1];
            }
            return nextContainer;
        }
    },

    _getNearestElementInVerticalContainer(elements, dragEvent) {
        return elements.find(element => {
            const rect = element.getBoundingClientRect();
            return dragEvent.clientY <= rect.y + rect.height / 2;
        });
    },

    _insertionPointContainerContainsEvent: function (container, dragEvent) {
        const containerRect = container.getBoundingClientRect();
        return dragEvent.clientX > containerRect.left && dragEvent.clientX < containerRect.right && 
                dragEvent.clientY > containerRect.top && dragEvent.clientY < containerRect.bottom;
    },

    /*********************************local storage related logic**************************************/

    _generateKey: function (name) {
        const extendedName = `${this.miType}_${name}`;
        return localStorageKey(extendedName);
    },

    _saveInsertionPointOrder: function () {
        const containers = [this.$.topInsertionPointContent.assignedNodes()[0],
                            this.$.leftInsertionPointContent.assignedNodes()[0],
                            this.$.bottomInsertionPointContent.assignedNodes()[0],
                            this.$.rightInsertionPointContent.assignedNodes()[0]];
        const keys = [this._generateKey(TOP_INSERTION_POINT_ORDER),
                      this._generateKey(LEFT_INSERTION_POINT_ORDER),
                      this._generateKey(BOTTOM_INSERTION_POINT_ORDER),
                      this._generateKey(RIGHT_INSERTION_POINT_ORDER)];
        containers.forEach((c, i) => {
            const toSave = [...c.children].filter(child => child.tagName && child.tagName === 'TG-ENTITY-CENTRE-INSERTION-POINT').map(child => child.getAttribute("id"));
            localStorage.setItem(keys[i], JSON.stringify(toSave));
        });
    },

    _restoreInsertionPointOrder: function() {
        const containers = [this.$.topInsertionPointContent.assignedNodes()[0],
                            this.$.leftInsertionPointContent.assignedNodes()[0],
                            this.$.bottomInsertionPointContent.assignedNodes()[0],
                            this.$.rightInsertionPointContent.assignedNodes()[0]];
        const keys = [this._generateKey(TOP_INSERTION_POINT_ORDER),
                      this._generateKey(LEFT_INSERTION_POINT_ORDER),
                      this._generateKey(BOTTOM_INSERTION_POINT_ORDER),
                      this._generateKey(RIGHT_INSERTION_POINT_ORDER)];
        const ips = [...this.querySelectorAll("tg-entity-centre-insertion-point")];
        keys.forEach((key, i) => {
            const ipOrder = JSON.parse(localStorage.getItem(key) || "[]");
            this._restoreOrderForContainer(containers[i], ipOrder, ips);
        });
    },

    _restoreOrderForContainer: function (container, ipOrder, ips) {
        let nextSibling = container.children[0];
        for (let ipIdx = ipOrder.length - 1; ipIdx >= 0; ipIdx--) {
            const ipIdxToAdd = ips.findIndex(ip => ip.getAttribute("id") === ipOrder[ipIdx]);
            if (ipIdxToAdd >= 0) {
                container.insertBefore(ips[ipIdxToAdd], nextSibling);
                nextSibling = ips[ipIdxToAdd];
            }
        }
    }
});<|MERGE_RESOLUTION|>--- conflicted
+++ resolved
@@ -455,7 +455,6 @@
             }
         });
 
-<<<<<<< HEAD
         //Add iron-resize event listener
         this.addEventListener("iron-resize", this._resizeEventListener.bind(this));
 
@@ -464,12 +463,9 @@
             this._reflector().setCustomProperty(context, "@@criteriaIndication", this.criteriaIndication && this.criteriaIndication.name);
             return context;
         }).bind(this);
-=======
-         //Add iron-resize event listener
-         this.addEventListener("iron-resize", this._resizeEventListener.bind(this));
-         //Restore insertion point order
-         this._restoreInsertionPointOrder();
->>>>>>> 6ade1c6f
+
+        //Restore insertion point order
+        this._restoreInsertionPointOrder();
     },
 
     _resizeEventListener: function (e) {
@@ -883,7 +879,7 @@
 
     _startDrag: function (dragEvent) {
         this._insertionPointToDrag = dragEvent.target;
-        //configure drag transfer and drag transfer image        
+        //configure drag transfer and drag transfer image
         dragEvent.dataTransfer.effectAllowed = "copyMove";
         const offsetRect = this._insertionPointToDrag.$.titleBar.getBoundingClientRect();
         dragEvent.dataTransfer.setDragImage(this._insertionPointToDrag.$.titleBar, dragEvent.clientX - offsetRect.left, dragEvent.clientY - offsetRect.top);
@@ -958,7 +954,7 @@
 
     _insertionPointContainerContainsEvent: function (container, dragEvent) {
         const containerRect = container.getBoundingClientRect();
-        return dragEvent.clientX > containerRect.left && dragEvent.clientX < containerRect.right && 
+        return dragEvent.clientX > containerRect.left && dragEvent.clientX < containerRect.right &&
                 dragEvent.clientY > containerRect.top && dragEvent.clientY < containerRect.bottom;
     },
 
