import '/resources/polymer/@polymer/polymer/polymer-legacy.js';
import '/resources/polymer/@polymer/iron-icon/iron-icon.js';
import '/resources/polymer/@polymer/iron-icons/iron-icons.js';
import '/resources/polymer/@polymer/iron-icons/av-icons.js';
import '/resources/polymer/@polymer/iron-list/iron-list.js';

import { Polymer } from '/resources/polymer/@polymer/polymer/lib/legacy/polymer-fn.js';
import { html } from '/resources/polymer/@polymer/polymer/lib/utils/html-tag.js';

import { TgTreeListBehavior } from '/resources/components/tg-tree-list-behavior.js';

const template = html`
    <style>
        /* Container styles*/
        :host {
            @apply --layout-vertical;

        }
        iron-list {
            @apply --layout-flex;
        }
        .expand-button {
            padding: 4px 0;
            width: 16px;
            height: 16px;
        }
        .expand-button:not([collapsed]) {
            transform: rotate(90deg);
        }
        iron-icon[invisible] {
            visibility: hidden;
        }
        [highlighted] .part-to-highlight {
            font-weight: bold;
        }
        .tree-item {
            padding: 1px 4px;
        }
        .tree-node[selected],
        .tree-node[selected] > .tree-item-actions {
            background-color: #F5F5F5;
        }
        .tree-node[over],
        .tree-node[over] > .tree-item-actions {
            background-color: #EEEEEE
        }
        .tree-item-actions {
            position: sticky;
            position: -webkit-sticky;
            right: 0;
            opacity: 0.7;
        }
        .tree-item-actions > iron-icon {
            padding: 0 8px;
            cursor: pointer;
        }
        .tree-item-actions {
            display: none;
            flex-direction: row;
        }
        .tree-node[selected] > .tree-item-actions, 
        .tree-node[over] > .tree-item-actions {
            display: flex;
        }
        .no-wrap {
            min-width: min-content;
            white-space: nowrap;
        }
    </style>
    <style include="iron-flex iron-flex-reverse iron-flex-alignment iron-flex-factors iron-positioning"></style>
    <iron-list id="treeList" items="[[_entities]]" as="entity" selected-item="{{selectedEntity}}" selection-enabled>
        <template>
            <div class="layout horizontal center tree-node no-wrap" over$="[[entity.over]]" selected$="[[_isSelected(selectedEntity, entity)]]" on-mouseenter="_mouseItemEnter" on-mouseleave="_mouseItemLeave" style$="[[itemStyle(entity)]]">
                <iron-icon class="expand-button" icon="av:play-arrow" style="flex-grow:0;flex-shrink:0;" invisible$="[[!entity.entity.hasChildren]]" collapsed$="[[!entity.opened]]" on-tap="_toggle"></iron-icon>
                <span class="tree-item" highlighted$="[[entity.highlight]]" inner-h-t-m-l="[[contentBuilder(entity, entity.opened)]]" on-tap="treeItemAction"></span>
                <span class="tree-item-actions" on-tap="actionRunner" inner-h-t-m-l="[[actionBuilder(entity)]]"></span>
            </div>
        </template>
    </iron-list>`;

Polymer({
    _template: template,

    is: 'tg-tree',

    properties: {

        contentBuilder: Function,
        actionBuilder: Function,
        treeItemAction: Function,
        actionRunner: Function,
    },

    behaviors: [TgTreeListBehavior],

    ready: function () {
        this.treeItemAction = function(e){};
        this.$.treeList._isClientFull = this._isTreeClientFull.bind(this.$.treeList);
    },

    _isTreeClientFull: function () {
        return this._physicalSize >= this._viewportHeight * 2;
    },

    resizeTree: function () {
        this.$.treeList.notifyResize();
    },

    isEntityRendered: function (index) {
        return this.$.treeList._isIndexRendered(index);
    },

    scrollToItem: function (treeItem, force) {
        const itemIndex = this._entities.indexOf(treeItem);
        if (itemIndex >= 0 && (force || (this.$.treeList.firstVisibleIndex >= itemIndex || this.$.treeList.lastVisibleIndex <= itemIndex))) {
            this.$.treeList.scrollToItem(treeItem);
        }
    },

    _isSelected: function (selectedEntity, entity) {
        if (entity !== selectedEntity) {
            if (entity.additionalInfoNodes) {
                return entity.additionalInfoNodes.indexOf(selectedEntity) >= 0;
            } else if (entity.isAdditionalInfo) {
                return entity.relatedTo === selectedEntity || entity.relatedTo.additionalInfoNodes.indexOf(selectedEntity) >= 0
            }
        }
        return entity === selectedEntity && !entity.loaderIndicator;
    },

    _mouseItemEnter: function (e) {
        const entity = e.model.entity;
        if (entity.additionalInfoNodes && !entity.loaderIndicator) {
            this.setOver(e.model.index, true);
        } else if (entity.isAdditionalInfo) {
            this.setOver(this._getBaseEntityIdx(e.model.index), true);
        }
    },

    _mouseItemLeave: function (e) {
        const fromEntity = e.model.entity.isAdditionalInfo ? e.model.entity.relatedTo : e.model.entity;
        let toElement = e.toElement;
        while (toElement && !toElement.classList.contains("tree-node")) {
            toElement = toElement.parentElement;
        }
        const entityModel = this.$.treeList.modelForElement(toElement);
        const entity = entityModel && entityModel.entity;
        const toEntity = entity && entity.isAdditionalInfo ? entity.relatedTo : entity;
        if (fromEntity !== toEntity && this.currentMatchedItem !== this._entities[this._getBaseEntityIdx(e.model.index)]) {
            this.setOver(this._getBaseEntityIdx(e.model.index), false);
        }
    },

    _getBaseEntityIdx: function (idx) {
        const entity = this._entities[idx];
        if (entity) {
            if (entity.isAdditionalInfo) {
                const additionalInfoIdx = entity.relatedTo.additionalInfoNodes.indexOf(entity);
                return idx - additionalInfoIdx - 1;
            }
            return idx;
        }
        return -1;
    },

<<<<<<< HEAD
    _setOver: function (idx, over) {
        const entity = this._entities[idx];
        if (entity) {
            this.set("_entities." + idx + ".over", over);
            entity.additionalInfoNodes && entity.additionalInfoNodes.forEach((item, additionalInfoIdx) => {
                this.set("_entities." + (additionalInfoIdx + idx + 1) + ".over", over);
            });
        }
    },
    
    _filterSubTree: function (text, subtree, expand) {
        subtree.forEach(treeEntity => {
            if (treeEntity.entity.key.toLowerCase().search(text.toLowerCase()) >= 0) {
                treeEntity.visible = true;
                treeEntity.highlight = text ? true : false;
                makeParentVisible(treeEntity);
            } else if (hasMatchedAncestor(treeEntity)) {
                treeEntity.visible = true;
                treeEntity.highlight = false;
            } else {
                treeEntity.visible = false;
                treeEntity.highlight = false;
            }
            if (treeEntity.entity.hasChildren && wasLoaded(treeEntity)) {
                treeEntity.opened = expand;
                this._filterSubTree(text, treeEntity.children, expand);
            }
        });
    },

    _regenerateModel: function () {
        this._treeModel = generateChildrenModel(this.model, null, this.additionalInfoCb); 
        this._entities = this._treeModel.slice();
    },

    /**
     * Reacts on changes of tree model and updates list model.
     */
    _modelChanged: function (change) {
        if (change.path === "model") {
            this._regenerateModel();
            if (this._lastFilterText) {
                this.filter(this._lastFilterText);
            }
            this.fire("tg-tree-root-model-changed", this);
        } else if (change.path && change.path.endsWith("children")) {
            this._childrenModelChanged(change);
        } else if (change.path && change.path.endsWith("splices")) {
            this._childrenSplices(change);
        }
    },

    _childrenModelChanged: function(change) {
        const path = change.path.substring(0, change.path.lastIndexOf(".")).replace("model", "_treeModel").replace(/#/g, "");
        const parentItem = this.get(path);
        const modelIdx = this._entities.indexOf(parentItem);
        if (parentItem) {
            const numOfItemsToDelete = calculateNumberOfOpenedItems(parentItem);
            parentItem.children = generateChildrenModel(change.value, parentItem, this.additionalInfoCb);
            this._lastFilterText && this._filterSubTree(this._lastFilterText, parentItem.children, false);
            this.fire("tg-tree-model-changed", parentItem);
            this.splice("_entities", modelIdx + 1 + parentItem.additionalInfoNodes.length, numOfItemsToDelete, ...getChildrenToAdd.bind(this)(parentItem, true, false));
            this.$.treeList.notifyResize();
        }
    },

    _childrenSplices: function (change) {
        const path = change.path.substring(0, change.path.lastIndexOf(".children.splices")).replace("model", "_treeModel").replace(/#/g, "");
        const parentItem = this.get(path);
        if (parentItem) {
            change.value.indexSplices.forEach(splice => {
                const indexForSplice = this._entities.indexOf(parentItem.children[splice.index]);
                const numOfItemsToDelete = calculateNumberOfOpenedItems(parentItem, splice.index, splice.removed.length);
                parentItem.children.splice(splice.index, splice.removed.length, ...generateChildrenModel(splice.object.slice(splice.index, splice.index + splice.addedCount), parentItem, this.additionalInfoCb));
                this._lastFilterText && this._filterSubTree(this._lastFilterText, parentItem.children.slice(splice.index, splice.index + splice.addedCount), false);
                this.fire("tg-tree-model-changed", parentItem);
                this.splice("_entities", indexForSplice, numOfItemsToDelete, ...getChildrenToAdd.bind(this)(parentItem, true, false, splice.index, splice.addedCount));
                this.$.treeList.notifyResize();
            });
        }
    },

=======
>>>>>>> b3792420
    _toggle: function (e) {
        e.stopPropagation();
        this.toggle(e.model.index);
    },
});<|MERGE_RESOLUTION|>--- conflicted
+++ resolved
@@ -163,91 +163,7 @@
         return -1;
     },
 
-<<<<<<< HEAD
-    _setOver: function (idx, over) {
-        const entity = this._entities[idx];
-        if (entity) {
-            this.set("_entities." + idx + ".over", over);
-            entity.additionalInfoNodes && entity.additionalInfoNodes.forEach((item, additionalInfoIdx) => {
-                this.set("_entities." + (additionalInfoIdx + idx + 1) + ".over", over);
-            });
-        }
-    },
-    
-    _filterSubTree: function (text, subtree, expand) {
-        subtree.forEach(treeEntity => {
-            if (treeEntity.entity.key.toLowerCase().search(text.toLowerCase()) >= 0) {
-                treeEntity.visible = true;
-                treeEntity.highlight = text ? true : false;
-                makeParentVisible(treeEntity);
-            } else if (hasMatchedAncestor(treeEntity)) {
-                treeEntity.visible = true;
-                treeEntity.highlight = false;
-            } else {
-                treeEntity.visible = false;
-                treeEntity.highlight = false;
-            }
-            if (treeEntity.entity.hasChildren && wasLoaded(treeEntity)) {
-                treeEntity.opened = expand;
-                this._filterSubTree(text, treeEntity.children, expand);
-            }
-        });
-    },
-
-    _regenerateModel: function () {
-        this._treeModel = generateChildrenModel(this.model, null, this.additionalInfoCb); 
-        this._entities = this._treeModel.slice();
-    },
-
-    /**
-     * Reacts on changes of tree model and updates list model.
-     */
-    _modelChanged: function (change) {
-        if (change.path === "model") {
-            this._regenerateModel();
-            if (this._lastFilterText) {
-                this.filter(this._lastFilterText);
-            }
             this.fire("tg-tree-root-model-changed", this);
-        } else if (change.path && change.path.endsWith("children")) {
-            this._childrenModelChanged(change);
-        } else if (change.path && change.path.endsWith("splices")) {
-            this._childrenSplices(change);
-        }
-    },
-
-    _childrenModelChanged: function(change) {
-        const path = change.path.substring(0, change.path.lastIndexOf(".")).replace("model", "_treeModel").replace(/#/g, "");
-        const parentItem = this.get(path);
-        const modelIdx = this._entities.indexOf(parentItem);
-        if (parentItem) {
-            const numOfItemsToDelete = calculateNumberOfOpenedItems(parentItem);
-            parentItem.children = generateChildrenModel(change.value, parentItem, this.additionalInfoCb);
-            this._lastFilterText && this._filterSubTree(this._lastFilterText, parentItem.children, false);
-            this.fire("tg-tree-model-changed", parentItem);
-            this.splice("_entities", modelIdx + 1 + parentItem.additionalInfoNodes.length, numOfItemsToDelete, ...getChildrenToAdd.bind(this)(parentItem, true, false));
-            this.$.treeList.notifyResize();
-        }
-    },
-
-    _childrenSplices: function (change) {
-        const path = change.path.substring(0, change.path.lastIndexOf(".children.splices")).replace("model", "_treeModel").replace(/#/g, "");
-        const parentItem = this.get(path);
-        if (parentItem) {
-            change.value.indexSplices.forEach(splice => {
-                const indexForSplice = this._entities.indexOf(parentItem.children[splice.index]);
-                const numOfItemsToDelete = calculateNumberOfOpenedItems(parentItem, splice.index, splice.removed.length);
-                parentItem.children.splice(splice.index, splice.removed.length, ...generateChildrenModel(splice.object.slice(splice.index, splice.index + splice.addedCount), parentItem, this.additionalInfoCb));
-                this._lastFilterText && this._filterSubTree(this._lastFilterText, parentItem.children.slice(splice.index, splice.index + splice.addedCount), false);
-                this.fire("tg-tree-model-changed", parentItem);
-                this.splice("_entities", indexForSplice, numOfItemsToDelete, ...getChildrenToAdd.bind(this)(parentItem, true, false, splice.index, splice.addedCount));
-                this.$.treeList.notifyResize();
-            });
-        }
-    },
-
-=======
->>>>>>> b3792420
     _toggle: function (e) {
         e.stopPropagation();
         this.toggle(e.model.index);
