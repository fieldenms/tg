--- conflicted
+++ resolved
@@ -39,7 +39,6 @@
             master.$.editor_4_dateProp._editingValue = datePropEditingValue;
             master.$.editor_4_dateProp.commit();
         };
-<<<<<<< HEAD
     
         suite('retrieval', function() {
             let master, reflector;
@@ -407,7 +406,9 @@
                     assert.strictEqual(validatedEntity.prop('entityProp').isChangedFromOriginal(), true, 'Instance meta-prop should be changedFromOriginal.');
 
                     // value validationresult?
-                    assert.strictEqual(validatedEntity.prop('entityProp').validationResult(), null, 'Instance meta-prop should have empty (successful) validation result.');
+                    assert.ok(validatedEntity.prop('entityProp').validationResult(), 'Instance meta-prop should have non-empty (warning) validation result.');
+                    assert.strictEqual(validatedEntity.prop('entityProp').validationResult()['@resultType'], 'ua.com.fielden.platform.error.Warning');
+                    assert.strictEqual(validatedEntity.prop('entityProp').validationResult().message, "Validator: value with bool prop 'false'.");
 
                     // binding value ok?
                     assert.ok(bindingEntity.get('entityProp'), 'Binding property should be initialised.');
@@ -426,7 +427,9 @@
                     assert.strictEqual(entity.prop('entityProp').isChangedFromOriginal(), false, 'Instance meta-prop should be not changedFromOriginal.');
 
                     // value validationresult?
-                    assert.strictEqual(entity.prop('entityProp').validationResult(), null, 'Instance meta-prop should have empty (successful) validation result.');
+                    assert.ok(entity.prop('entityProp').validationResult(), 'Instance meta-prop should have non-empty (informative) validation result.');
+                    assert.strictEqual(entity.prop('entityProp').validationResult()['@resultType'], 'ua.com.fielden.platform.error.Informative');
+                    assert.strictEqual(entity.prop('entityProp').validationResult().message, "Definer: value with bool prop 'false'.");
 
                     // binding value ok?
                     assert.ok(bindingEntity.get('entityProp'), 'Binding property should be initialised.');
@@ -816,786 +819,6 @@
 
                 master.retrieve();
             });
-=======
-	
-		suite('retrieval', function() {
-		    let master, reflector;
-		
-		    setup(function() {
-				master = fixture('MasterFixture');
-		      	reflector = document.querySelector('#reflector');
-		    });
-		
-		    test('works for new entity', function(done) {
-				master.postRetrieved = function(entity, bindingEntity, customObject) {
-				    assert.strictEqual(entity.type().fullClassName(), 'ua.com.fielden.platform.sample.domain.TgPersistentEntityWithProperties', 'The type of entity response is not correct.');
-				    assert.strictEqual(entity.get('id'), null, 'The id of entity is not correct.');
-				    assert.strictEqual(entity.version, 0, 'The version of entity is not correct.');
-				
-				    // properties:
-				    assert.strictEqual(typeof entity.get('integerProp'), 'object', 'The entity response property is not correct.');
-				    assert.strictEqual(entity.get('integerProp'), null, 'The entity response property is not correct.');
-				    
-	                try {
-	                    entity.get('idOnlyProxyProp');
-	                    assert.fail('', '', 'The unfetched property for entity should throw an exception.');
-	                } catch (ex) {
-	                    if (ex instanceof chai.AssertionError) {
-	                        throw ex;
-	                    }
-	                    assert.strictEqual(ex instanceof reflector.getStrictProxyExceptionPrototype(), true, 'The exception thrown should be of type StrictProxyException.');
-	                    assert.strictEqual(ex.message, 'Strict proxy exception: property [idOnlyProxyProp] is id-only proxy in the entity of type [TgPersistentEntityWithProperties]. Please, check the fetch strategy or construction strategy of the entity object.');
-	                }
-				
-				    // instance meta-properties
-				    assert.strictEqual(entity.prop('integerProp').isChangedFromOriginal(), false, 'The entity response instance prop should be not changedFromOriginal.');
-				    assert.strictEqual(entity.prop('integerProp').validationResult(), null, 'The entity response instance prop should have empty validation result.');
-				    assert.strictEqual(entity.prop('integerProp').isRequired(), false, 'The entity response instance prop should be not required.');
-				    assert.strictEqual(entity.prop('integerProp').isEditable(), true, 'The entity response instance prop should be editable.');
-				    assert.strictEqual(entity.prop('integerProp').isVisible(), true, 'The entity response instance prop should be visible.');
-				
-				    // binding value ok?
-				    assert.strictEqual(typeof bindingEntity.get('integerProp'), 'object', 'Binding property should be initialised.');
-				    assert.strictEqual(bindingEntity.get('integerProp'), null, 'Binding property should be string entity representation.');
-				
-				    ////////////////////////////////////////////////////////////////////////////////////////////////////////////////////
-				    ///////////////////////////////// CHECK THE VALUES INITIALISED BY ENTITY PRODUCER: /////////////////////////////////
-				    ////////////////////////////////////////////////////////////////////////////////////////////////////////////////////
-				    // value ok?
-				    assert.ok(entity.get('producerInitProp'), 'The property should be initialised.');
-				    assert.instanceOf(entity.get('producerInitProp'), reflector.getEntityPrototype(), 'The property should be of entity type.');
-				    assert.strictEqual(entity.get('producerInitProp').get('key'), 'DEFAULT_KEY', 'The entity response property should be entity instance with appropriate key.');
-				
-				    // value is changed?
-				    assert.strictEqual(entity.prop('producerInitProp').isChangedFromOriginal(), false, 'Instance meta-prop should be not changedFromOriginal, because all properties get their state reset in default producer implementation (DefaultEntityProducerWithContext).');
-				
-				    // value validationresult?
-				    assert.strictEqual(entity.prop('producerInitProp').validationResult(), null, 'Instance meta-prop should have empty (successful) validation result.');
-				
-				    // binding value ok?
-				    assert.ok(bindingEntity.get('producerInitProp'), 'Binding property should be initialised.');
-				    assert.strictEqual(bindingEntity.get('producerInitProp'), 'DEFAULT_KEY', 'Binding property should be string entity representation.');
-				
-				    ////////////////////////////////////////////////////////////////////////////////////////////////////////////////////
-				    ///////////////////////////////// CHECK THE VALUES INITIALISED BY ENTITY CLASS DEFINITION: /////////////////////////
-				    ////////////////////////////////////////////////////////////////////////////////////////////////////////////////////
-				    // value ok?
-				    assert.ok(entity.get('domainInitProp'), 'The property should be initialised.');
-				    assert.strictEqual(entity.get('domainInitProp'), 'ok', 'The entity response property should be correct.');
-				
-				    // value is changed?
-				    assert.strictEqual(entity.prop('domainInitProp').isChangedFromOriginal(), false, 'Instance meta-prop should be not changedFromOriginal, because all properties get their state reset in default producer implementation (DefaultEntityProducerWithContext).');
-				
-				    // value validationresult?
-				    assert.strictEqual(entity.prop('domainInitProp').validationResult(), null, 'Instance meta-prop should have empty (successful) validation result.');
-				
-				    // binding value ok?
-				    assert.ok(bindingEntity.get('domainInitProp'), 'Binding property should be initialised.');
-				    assert.strictEqual(bindingEntity.get('domainInitProp'), 'ok', 'Binding property should be string entity representation.');
-				
-				    done();
-				};
-				
-				master.retrieve();
-		    });
-		    
-		    test('works for new persisted entity', function(done) {
-		    	master.entityId = '5';
-		    	
-	            master.postRetrieved = function(entity, bindingEntity, customObject) {
-	                assert.strictEqual(entity.type().fullClassName(), 'ua.com.fielden.platform.sample.domain.TgPersistentEntityWithProperties', 'The type of entity response is not correct.');
-	                assert.strictEqual(entity.get('id'), 5, 'The id of entity response is not correct.');
-	                assert.strictEqual(entity.version, 0, 'The version of entity response is not correct.');
-
-	                // properties:
-	                assert.strictEqual(entity.get('integerProp'), 43, 'The entity response property is not correct.');
-
-	                try {
-	                    entity.get('proxyProp');
-	                    assert.fail('', '', 'The unfetched property for entity should throw an exception.');
-	                } catch (ex) {
-	                    if (ex instanceof chai.AssertionError) {
-	                        throw ex;
-	                    }
-	                    assert.strictEqual(ex instanceof reflector.getStrictProxyExceptionPrototype(), true, 'The exception thrown should be of type StrictProxyException.');
-	                    assert.strictEqual(ex.message, 'Strict proxy exception: property [proxyProp] does not exist in the entity of type [TgPersistentEntityWithProperties]. Please, check the fetch strategy or construction strategy of the entity object.');
-	                }
-
-	                // instance meta-properties
-	                assert.strictEqual(entity.prop('integerProp').isChangedFromOriginal(), false, 'The entity response instance prop should be not changedFromOriginal.');
-	                assert.strictEqual(entity.prop('integerProp').validationResult(), null, 'The entity response instance prop should have empty validation result.');
-	                assert.strictEqual(entity.prop('integerProp').isRequired(), false, 'The entity response instance prop should be not required.');
-	                assert.strictEqual(entity.prop('integerProp').isEditable(), true, 'The entity response instance prop should be editable.');
-	                assert.strictEqual(entity.prop('integerProp').isVisible(), true, 'The entity response instance prop should be visible.');
-
-	                // binding value ok?
-	                assert.ok(bindingEntity.get('integerProp'), 'Binding property should be initialised.');
-	                assert.strictEqual(bindingEntity.get('integerProp'), 43, 'Binding property should be string entity representation.');
-
-	                done();
-	            };
-
-	            master.retrieve();
-		    });
-		});
-		
-		suite('validation', function() {
-		    let master, reflector;
-		
-		    setup(function() {
-				master = fixture('MasterFixture');
-		      	reflector = document.querySelector('#reflector');
-		    });
-		
-		    test('works for property', function(done) {
-		    	master.entityId = '5';
-		    	
-	            master.postValidated = function(validatedEntity, bindingEntity, customObject) {
-	                // value ok?
-	                assert.ok(validatedEntity.get('integerProp'), 'Property value should be initialised.');
-	                assert.strictEqual(validatedEntity.get('integerProp'), 43, 'Property value remain the same (validation did not succeed).');
-
-	                // value is changed?
-	                assert.strictEqual(validatedEntity.prop('integerProp').isChangedFromOriginal(), false, 'Instance meta-prop should be NOT changedFromOriginal.');
-
-	                // value validationresult?
-	                assert.ok(validatedEntity.prop('integerProp').validationResult(), 'Instance meta-prop should have non-empty (unsuccessful) validation result.');
-	                assert.strictEqual(validatedEntity.prop('integerProp').validationResult().message, 'Value should be less or equal to 9999.', 'Property has incorrect validation result message.');
-
-	                // binding value ok?
-	                assert.ok(bindingEntity.get('integerProp'), 'Binding property should be initialised.');
-	                assert.strictEqual(bindingEntity.get('integerProp'), 10000, 'Binding property should be correct number.');
-
-	                done();
-	            };
-
-	            master.postRetrieved = function(entity, bindingEntity, customObject) {
-	                // value ok?
-	                assert.ok(entity.get('integerProp'), 'Property value should be initialised.');
-	                assert.strictEqual(entity.get('integerProp'), 43, 'Property value should be correct.');
-
-	                // value is changed?
-	                assert.strictEqual(entity.prop('integerProp').isChangedFromOriginal(), false, 'Instance meta-prop should be not changedFromOriginal.');
-
-	                // value validationresult?
-	                assert.strictEqual(entity.prop('integerProp').validationResult(), null, 'Instance meta-prop should have empty (successful) validation result.');
-
-	                // binding value ok?
-	                assert.ok(bindingEntity.get('integerProp'), 'Binding property should be initialised.');
-	                assert.strictEqual(bindingEntity.get('integerProp'), 43, 'Binding property should be string entity representation.');
-
-	                // ACTUAL PROPERTY CHANGE
-	                bindingEntity.setAndRegisterPropertyTouch('integerProp', 10000);
-
-	                master.validate();
-	            };
-
-	            master.retrieve();
-		    });
-		    
-		    test('works for integer property', function (done) {
-		    	master.entityId = '5';
-		    	
-	            master.postValidated = function(validatedEntity, bindingEntity, customObject) {
-	                // value ok?
-	                assert.ok(validatedEntity.get('integerProp'), 'Property value should be initialised.');
-	                assert.strictEqual(validatedEntity.get('integerProp'), 98, 'Property value should be correct.');
-
-	                // value is changed?
-	                assert.strictEqual(validatedEntity.prop('integerProp').isChangedFromOriginal(), true, 'Instance meta-prop should be changedFromOriginal.');
-
-	                // value validationresult?
-	                assert.strictEqual(validatedEntity.prop('integerProp').validationResult(), null, 'Instance meta-prop should have empty (successful) validation result.');
-
-	                // binding value ok?
-	                assert.ok(bindingEntity.get('integerProp'), 'Binding property should be initialised.');
-	                assert.strictEqual(bindingEntity.get('integerProp'), 98, 'Binding property should be correct number.');
-
-	                done();
-	            };
-
-	            master.postRetrieved = function(entity, bindingEntity, customObject) {
-	                // value ok?
-	                assert.ok(entity.get('integerProp'), 'Property value should be initialised.');
-	                assert.strictEqual(entity.get('integerProp'), 43, 'Property value should be correct.');
-
-	                // value is changed?
-	                assert.strictEqual(entity.prop('integerProp').isChangedFromOriginal(), false, 'Instance meta-prop should be not changedFromOriginal.');
-
-	                // value validationresult?
-	                assert.strictEqual(entity.prop('integerProp').validationResult(), null, 'Instance meta-prop should have empty (successful) validation result.');
-
-	                // binding value ok?
-	                assert.ok(bindingEntity.get('integerProp'), 'Binding property should be initialised.');
-	                assert.strictEqual(bindingEntity.get('integerProp'), 43, 'Binding property should be string entity representation.');
-	                
-	                // ACTUAL PROPERTY CHANGE
-	                bindingEntity.setAndRegisterPropertyTouch('integerProp', 98);
-
-	                master.validate();
-	            };
-
-	            master.retrieve();
-		    });
-		    
-		    test('works for bigDecimal property', function (done) {
-		    	master.entityId = '9';
-		    	
-	            master.postValidated = function(validatedEntity, bindingEntity, customObject) {
-	                // value ok?
-	                assert.ok(validatedEntity.get('bigDecimalProp'), 'Property value should be initialised.');
-	                assert.strictEqual(validatedEntity.get('bigDecimalProp'), 46.5, 'Property value should be correct.');
-
-	                // value is changed?
-	                assert.strictEqual(validatedEntity.prop('bigDecimalProp').isChangedFromOriginal(), true, 'Instance meta-prop should be changedFromOriginal.');
-
-	                // value validationresult?
-	                assert.strictEqual(validatedEntity.prop('bigDecimalProp').validationResult(), null, 'Instance meta-prop should have empty (successful) validation result.');
-
-	                // binding value ok?
-	                assert.ok(bindingEntity.get('bigDecimalProp'), 'Binding property should be initialised.');
-	                assert.strictEqual(bindingEntity.get('bigDecimalProp'), 46.5, 'Property value should be correct.');
-
-	                done();
-	            };
-
-	            master.postRetrieved = function(entity, bindingEntity, customObject) {
-	                // value ok?
-	                assert.ok(entity.get('bigDecimalProp'), 'Property value should be initialised.');
-	                assert.strictEqual(entity.get('bigDecimalProp'), 23.0, 'Property value should be correct.');
-
-	                // value is changed?
-	                assert.strictEqual(entity.prop('bigDecimalProp').isChangedFromOriginal(), false, 'Instance meta-prop should be not changedFromOriginal.');
-
-	                // value validationresult?
-	                assert.strictEqual(entity.prop('bigDecimalProp').validationResult(), null, 'Instance meta-prop should have empty (successful) validation result.');
-
-	                // binding value ok?
-	                assert.ok(bindingEntity.get('bigDecimalProp'), 'Binding property should be initialised.');
-	                assert.strictEqual(bindingEntity.get('bigDecimalProp'), 23.0, 'Property value should be correct.');
-	                
-	                // ACTUAL PROPERTY CHANGE
-	                bindingEntity.setAndRegisterPropertyTouch('bigDecimalProp', 46.5);
-
-	                master.validate();
-	            };
-
-	            master.retrieve();
-		    });
-		    
-		    test('works for boolean property', function (done) {
-		    	master.entityId = '11';
-		    	
-	            master.postValidated = function(validatedEntity, bindingEntity, customObject) {
-	                // value ok?
-	                assert.strictEqual(validatedEntity.get('booleanProp'), false, 'Property value should be correct.');
-
-	                // value is changed?
-	                assert.strictEqual(validatedEntity.prop('booleanProp').isChangedFromOriginal(), true, 'Instance meta-prop should be changedFromOriginal.');
-
-	                // value validationresult?
-	                assert.strictEqual(validatedEntity.prop('booleanProp').validationResult(), null, 'Instance meta-prop should have empty (successful) validation result.');
-
-	                // binding value ok?
-	                assert.strictEqual(bindingEntity.get('booleanProp'), false, 'Binding property should be correct number.');
-
-	                done();
-	            };
-
-	            master.postRetrieved = function(entity, bindingEntity, customObject) {
-	                // value ok?
-	                assert.ok(entity.get('booleanProp'), 'Property value should be initialised.');
-	                assert.strictEqual(entity.get('booleanProp'), true, 'Property value should be correct.');
-
-	                // value is changed?
-	                assert.strictEqual(entity.prop('booleanProp').isChangedFromOriginal(), false, 'Instance meta-prop should be not changedFromOriginal.');
-
-	                // value validationresult?
-	                assert.strictEqual(entity.prop('booleanProp').validationResult(), null, 'Instance meta-prop should have empty (successful) validation result.');
-
-	                // binding value ok?
-	                assert.ok(bindingEntity.get('booleanProp'), 'Binding property should be initialised.');
-	                assert.strictEqual(bindingEntity.get('booleanProp'), true, 'Binding property should be string entity representation.');
-	                
-	                // ACTUAL PROPERTY CHANGE
-	                bindingEntity.setAndRegisterPropertyTouch('booleanProp', false);
-
-	                master.validate();
-	            };
-
-	            master.retrieve();
-		    });
-		    
-		    test('works for date property', function (done) {
-		    	master.entityId = '12';
-		    	
-	            master.postValidated = function(validatedEntity, bindingEntity, customObject) {
-	                // value ok?
-	                assert.ok(validatedEntity.get('dateProp'), 'Property value should be initialised.');
-	                assert.strictEqual(validatedEntity.get('dateProp'), 10000, 'Property value should be correct.');
-
-	                // value is changed?
-	                assert.strictEqual(validatedEntity.prop('dateProp').isChangedFromOriginal(), true, 'Instance meta-prop should be changedFromOriginal.');
-
-	                // value validationresult?
-	                assert.strictEqual(validatedEntity.prop('dateProp').validationResult(), null, 'Instance meta-prop should have empty (successful) validation result.');
-
-	                // binding value ok?
-	                assert.ok(bindingEntity.get('dateProp'), 'Binding property should be initialised.');
-	                assert.strictEqual(bindingEntity.get('dateProp'), 10000, 'Binding property should be correct number.');
-
-	                done();
-	            };
-
-	            master.postRetrieved = function(entity, bindingEntity, customObject) {
-	                // value ok?
-	                assert.ok(entity.get('dateProp'), 'Property value should be initialised.');
-	                assert.strictEqual(entity.get('dateProp'), 3609999, 'Property value should be correct.');
-
-	                // value is changed?
-	                assert.strictEqual(entity.prop('dateProp').isChangedFromOriginal(), false, 'Instance meta-prop should be not changedFromOriginal.');
-
-	                // value validationresult?
-	                assert.strictEqual(entity.prop('dateProp').validationResult(), null, 'Instance meta-prop should have empty (successful) validation result.');
-
-	                // binding value ok?
-	                assert.ok(bindingEntity.get('dateProp'), 'Binding property should be initialised.');
-	                assert.strictEqual(bindingEntity.get('dateProp'), 3609999, 'Binding property should be string entity representation.');
-	                
-	                // ACTUAL PROPERTY CHANGE
-	                bindingEntity.setAndRegisterPropertyTouch('dateProp', 10000);
-
-	                master.validate();
-	            };
-
-	            master.retrieve();
-		    });
-		    
-		    test('works for entity property', function (done) {
-		    	master.entityId = '6';
-		    	
-	            master.postValidated = function(validatedEntity, bindingEntity, customObject) {
-	                // value ok?
-	                assert.ok(validatedEntity.get('entityProp'), 'The property should be initialised.');
-	                assert.instanceOf(validatedEntity.get('entityProp'), reflector.getEntityPrototype(), 'The property should be of entity type.');
-	                assert.strictEqual(validatedEntity.get('entityProp').get('key'), 'KEY1', 'The entity response property should be entity instance with appropriate key (validate).');
-
-	                // value is changed?
-	                assert.strictEqual(validatedEntity.prop('entityProp').isChangedFromOriginal(), true, 'Instance meta-prop should be changedFromOriginal.');
-
-	                // value validationresult?
-	                assert.ok(validatedEntity.prop('entityProp').validationResult(), 'Instance meta-prop should have non-empty (warning) validation result.');
-	                assert.strictEqual(validatedEntity.prop('entityProp').validationResult()['@resultType'], 'ua.com.fielden.platform.error.Warning');
-	                assert.strictEqual(validatedEntity.prop('entityProp').validationResult().message, "Validator: value with bool prop 'false'.");
-
-	                // binding value ok?
-	                assert.ok(bindingEntity.get('entityProp'), 'Binding property should be initialised.');
-	                assert.strictEqual(bindingEntity.get('entityProp'), 'KEY1', 'Binding property should be string entity representation.');
-
-	                done();
-	            };
-
-	            master.postRetrieved = function(entity, bindingEntity, customObject) {
-	                // value ok?
-	                assert.ok(entity.get('entityProp'), 'The property should be initialised.');
-	                assert.instanceOf(entity.get('entityProp'), reflector.getEntityPrototype(), 'The property should be of entity type.');
-	                assert.strictEqual(entity.get('entityProp').get('key'), 'KEY3', 'The entity response property should be entity instance with appropriate key (retrieve).');
-
-	                // value is changed?
-	                assert.strictEqual(entity.prop('entityProp').isChangedFromOriginal(), false, 'Instance meta-prop should be not changedFromOriginal.');
-
-	                // value validationresult?
-	                assert.ok(entity.prop('entityProp').validationResult(), 'Instance meta-prop should have non-empty (informative) validation result.');
-	                assert.strictEqual(entity.prop('entityProp').validationResult()['@resultType'], 'ua.com.fielden.platform.error.Informative');
-	                assert.strictEqual(entity.prop('entityProp').validationResult().message, "Definer: value with bool prop 'false'.");
-
-	                // binding value ok?
-	                assert.ok(bindingEntity.get('entityProp'), 'Binding property should be initialised.');
-	                assert.strictEqual(bindingEntity.get('entityProp'), 'KEY3', 'Binding property should be string entity representation.');
-
-	                
-	                // ACTUAL PROPERTY CHANGE
-	                bindingEntity.setAndRegisterPropertyTouch('entityProp', 'KEY1');
-
-	                master.validate();
-	            };
-
-	            master.retrieve();
-		    });
-		    
-		    test('works for money property', function (done) {
-		    	master.entityId = '8';
-		    	// TODO at this stage whatever currency is used for setting into binding entity (to be saved), retrieval from database 
-		    	//      will return money instances with the currency, that is currently used in your OS.
-		    	// Please, adjust the currency to be the same as in your OS to make this test happy.
-		    	// #486 TODO var expectedCurrency = 'USD'; // 'AUD'
-		    	
-	            master.postValidated = function(validatedEntity, bindingEntity, customObject) {
-	                // value ok?
-	                assert.ok(validatedEntity.get('moneyProp'), 'Property value should be initialised.');
-	                assert.strictEqual(validatedEntity.get('moneyProp').amount, 46.0, 'Property value amount should be correct.');
-	                // #486 TODO assert.strictEqual(validatedEntity.get('moneyProp').currency, expectedCurrency, 'Property value currency should be correct.');
-	                assert.strictEqual(validatedEntity.get('moneyProp').taxPercent, 20, 'Property value taxPercent should be correct.');
-
-	                // value is changed?
-	                assert.strictEqual(validatedEntity.prop('moneyProp').isChangedFromOriginal(), true, 'Instance meta-prop should be changedFromOriginal.');
-
-	                // value validationresult?
-	                assert.strictEqual(validatedEntity.prop('moneyProp').validationResult(), null, 'Instance meta-prop should have empty (successful) validation result.');
-
-	                // binding value ok?
-	                assert.ok(bindingEntity.get('moneyProp'), 'Binding property should be initialised.');
-	                assert.strictEqual(bindingEntity.get('moneyProp').amount, 46.0, 'Property value amount should be correct.');
-	                // #486 TODO assert.strictEqual(bindingEntity.get('moneyProp').currency, expectedCurrency, 'Property value currency should be correct.');
-	                assert.strictEqual(bindingEntity.get('moneyProp').taxPercent, 20, 'Property value taxPercent should be correct.');
-
-	                done();
-	            };
-
-	            master.postRetrieved = function(entity, bindingEntity, customObject) {
-	                // value ok?
-	                assert.ok(entity.get('moneyProp'), 'Property value should be initialised.');
-	                assert.strictEqual(entity.get('moneyProp').amount, 23.0, 'Property value amount should be correct.');
-	                // #486 TODO assert.strictEqual(entity.get('moneyProp').currency, expectedCurrency, 'Property value currency should be correct.');
-	                assert.strictEqual(entity.get('moneyProp').taxPercent, null, 'Property value taxPercent should be correct.');
-
-	                // value is changed?
-	                assert.strictEqual(entity.prop('moneyProp').isChangedFromOriginal(), false, 'Instance meta-prop should be not changedFromOriginal.');
-
-	                // value validationresult?
-	                assert.strictEqual(entity.prop('moneyProp').validationResult(), null, 'Instance meta-prop should have empty (successful) validation result.');
-
-	                // binding value ok?
-	                assert.ok(bindingEntity.get('moneyProp'), 'Binding property should be initialised.');
-	                assert.strictEqual(bindingEntity.get('moneyProp').amount, 23.0, 'Property value amount should be correct.');
-	                // #486 TODO assert.strictEqual(bindingEntity.get('moneyProp').currency, expectedCurrency, 'Property value currency should be correct.');
-	                assert.strictEqual(bindingEntity.get('moneyProp').taxPercent, null, 'Property value taxPercent should be correct.');
-	                
-	                // ACTUAL PROPERTY CHANGE
-	                bindingEntity.setAndRegisterPropertyTouch('moneyProp', { 'amount' : 46.0, 'taxPercent' : 20 }); // #486 TODO 'currency' : expectedCurrency, 
-
-	                master.validate();
-	            };
-
-	            master.retrieve();
-		    });
-		    
-		    test('works for string property', function (done) {
-		    	master.entityId = '10';
-		    	
-	            master.postValidated = function(validatedEntity, bindingEntity, customObject) {
-	                // value ok?
-	                assert.ok(validatedEntity.get('stringProp'), 'Property value should be initialised.');
-	                assert.strictEqual(validatedEntity.get('stringProp'), 'okok', 'Property value should be correct.');
-
-	                // value is changed?
-	                assert.strictEqual(validatedEntity.prop('stringProp').isChangedFromOriginal(), true, 'Instance meta-prop should be changedFromOriginal.');
-
-	                // value validationresult?
-	                assert.strictEqual(validatedEntity.prop('stringProp').validationResult(), null, 'Instance meta-prop should have empty (successful) validation result.');
-
-	                // binding value ok?
-	                assert.ok(bindingEntity.get('stringProp'), 'Binding property should be initialised.');
-	                assert.strictEqual(bindingEntity.get('stringProp'), 'okok', 'Binding property should be correct number.');
-
-	                done();
-	            };
-
-	            master.postRetrieved = function(entity, bindingEntity, customObject) {
-	                // value ok?
-	                assert.ok(entity.get('stringProp'), 'Property value should be initialised.');
-	                assert.strictEqual(entity.get('stringProp'), 'ok', 'Property value should be correct.');
-
-	                // value is changed?
-	                assert.strictEqual(entity.prop('stringProp').isChangedFromOriginal(), false, 'Instance meta-prop should be not changedFromOriginal.');
-
-	                // value validationresult?
-	                assert.strictEqual(entity.prop('stringProp').validationResult(), null, 'Instance meta-prop should have empty (successful) validation result.');
-
-	                // binding value ok?
-	                assert.ok(bindingEntity.get('stringProp'), 'Binding property should be initialised.');
-	                assert.strictEqual(bindingEntity.get('stringProp'), 'ok', 'Binding property should be string entity representation.');
-	                
-	                // ACTUAL PROPERTY CHANGE
-	                bindingEntity.setAndRegisterPropertyTouch('stringProp', 'okok');
-
-	                master.validate();
-	            };
-
-	            master.retrieve();
-		    });
-		    
-		    test('works for uppercased property editor', function (done) {
-		    	master.entityId = '10';
-		        const edProperty = master.$.editor_4_stringProp;
-		    	
-	            master.postValidated = function(validatedEntity, bindingEntity, customObject) {
-	                // value ok?
-	                assert.ok(validatedEntity.get('stringProp'), 'Property value should be initialised.');
-	                assert.strictEqual(validatedEntity.get('stringProp'), 'OKOK', 'Property value should be uppercased for @UpperCase property.');
-
-	                // binding value ok?
-	                assert.ok(bindingEntity.get('stringProp'), 'Binding property should be initialised.');
-	                assert.strictEqual(bindingEntity.get('stringProp'), 'OKOK', 'Binding property value should be uppercased for @UpperCase property.');
-
-	                done();
-	            };
-
-	            master.postRetrieved = function(entity, bindingEntity, customObject) {
-	                // value ok?
-	                assert.ok(entity.get('stringProp'), 'Property value should be initialised.');
-	                assert.strictEqual(entity.get('stringProp'), 'ok', 'Property value should be correct.');
-
-	                // binding value ok?
-	                assert.ok(bindingEntity.get('stringProp'), 'Binding property should be initialised.');
-	                assert.strictEqual(bindingEntity.get('stringProp'), 'ok', 'Binding property should be string entity representation.');
-	                
-	                // ACTUAL PROPERTY CHANGE
-	                // intentionally set lowercased value to check whether the result will be uppercased
-	                edProperty._editingValue = 'okOk';
-	                edProperty.commit();
-	            };
-
-	            master.retrieve();
-		    });
-		    
-		    test('works for any property for new entity', function (done) {
-	            master.postValidated = function(validatedEntity, bindingEntity, customObject) {
-	                assert.strictEqual(validatedEntity.get('id'), null, 'The id of entity is not correct.');
-	                // value ok?
-	                assert.ok(validatedEntity.get('stringProp'), 'Property value should be initialised.');
-	                assert.strictEqual(validatedEntity.get('stringProp'), 'okok', 'Property value should be correct.');
-
-	                // value is changed?
-	                assert.strictEqual(validatedEntity.prop('stringProp').isChangedFromOriginal(), true, 'Instance meta-prop should be changedFromOriginal.');
-
-	                // value validationresult?
-	                assert.strictEqual(validatedEntity.prop('stringProp').validationResult(), null, 'Instance meta-prop should have empty (successful) validation result.');
-
-	                // binding value ok?
-	                assert.ok(bindingEntity.get('stringProp'), 'Binding property should be initialised.');
-	                assert.strictEqual(bindingEntity.get('stringProp'), 'okok', 'Binding property should be correct number.');
-
-	                done();
-	            };
-
-	            master.postRetrieved = function(entity, bindingEntity, customObject) {
-	                assert.strictEqual(entity.get('id'), null, 'The id of entity is not correct.');
-
-	                // value ok?
-	                assert.strictEqual(entity.get('stringProp'), null, 'Property value should be correct.');
-
-	                // value is changed?
-	                assert.strictEqual(entity.prop('stringProp').isChangedFromOriginal(), false, 'Instance meta-prop should be not changedFromOriginal.');
-
-	                // value validationresult?
-	                assert.strictEqual(entity.prop('stringProp').validationResult(), null, 'Instance meta-prop should have empty (successful) validation result.');
-
-	                // binding value ok?
-	                assert.strictEqual(bindingEntity.get('stringProp'), null, 'Binding property should be string entity representation.');
-	                
-	                // ACTUAL PROPERTY CHANGE
-	                bindingEntity.setAndRegisterPropertyTouch('stringProp', 'okok');
-
-	                master.validate();
-	            };
-
-	            master.retrieve();
-		    });
-		    
-		    test('works for any property into missing value', function (done) {
-		    	master.entityId = '12';
-		    	
-	            master.postValidated = function(validatedEntity, bindingEntity, customObject) {
-	                // value ok?
-	                assert.strictEqual(validatedEntity.get('dateProp'), null, 'Property value should be correct.');
-
-	                // value is changed?
-	                assert.strictEqual(validatedEntity.prop('dateProp').isChangedFromOriginal(), true, 'Instance meta-prop should be changedFromOriginal.');
-
-	                // value validationresult?
-	                assert.strictEqual(validatedEntity.prop('dateProp').validationResult(), null, 'Instance meta-prop should have empty (successful) validation result.');
-
-	                // binding value ok?
-	                assert.strictEqual(bindingEntity.get('dateProp'), null, 'Binding property should be correct number.');
-
-	                done();
-	            };
-
-	            master.postRetrieved = function(entity, bindingEntity, customObject) {
-	                // value ok?
-	                assert.ok(entity.get('dateProp'), 'Property value should be initialised.');
-	                assert.strictEqual(entity.get('dateProp'), 3609999, 'Property value should be correct.');
-
-	                // value is changed?
-	                assert.strictEqual(entity.prop('dateProp').isChangedFromOriginal(), false, 'Instance meta-prop should be not changedFromOriginal.');
-
-	                // value validationresult?
-	                assert.strictEqual(entity.prop('dateProp').validationResult(), null, 'Instance meta-prop should have empty (successful) validation result.');
-
-	                // binding value ok?
-	                assert.ok(bindingEntity.get('dateProp'), 'Binding property should be initialised.');
-	                assert.strictEqual(bindingEntity.get('dateProp'), 3609999, 'Binding property should be string entity representation.');
-	                
-	                // ACTUAL PROPERTY CHANGE
-	                bindingEntity.setAndRegisterPropertyTouch('dateProp', null);
-
-	                master.validate();
-	            };
-
-	            master.retrieve();
-		    });
-		    
-		    test('works for any property simultaneously', function (done) {
-		    	master.entityId = '10';
-		    	
-	            let postValidatedCount = 0;
-
-	            master.postValidated = function(validatedEntity, bindingEntity, customObject) {
-	                postValidatedCount = postValidatedCount + 1;
-	                if (postValidatedCount > 2) {
-	                    assert.fail('', '', 'The validation should occur only twice.')
-	                }
-
-	                if (postValidatedCount === 1) {
-		                // value ok?
-		                assert.ok(validatedEntity.get('stringProp'), 'Property value should be initialised.');
-		                assert.strictEqual(validatedEntity.get('stringProp'), '6', 'Property value should be correct.');
-	
-		                // value is changed?
-		                assert.strictEqual(validatedEntity.prop('stringProp').isChangedFromOriginal(), true, 'Instance meta-prop should be changedFromOriginal.');
-	
-		                // value validationresult?
-		                assert.strictEqual(validatedEntity.prop('stringProp').validationResult(), null, 'Instance meta-prop should have empty (successful) validation result.');
-	
-		                // binding value ok?
-		                assert.ok(bindingEntity.get('stringProp'), 'Binding property should be initialised.');
-		                assert.strictEqual(bindingEntity.get('stringProp'), '6', 'Binding property should be correct number.');
-	                } else if (postValidatedCount === 2) {
-		                // value ok?
-		                assert.ok(validatedEntity.get('stringProp'), 'Property value should be initialised.');
-		                assert.strictEqual(validatedEntity.get('stringProp'), '5', 'Property value should be correct.');
-	
-		                // value is changed?
-		                assert.strictEqual(validatedEntity.prop('stringProp').isChangedFromOriginal(), true, 'Instance meta-prop should be changedFromOriginal.');
-	
-		                // value validationresult?
-		                assert.strictEqual(validatedEntity.prop('stringProp').validationResult(), null, 'Instance meta-prop should have empty (successful) validation result.');
-	
-		                // binding value ok?
-		                assert.ok(bindingEntity.get('stringProp'), 'Binding property should be initialised.');
-		                assert.strictEqual(bindingEntity.get('stringProp'), '5', 'Binding property should be correct number.');
-	
-		                done();
-	                }
-	            };
-
-	            master.postRetrieved = function(entity, bindingEntity, customObject) {
-	                // value ok?
-	                assert.ok(entity.get('stringProp'), 'Property value should be initialised.');
-	                assert.strictEqual(entity.get('stringProp'), 'ok', 'Property value should be correct.');
-
-	                // value is changed?
-	                assert.strictEqual(entity.prop('stringProp').isChangedFromOriginal(), false, 'Instance meta-prop should be not changedFromOriginal.');
-
-	                // value validationresult?
-	                assert.strictEqual(entity.prop('stringProp').validationResult(), null, 'Instance meta-prop should have empty (successful) validation result.');
-
-	                // binding value ok?
-	                assert.ok(bindingEntity.get('stringProp'), 'Binding property should be initialised.');
-	                assert.strictEqual(bindingEntity.get('stringProp'), 'ok', 'Binding property should be string entity representation.');
-	                
-	                // ACTUAL PROPERTY CHANGE
-	                bindingEntity.setAndRegisterPropertyTouch('stringProp', '1');
-	                master.validate();
-
-	                // ACTUAL PROPERTY CHANGE
-	                bindingEntity.setAndRegisterPropertyTouch('stringProp', '2');
-	                master.validate();
-
-	                // ACTUAL PROPERTY CHANGE
-	                bindingEntity.setAndRegisterPropertyTouch('stringProp', '3');
-	                master.validate();
-
-	                // ACTUAL PROPERTY CHANGE
-	                bindingEntity.setAndRegisterPropertyTouch('stringProp', '4');
-	                master.validate();
-
-	                master.async(function () {
-		                // ACTUAL PROPERTY CHANGE
-	                	console.log('	change to 5');
-		                master._currBindingEntity.setAndRegisterPropertyTouch('stringProp', '5');
-		                master.validate();
-	                }, 100);
-
-	                //master.async(function () {
-		            // ACTUAL PROPERTY CHANGE
-		            console.log('	change to 6');
-		            bindingEntity.setAndRegisterPropertyTouch('stringProp', '6');
-		            master.validate();
-	                //}, 25);
-	            };
-
-	            master.retrieve();
-		    });
-		});
-		
-		suite('saving', function() {
-		    let master, reflector;
-		
-		    setup(function() {
-				master = fixture('MasterFixture');
-		      	reflector = document.querySelector('#reflector');
-		    });
-		    
-		    test('works for new entity', function (done) {
-	            master.postSaved = function(potentiallySavedOrNewEntity, bindingEntity) {
-	                assert.isNotNull(potentiallySavedOrNewEntity.get('id'), 'Entity id should be not null.');
-	                assert.strictEqual(potentiallySavedOrNewEntity.version, 0, 'Entity version should be the same.');
-	             
-	                // value ok?
-	                assert.ok(potentiallySavedOrNewEntity.get('stringProp'), 'Property value should be initialised.');
-	                assert.strictEqual(potentiallySavedOrNewEntity.get('stringProp'), 'okok', 'Property value should be correct.');
-
-	                // value is changed?
-	                assert.strictEqual(potentiallySavedOrNewEntity.prop('stringProp').isChangedFromOriginal(), false, 'Instance meta-prop should be changedFromOriginal.');
-
-	                // value validationresult?
-	                assert.strictEqual(potentiallySavedOrNewEntity.prop('stringProp').validationResult(), null, 'Instance meta-prop should have empty (successful) validation result.');
-
-	                // binding value ok?
-	                assert.ok(bindingEntity.get('stringProp'), 'Binding property should be initialised.');
-	                assert.strictEqual(bindingEntity.get('stringProp'), 'okok', 'Binding property should be correct number.');
-
-	                done();
-	            };
-
-	            master.postRetrieved = function(entity, bindingEntity, customObject) {
-	                assert.strictEqual(entity.get('id'), null, 'Entity id should be null.');
-	                assert.strictEqual(entity.version, 0, 'Entity version should be initial.');
-	                // value ok?
-	                assert.strictEqual(entity.get('stringProp'), null, 'Property value should be correct.');
-
-	                // value is changed?
-	                assert.strictEqual(entity.prop('stringProp').isChangedFromOriginal(), false, 'Instance meta-prop should be not changedFromOriginal.');
-
-	                // value validationresult?
-	                assert.strictEqual(entity.prop('stringProp').validationResult(), null, 'Instance meta-prop should have empty (successful) validation result.');
-
-	                // binding value ok?
-	                assert.strictEqual(bindingEntity.get('stringProp'), null, 'Binding property should be string entity representation.');
-	                
-	                // ACTUAL PROPERTY CHANGE            
-	                bindingEntity.setAndRegisterPropertyTouch('requiredValidatedProp', 30);
-	                bindingEntity.setAndRegisterPropertyTouch('key', 'KEY_TO_PASS_VALIDATION_BEFORE_SAVE_' + (new Date()).getTime());
-	                bindingEntity.setAndRegisterPropertyTouch('stringProp', 'okok');
-
-	                master.save();
-	            };
-
-	            master.retrieve();
-		    });
->>>>>>> e5d9f09c
             
             test('works for new entity with validation result thrown in CommonEntityDao save method', function (done) {
                 master.postValidated = function(validatedEntity, bindingEntity, customObject) {
