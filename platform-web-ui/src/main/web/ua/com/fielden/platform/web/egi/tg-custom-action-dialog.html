<link rel="import" href="/app/tg-element-loader.html">
<link rel="import" href="/app/tg-app-config.html">
<link rel="import" href="/resources/polymer/polymer/polymer.html">
<link rel="import" href="/resources/polymer/iron-overlay-behavior/iron-overlay-behavior.html">
<link rel="import" href="/resources/polymer/iron-a11y-keys-behavior/iron-a11y-keys-behavior.html">
<link rel="import" href="/resources/polymer/iron-icon/iron-icon.html">
<link rel="import" href="/resources/polymer/iron-icons/iron-icons.html">
<link rel="import" href="/resources/polymer/iron-icons/av-icons.html">
<link rel="import" href="/resources/polymer/paper-styles/color.html">
<link rel="import" href="/resources/polymer/paper-spinner/paper-spinner.html">
<link rel="import" href="/resources/polymer/paper-icon-button/paper-icon-button.html">
<link rel="import" href="/resources/components/postal-lib.html">
<link rel="import" href="/resources/components/tg-toast.html">
<link rel="import" href="/resources/images/tg-icons.html">
<link rel="import" href="/resources/polymer/paper-styles/paper-styles-classes.html">
<link rel="import" href="/resources/actions/tg-focus-restoration-behavior.html">
<link rel="import" href="/resources/components/tg-tooltip-behavior.html">
<link rel="import" href="/resources/views/tg-back-button-behavior.html">
<link rel="import" href="/resources/reflection/tg-polymer-utils.html">

<dom-module id="tg-custom-action-dialog">
    <template>
        <style>
            :host {
                display: block;
                background: white;
                color: black;
                padding: 0px;
                overflow: auto;
                /* this is to make host scorable when needed */
                box-shadow: rgba(0, 0, 0, 0.24) -2.3408942051048403px 5.524510324047423px 12.090680100755666px 0px, rgba(0, 0, 0, 0.12) 0px 0px 12px 0px;
                @apply(--layout-vertical);
            }
            .title-bar {
                position: relative;
                padding: 0 16px 0 8px;
                height: 44px;
                min-height: 44px;
                font-size: 18px;
                cursor: default;
                -webkit-user-select: none;
                -moz-user-select: none;
                -ms-user-select: none;
                user-select: none;
                background-color: var(--paper-light-blue-600);
            }
            #dialogLoader {
                transition: opacity 500ms;
            }
            #loadingPanel {
                visibility: hidden;
                background-color: white;
                font-size: 18px;
                color: var(--paper-grey-400);
            }
            .truncate {
                white-space: nowrap;
                overflow: hidden;
                text-overflow: ellipsis;
            }
            .title-text {
                pointer-events: none;
                overflow: hidden;
            }
            .static-title {
                color: white;
            }
            .dynamic-title {
                color: white;
            }
            .vertical-splitter {
                border-left: 1px solid white;
                height: 1.5em;
                margin: 0 5px
            }
            #menuToggler,#backButton {
                color: white;
            }
            .title-bar-button {
                --paper-icon-button: {
                    color: var(--paper-grey-100);
                };
                --paper-icon-button-disabled: {
                    color: var(--paper-grey-300);
                };
                --paper-icon-button-hover: {
                    color: var(--paper-grey-300);
                };
            }
            .close-button, .navigation-button{
                width: 22px;
                height: 22px;
                padding: 0px;
            }
            .navigation-button{
                margin: 0 8px;
            }
            .minimise-button,.maximise-button {
                width: 19px;
                height: 19px;
                padding: 0px;
                margin-bottom: 2px;
            }
            #navigationBar {
                color: white;
            }
            #resizer {
                position: absolute;
                bottom: 0;
                right: 0;
                --iron-icon-fill-color: var(--paper-grey-600);
            }
            #resizer:hover {
                cursor: nwse-resize;
            }
            .reverse {
                flex-direction: row-reverse;
            }
            paper-icon-button.button-reverse {
                --paper-icon-button: {
                    transform: scale(-1, 1);
                };
            }
            paper-spinner {
	        	position: absolute;
	            width: 20px;
	            height: 20px; 
	            min-width: 20px; 
	            min-height: 20px; 
	            max-width: 20px; 
	            max-height: 20px; 
	            padding: 0;
	            margin-left: 0;
	            --paper-spinner-layer-1-color: white;
	            --paper-spinner-layer-2-color: white;
	            --paper-spinner-layer-3-color: white;
	            --paper-spinner-layer-4-color: white;
	        }
        </style>
        <div id="titleBar" class="title-bar layout horizontal justified center" on-track="_moveDialog">
            <paper-icon-button id="menuToggler" hidden icon="menu" tooltip-text="Menu" on-tap="_toggleMenu"></paper-icon-button>
            <div class="title-text layout horizontal center flex">
                <span class="static-title truncate">[[staticTitle]]</span>
                <span class="vertical-splitter self-stretch" hidden$="[[_isTitleSplitterHidden(staticTitle, dynamicTitle)]]"></span>
                <span class="dynamic-title truncate" hidden$="[[!dynamicTitle]]">[[dynamicTitle]]</span>
            </div>
            <div id="navigationBar" hidden="[[!_isNavigationBarVisible(_lastAction, _minimised)]]" style$="[[_calcNavigationBarStyle(mobile)]]" class="layout horizontal center">
                <paper-icon-button id="firstEntity" class="button-reverse title-bar-button navigation-button" icon="hardware:keyboard-tab" on-tap="_firstEntry" disabled$="[[!_isNavigatonButtonEnable(_hasPrev, isNavigationActionInProgress)]]" tooltip-text$="[[_getFirstEntryActionTooltip(_lastAction.navigationType)]]"></paper-icon-button>
                <paper-icon-button id="prevEntity" class="title-bar-button navigation-button" icon="hardware:keyboard-backspace" on-tap="_previousEntry" disabled$="[[!_isNavigatonButtonEnable(_hasPrev, isNavigationActionInProgress)]]" tooltip-text$="[[_getPreviousEntryActionTooltip(_lastAction.navigationType)]]"></paper-icon-button>
                <span>[[_sequentialEditText]]</span>
                <paper-icon-button id="nextEntity" class="button-reverse title-bar-button navigation-button" icon="hardware:keyboard-backspace" on-tap="_nextEntry" disabled$="[[!_isNavigatonButtonEnable(_hasNext, isNavigationActionInProgress)]]" tooltip-text$="[[_getNextEntryActionTooltip(_lastAction.navigationType)]]"></paper-icon-button>
                <paper-icon-button id="lastEntity" class="title-bar-button navigation-button" icon="hardware:keyboard-tab" on-tap="_lastEntry" disabled$="[[!_isNavigatonButtonEnable(_hasNext, isNavigationActionInProgress)]]" tooltip-text$="[[_getLastEntryActionTooltip(_lastAction.navigationType)]]"></paper-icon-button>
            </div>
            <div class="layout horizontal center">
                <!-- collapse/expand buttons -->
                <paper-icon-button hidden="[[!_minimised]]" class="minimise-button title-bar-button" icon="tg-icons:expandMin" on-tap="_invertMinimiseState" tooltip-text="Restore, Alt&nbsp+&nbspc"></paper-icon-button>
                <paper-icon-button hidden="[[_collapserHidden(_minimised, mobile)]]" class="title-bar-button minimise-button" icon="tg-icons:collapseMin"   on-tap="_invertMinimiseState" tooltip-text="Collapse, Alt&nbsp+&nbspc" disabled=[[_dialogInteractionsDisabled(_minimised,_maximised)]]></paper-icon-button>

                <!-- maximize/restore buttons -->
                <paper-icon-button hidden="[[_maximised]]" class="maximise-button title-bar-button" icon="icons:fullscreen"       on-tap="_invertMaximiseState" tooltip-text="Maximise, Alt&nbsp+&nbspm" disabled=[[_dialogInteractionsDisabled(_minimised,_maximised)]]></paper-icon-button>
                <paper-icon-button hidden="[[_maximiseRestorerHidden(_maximised, mobile)]]" class="maximise-button title-bar-button" icon="icons:fullscreen-exit"  on-tap="_invertMaximiseState" tooltip-text="Restore, Alt&nbsp+&nbspm"></paper-icon-button>

                <!-- close/next buttons -->
<<<<<<< HEAD
                <paper-icon-button hidden="[[_closerHidden(_lastAction, mobile)]]" class="close-button title-bar-button" icon="icons:cancel"  on-tap="closeDialog" tooltip-text="Close, Alt+x"></paper-icon-button>
                <paper-icon-button id="skipNext" hidden="[[!_lastAction.continuous]]" disabled$="[[isNavigationActionInProgress]]" class="close-button title-bar-button" icon="av:skip-next" on-tap="_skipNext" tooltip-text="Skip to next without saving"></paper-icon-button>
=======
                <paper-icon-button hidden="[[_closerHidden(_lastAction, mobile)]]" class="close-button title-bar-button" icon="icons:cancel"  on-tap="closeDialog" tooltip-text="Close, Alt&nbsp+&nbspx"></paper-icon-button>
                <paper-icon-button hidden="[[!_lastAction.continuous]]" class="close-button title-bar-button" icon="av:skip-next" on-tap="_skipNext" tooltip-text="Skip to next without saving"></paper-icon-button>
>>>>>>> a7697a81
            </div>
            <paper-spinner id="spinner" active="[[isNavigationActionInProgress]]" style="display: none;" alt="in progress"></paper-spinner>
        </div>
        <div id="dialogBody" class="relative flex layout vertical">
            <div id="loadingPanel" class=" fit layout horizontal center-center">Loading data...</div>
            <div id="dialogLoader" class="flex layout horizontal">
                <tg-element-loader id="elementLoader" class="flex"></tg-element-loader>
            </div>
        </div>
        <iron-icon id="resizer" hidden=[[_dialogInteractionsDisabled(_minimised,_maximised)]] icon="tg-icons:resize-bottom-right" on-track="resizeDialog" tooltip-text="Drag to resize"></iron-icon>
        <tg-toast id="toaster"></tg-toast>
        <tg-app-config id="appConfig" mobile="{{mobile}}"></tg-app-config>
    </template>
</dom-module>
<script>
    (function() {
        const findParentDialog = function(action) {
            let parent = action;
            while (parent && parent.tagName !== 'TG-CUSTOM-ACTION-DIALOG') {
                parent = parent.parentElement;
            }
            return parent;
        }
        Polymer({

            is: "tg-custom-action-dialog",

            behaviors: [
                Polymer.IronA11yKeysBehavior,
                Polymer.IronOverlayBehavior,
                Polymer.TgBehaviors.TgFocusRestorationBehavior,
                Polymer.TgBehaviors.TgTooltipBehavior,
                Polymer.TgBehaviors.TgBackButtonBehavior
            ],

            listeners: {
                'iron-overlay-opened': '_dialogOpened',
                'iron-overlay-closed': '_dialogClosed',
                'tg-dynamic-title-changed': '_updateDynamicTitle',
                'tg-menu-appeared': '_updateMenuButton',
                'tg-master-type-changed': '_handleMasterChanged',
                'tg-master-type-before-change': '_handleMasterBeforeChange',
                'data-loaded-and-focused': '_handleDataLoaded'
            },

            hostAttributes: {
                'tabindex': '0'
            },

            properties: {
                isRunning: {
                    type: Boolean,
                    readOnly: true
                },

                /**
                 * Title bar properties firs of them is static title and the other one is dynamic it can changed when user interacts with dialog.
                 */
                staticTitle: {
                    type: String,
                    value: ""
                },
                dynamicTitle: {
                    type: String,
                    value: ""
                },
                prefDim: {
                    type: Object
                },
                
                ///////The properties needed for synchronising animation steps during master changes.///
                _masterVisibilityChanges: {
                    type: Boolean
                },
                
                _masterLayoutChanges: {
                    type: Boolean
                },
                
                /////////////////////////////////////////////////////////////////////////////////////////

                /**
                 * Indicates whether dialog was moved using title bar dragging. This will be reset after dialog closes.
                 */
                _wasMoved: {
                    type: Boolean,
                    value: false
                },

                /**
                 * Indicates whether dialog was resized using bottom right corner's resizer. This will be reset after dialog closes.
                 */
                _wasResized: {
                    type: Boolean,
                    value: false
                },

                /**
                 * Indicates whether dialog has been collapsed using 'Collapse' button.
                 */
                _minimised: {
                    type: Boolean,
                    value: false
                },

                /**
                 * Indicates whether dialog has been maximised using 'Maximise' button.
                 */
                _maximised: {
                    type: Boolean,
                    value: false
                },

                /* Postal subscription to events that trigger dialog closing.
                 * It gets populated in _showDialog and unsubscrived on dialog closed.
                 */
                _subscriptions: {
                    type: Array,
                    value: function() {
                        return [];
                    }
                },

                /**
                 * An object that caches already loaded, created and already represented by this dialog elements.
                 * It is used as an optimisation technique to prevent repeated instantiation of elements.
                 * Properties represent element names and their values -- element instances.
                 */
                _cachedElements: {
                    type: Object,
                    value: function() {
                        return {};
                    }
                },

                /** Captures the last action that has been executed by this dialog or is currently in progress. */
                _lastAction: {
                    type: Object
                },

                /** A master element that corresponds to the _lastAction. */
                _lastElement: {
                    type: Object
                },
                
                /** Navigation related properties*/
                _hasPrev: {
                    type: Boolean,
                    value:true
                },
                
                _hasNext: {
                    type: Boolean,
                    value:true
                },
                
                isNavigationActionInProgress: {
                    type: Boolean,
                    value: false
                },
                
                _sequentialEditText: {
                    type: String,
                    value: ''
                },
                //////////////////////////////////
                
                /**The parent dialog tow wchich this dialog is a child.*/
                _parentDialog: {
                    type: Object
                },

                /**List of child dialogs*/
                _childDialogs: {
                    type: Array
                },

                /**
                 * Needed to prevent user from dragging dialog out of the window rectangle. Caches window width and height.
                 */
                _windowWidth: Number,
                _windowHeight: Number,
                
                /**
                 * How many times the blocking panel was locked.
                 */
                _blockingPaneCounter: {
                    type: Number
                },

                /**
                 * Binds to the property 'appConfig.mobile'.
                 */
                mobile: {
                    type: Boolean
                }
            },

            observers: ["_updateDialogDimensions(prefDim, _minimised, _maximised)", "_updateDialogAnimation(_masterVisibilityChanges, _masterLayoutChanges)"],

            keyBindings: {
                'alt+c': '_invertMinimiseState',
                'alt+m': '_invertMaximiseState',
                'alt+x': 'closeDialog',
                'ctrl+up': '_firstEntry',
                'ctrl+left': '_previousEntry',
                'ctrl+right': '_nextEntry',
                'ctrl+down': '_lastEntry'
            },

            ready: function() {
                this.noAutoFocus = true;
                this.noCancelOnOutsideClick = true;
                this.noCancelOnEscKey = true;

                this._parentDialog = null;
                this._childDialogs = [];
                
                //Set the blocking pane counter equal to 0 so taht no one can't block it twice or event more time
                this._blockingPaneCounter = 0;

                // Listen to mousedown or touchstart to be sure to be the first to capture
                // clicks outside the overlay.
                this._onCaptureClick = this._onCaptureClick.bind(this);
                this._onCaptureFocus = this._onCaptureFocus.bind(this);
                this._onCaptureKeyDown = this._onCaptureKeyDown.bind(this);

                this._focusDialogWithInput = this._focusDialogWithInput.bind(this);
                this._finishErroneousOpening = this._finishErroneousOpening.bind(this);
                this._handleActionNavigationChange = this._handleActionNavigationChange.bind(this);
                this._handleViewLoaded = this._handleViewLoaded.bind(this);

                this._setIsRunning(false);

                if (this.mobile === true && this.$.appConfig.iPhoneOs()) {
                    Polymer.dom(this.$.titleBar).appendChild(this.createBackButton());
                    Polymer.dom.flush();
                    this.$.titleBar.classList.add('reverse');
                }
                //Add listener for custom event that was thrown when dialogs view is about to lost focus, then this focus should go to title-bar.
                this.addEventListener("tg-last-item-focused", this._viewFocusLostEventListener.bind(this));
                //Retrieve title's bar element to focus.
                this._componentsToFocus = Array.from(this.$.titleBar.querySelectorAll(FOCUSABLE_ELEMENTS_SELECTOR));
                //Add event listener that listens when dialog body chang it's opacity
                this.$.dialogLoader.addEventListener("transitionend", this._handleBodyTransitionEnd.bind(this));
               
            },

            attached: function() {
                var clickEvent = ('ontouchstart' in window) ? 'touchstart' : 'mousedown';
                this.addEventListener(clickEvent, this._onCaptureClick, true);
                this.addEventListener('focus', this._onCaptureFocus, true);
                this.addEventListener('keydown', this._onCaptureKeyDown, true);
            },

            detached: function() {
                var clickEvent = ('ontouchstart' in window) ? 'touchstart' : 'mousedown';
                this.removeEventListener(clickEvent, this._onCaptureClick, true);
                this.removeEventListener('focus', this._onCaptureFocus, true);
                this.removeEventListener('keydown', this._onCaptureKeyDown, true);
            },
            
            _getCurrentFocusableElements: function() {
                return this._componentsToFocus.filter(element => !element.disabled && element.offsetParent !== null);
            },

            _onTabDown: function(e) {
                this._focusChange(e, true);
            },

            _onShiftTabDown: function(e) {
                this._focusChange(e, false);
            },

            _focusChange: function(e, forward) {
                const focusables = this._getCurrentFocusableElements();
                const lastIndex = forward ? focusables.length - 1 : 0;
                const firstIndex = forward ? 0 : focusables.length - 1;
                const callback = this._lastElement ? (forward ? this._lastElement.focusNextView.bind(this._lastElement) : this._lastElement.focusPreviousView.bind(this._lastElement)) : null;
                if (document.activeElement === this || isInHierarchy(this.$.titleBar, document.activeElement)) {
                    if (document.activeElement === focusables[lastIndex]) {
                        if (callback) {
                            callback(e);
                        } else {
                            focusables[firstIndex].focus();
                            tearDownEvent(e);
                        }
                    }
                } else if (callback) {
                    callback(e);
                }
            },

            _viewFocusLostEventListener: function(e) {
                const focusables = this._getCurrentFocusableElements();
                const callback = this._lastElement ? (e.detail.forward ? this._lastElement.focusNextView.bind(this._lastElement) : this._lastElement.focusPreviousView.bind(this._lastElement)) : null;
                if (focusables.length > 0) {
                    if (e.detail.forward) {
                        focusables[0].focus();
                    } else {
                        focusables[focusables.length - 1].focus();
                    }
                    tearDownEvent(e.detail.event);
                } else if (callback) {
                    callback(e.detail.event);
                }
                tearDownEvent(e);

            },

            _onCaptureClick: function(event) {
                if (this._manager.currentOverlay() !== this) {
                    console.log("select overlay");
                    this._bringToFront();
                }
            },

            _onCaptureFocus: function(event) {
                if (this._manager.currentOverlay() !== this) {
                    console.log("select overlay");
                    this._bringToFront();
                }
            },

            _onCaptureKeyDown: function(event) {
                if (Polymer.IronA11yKeysBehavior.keyboardEventMatchesKeys(event, 'tab')) {
                    if (event.shiftKey) {
                        this._onShiftTabDown(event);
                    } else {
                        this._onTabDown(event);
                    }
                    if (this._manager.currentOverlay() !== this) {
                        console.log("select overlay");
                        this._bringToFront();
                    }
                }
            },

            _bringToFront: function() {
                this._manager.addOverlay(this);
                this._childDialogs.forEach(function(childDialog) {
                    childDialog._bringToFront();
                });
            },

            _skipNext: function() {
                if (this._lastAction && this._lastAction.continuous && typeof this._lastAction.skipNext === 'function') {
                    // skipping to next is an explicit action that disregards any unsaved changes
                    // this.closeDialog(true);
                    //if (!this.opened) {
                    this._displaySpinnerOn(this.$.skipNext);
                    this._lastAction.skipNext();
                    //}
                }
            },
            
            //////////////////////////////////entity master navigation related//////////////////////////////
            _isNavigationBarVisible: function (lastAction, minimised) {
                return lastAction && lastAction.supportsNavigation && !minimised;
            },
            
            _calcNavigationBarStyle: function (mobile) {
                if (mobile) {
                    if (this.$.appConfig.iPhoneOs()) {
                        return "margin-right: 10px;"
                    }
                    return "margin-left:10px;"
                } else {
                    return "margin:0 20px;" 
                }
            },
            
            _isNavigatonButtonEnable: function (hasNextEntry, isNavigationActionInProgress) {
                return hasNextEntry && !isNavigationActionInProgress;
            },
            
            _firstEntry: function () {
                if (this.canClose() && this._hasPrev) {
                    this._showBlockingPane();
                    this._displaySpinnerOn(this.$.firstEntity);
                    this._lastAction.firstEntry();
                }
            },
            
            _previousEntry: function () {
                if (this.canClose() && this._hasPrev) {
                    this._showBlockingPane();
                    this._displaySpinnerOn(this.$.prevEntity);
                    this._lastAction.previousEntry();
                }
            },
            
            _nextEntry: function () {
                if (this.canClose() && this._hasNext) {
                    this._showBlockingPane();
                    this._displaySpinnerOn(this.$.nextEntity);
                    this._lastAction.nextEntry();
                }
            },
            
            _lastEntry: function () {
                if (this.canClose() && this._hasNext) {
                    this._showBlockingPane();
                    this._displaySpinnerOn(this.$.lastEntity);
                    this._lastAction.lastEntry();
                }
            },
            
            _displaySpinnerOn: function (element) {
                this.$.spinner.style.removeProperty("display");
                this.$.spinner.style.left = element.offsetLeft + (element.offsetWidth / 2 - this.$.spinner.offsetWidth / 2) + 'px';
                this.$.spinner.style.top = element.offsetTop + (element.offsetHeight / 2 - this.$.spinner.offsetHeight / 2) + 'px';
                this.isNavigationActionInProgress = true;
            },
            
            _getFirstEntryActionTooltip: function (_navigationType) {
                return "Get first " + _navigationType + ", Ctrl&nbsp+&nbsp<span style='font-size:18px;font-weight:bold'>&#8593</span>";
            },
            
            _getPreviousEntryActionTooltip: function (_navigationType) {
                return "Get previous " + _navigationType + ", Ctrl&nbsp+&nbsp<span style='font-size:18px;font-weight:bold'>&#8592</span>";
            },
            
            _getNextEntryActionTooltip: function (_navigationType) {
                return "Get next " + _navigationType + ", Ctrl&nbsp+&nbsp<span style='font-size:18px;font-weight:bold'>&#8594</span>";
            },
            
            _getLastEntryActionTooltip: function (_navigationType) {
                return "Get last " + _navigationType + ", Ctrl&nbsp+&nbsp<span style='font-size:18px;font-weight:bold'>&#8595</span>";
            },
            ////////////////////////////////////////////////////////////////////////////////////////////////

            _invertDialogState: function(stateName) {
                if (!this[stateName]) {
                    this.persistActiveElement();
                    this.focus();
                    this.persistDialogLocationAndDimensions();
                }
                this[stateName] = !this[stateName];
                this.notifyResize(); // notify children about resize of action dialog (for e.g. to re-draw shadow of tg-entity-master's actionContainer)
                if (!this[stateName]) {
                    this.restoreActiveElement();
                    this.restoreDialogLocationAndDimensions();
                    this.notifyResize(); // notify children about resize of action dialog (for e.g. to re-draw shadow of tg-entity-master's actionContainer)
                }
            },

            _invertMinimiseState: function() {
                if (!this._maximised) { // need to skip the action if dialog is in maximised state: this is needed for alt+m collapsing
                    this._invertDialogState('_minimised');
                }
            },

            _invertMaximiseState: function() {
                if (!this.prefDim) { // define prefDim (maximise action) if it was not defined using action configuration
                    this.prefDim = this._lastElement.makeResizable();
                }
                this._invertDialogState('_maximised');
            },

            /**
             * Dialog resizing handler assigned to resizing button in bottom right corner of the dialog.
             */
            resizeDialog: function(event) {
                const target = event.target || event.srcElement;
                if (target === this.$.resizer) {
                    switch (event.detail.state) {
                        case 'start':
                            document.styleSheets[0].insertRule('* { cursor: nwse-resize !important; }', 0); // override custom cursors in all application with resizing cursor
                            break;
                        case 'track':
                            if (!this._wasResized) {
                                this._wasResized = true;
                                this.heightBeforeResizing = this.style.height;
                                this.widthBeforeResizing = this.style.width;
                                if (!this.prefDim) { // define prefDim (resize action) if it was not defined using action configuration
                                    this.prefDim = this._lastElement.makeResizable();
                                }
                            }
                            const resizedHeight = this.offsetHeight + event.detail.ddy;
                            const heightNeedsResize = resizedHeight >= 44 /* toolbar height*/ + 14 /* resizer image height */ ;
                            if (heightNeedsResize) {
                                this.style.height = resizedHeight + 'px';
                            }
                            const resizedWidth = this.offsetWidth + event.detail.ddx;
                            const widthNeedsResize = resizedWidth >= 60 /* reasonable minimum width of text */ + (16 * 2) /* padding left+right */ + (22 * 3) /* three buttons width */
                            if (widthNeedsResize) {
                                this.style.width = resizedWidth + 'px';
                            }
                            if (heightNeedsResize || widthNeedsResize) {
                                this.notifyResize();
                            }
                            break;
                        case 'end':
                            document.styleSheets[0].deleteRule(0);
                            break;
                    }
                }
                if (event.stopPropagation) event.stopPropagation();
                if (event.preventDefault) event.preventDefault();
                event.cancelBubble = true;
                event.returnValue = false;
            },

            /**
             * Persists current dialog location (top, left) and dimensions (height, width) to be restored later.
             */
            persistDialogLocationAndDimensions: function() {
                this.persistedTop = this.style.top;
                this.persistedLeft = this.style.left;
                this.persistedHeight = this.style.height;
                this.persistedWidth = this.style.width;
            },

            /**
             * Restores previously persisted dialog location (top, left) and dimensions (height, width).
             */
            restoreDialogLocationAndDimensions: function() {
                this.style.top = this.persistedTop;
                this.style.left = this.persistedLeft;
                this.style.height = this.persistedHeight;
                this.style.width = this.persistedWidth;
            },

            closeDialog: function(forceClosing) {
                if (forceClosing === true) {
                    this._closeChildren(true);
                    this._closeDialogAndIndicateActionCompletion();
                } else {
                    //Try to close children first.
                    const canClose = this.canClose();
                    if (canClose === true) {
                        this._closeDialogAndIndicateActionCompletion();
                    }
                }
            },
            
            canClose: function () {
                let canClose = this._closeChildren();
                if (canClose && this._lastElement.classList.contains('canLeave')) {
                    const reason = this._lastElement.canLeave();
                    if (reason) {
                        canClose = false;
                        // the reason from .canLeave is not used as it is not always appropriate in the context of dialog closing
                        // for example, when closing a master for a functional entity, the reason states the need to save changes,
                        // while it is also possible and safe to simple cancel them
                        // so, the message below is a good compromise
                        // however, the reason can still insist by providing an imperative hint
                        if (reason.imperative === true) {
                            this.$.toaster.text = reason.msg;
                        } else {
                            this.$.toaster.text = "Please save or cancel changes.";
                        }
                        this.$.toaster.hasMore = false;
                        this.$.toaster.msgText = "";
                        this.$.toaster.showProgress = false;
                        this.$.toaster.isCritical = false;
                        this.$.toaster.show();
                    }
                }
                return canClose;
            },

            _closeChildren: function(forceClosing) {
                let canClose = true;

                this._childDialogs.slice().forEach(function(dialog) {
                    dialog.closeDialog(forceClosing);
                    if (dialog.opened) {
                        canClose = false;
                        if (dialog._minimised) {
                            dialog._invertDialogState('_minimised');
                        }
                        if (!dialog._maximised) {
                            dialog.center();
                        }
                        if (dialog._childDialogs.length === 0) {
                            dialog._focusDialogWithInput();
                        }
                    }
                });
                return canClose;
            },
            
            /**
             * Updates dimensions and position of the dialog based on minimised / maximised state and prefDim appearance.
             */
            _updateDialogDimensions: function(prefDim, minimised, maximised) {
                if (!this._masterVisibilityChanges && !this._masterLayoutChanges) {
                    if (!minimised && !maximised && prefDim) {
                        const width = (typeof prefDim.width === 'function' ? prefDim.width() : prefDim.width) + prefDim.widthUnit;
                        const height = (typeof prefDim.height === 'function' ? prefDim.height() : prefDim.height) + prefDim.heightUnit;
                        this.style.width = width;
                        this.style.height = prefDim.heightUnit === '%' ? height : ('calc(' + height + ' + 44px)'); // +44px - height of the title bar please see styles for .title-bar selector; applicable only for non-relative units of measure
                        this.style.overflow = 'auto';
                    } else if (!minimised && maximised) {
                        this.style.top = this.mobile === true ? '0%' : '2%';
                        this.style.left = this.mobile === true ? '0%' : '2%';
                        this.style.width = this.mobile === true ? '100%' : '96%';
                        this.style.height = this.mobile === true ? '100%' : '96%';
                        this.style.overflow = 'auto';
                    } else if (minimised && !maximised) {
                        this.style.height = '44px';
                        this.style.overflow = 'hidden';
                    } else {
                        this.style.width = '';
                        this.style.height = '';
                        this.style.overflow = 'auto';
                    }
                }
            },

            /**
             * Indicates whether maximising / collapsing / resizing interaction buttons should be disabled (or even hidden) depending on minimised / normal / maximised state of the dialog.
             */
            _dialogInteractionsDisabled: function(minimised, maximised) {
                return minimised || maximised;
            },

            _isTitleSplitterHidden: function(staticTitle, dynamicTitle) {
                return !(staticTitle && dynamicTitle);
            },

            _updateDynamicTitle: function(e) {
                this.dynamicTitle = e.detail;
            },

            /**
             * 'menu-toggler' function to invoke dialog menu. It will be replaced by concrete function from loaded into dialog component in 'updateMenuButton' method.
             */
            _toggleMenu: function() {},

            /**
             * Updates 'hidden' state of the menu toggler button and assigns _toogleMenu function.
             */
            _updateMenuButton: function(event) {
                const appearedAndFunc = event.detail;
                this.$.menuToggler.hidden = !appearedAndFunc.appeared;
                if (appearedAndFunc.appeared) {
                    this._toggleMenu = appearedAndFunc.func;
                    if (this.mobile === true && this.$.appConfig.iPhoneOs()) {
                        appearedAndFunc.drawer.rightDrawer = true;
                    }
                }
            },

            _moveDialog: function(e) {
                var target = e.target || e.srcElement;
                if (target === this.$.titleBar && this._maximised === false) {
                    switch (e.detail.state) {
                        case 'start':
                            this.$.titleBar.style.cursor = 'move';
                            this._windowHeight = window.innerHeight;
                            this._windowWidth = window.innerWidth;
                            break;
                        case 'track':
                            const _titleBarDimensions = this.$.titleBar.getBoundingClientRect();
                            if (_titleBarDimensions.right + e.detail.ddx >= 44 && _titleBarDimensions.left + e.detail.ddx <= this._windowWidth - 44) {
                                this.style.left = parseInt(this.style.left) + e.detail.ddx + 'px';
                                this.persistedLeft = this.style.left;
                                this._wasMoved = true;
                            }
                            if (_titleBarDimensions.top + e.detail.ddy >= 0 && _titleBarDimensions.bottom + e.detail.ddy <= this._windowHeight) {
                                this.style.top = parseInt(this.style.top) + e.detail.ddy + 'px';
                                this.persistedTop = this.style.top;
                                this._wasMoved = true;
                            }
                            break;
                        case 'end':
                            this.$.titleBar.style.removeProperty('cursor');
                            break;
                    }
                }
                if (event.stopPropagation) event.stopPropagation();
                if (event.preventDefault) event.preventDefault();
                event.cancelBubble = true;
                event.returnValue = false;
            },

            _closeDialogAndIndicateActionCompletion: function() {
                if (this._lastAction) {
                    this._lastAction.isActionInProgress = false;
                }
                if (this._minimised) {
                    this.restoreActiveElement();
                }
                if (this._parentDialog) {
                    var childIndex = this._parentDialog._childDialogs.indexOf(this);
                    if (childIndex > -1) {
                        this._parentDialog._childDialogs.splice(childIndex, 1);
                    }
                    this._parentDialog = null;
                }
                this.close();
            },

            _handleCloseEvent: function(data, envelope) {
                if (data.canClose === true || this._lastAction.continuous) {
                    this._closeDialogAndIndicateActionCompletion();
                }
            },

            /** A convenient method that return a Promise that resolves to an element instaces from cache or from the element loader. */
            _getElement: function(customAction) {
                var self = this;
                var key = customAction.elementAlias ? customAction.elementAlias : customAction.elementName;
                // disabled chache (temprarily?) to support polymorphic masters
                 if (self._cachedElements.hasOwnProperty(key)) {
                    console.log("Reusing cached element:", key);
                    var element = self._cachedElements[key];
                    self.$.elementLoader.insert(element);
                    return Promise.resolve(element);
                } else { 
                    self.$.elementLoader.import = customAction.componentUri;
                    self.$.elementLoader.elementName = customAction.elementName;
                    self.$.elementLoader.attrs = customAction.attrs;
                    return self.$.elementLoader.reload();
                }
            },

            /*
             * customAction -- an action that was actioned by user and may require showing a diglog (e.g. with master)
             * closeEventChannel -- a channel that is provided from the outside and is used to publish for listening to event that should leade to closing of this dialog.
             * closeEventTopics -- event topics that should be listened to on the channel to close this dialog.
             */
            showDialog: function(customAction, closeEventChannel, closeEventTopics) {
                if (this.opened === true) {
                    this.$.toaster.text = 'Please close the currently open dialog.';
                    this.$.toaster.hasMore = true;
                    this.$.toaster.msgText = 'Any operation on the currently open dialog should be completed and the dialog closed before opening any other dialog.';
                    this.$.toaster.showProgress = false;
                    this.$.toaster.isCritical = false;
                    this.$.toaster.show();
                    console.log("The dialog is already opened and should be closed be being used again.");
                    if (customAction) {
                        customAction.restoreActionState();
                    }
                } else {
                    var self = this;
                    if (self.isRunning === false) {
                        self._lastAction = this._customiseAction(customAction);
                        self._setIsRunning(true);
                        self.staticTitle = customAction.shortDesc;
                        self.dynamicTitle = null;

                        self._getElement(customAction)
                            .then(function(element) {
                                var promise = customAction._onExecuted(null, element, null);
                                if (promise) {
                                    return promise
                                        .then(function(ironRequest) {
                                            var key = customAction.elementAlias ? customAction.elementAlias : customAction.elementName;
                                            if (!self._cachedElements.hasOwnProperty(key)) {
                                                if (typeof element['canBeCached'] === 'undefined' || element.canBeCached() === true) {
                                                    console.log("caching:", key);
                                                    self._cachedElements[key] = element;
                                                }
                                            }
                                            if (ironRequest && typeof ironRequest.successful !== 'undefined' && ironRequest.successful === true) {
                                                return Promise.resolve(self._showMaster(customAction, element, closeEventChannel, closeEventTopics));
                                            } else {
                                                return Promise.reject('Retrieval / saving promise was not successful.');
                                            }
                                        })
                                        .catch(function(error) {
                                            self._finishErroneousOpening();
                                        });
                                } else {
                                    return Promise.resolve()
                                        .then(function() {
                                            return Promise.resolve(self._showMaster(customAction, element, closeEventChannel, closeEventTopics));
                                        })
                                        .catch(function(error) {
                                            self._finishErroneousOpening();
                                        });
                                }
                            })
                            .catch(function(error) {
                                console.error(error);
                                self.$.toaster.text = 'There was an error displaying the dialog.';
                                self.$.toaster.hasMore = true;
                                self.$.toaster.msgText = 'There was an error displaying the dialog.<br><br> \
	                                                      <b>Error cause:</b><br>' + error.message;
                                self.$.toaster.showProgress = false;
                                self.$.toaster.isCritical = true;
                                self.$.toaster.show();
                                if (self._lastAction) {
                                    self._lastAction.restoreActionState();
                                }
                            });
                    }
                }
            },
            
            _customiseAction: function (newAction) {
                if (this._lastAction && this._lastAction.supportsNavigation) {
                    this._lastAction.removeEventListener("tg-action-navigation-changed", this._handleActionNavigationChange);
                }
                if (newAction) {
                    this.staticTitle = newAction.shortDesc;
                    newAction.addEventListener("tg-action-navigation-changed", this._handleActionNavigationChange);
                    this._setNavigationDetails(newAction);
                }
                return newAction;
            },
            
            _handleDataLoaded: function () {
                this._resetSpinner();
                this._hideBlockingPane();
            },
            
            _handleActionNavigationChange: function (e) {
                this._setNavigationDetails(e.detail);
            },
            
            _resetSpinner: function () {
                if (this.isNavigationActionInProgress) {
                    this.isNavigationActionInProgress = false;
                    this.$.spinner.style.display = 'none';
                }
            },
            
            _setNavigationDetails: function (obj) {
                if (obj.supportsNavigation) {
                    this._hasPrev = obj.hasPrev;
                    this._hasNext = obj.hasNext;
                    this._sequentialEditText = "" + (obj.count > 0 ? obj.entInd + 1 : 0) + " / " + obj.count;
                }
            },
            
            _updateDialogAnimation: function (_masterVisibilityChanges, _masterLayoutChanges) {
                if (!_masterVisibilityChanges && !_masterLayoutChanges) {
                    if (!this._wasResized) {
                        this._updateDialogDimensions(this.prefDim, this._minimised, this._maximised);
                    }
                    if (!this._wasMoved) {
                        this._updateDialogPosition(this.prefDim, this._minimised, this._maximised);
                    }
                    this.async(this._dialogResized, 500);
                }
            },
            
            _dialogResized: function () {
                this.style.removeProperty("transition-property");
                this.style.removeProperty("transition-duration");
                this._hideBlockingPane();
            },
            
            _updateDialogPosition: function (prefDim, _minimised, _maximised) {
                if (!_minimised && !_maximised ) {
                    const width = (typeof prefDim.width === 'function' ? prefDim.width() : prefDim.width) + prefDim.widthUnit;
                    const isWidthPercentage = width.endsWith('%');
                    const widthNum = parseFloat(width);
                    const windowWidth = this._fitWidth;
                    if (!isNaN(widthNum) && !isWidthPercentage && windowWidth < widthNum) {
                        this.style.left = "0px";
                    } else {
                        this.style.left = "calc(" + windowWidth + "px / 2  - " + width + " / 2)";
                    }
                    const height = (typeof prefDim.height === 'function' ? prefDim.height() : prefDim.height) + prefDim.heightUnit;
                    const isHeightPercentage = height.endsWith('%');
                    const heightNum = parseFloat(height);
                    const windowHeight = this._fitHeight;
                    if (!isNaN(heightNum) && !isHeightPercentage && windowHeight < heightNum + 44) {
                        this.style.top = "0px";
                    } else {
                        this.style.top = "calc(" + windowHeight + "px / 2  - " + height + " / 2" + (isHeightPercentage ? ")" : " - 44px / 2)");
                    }
                }
            },
            
            _handleMasterBeforeChange: function () {
                if (this.opened) {
                    //First animate the blocking pane.
                    this._showBlockingPane();
                    //Then set dimension properties as transitional for dialog for futher animation.
                    this._masterLayoutChanges = true;
                    if (!this._masterVisibilityChanges) {
                        this.$.elementLoader.style.display = "none";
                    }
                    this.style.transitionProperty = "top, left, width, height";
                    this.style.transitionDuration = "500ms";
                }
            },
            
            _handleMasterChanged: function (e) {
                if (this.opened) {
                    this._masterLayoutChanges = false;
                }
            },
            
            _handleBodyTransitionEnd: function (e) {
                if (e.target === this.$.dialogLoader) {
                    if (this.$.dialogLoader.style.opacity === "0") {
                        if (this._masterLayoutChanges) {
                            this.$.elementLoader.style.display = "none";
                        }
                        this._masterVisibilityChanges = false;
                    } else {
                        this._masterVisibilityChanges = undefined;
                        this._masterLayoutChanges = undefined;
                        this.$.loadingPanel.style.visibility = "hidden";
                        this.notifyResize();
                        this._focusDialogWithInput();
                    }
                    
                }
            },
            
            _showMaster: function(action, element, closeEventChannel, closeEventTopics) {
                this._lastElement = element;
                const self = this;
                if (element.noUI === true) { // is this is the end of action execution?
                    self._setIsRunning(false);
                } else { // otherwise show master in dialog
                    this._openOnce(closeEventChannel, closeEventTopics, action, null, null);    
                }
            },
            
            refit: function() {
                Polymer.IronFitBehavior.refit.call(this);

                // There is a need to reset max-width and max-height styles after every refit call.
                // This is necessary to make dialog being able to 'maximise' to large dimensions.
                this.style.maxHeight = '100%';
                this.style.maxWidth = '100%';
            },

            /**
             * Starts actual opening of the dialog: adds 'closing' subscriptions, performs refitting and invokes this.open().
             */
            _openOnce: function(closeEventChannel, closeEventTopics, action, resultsAppearedEvent, resultsDidNotAppearEvent) {
                this._clearOpeningListeners(resultsAppearedEvent, resultsDidNotAppearEvent);
                const self = this;
                // if there would be a master UI then need to subscribe for this dialog closing messages
                if (closeEventChannel && closeEventTopics && closeEventTopics.length > 0) {
                    self._subscriptions = [];
                    for (let index = 0; index < closeEventTopics.length; index++) {
                        self._subscriptions.push(
                            postal.subscribe({
                                channel: closeEventChannel,
                                topic: closeEventTopics[index],
                                callback: self._handleCloseEvent.bind(self)
                            }));
                    }
                }
                this.updateStyles();
                this.refit();
                
                const actionsDialog = findParentDialog(action);
                if (actionsDialog) {
                    actionsDialog._childDialogs.push(this);
                    this._parentDialog = actionsDialog;
                }
                
                if (this._lastElement.wasLoaded()) {
                    this._openAndRefit();
                } else {
                    this.addEventListener("tg-view-loaded", this._handleViewLoaded);
                }
            },
            
            _handleViewLoaded: function (e) {
                this._openAndRefit();
                this.removeEventListener("tg-view-loaded", this._handleViewLoaded);
            },
            
            _openAndRefit: function () {
                this._focusAndRefit(); // this is a legacy support

                if (this.$.appConfig.mobile === true) { // mobile app specific: open all custom action dialogs in maximised state
                    this._invertMaximiseState();
                }
                
                this.open();
                this._showBlockingPane();
            },
            
            _showBlockingPane: function () {
                if (this._blockingPaneCounter === 0) {
                    this._masterVisibilityChanges = true;
                    this.$.loadingPanel.style.visibility = "visible";
                    this.$.dialogLoader.style.opacity = "0";
                }
                this._blockingPaneCounter++;
            },
            
            _hideBlockingPane: function () {
                if (this._blockingPaneCounter > 0) {
                    this._blockingPaneCounter--;
                }
                if (this._blockingPaneCounter === 0) {
                    this._masterVisibilityChanges = true;
                    this.$.elementLoader.style.removeProperty("display");
                    this.$.dialogLoader.style.opacity = "1";
                }
            },

            /**
             * Performes cleaning tasks in case where dialog opening should not occur.
             */
            _doNotOpen: function(resultsAppearedEvent, resultsDidNotAppearEvent) {
                this._clearOpeningListeners(resultsAppearedEvent, resultsDidNotAppearEvent);
                this._finishErroneousOpening();
            },

            /**
             * Performs tasks after erroneus completion of dialog's action execution.
             */
            _finishErroneousOpening: function() {
                this._setIsRunning(false);
                if (this._lastAction) {
                    this._lastAction.restoreActionState();
                }
            },

            /**
             * Removes listeners that open dialog for master-with-master and master-with-centre cases.
             */
            _clearOpeningListeners: function(resultsAppearedEvent, resultsDidNotAppearEvent) {
                if (this._openOnceConcrete && resultsAppearedEvent) {
                    this.removeEventListener(resultsAppearedEvent, this._openOnceConcrete);
                    this._openOnceConcrete = null;
                }
                if (this._doNotOpenConcrete && resultsDidNotAppearEvent) {
                    this.removeEventListener(resultsDidNotAppearEvent, this._doNotOpenConcrete);
                    this._doNotOpenConcrete = null;
                }
            },

            /**
             * Listener that listens binding entity appeared event and focuses first input.
             */
            _focusDialogWithInput: function(e) {
                // Desktop app specific: focus first input when opening dialog.
                // This is also used when closing dialog: if child dialog was not closed, then its first input should be focused (this however can not be reproduced on mobile due to maximised nature of all dialogs).
                // So, in mobile app the input will not be focused on dialog opening (and the keyboard will not appear suddenly until the user explicitly clicks on some editor).
                if (this.$.appConfig.mobile === false && this._lastElement.focusView) {
                    this._lastElement.focusView();
                }
            },

            /**
             * Refits this dialog on async after 50 millis and focuses its input in case where 'binding-entity-appered' event has occured earlier than dialog .
             * A named function was used in favoir of an anonymous one in order to avoid accumulation of event listeners.
             */
            _focusAndRefit: function() {
                this.async(function() {
                    this.refit();
                }.bind(this), 50);
                this._focusDialogWithInput();
            },

            _dialogOpened: function(e, detail, source) {
                // the following refit does not always result in proper dialog centering due to the fact that UI is still being constructed at the time of opening
                // a more appropriate place for refitting is post entity binding
                // however, entity binding might not occure due to, for example, user authorisation restriction
                // that is why there is a need to perfrom refitting here as well as on entity binding
                this.async(function() {
                    this.refit();
                }.bind(this), 100);
                this._setIsRunning(false);
            },

            _dialogClosed: function(e) {
                var target = e.target || e.srcElement;
                if (target === this) {
                    // if there are current subscriptions they need to be unsubscribed
                    // due to dialog being closed
                    for (var index = 0; index < this._subscriptions.length; index++) {
                        postal.unsubscribe(this._subscriptions[index]);
                    }
                    this._resetAnimation();
                    this._subscriptions.length = 0;
                    this._wasMoved = false;
                    this._wasResized = false;
                    if (typeof this.heightBeforeResizing !== 'undefined' && typeof this.widthBeforeResizing !== 'undefined') { // restore original height / width after closing the dialog
                        this.style.height = this.heightBeforeResizing;
                        this.style.width = this.widthBeforeResizing;
                        delete this.heightBeforeResizing;
                        delete this.widthBeforeResizing;
                    }
                    this._minimised = false;
                    this._maximised = false;
                    this.$.menuToggler.hidden = true; // allows to use the same custom action dialog instance for the masters without menu after compound master was open previously

                    if (this._lastAction) {
                        this._lastAction.restoreActionState();
                    }
                }
            },
            
            _resetAnimation: function () {
                this._masterVisibilityChanges = undefined;
                this._masterLayoutChanges = undefined;
                this.$.elementLoader.style.removeProperty("display");
                this.$.loadingPanel.style.visibility = "hidden";
                this.$.dialogLoader.style.opacity = "1";
                this._resetSpinner();
            },

            _onIronResize: function() {
                if (!this._wasMoved && !this._wasResized && !this._minimised) {
                    Polymer.IronOverlayBehaviorImpl._onIronResize.call(this);
                }
            },

            /**
             * Returns 'true' if Restorer button of maximisation function is hidden, 'false' otherwise.
             */
            _maximiseRestorerHidden: function(_maximised, mobile) {
                return !_maximised || mobile === true;
            },

            /**
             * Returns 'true' if Closer button is hidden, 'false' otherwise.
             */
            _closerHidden: function(_lastAction, mobile) {
                return _lastAction.continuous || mobile === true;
            },

            /**
             * Returns 'true' if Collapser button of minimisation function is hidden, 'false' otherwise.
             */
            _collapserHidden: function(_minimised, mobile) {
                return _minimised || mobile === true;
            }
        });
    })();
</script><|MERGE_RESOLUTION|>--- conflicted
+++ resolved
@@ -161,13 +161,8 @@
                 <paper-icon-button hidden="[[_maximiseRestorerHidden(_maximised, mobile)]]" class="maximise-button title-bar-button" icon="icons:fullscreen-exit"  on-tap="_invertMaximiseState" tooltip-text="Restore, Alt&nbsp+&nbspm"></paper-icon-button>
 
                 <!-- close/next buttons -->
-<<<<<<< HEAD
-                <paper-icon-button hidden="[[_closerHidden(_lastAction, mobile)]]" class="close-button title-bar-button" icon="icons:cancel"  on-tap="closeDialog" tooltip-text="Close, Alt+x"></paper-icon-button>
+                <paper-icon-button hidden="[[_closerHidden(_lastAction, mobile)]]" class="close-button title-bar-button" icon="icons:cancel"  on-tap="closeDialog" tooltip-text="Close, Alt&nbsp+&nbspx"></paper-icon-button>
                 <paper-icon-button id="skipNext" hidden="[[!_lastAction.continuous]]" disabled$="[[isNavigationActionInProgress]]" class="close-button title-bar-button" icon="av:skip-next" on-tap="_skipNext" tooltip-text="Skip to next without saving"></paper-icon-button>
-=======
-                <paper-icon-button hidden="[[_closerHidden(_lastAction, mobile)]]" class="close-button title-bar-button" icon="icons:cancel"  on-tap="closeDialog" tooltip-text="Close, Alt&nbsp+&nbspx"></paper-icon-button>
-                <paper-icon-button hidden="[[!_lastAction.continuous]]" class="close-button title-bar-button" icon="av:skip-next" on-tap="_skipNext" tooltip-text="Skip to next without saving"></paper-icon-button>
->>>>>>> a7697a81
             </div>
             <paper-spinner id="spinner" active="[[isNavigationActionInProgress]]" style="display: none;" alt="in progress"></paper-spinner>
         </div>
