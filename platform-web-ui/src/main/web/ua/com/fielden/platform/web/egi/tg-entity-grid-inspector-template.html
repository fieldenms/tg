<link rel="import" href="/resources/polymer/polymer/polymer.html">

<link rel="import" href="/app/tg-app-config.html">
<link rel="import" href="/app/tg-reflector.html">
<link rel="import" href="/resources/reflection/tg-date-utils.html">
<link rel="import" href="/resources/components/tg-tooltip-behavior.html">
<link rel="import" href="/resources/actions/tg-ui-action.html">
<link rel="import" href="/resources/layout/tg-flex-layout.html">
<link rel="import" href="/resources/egi/tg-secondary-action-button.html">

<link rel="import" href="/resources/polymer/iron-a11y-keys-behavior/iron-a11y-keys-behavior.html">
<link rel="import" href="/resources/polymer/iron-resizable-behavior/iron-resizable-behavior.html">
<link rel="import" href="/resources/polymer/iron-media-query/iron-media-query.html">
<link rel="import" href="/resources/polymer/iron-icon/iron-icon.html">
<link rel="import" href="/resources/polymer/iron-icons/iron-icons.html">
<link rel="import" href="/resources/polymer/iron-collapse/iron-collapse.html">
<link rel="import" href="/resources/polymer/iron-test-helpers/mock-interactions.html">

<link rel="import" href="/resources/polymer/paper-checkbox/paper-checkbox.html">
<link rel="import" href="/resources/polymer/paper-icon-button/paper-icon-button.html">
<link rel="import" href="/resources/polymer/paper-material/paper-material.html">
<link rel="import" href="/resources/polymer/neon-animation/neon-animations.html">
<link rel="import" href="/resources/polymer/paper-dialog/paper-dialog.html">
<link rel="import" href="/resources/polymer/paper-button/paper-button.html">
<link rel="import" href="/resources/polymer/paper-progress/paper-progress.html">
<link rel="import" href="/resources/polymer/paper-styles/color.html">


<style is="custom-style">
    .summary-dialog paper-button {
        color: var(--paper-light-blue-500);
        --paper-button-flat-focus-color: var(--paper-light-blue-50);
    }
    .summary-dialog paper-button:hover {
        background: var(--paper-light-blue-50);
    }
</style>
<dom-module id="tg-@miType-grid-inspector">
    <style>
        /*miscellanea styles*/
        .lock-layer {
            opacity: 0.5;
            display: none;
            background-color: white;
        }
        .lock-layer[lock] {
            display: initial;
        }
        .no-flexible {
            flex-grow: 0;
            flex-shrink: 0;
        }
        .absolute,
        .absolutelyWhite {
            position: absolute;
        }
        .absolutelyWhite {
            background-color: white;
            pointer-events: auto;
        }
        .truncate {
            white-space: nowrap;
            overflow: hidden;
            text-overflow: ellipsis;
        }
        paper-material {
            border-radius: 2px;
        }
        #scrollContainer {
            overflow: auto;
        }
        #lockContainer {
            pointer-events: none;
        }
        paper-progress {
            position: absolute;
            top: 0;
            left: 0;
            right: 0;
            width: auto;
        }
        paper-progress.uploading {
            --paper-progress-active-color: var(--paper-light-green-500);
        }
        paper-progress.processing {
            --paper-progress-active-color: var(--paper-orange-500);
        }
        /*Table related styles*/
        .data-table {
            background-color: white;
            border-radius: 2px;
            position: relative;
        }
        .table-header-row {
            font-size: 0.9rem;
            font-weight: 400;
            color: #757575;
            height: 3rem;
            cursor: default;
            -webkit-font-smoothing: antialiased;
            text-rendering: optimizeLegibility;
            min-width: fit-content;
        }
        .table-data-row {
            font-size: 1rem;
            font-weight: 400;
            color: #212121;
            height: 1.5rem;
            border-top: 1px solid #e3e3e3;
            cursor: default;
            -webkit-font-smoothing: antialiased;
            text-rendering: optimizeLegibility;
            min-width: fit-content;
        }
        .table-data-row:last-of-type,
        .table-footer-row:last-of-type,
        #bottomShadow {
            margin-bottom: 15px;
        }
        .table-data-row[selected] {
            background-color: #F5F5F5;
        }
        .table-data-row[over] {
            background-color: #EEEEEE;
        }
        .table-footer-row {
            font-size: 0.9rem;
            color: #757575;
            height: 1.5rem;
            cursor: default;
            border-top: 1px solid #e3e3e3;
            -webkit-font-smoothing: antialiased;
            text-rendering: optimizeLegibility;
            min-width: fit-content;
            background-color: white;
        }
        .table-cell,
        .table-data-cell {
            padding: 0 0.6rem;
        }
        .table-data-cell[with-action] {
            cursor: pointer;
        }
        .grid-toolbar {
            height: auto;
            min-height: 4rem;
            position: relative;
            overflow: hidden;
        }
        paper-checkbox::shadow #checkboxLabel {
            display: none;
        }
        paper-checkbox.blue {
            --paper-checkbox-checked-color: var(--paper-light-blue-700);
            --paper-checkbox-checked-ink-color: var(--paper-light-blue-700);
        }
        paper-checkbox.header {
            --paper-checkbox-unchecked-color: var(--paper-grey-600);
            --paper-checkbox-unchecked-ink-color: var(--paper-grey-600);
        }
        paper-checkbox.body {
            --paper-checkbox-unchecked-color: var(--paper-grey-900);
            --paper-checkbox-unchecked-ink-color: var(--paper-grey-900);
        }
        .table-icon {
            --iron-icon-width: 1.3rem;
            --iron-icon-height: 1.3rem;
        }
        /* Action cell related styles*/
        .action-cell {
            width: 20px;
            padding: 0 0.3rem;
        }
        .action {
            --tg-ui-action-icon-button-height: 1.6rem;
            --tg-ui-action-icon-button-width: 1.6rem;
            --tg-ui-action-icon-button-padding: 2px;
            --tg-secondary-action-icon-button-height: 1.6rem;
            --tg-secondary-action-icon-button-width: 1.6rem;
            --tg-secondary-action-icon-button-padding: 2px;
            --tg-ui-action-spinner-width: 1.5rem;
            --tg-ui-action-spinner-height: 1.5rem;
            --tg-ui-action-spinner-min-width: 1rem;
            --tg-ui-action-spinner-min-height: 1rem;
            --tg-ui-action-spinner-max-width: 1.5rem;
            --tg-ui-action-spinner-max-height: 1.5rem;
            --tg-ui-action-spinner-padding: 0px;
            --tg-ui-action-spinner-margin-left: 0;
            --tg-secondary-action-spinner-width: 1.5rem;
            --tg-secondary-action-spinner-height: 1.5rem;
            --tg-secondary-action-spinner-min-width: 1rem;
            --tg-secondary-action-spinner-min-height: 1rem;
            --tg-secondary-action-spinner-max-width: 1.5rem;
            --tg-secondary-action-spinner-max-height: 1.5rem;
            --tg-secondary-action-spinner-padding: 0px;
            --tg-secondary-action-spinner-margin-left: 0;
        }
        /*Card related styles*/
        .card-material {
            margin: 20px 30px;
            overflow: hidden;
        }
        .card-toolbar {
            background-color: white;
            margin: 0 30px;
        }
        .card-header {
            border-bottom: 1px solid #e5e5e5;
        }
        .card-header-background {
            border-top-left-radius: 2px;
            border-top-right-radius: 2px;
        }
        .card-header-background[selected] {
            background-color: #F5F5F5;
            opacity: none;
        }
        .card-header-background:not([selected]) {
            background-color: white;
            opacity: 0.7;
        }
        .card-body {
            border-bottom-left-radius: 2px;
            border-bottom-right-radius: 2px;
        }
        .data-entry {
            padding: 0.75rem 1.5rem;
            min-width: 150px;
        }
        .data-label {
            font-size: 0.9rem;
            font-weight: 400;
            background: transparent;
            color: #757575;
            cursor: default;
            -webkit-font-smoothing: antialiased;
            text-rendering: optimizeLegibility;
        }
        .data-value {
            font-size: 1rem;
            font-weight: 400;
            line-height: 1.8rem;
            height: 1.8rem;
            border-bottom: 1px solid black;
            cursor: pointer;
            color: #212121;
            -webkit-font-smoothing: antialiased;
            text-rendering: optimizeLegibility;
        }
        .expand-button {
            position: absolute;
            bottom: 0;
            left: calc(50% - 14px);
            padding: 0;
        }
        .card-icon {
            --iron-icon-width: 1.3rem;
            --iron-icon-height: 1.3rem;
        }
    </style>
    <template>
        <content id="column_selector" select="tg-property-column" hidden></content>
        <content id="primary_action_selector" select=".primary-action" hidden></content>
        <content id="secondary_action_selector" select=".secondary-action" hidden></content>
        <content id="insertion_point_action_selector" select=".insertion-point-action" hidden></content>
        <tg-app-config id="appConfig"></tg-app-config>
        <tg-reflector id="reflector"></tg-reflector>
        <iron-media-query id="mobileQuery" query="[[_calcMobileQuery()]]" on-query-matches-changed="_mobileChanged"></iron-media-query>
        <iron-media-query id="tabletQuery" query="[[_calcTabletQuery()]]" on-query-matches-changed="_tabletChanged"></iron-media-query>
        <iron-media-query id="desktopQuery" query="[[_calcDesktopQuery()]]" on-query-matches-changed="_desktopChanged"></iron-media-query>

        <!-- The dialog for summary when egi is in card layout -->
        <paper-dialog id="summaryDialog" class="summary-dialog" modal entry-animation="fade-in-animation" exit-animation="fade-out-animation" on-iron-overlay-closed="_summaryDialogClosed">
            <template is="dom-if" if="[[totals]]">
                <tg-flex-layout when-desktop="{{summaryLayout.desktop}}" when-tablet="{{summaryLayout.tablet}}" when-mobile="{{summaryLayout.mobile}}">
                    <template is="dom-repeat" items="[[_calcCardSummary(columns)]]">
                        <div class="data-entry layout vertical" property$="[[_calcPropertyToSelect(item)]]">
                            <div class="data-label truncate">[[item.columnTitle]]</div>
                            <div class="data-value relative">
                                <template is="dom-if" if="[[_isBooleanProp(totals, item)]]">
                                    <iron-icon class="card-icon" icon="[[_getBooleanIcon(totals, item.property)]]"></iron-icon>
                                </template>
                                <template is="dom-if" if="[[_isHyperlinkProp(totals, item)]]">
                                    <a class="truncate" href$="[[_getValue(totals, item.property, item.type)]]">[[_getValue(totals, item.property, item.type)]]</a>
                                </template>
                                <template is="dom-if" if="[[_isNotBooleanOrHyperlinkProp(totals, item)]]">
                                    <div class="truncate relative">[[_getValue(totals, item.property, item.type)]]</div>
                                </template>
                            </div>
                        </div>
                    </template>
                </tg-flex-layout>
            </template>
            <div class="buttons">
                <paper-button dialog-confirm autofocus>Close</paper-button>
            </div>
        </paper-dialog>

        <template is="dom-if" if="[[!cardLayout]]" restamp>
            <paper-material elevation="1" style="margin: 10px 10px;" class="layout vertical">
                <div id="elementToFocus" class="layout vertical data-table" tabindex="0">
                    <!--Table toolbar-->
                    <div class="grid-toolbar layout horizontal wrap" hidden$="[[!toolbarVisible]]">
                        <paper-progress id="progressBar" hidden$="[[!_showProgress]]"></paper-progress>
                        <div class="layout horizontal center">
                            <content id="top_action_selctor" select=".entity-specific-action"></content>
                        </div>
                        <div class="layout horizontal center" style="margin-left:auto">
                            <content select=".standart-action"></content>
                        </div>
                    </div>
                    <div id="baseContainer" class="relative layout horizontal">
                        <div id="scrollContainer" on-scroll="_handleScrollEvent" class="flex">
                            <!-- Table header -->
                            <div class="layout horizontal table-header-row">
                                <div class="table-cell layout horizontal center no-flexible" style="width:18px;" hidden$="[[!checkboxVisible]]" tooltip-text$="[[_selectAllTooltip(selectedAll)]]">
                                    <paper-checkbox class="blue header" hidden$="[[_isCheckboxesOrHeaderFixed(checkboxesFixed, checkboxesWithPrimaryActionsFixed, headerFixed, numOfFixedCols)]]" checked="[[selectedAll]]" on-change="_allSelectionChanged"></paper-checkbox>
                                </div>
                                <template is="dom-if" if="[[primaryAction]]">
                                    <div class="action-cell layout horizontal center no-flexible">
                                        <!--Primary action stub header goes here-->
                                    </div>
                                </template>
                                <template is="dom-repeat" items="[[columns]]">
                                    <div class="table-cell layout horizontal center-center" style$="[[_calcColumnHeaderStyle(item, index, numOfFixedCols)]]" tooltip-text$="[[item.columnDesc]]">
                                        <div class="truncate" hidden$="[[_isHeaderColumnHidden(headerFixed, index, numOfFixedCols)]]" style="width:100%">[[item.columnTitle]]</div>
                                    </div>
                                </template>
                                <template is="dom-if" if="[[_isSecondaryActionsPresent(secondaryActions)]]">
                                    <div class="action-cell layout horizontal center no-flexible">
                                        <!--Secondary actions header goes here-->
                                    </div>
                                </template>
                            </div>
                            <!-- Table body -->
                            <template is="dom-repeat" items="[[egiModel]]" as="egiEntity" index-as="entityIndex">
                                <div class="layout horizontal table-data-row" selected$="[[egiEntity.selected]]" over$="[[egiEntity.over]]" on-mouseenter="_mouseRowEnter" on-mouseleave="_mouseRowLeave">
                                    <div class="table-cell layout horizontal center no-flexible" style="width:18px;" hidden$="[[!checkboxVisible]]" tooltip-text$="[[_selectTooltip(egiEntity.selected)]]">
                                        <paper-checkbox class="blue body" hidden$="[[_isCheckboxesFixed(checkboxesFixed, checkboxesWithPrimaryActionsFixed, numOfFixedCols)]]" checked="[[egiEntity.selected]]" on-change="_selectionChanged" on-mousedown="_checkSelectionState" on-keydown="_checkSelectionState"></paper-checkbox>
                                    </div>
                                    <template is="dom-if" if="[[primaryAction]]">
                                        <div class="action-cell layout horizontal center no-flexible">
                                            <template is="dom-if" if="[[!_isPrimaryActionsFixed(checkboxesWithPrimaryActionsFixed, numOfFixedCols)]]">
                                                <tg-ui-action class="action" show-dialog="[[primaryAction.showDialog]]" current-entity="[[egiEntity.entity]]" short-desc="[[primaryAction.shortDesc]]" long-desc="[[primaryAction.longDesc]]" icon="[[primaryAction.icon]]" component-uri="[[primaryAction.componentUri]]" element-name="[[primaryAction.elementName]]" action-kind="[[primaryAction.actionKind]]" number-of-action="[[primaryAction.numberOfAction]]" attrs="[[primaryAction.attrs]]" create-context-holder="[[primaryAction.createContextHolder]]" require-selection-criteria="[[primaryAction.requireSelectionCriteria]]" require-selected-entities="[[primaryAction.requireSelectedEntities]]" require-master-entity="[[primaryAction.requireMasterEntity]]" pre-action="[[primaryAction.preAction]]" post-action-success="[[primaryAction.postActionSuccess]]" post-action-error="[[primaryAction.postActionError]]" should-refresh-parent-centre-after-save="[[primaryAction.shouldRefreshParentCentreAfterSave]]" ui-role="[[primaryAction.uiRole]]" icon-style="[[primaryAction.iconStyle]]"></tg-ui-action>
                                            </template>
                                        </div>
                                    </template>
                                    <template is="dom-repeat" items="[[columns]]" as="column">
                                        <div class="table-data-cell relative layout horizontal center" style$="[[_calcColumnStyle(column, index, numOfFixedCols)]]" on-tap="_tapAction" tooltip-text$="[[_getTooltip(egiEntity.entity, column, column.customAction)]]" with-action$="[[_hasAction(egiEntity.entity, column)]]">
                                            <template is="dom-if" if="[[!_isColumnFixed(index, numOfFixedCols)]]">
                                                <div class="fit" style$="[[_calcBackgroundRenderingHintsStyle(egiEntity, entityIndex, column.property)]]">
                                                </div>
                                                <template is="dom-if" if="[[_isBooleanProp(egiEntity.entity, column)]]">
                                                    <iron-icon class="table-icon" style$="[[_calcValueRenderingHintsStyle(egiEntity, entityIndex, column.property, 'true')]]" icon="[[_getBooleanIcon(egiEntity.entity, column.property)]]"></iron-icon>
                                                </template>
                                                <template is="dom-if" if="[[_isHyperlinkProp(egiEntity.entity, column)]]">
                                                    <a class="truncate" href$="[[_getValue(egiEntity.entity, column.property, column.type)]]" style$="[[_calcValueRenderingHintsStyle(egiEntity, entityIndex, column.property, 'false')]]">[[_getValue(egiEntity.entity, column.property, column.type)]]</a>
                                                </template>
                                                <template is="dom-if" if="[[_isNotBooleanOrHyperlinkProp(egiEntity.entity, column)]]">
                                                    <div class="truncate relative" style$="[[_calcValueRenderingHintsStyle(egiEntity, entityIndex, column.property, 'false')]]">[[_getValue(egiEntity.entity, column.property, column.type)]]</div>
                                                </template>
                                            </template>
                                        </div>
                                    </template>
                                    <template is="dom-if" if="[[_isSecondaryActionsPresent(secondaryActions)]]">
                                        <div class="action-cell layout horizontal center no-flexible">
                                            <template is="dom-if" if="[[!_isSecondaryActionsFixed(secondaryActionsFixed)]]">
                                                <template is="dom-if" if="[[_isOnlyOneSecondaryActions(secondaryActions)]]">
                                                    <tg-ui-action class="action" show-dialog="[[secondaryActions.0.showDialog]]" current-entity="[[egiEntity.entity]]" short-desc="[[secondaryActions.0.shortDesc]]" long-desc="[[secondaryActions.0.longDesc]]" icon="[[secondaryActions.0.icon]]" component-uri="[[secondaryActions.0.componentUri]]" element-name="[[secondaryActions.0.elementName]]" action-kind="[[secondaryActions.0.actionKind]]" number-of-action="[[secondaryActions.0.numberOfAction]]" attrs="[[secondaryActions.0.attrs]]" create-context-holder="[[secondaryActions.0.createContextHolder]]" require-selection-criteria="[[secondaryActions.0.requireSelectionCriteria]]" require-selected-entities="[[secondaryActions.0.requireSelectedEntities]]" require-master-entity="[[secondaryActions.0.requireMasterEntity]]" pre-action="[[secondaryActions.0.preAction]]" post-action-success="[[secondaryActions.0.postActionSuccess]]" post-action-error="[[secondaryActions.0.postActionError]]" should-refresh-parent-centre-after-save="[[secondaryActions.0.shouldRefreshParentCentreAfterSave]]" ui-role="[[secondaryActions.0.uiRole]]" icon-style="[[secondaryActions.0.iconStyle]]"></tg-ui-action>
                                                </template>
                                                <template is="dom-if" if="[[!_isOnlyOneSecondaryActions(secondaryActions)]]">
                                                    <tg-secondary-action-button class="action" current-entity="[[egiEntity.entity]]" actions="[[secondaryActions]]"></tg-secondary-action-button>
                                                </template>
                                            </template>
                                        </div>
                                    </template>
                                </div>
                            </template>
                            <!-- Table footer -->
                            <template is="dom-if" if="[[totals]]">
                                <template is="dom-repeat" items="[[_calcGridSummary(columns)]]" as="summaryRow" index-as="summaryRowIndex">
                                    <div class="layout horizontal table-footer-row" style$="[[_calcFooterRowStyle(summaryFixed)]]">
                                        <div class="table-cell layout horizontal center no-flexible" style="width:18px" hidden$="[[!checkboxVisible]]">
                                            <!-- checkbox stub for table footer -->
                                        </div>
                                        <template is="dom-if" if="[[primaryAction]]">
                                            <div class="action-cell layout horizontal center no-flexible">
                                                <!--Primary action footer goes here-->
                                            </div>
                                        </template>
                                        <template is="dom-repeat" items="[[summaryRow]]" as="summary" index-as="summaryIndex">
                                            <template is="dom-if" if="[[summary]]">
                                                <div class="table-cell layout horizontal center" style$="[[_calcColumnStyle(summary, summaryIndex, numOfFixedCols)]]" tooltip-text$="[[_getTotalTooltip(summary)]]">
                                                    <template is="dom-if" if="[[!_isColumnFixed(summaryIndex, numOfFixedCols)]]">
                                                        <template is="dom-if" if="[[_isBooleanProp(totals, summary)]]">
                                                            <iron-icon class="table-icon" icon="[[_getBooleanIcon(totals, summary.property)]]"></iron-icon>
                                                        </template>
                                                        <template is="dom-if" if="[[_isHyperlinkProp(totals, summary)]]">
                                                            <a class="truncate" href$="[[_getValue(totals, summary.property, summary.type)]]">[[_getValue(totals, summary.property, summary.type)]]</a>
                                                        </template>
                                                        <template is="dom-if" if="[[_isNotBooleanOrHyperlinkProp(totals, summary)]]">
                                                            <div class="truncate relative" style="width:100%">[[_getValue(totals, summary.property, summary.type)]]</div>
                                                        </template>
                                                    </template>
                                                </div>
                                            </template>
                                            <template is="dom-if" if="[[!summary]]">
                                                <div class="table-cell" style$="[[_calcEmptyTotalStyle(summaryIndex, columns, numOfFixedCols)]]">
                                                </div>
                                            </template>
                                        </template>
                                        <template is="dom-if" if="[[_isSecondaryActionsPresent(secondaryActions)]]">
                                            <div class="action-cell layout horizontal center no-flexible">
                                                <!--Secondary actions header goes here-->
                                            </div>
                                        </template>
                                    </div>
                                </template>
                            </template>
                        </div>
                        <!-- Fixed container -->
                        <div id="lockContainer" class="absolute fit" style="overflow:hidden">
                            <template is="dom-if" if="[[_isLeftLockPanelVisble(checkboxVisible, checkboxesFixed, primaryAction, checkboxesWithPrimaryActionsFixed, numOfFixedCols)]]">
                                <div id="leftLockPanel" class="absolutelyWhite layout vertical" on-wheel="_handleWheel" style$="[[_calculateLeftLockPanelStyle(_showLeftShadow, _scrollTop, headerFixed)]]">
                                    <!--header-->
                                    <div class="layout horizontal table-header-row" hidden$="[[_isHeaderFixed(headerFixed)]]">
                                        <div class="table-cell layout horizontal center no-flexible" style="width:18px;" hidden$="[[!checkboxVisible]]" tooltip-text$="[[_selectAllTooltip(selectedAll)]]">
                                            <paper-checkbox class="blue header" checked="[[selectedAll]]" on-change="_allSelectionChanged"></paper-checkbox>
                                        </div>
                                        <template is="dom-if" if="[[_isPrimaryActionVisibleAndFixed(primaryAction, checkboxesWithPrimaryActionsFixed, numOfFixedCols)]]">
                                            <div class="action-cell layout horizontal center no-flexible">
                                                <!--Primary action stub header goes here-->
                                            </div>
                                        </template>
                                        <template is="dom-repeat" items="[[columns]]">
                                            <div class="table-cell layout horizontal center-center" hidden$="[[!_isColumnFixed(index, numOfFixedCols)]]" style$="[[_calcColumnHeaderStyle(item, index, numOfFixedCols)]]" tooltip-text$="[[item.columnDesc]]">
                                                <div class="truncate" style="width:100%">[[item.columnTitle]]</div>
                                            </div>
                                        </template>
                                    </div>
                                    <!--body-->
                                    <template is="dom-repeat" items="[[egiModel]]" as="egiEntity" index-as="entityIndex">
                                        <div class="layout horizontal table-data-row" selected$="[[egiEntity.selected]]" over$="[[egiEntity.over]]" on-mouseenter="_mouseRowEnter" on-mouseleave="_mouseRowLeave">
                                            <div class="table-cell layout horizontal center no-flexible" style="width:18px;" hidden$="[[!checkboxVisible]]" tooltip-text$="[[_selectTooltip(egiEntity.selected)]]">
                                                <paper-checkbox class="blue body" checked="[[egiEntity.selected]]" on-change="_selectionChanged" on-mousedown="_checkSelectionState" on-keydown="_checkSelectionState"></paper-checkbox>
                                            </div>
                                            <template is="dom-if" if="[[_isPrimaryActionVisibleAndFixed(primaryAction, checkboxesWithPrimaryActionsFixed, numOfFixedCols)]]">
                                                <div class="action-cell layout horizontal center no-flexible">
                                                    <tg-ui-action class="action" show-dialog="[[primaryAction.showDialog]]" current-entity="[[egiEntity.entity]]" short-desc="[[primaryAction.shortDesc]]" long-desc="[[primaryAction.longDesc]]" icon="[[primaryAction.icon]]" component-uri="[[primaryAction.componentUri]]" element-name="[[primaryAction.elementName]]" action-kind="[[primaryAction.actionKind]]" number-of-action="[[primaryAction.numberOfAction]]" attrs="[[primaryAction.attrs]]" create-context-holder="[[primaryAction.createContextHolder]]" require-selection-criteria="[[primaryAction.requireSelectionCriteria]]" require-selected-entities="[[primaryAction.requireSelectedEntities]]" require-master-entity="[[primaryAction.requireMasterEntity]]" pre-action="[[primaryAction.preAction]]" post-action-success="[[primaryAction.postActionSuccess]]" post-action-error="[[primaryAction.postActionError]]" should-refresh-parent-centre-after-save="[[primaryAction.shouldRefreshParentCentreAfterSave]]" ui-role="[[primaryAction.uiRole]]" icon-style="[[primaryAction.iconStyle]]"></tg-ui-action>
                                                </div>
                                            </template>
                                            <template is="dom-repeat" items="[[columns]]" as="column">
                                                <div class="table-data-cell relative layout horizontal center" hidden$="[[!_isColumnFixed(index, numOfFixedCols)]]" style$="[[_calcColumnStyle(column, index, numOfFixedCols)]]" on-tap="_tapAction" tooltip-text$="[[_getTooltip(egiEntity.entity, column, column.customAction)]]" with-action$="[[_hasAction(egiEntity.entity, column)]]">
                                                    <div class="fit" style$="[[_calcBackgroundRenderingHintsStyle(egiEntity, entityIndex, column.property)]]"></div>
                                                    <template is="dom-if" if="[[_isBooleanProp(egiEntity.entity, column)]]">
                                                        <iron-icon class="table-icon" style$="[[_calcValueRenderingHintsStyle(egiEntity, entityIndex, column.property, 'true')]]" icon="[[_getBooleanIcon(egiEntity.entity, column.property)]]"></iron-icon>
                                                    </template>
                                                    <template is="dom-if" if="[[_isHyperlinkProp(egiEntity.entity, column)]]">
                                                        <a class="truncate" href$="[[_getValue(egiEntity.entity, column.property, column.type)]]" style$="[[_calcValueRenderingHintsStyle(egiEntity, entityIndex, column.property, 'false')]]">[[_getValue(egiEntity.entity, column.property, column.type)]]</a>
                                                    </template>
                                                    <template is="dom-if" if="[[_isNotBooleanOrHyperlinkProp(egiEntity.entity, column)]]">
                                                        <div class="truncate relative" style$="[[_calcValueRenderingHintsStyle(egiEntity, entityIndex, column.property, 'false')]]">[[_getValue(egiEntity.entity, column.property, column.type)]]</div>
                                                    </template>
                                                </div>
                                            </template>
                                        </div>
                                    </template>
                                    <!--footer-->
                                    <template is="dom-if" if="[[_isSummaryNotFixedAndPresent(totals, summaryFixed)]]">
                                        <template is="dom-repeat" items="[[_calcGridSummary(columns)]]" as="summaryRow" index-as="summaryRowIndex">
                                            <div class="layout horizontal table-footer-row">
                                                <div class="table-cell no-flexible" style="width:18px" hidden$="[[!checkboxVisible]]">
                                                    <!-- checkbox stub for table footer -->
                                                </div>
                                                <template is="dom-if" if="[[_isPrimaryActionVisibleAndFixed(primaryAction, checkboxesWithPrimaryActionsFixed, numOfFixedCols)]]">
                                                    <div class="action-cell no-flexible">
                                                        <!--Primary action footer goes here-->
                                                    </div>
                                                </template>
                                                <template is="dom-repeat" items="[[summaryRow]]" as="summary" index-as="summaryIndex">
                                                    <template is="dom-if" if="[[_isColumnFixed(summaryIndex, numOfFixedCols)]]">
                                                        <template is="dom-if" if="[[summary]]">
                                                            <div class="table-cell layout horizontal center" style$="[[_calcColumnStyle(summary, summaryIndex, numOfFixedCols)]]" tooltip-text$="[[_getTotalTooltip(summary)]]">
                                                                <template is="dom-if" if="[[_isBooleanProp(totals, summary)]]">
                                                                    <iron-icon class="table-icon" icon="[[_getBooleanIcon(totals, summary.property)]]"></iron-icon>
                                                                </template>
                                                                <template is="dom-if" if="[[_isHyperlinkProp(totals, summary)]]">
                                                                    <a class="truncate" href$="[[_getValue(totals, summary.property, summary.type)]]">[[_getValue(totals, summary.property, summary.type)]]</a>
                                                                </template>
                                                                <template is="dom-if" if="[[_isNotBooleanOrHyperlinkProp(totals, summary)]]">
                                                                    <div class="truncate relative" style="width:100%">[[_getValue(totals, summary.property, summary.type)]]</div>
                                                                </template>
                                                            </div>
                                                        </template>
                                                        <template is="dom-if" if="[[!summary]]">
                                                            <div class="table-cell" style$="[[_calcEmptyTotalStyle(summaryIndex, columns, numOfFixedCols)]]"></div>
                                                        </template>
                                                    </template>
                                                </template>
                                            </div>
                                        </template>
                                    </template>
                                </div>
                            </template>
                            <template is="dom-if" if="[[_isLeftLockPanelVisble(checkboxVisible, checkboxesFixed, primaryAction, checkboxesWithPrimaryActionsFixed, numOfFixedCols)]]">
                                <div id="leftShadow" class="absolute" style$="[[_calcLeftShadowStyle(checkboxVisible, checkboxesFixed, primaryAction, checkboxesWithPrimaryActionsFixed, numOfFixedCols, _showLeftShadow)]]"></div>
                            </template>
                            <template is="dom-if" if="[[_isSecondaryActionsPresentAndFixed(secondaryActions, secondaryActionsFixed)]]">
                                <div id="rightLockPanel" class="absolutelyWhite layout vertical" on-wheel="_handleWheel" style$="[[_calculateRightLockPanelStyle(_showRightShadow, _scrollTop, headerFixed)]]">
                                    <!--header-->
                                    <div class="layout horizontal table-header-row" hidden$="[[_isHeaderFixed(headerFixed)]]">
                                        <div class="action-cell layout horizontal center no-flexible">
                                            <!--Secondary actions header goes here-->
                                        </div>
                                    </div>
                                    <!--body-->
                                    <template is="dom-repeat" items="[[egiModel]]" as="egiEntity" index-as="entityIndex">
                                        <div class="action-cell layout horizontal center table-data-row no-flexible" selected$="[[egiEntity.selected]]" over$="[[egiEntity.over]]" on-mouseenter="_mouseRowEnter" on-mouseleave="_mouseRowLeave">
                                            <template is="dom-if" if="[[_isOnlyOneSecondaryActions(secondaryActions)]]">
                                                <tg-ui-action class="action" show-dialog="[[secondaryActions.0.showDialog]]" current-entity="[[egiEntity.entity]]" short-desc="[[secondaryActions.0.shortDesc]]" long-desc="[[secondaryActions.0.longDesc]]" icon="[[secondaryActions.0.icon]]" component-uri="[[secondaryActions.0.componentUri]]" element-name="[[secondaryActions.0.elementName]]" action-kind="[[secondaryActions.0.actionKind]]" number-of-action="[[secondaryActions.0.numberOfAction]]" attrs="[[secondaryActions.0.attrs]]" create-context-holder="[[secondaryActions.0.createContextHolder]]" require-selection-criteria="[[secondaryActions.0.requireSelectionCriteria]]" require-selected-entities="[[secondaryActions.0.requireSelectedEntities]]" require-master-entity="[[secondaryActions.0.requireMasterEntity]]" pre-action="[[secondaryActions.0.preAction]]" post-action-success="[[secondaryActions.0.postActionSuccess]]" post-action-error="[[secondaryActions.0.postActionError]]" should-refresh-parent-centre-after-save="[[secondaryActions.0.shouldRefreshParentCentreAfterSave]]" ui-role="[[secondaryActions.0.uiRole]]" icon-style="[[secondaryActions.0.iconStyle]]"></tg-ui-action>
                                            </template>
                                            <template is="dom-if" if="[[!_isOnlyOneSecondaryActions(secondaryActions)]]">
                                                <tg-secondary-action-button class="action" current-entity="[[egiEntity.entity]]" actions="[[secondaryActions]]"></tg-secondary-action-button>
                                            </template>
                                        </div>
                                    </template>
                                    <!--footer-->
                                    <template is="dom-if" if="[[_isSummaryNotFixedAndPresent(totals, summaryFixed)]]">
                                        <template is="dom-repeat" items="[[_calcGridSummary(columns)]]" as="summaryRow" index-as="summaryRowIndex">
                                            <div class="layout horizontal table-footer-row">
                                                <div class="action-cell layout horizontal center no-flexible">
                                                    <!--Secondary actions header goes here-->
                                                </div>
                                            </div>
                                        </template>
                                    </template>
                                </div>
                            </template>
                            <template is="dom-if" if="[[_isSecondaryActionsPresentAndFixed(secondaryActions, secondaryActionsFixed)]]">
                                <div id="topShadow" class="absolute" style$="[[_calcRightShadowStyle(secondaryActions, secondaryActionsFixed, _showRightShadow)]]"></div>
                            </template>
                            <template is="dom-if" if="[[_isHeaderFixed(headerFixed)]]">
                                <div id="topLockPanel" class="absolutelyWhite layout horizontal table-header-row" style$="[[_calculateTopLockPanelStyle(checkboxVisible, primaryAction, checkboxesFixed, checkboxesWithPrimaryActionsFixed, secondaryActions, secondaryActionsFixed, numOfFixedCols, _scrollLeft)]]">
                                    <div class="table-cell layout horizontal center no-flexible" style="width:18px;" hidden$="[[!_isCheckboxesNotFixedAndVisible(checkboxVisible, checkboxesFixed, checkboxesWithPrimaryActionsFixed, numOfFixedCols)]]" tooltip-text$="[[_selectAllTooltip(selectedAll)]]">
                                        <paper-checkbox class="blue header" checked="[[selectedAll]]" on-change="_allSelectionChanged"></paper-checkbox>
                                    </div>
                                    <template is="dom-if" if="[[_isPrimaryActionsNotFixedAndPresent(primaryAction, checkboxesWithPrimaryActionsFixed, numOfFixedCols)]]">
                                        <div class="action-cell layout horizontal center no-flexible">
                                            <!--Primary action stub header goes here-->
                                        </div>
                                    </template>
                                    <template is="dom-repeat" items="[[columns]]">
                                        <div class="table-cell layout horizontal center" hidden$="[[_isColumnFixed(index, numOfFixedCols)]]" style$="[[_calcColumnHeaderStyle(item, index, numOfFixedCols)]]" tooltip-text$="[[item.columnDesc]]">
                                            <div class="truncate" style="width:100%">[[item.columnTitle]]</div>
                                        </div>
                                    </template>
                                    <template is="dom-if" if="[[_isSecondaryActionsPresentAndNotFixed(secondaryActions, secondaryActionsFixed)]]">
                                        <div class="action-cell layout horizontal center no-flexible">
                                            <!--Secondary actions header goes here-->
                                        </div>
                                    </template>
                                </div>
                            </template>
                            <template is="dom-if" if="[[_isSummaryPresentAndFixed(totals, summaryFixed)]]">
                                <div id="bottomLockPanel" class="absolutelyWhite layout horizontal" style$="[[_calculateBottomLockPanelStyle(checkboxVisible, primaryAction, checkboxesFixed, checkboxesWithPrimaryActionsFixed, secondaryActions, secondaryActionsFixed, numOfFixedCols, _scrollLeft)]]">
                                    <div class="layout vertical flex" style="background-color:white;">
                                        <template is="dom-repeat" items="[[_calcGridSummary(columns)]]" as="summaryRow" index-as="summaryRowIndex">
                                            <div class="layout horizontal table-footer-row">
                                                <div class="table-cell layout horizontal center no-flexible" style="width:18px;" hidden$="[[!_isCheckboxesNotFixedAndVisible(checkboxVisible, checkboxesFixed, checkboxesWithPrimaryActionsFixed, numOfFixedCols)]]" tooltip-text$="[[_selectAllTooltip(selectedAll)]]">
                                                </div>
                                                <template is="dom-if" if="[[_isPrimaryActionsNotFixedAndPresent(primaryAction, checkboxesWithPrimaryActionsFixed, numOfFixedCols)]]">
                                                    <div class="action-cell layout horizontal center no-flexible">
                                                        <!--Primary action stub header goes here-->
                                                    </div>
                                                </template>
                                                <template is="dom-repeat" items="[[summaryRow]]" as="summary" index-as="summaryIndex">
                                                    <template is="dom-if" if="[[!_isColumnFixed(summaryIndex, numOfFixedCols)]]">
                                                        <template is="dom-if" if="[[summary]]">
                                                            <div class="table-cell layout horizontal center" style$="[[_calcColumnStyle(summary, summaryIndex, numOfFixedCols)]]" tooltip-text$="[[_getTotalTooltip(summary)]]">
                                                                <template is="dom-if" if="[[_isBooleanProp(totals, summary)]]">
                                                                    <iron-icon class="table-icon" icon="[[_getBooleanIcon(totals, summary.property)]]"></iron-icon>
                                                                </template>
                                                                <template is="dom-if" if="[[_isHyperlinkProp(totals, summary)]]">
                                                                    <a class="truncate" href$="[[_getValue(totals, summary.property, summary.type)]]">[[_getValue(totals, summary.property, summary.type)]]</a>
                                                                </template>
                                                                <template is="dom-if" if="[[_isNotBooleanOrHyperlinkProp(totals, summary)]]">
                                                                    <div class="truncate relative" style="width:100%">[[_getValue(totals, summary.property, summary.type)]]</div>
                                                                </template>
                                                            </div>
                                                        </template>
                                                        <template is="dom-if" if="[[!summary]]">
                                                            <div class="table-cell" style$="[[_calcEmptyTotalStyle(summaryIndex, columns, numOfFixedCols)]]">
                                                            </div>
                                                        </template>
                                                    </template>
                                                </template>
                                                <template is="dom-if" if="[[_isSecondaryActionsPresentAndNotFixed(secondaryActions, secondaryActionsFixed)]]">
                                                    <div class="action-cell layout horizontal center no-flexible">
                                                        <!--Secondary actions header goes here-->
                                                    </div>
                                                </template>
                                            </div>
                                        </template>
                                    </div>
                                </div>
                            </template>
                            <template is="dom-if" if="[[_isTopLeftPanelVisible(checkboxVisible, checkboxesFixed, primaryAction, checkboxesWithPrimaryActionsFixed, numOfFixedCols, headerFixed)]]">
                                <div id="topLeftLockPanel" class="absolutelyWhite layout horizontal center table-header-row" style="top:0;left:0">
                                    <div class="table-cell" style="width:18px;" hidden$="[[!checkboxVisible]]" tooltip-text$="[[_selectAllTooltip(selectedAll)]]">
                                        <paper-checkbox class="blue header" checked="[[selectedAll]]" on-change="_allSelectionChanged"></paper-checkbox>
                                    </div>
                                    <template is="dom-if" if="[[_isPrimaryActionVisibleAndFixed(primaryAction, checkboxesWithPrimaryActionsFixed, numOfFixedCols)]]">
                                        <div class="action-cell no-flexible">
                                            <!--Primary action stub header goes here-->
                                        </div>
                                    </template>
                                    <template is="dom-repeat" items="[[columns]]">
                                        <div class="table-cell layout horizontal center" hidden$="[[!_isColumnFixed(index, numOfFixedCols)]]" style$="[[_calcColumnHeaderStyle(item, index, numOfFixedCols)]]" tooltip-text$="[[item.columnDesc]]">
                                            <div class="truncate" style="width:100%">[[item.columnTitle]]</div>
                                        </div>
                                    </template>
                                </div>
                            </template>
                            <template is="dom-if" if="[[_isTopRightPanelVisible(secondaryActions, secondaryActionsFixed, headerFixed)]]">
                                <div id="topRightLockPanel" class="absolutelyWhite layout horizontal table-header-row action-cell" style="top:0;right:0">
                                    <!-- secondary action header column -->
                                </div>
                            </template>
                            <template is="dom-if" if="[[_isBottomLeftPanelVisible(totals, summaryFixed, checkboxVisible, checkboxesFixed, primaryAction, checkboxesWithPrimaryActionsFixed, numOfFixedCols)]]">
                                <div id="bottomLeftLockPanel" class="absolutelyWhite layout vertical" style="bottom:0;left:0">
                                    <template is="dom-repeat" items="[[_calcGridSummary(columns)]]" as="summaryRow" index-as="summaryRowIndex">
                                        <div class="layout horizontal table-footer-row">
                                            <div class="table-cell no-flexible" style="width:18px" hidden$="[[!checkboxVisible]]">
                                                <!-- checkbox stub for table footer -->
                                            </div>
                                            <template is="dom-if" if="[[_isPrimaryActionSummaryVisibleAndFixed(primaryAction, checkboxesWithPrimaryActionsFixed, summaryFixed, numOfFixedCols)]]">
                                                <div class="action-cell no-flexible">
                                                    <!--Primary action footer goes here-->
                                                </div>
                                            </template>
                                            <template is="dom-repeat" items="[[summaryRow]]" as="summary" index-as="summaryIndex">
                                                <template is="dom-if" if="[[_isColumnFixed(summaryIndex, numOfFixedCols)]]">
                                                    <template is="dom-if" if="[[summary]]">
                                                        <div class="table-cell layout horizontal center" style$="[[_calcColumnStyle(summary, summaryIndex, numOfFixedCols)]]" tooltip-text$="[[_getTotalTooltip(summary)]]">
                                                            <template is="dom-if" if="[[_isBooleanProp(totals, summary)]]">
                                                                <iron-icon class="table-icon" icon="[[_getBooleanIcon(totals, summary.property)]]"></iron-icon>
                                                            </template>
                                                            <template is="dom-if" if="[[_isHyperlinkProp(totals, summary)]]">
                                                                <a class="truncate" href$="[[_getValue(totals, summary.property, summary.type)]]">[[_getValue(totals, summary.property, summary.type)]]</a>
                                                            </template>
                                                            <template is="dom-if" if="[[_isNotBooleanOrHyperlinkProp(totals, summary)]]">
                                                                <div class="truncate relative" style="width:100%">[[_getValue(totals, summary.property, summary.type)]]</div>
                                                            </template>
                                                        </div>
                                                    </template>
                                                    <template is="dom-if" if="[[!summary]]">
                                                        <div class="table-cell" style$="[[_calcEmptyTotalStyle(summaryIndex, columns, numOfFixedCols)]]">
                                                        </div>
                                                    </template>
                                                </template>
                                            </template>
                                        </div>
                                    </template>
                                </div>
                            </template>
                            <template is="dom-if" if="[[_isBottomRightPanelVisible(totals, summaryFixed, secondaryActions, secondaryActionsFixed)]]">
                                <div id="bottomRightLockPanel" class="absolutelyWhite layout vertical" style="bottom:0;right:0">
                                    <template is="dom-repeat" items="[[_calcGridSummary(columns)]]" as="summaryRow" index-as="summaryRowIndex">
                                        <template is="dom-if" if="[[_isSecondaryActionsPresent(secondaryActions)]]">
                                            <div class="table-footer-row action-cell">
                                                <!--Secondary actions header goes here-->
                                            </div>
                                        </template>
                                    </template>
                                </div>
                            </template>
                            <div id="bottomShadow" class="absolute" hidden$="[[!_isSummaryPresentAndFixed(totals, summaryFixed)]]" style$="[[_calcBottomShadowStyle(_totalsRowCount, _showBottomShadow)]]"></div>
                            <div id="topShadow" class="absolute" hidden$="[[!_isHeaderFixed(headerFixed)]]" style$="[[_calcTopShadowStyle(_showTopShadow)]]"></div>
                            <div id="tbShadow" class="absolute" hidden$="[[_isHeaderFixed(headerFixed)]]" style$="[[_calcTBShadowStyle(_showTopShadow)]]"></div>
                        </div>
                    </div>
                    <!-- table lock layer -->
                    <div class="lock-layer fit" lock$="[[lock]]"></div>
                </div>
            </paper-material>
        </template>
        <template is="dom-if" if="[[cardLayout]]" restamp>
            <div class="card-toolbar layout vertical">
                <div class="layout horizontal center">
                    <content select=".entity-specific-action"></content>
                </div>
                <div class="layout horizontal center">
                    <paper-checkbox style="margin: 0 8px;" class="blue" checked="[[selectedAll]]" on-change="_allSelectionChanged" tooltip-text$="[[_selectAllTooltip(selectedAll)]]"></paper-checkbox>
                    <paper-icon-button icon="editor:functions" on-tap="_showSummary" disabled$="[[!_isSummaryEnabled(egiModel, cardLayout)]]"></paper-icon-button>
                    <content select=".standart-action"></content>
                </div>
            </div>
            <template is="dom-repeat" items="[[egiModel]]" as="egiEntity" index-as="entityIndex">
                <paper-material elevation="1" class="card-material layout vertical">
                    <div class="card-header layout horizontal center justified relative" style$="[[_calcCardHeaderStyle(primaryAction, secondaryActions)]]">
                        <div selected$="[[egiEntity.selected]]" class="card-header-background fit"></div>
                        <div class="layout horizontal center relative">
                            <paper-checkbox class="blue" style="margin-right:11px;" checked="[[egiEntity.selected]]" on-change="_selectionChanged" tooltip-text$="[[_selectTooltip(egiEntity.selected)]]"></paper-checkbox>
                            <template is="dom-if" if="[[primaryAction]]">
                                <tg-ui-action show-dialog="[[primaryAction.showDialog]]" current-entity="[[egiEntity.entity]]" short-desc="[[primaryAction.shortDesc]]" long-desc="[[primaryAction.longDesc]]" icon="[[primaryAction.icon]]" component-uri="[[primaryAction.componentUri]]" element-name="[[primaryAction.elementName]]" action-kind="[[primaryAction.actionKind]]" number-of-action="[[primaryAction.numberOfAction]]" attrs="[[primaryAction.attrs]]" create-context-holder="[[primaryAction.createContextHolder]]" require-selection-criteria="[[primaryAction.requireSelectionCriteria]]" require-selected-entities="[[primaryAction.requireSelectedEntities]]" require-master-entity="[[primaryAction.requireMasterEntity]]" pre-action="[[primaryAction.preAction]]" post-action-success="[[primaryAction.postActionSuccess]]" post-action-error="[[primaryAction.postActionError]]" should-refresh-parent-centre-after-save="[[primaryAction.shouldRefreshParentCentreAfterSave]]" ui-role="[[primaryAction.uiRole]]" icon-style="[[primaryAction.iconStyle]]"></tg-ui-action>
                            </template>
                        </div>
                        <div class="layout horizontal center relative">
                            <template is="dom-if" if="[[_isSecondaryActionsPresent(secondaryActions)]]">
                                <template is="dom-repeat" items="[[secondaryActions]]">
                                    <tg-ui-action show-dialog="[[item.showDialog]]" current-entity="[[egiEntity.entity]]" short-desc="[[item.shortDesc]]" long-desc="[[item.longDesc]]" icon="[[item.icon]]" component-uri="[[item.componentUri]]" element-name="[[item.elementName]]" action-kind="[[item.actionKind]]" number-of-action="[[item.numberOfAction]]" attrs="[[item.attrs]]" create-context-holder="[[item.createContextHolder]]" require-selection-criteria="[[item.requireSelectionCriteria]]" require-selected-entities="[[item.requireSelectedEntities]]" require-master-entity="[[item.requireMasterEntity]]" pre-action="[[item.preAction]]" post-action-success="[[item.postActionSuccess]]" post-action-error="[[item.postActionError]]" should-refresh-parent-centre-after-save="[[item.shouldRefreshParentCentreAfterSave]]" ui-role="[[item.uiRole]]" icon-style="[[item.iconStyle]]"></tg-ui-action>
                                </template>
                            </template>
                        </div>
                    </div>
                    <div class="card-body" style$="[[_calcCardStyle(collapsePanelVisible)]]">
                        <tg-flex-layout when-desktop="[[shortLayout.desktop]]" when-tablet="[[shortLayout.tablet]]" when-mobile="[[shortLayout.mobile]]">
                            @gridCardDom
                        </tg-flex-layout>
                        <!--Collapse panel that contains other components those weren't included into main view of card-->
                        <template is="dom-if" if="[[collapsePanelVisible]]">
                            <iron-collapse opened="[[egiEntity.opened]]">

                                <tg-flex-layout when-desktop="[[longLayout.desktop]]" when-tablet="[[longLayout.tablet]]" when-mobile="[[longLayout.mobile]]">
                                    @gridCardDom
                                </tg-flex-layout>
                            </iron-collapse>
                        </template>
                        <paper-icon-button hidden$="[[!collapsePanelVisible]]" class="expand-button" icon="[[_calcCollapseIcon(egiEntity.opened)]]" on-tap="_toggleCollapsePanel"></paper-icon-button>
                    </div>
                </paper-material>
            </template>
        </template>
    </template>
</dom-module>
<script>
    (function () {
        var _checkCollapsiblePanelVisibility = function (layout) {
            this.collapsePanelVisible = !!(this.cardLayout && layout);
        };
        var _areEqual = function (a, b) {
            return a.id === b.id;
        };
        var _hasEntity = function (entity, entities) {
            for (var i = 0; i < entities.length; i += 1) {
                if (_areEqual(entity, entities[i])) {
                    return true;
                }
            }
            return false;
        };
        var _findEntity = function (entity, entities) {
            for (var i = 0; i < entities.length; i += 1) {
                if (_areEqual(entity, entities[i])) {
                    return i;
                }
<<<<<<< HEAD
                return -1;
            },
            _processEntitySelection = function (selectedEntities, entity, select, egi) {
                var selectedIndex = selectedEntities.indexOf(entity);
                if (select) {
                    if (selectedIndex < 0) {
                        selectedEntities.push(entity);
                        if (egi) {
                            egi.retrievedEntitySelection = {entity: entity, selected: true};
                        }
                    }
                } else {
                    if (selectedIndex >= 0) {
                        selectedEntities.splice(selectedIndex, 1);
                        if (egi) {
                            egi.retrievedEntitySelection = {entity: entity, selected: false};
                        }
                    }
=======
            }
            return -1;
        };
        var _processEntitySelection = function (selectedEntities, entity, select) {
            var selectedIndex = selectedEntities.indexOf(entity);
            if (select) {
                if (selectedIndex < 0) {
                    selectedEntities.push(entity);
                }
            } else {
                if (selectedIndex >= 0) {
                    selectedEntities.splice(selectedIndex, 1);
>>>>>>> dde371c4
                }
            }
        };
        var generateShortCollection = function (entity, property, typeObject) {
            var collectionValue = entity.get(property);
            var containerPropertyValue = entity.get(property.substr(0, property.lastIndexOf('.')));
            var keys = typeObject.compositeKeyNames();
            return collectionValue.map(function (subEntity) {
                var key = keys.find(function (key) {
                    if (subEntity.get(key) !== containerPropertyValue) {
                        return key;
                    }
                });
                return subEntity.get(key);
            });
        };
        Polymer({
            is: "tg-@miType-grid-inspector",

            properties: {
                entities: {
                    type: Array,
                    observer: "_entitiesChanged"
                },
                totals: Object,
                /**
                 * Last updated entity selection.
                 */
                retrievedEntitySelection: {
                    type: Object,
                    observer: '_retrievedEntitySelectionChanged',
                    notify: true
                },
                /**
                 * The function to map column properties of the entity to the form [{ dotNotation: 'prop1.prop2', value: '56.67'}, ...]. The order is 
                 * consistent with the order of columns.
                 *
                 * @param entity -- the entity to be processed with the mapper function
                 */
                columnPropertiesMapper: {
                    type: Function,
                    notify: true
                },
                lock: {
                    type: Boolean,
                    value: false
                },
                renderingHints: Array,
                shortLayout: Object,
                longLayout: Object,
                summaryLayout: Object,
                /**
                 * Defines the number of visible rows.
                 */
                visibleRowCount: {
                    type: Number,
                    value: @visibleRowCount
                },
                cardLayout: {
                    type: Boolean,
                    readOnly: true,
                    observer: "_cardLayoutChanged"
                },

                //Controls visibility of the toolbar.
                toolbarVisible: {
                    type: Boolean,
                    value: @toolbarVisible
                },

                //Controls visiblity of checkboxes at the beginnig of the header and each data row.
                checkboxVisible: {
                    type: Boolean,
                    value: @checkboxVisible
                },

                //Scrolling related properties.
                checkboxesFixed: {
                    type: Boolean,
                    value: @checkboxesFixed
                },
                checkboxesWithPrimaryActionsFixed: {
                    type: Boolean,
                    value: @checkboxesWithPrimaryActionsFixed
                },
                numOfFixedCols: {
                    type: Number,
                    value: @numOfFixedCols
                },
                secondaryActionsFixed: {
                    type: Boolean,
                    value: @secondaryActionsFixed
                },
                headerFixed: {
                    type: Boolean,
                    value: @headerFixed
                },
                summaryFixed: {
                    type: Boolean,
                    value: @summaryFixed
                },

                /**
                 * The property that determines whether progress bar is visible or not.
                 */
                _showProgress: {
                    type: Boolean
                },

                //Private properties that defines config object for totals.
                _totalsRowCount: Number,
                _totalsRows: Array,
                //Shadow related properties
                _showBottomShadow: Boolean,
                _showTopShadow: Boolean,
                _showLeftShadow: Boolean,
                _showRightShadow: Boolean,
                //Scroling properties
                _scrollLeft: Number,
                _scrollTop: Number,
                //miscelenia private variables
                _actionWidth: {
                    type: String,
                    value: "20px"
                },
                _cellPadding: {
                    type: String,
                    value: "1.2rem"
                },
                _bottomMargin: {
                    type: String,
                    value: "15px"
                },
                _rangeSelection: {
                    type: Boolean,
                    value: false
                },
                _lastSelectedIndex: Number
            },

            observers: [
                        '_desktopShortLayoutChanged(shortLayout.desktop)',
                        '_tabletShortLayoutChanged(shortLayout.tablet)',
                        '_mobileShortLayoutChanged(shortLayout.mobile)',
                        '_desktopLongLayoutChanged(longLayout.desktop)',
                        '_tabletLongLayoutChanged(longLayout.tablet)',
                        '_mobileLongLayoutChanged(longLayout.mobile)'
                    ],

            behaviors: [Polymer.TgBehaviors.TgTooltipBehavior, Polymer.IronResizableBehavior, Polymer.IronA11yKeysBehavior],

            /**
             * Generated shortcut bindings to single function _shortcutPressed, which locates appropriate tg-action / tg-ui-action and invokes its function 'shortcutPressed'.
             */
            _ownKeyBindings: {
                '@SHORTCUTS': '_shortcutPressed'
            },

            _shortcutPressed: function (e) {
                var shortcut = e.detail.combo;
                console.debug('Master shortcut', shortcut, 'processing...');

                var iconButton = this.querySelector('paper-icon-button[shortcut="' + shortcut + '"]');
                if (iconButton) {
                    // Respect nodes that are disabled in the UI.
                    if (window.getComputedStyle(iconButton)['pointer-events'] !== 'none') {
                        iconButton.focus();
                        MockInteractions.tap(iconButton);
                    }
                } else {
                    var action = this.querySelector('tg-action[shortcut="' + shortcut + '"]');
                    if (action) {
                        // Respect nodes that are disabled in the UI.
                        if (window.getComputedStyle(action.$.actionButton)['pointer-events'] !== 'none') {
                            action.$.actionButton.focus();
                            action._asyncRun();
                        }
                    } else {
                        var uiAction = this.querySelector('tg-ui-action[shortcut="' + shortcut + '"]');
                        if (uiAction) {
                            // Respect nodes that are disabled in the UI.
                            if (!uiAction.isActionInProgress) {
                                if (uiAction.isIconButton) {
                                    uiAction.$.iActionButton.focus();
                                } else {
                                    uiAction.$.bActionButton.focus();
                                }
                                uiAction._run();
                            }
                        } else {
                            console.warn('The registered shortcut [' + shortcut + '] does not have its corresponding tg-action or tg-ui-action.');
                        }
                    }
                }

                if (event.stopPropagation) event.stopPropagation();
                if (event.preventDefault) event.preventDefault();
                event.cancelBubble = true;
                event.returnValue = false;
                console.debug('Master shortcut', shortcut, 'processing... done');
            },

            /**
             * Initialises selection model, primary action, secondary actions, property columns, card layout.
             */
            ready: function () {
                var primaryActions = Polymer.dom(this.$.primary_action_selector).getDistributedNodes();
                this._totalsRowCount = 0;
                this._showProgress = false;

                //Initialising shadows
                this._showTopShadow = false;
                this._showBottomShadow = false;
                this._showLeftShadow = false;
                this._showRightShadow = false;

                //Initilialising scrolling properties
                this._scrollLeft = 0;
                this._scrollTop = 0;

                //Initialising entities.
                this.totals = null;
                this.entities = [];

                //Initialising the egi model .
                this.egiModel = [];

                //initialising the arrays for selected entites and entities those were opened.
                this.selectedAll = false;
                this.selectedEntities = [];
                this.openedEntities = [];

                //Initialising columns (property column mappings)
                tempColumns = [];
                Array.prototype.forEach.call(Polymer.dom(this.$.column_selector).getDistributedNodes(), function (item) {
                    tempColumns.push(item);
                });
                this.columns = tempColumns;
                
                this.columnPropertiesMapper = (function (entity) {
                    var result = [];
                    for (var index = 0; index < this.columns.length; index++) {
                        var column = this.columns[index];
                        var entry = { dotNotation: column.property, value: this._getValue(entity, column.property, column.type) };
                        result.push(entry);
                    }
                    return result;
                }).bind(this);

                //Initialising the primary action.
                this.primaryAction = null;
                this.primaryAction = primaryActions.length > 0 ? primaryActions[0] : null;

                //Initialising the secondary actions' list.
                this.secondaryActions = [];
                Array.prototype.forEach.call(Polymer.dom(this.$.secondary_action_selector).getDistributedNodes(), function (item) {
                    this.secondaryActions.push(item);
                }.bind(this));

                //Initialising event listeners.
                this.addEventListener("iron-resize", this._resizeEventListener.bind(this));
            },

            attached: function () {
                var self = this;
                this._updateTableSizeAsync();
                this.async(function () {
                    self.keyEventTarget = self._getKeyEventTarget();
                }, 1)
            },

            _getKeyEventTarget: function () {
                var parent = this;
                while (parent && parent.tagName !== 'TG-CUSTOM-ACTION-DIALOG') {
                    parent = parent.parentElement;
                }
                return parent || this;
            },

            updateProgress: function (percentage, clazz, isVisible) {
                var progressBar = this.$$("#progressBar");
                this._showProgress = isVisible;
                progressBar.classList.remove("processing");
                progressBar.classList.remove("uploading");
                if (clazz !== "") {
                    progressBar.classList.add(clazz);
                }
                if (percentage >= 0 && percentage <= 100) {
                    progressBar.value = percentage;
                }
                progressBar.updateStyles();
            },

            _checkSelectionState: function (event) {
                this._rangeSelection = event.shiftKey;
            },

            _mouseRowEnter: function (event, detail) {
                var index = event.model.entityIndex;
                this.set("egiModel." + index + ".over", true);
            },

            _mouseRowLeave: function (event, detail) {
                var index = event.model.entityIndex;
                this.set("egiModel." + index + ".over", false);
            },

            _handleWheel: function (e, detail) {
                var scrollContainer = this.$$("#scrollContainer");
                var wheelEvent;

                if (scrollContainer) {
                    wheelEvent = new WheelEvent(e.type, e);
                    scrollContainer.dispatchEvent(wheelEvent);
                }
                console.log(e, detail);
            },

            /**
             * Resize event handler that adjasts the lockcontainer size and position.
             */
            _resizeEventListener: function (event, details) {
                var baseContainer = this.$$("#baseContainer");
                var scrollContainer = this.$$("#scrollContainer");
                var propertyToSet = this.visibleRowCount > 0 ? "max-height" : "height";
                var propertyToRemove = this.visibleRowCount > 0 ? "height" : "max-height";
                var rowCount, height;
                if (baseContainer && scrollContainer) {
                    var lockContainer = this.$$("#lockContainer");
                    var bottomPosition = this._calcHorizontalScrollBarHeight();
                    if (this.visibleRowCount > 0) {
                        rowCount = this.visibleRowCount + (this.summaryFixed ? this._totalsRowCount : 0);
                        height = "calc(3rem + " + rowCount + " * 1.5rem + " + rowCount + " * 1px + " + bottomPosition + "px" + (this.summaryFixed && this._totalsRowCount > 0 ? (" + " + this._bottomMargin) : "") + ")";
                    } else {
                        rowCount = this.entities.length + this._totalsRowCount;
                        height = "calc(3rem + " + rowCount + " * 1.5rem + " + rowCount + " * 1px + 15px + " + bottomPosition + "px)";
                    }
                    baseContainer.style.removeProperty(propertyToRemove);
                    scrollContainer.style.removeProperty(propertyToRemove);
                    baseContainer.style[propertyToSet] = height;
                    scrollContainer.style[propertyToSet] = height;
                    if (lockContainer) {
                        lockContainer.style.bottom = bottomPosition + "px";
                        lockContainer.style.right = this._calcVerticalScrollBarWidth() + "px";
                    }
                    this._updateShadows();
                }
            },

            _updateShadows: function () {
                var scrollContainer = this.$$("#scrollContainer");
                if (scrollContainer) {
                    this._showLeftShadow = scrollContainer.scrollLeft !== 0;
                    this._showRightShadow = (scrollContainer.clientWidth + scrollContainer.scrollLeft) !== scrollContainer.scrollWidth;
                    this._showTopShadow = scrollContainer.scrollTop !== 0;
                    this._showBottomShadow = (scrollContainer.clientHeight + scrollContainer.scrollTop) !== scrollContainer.scrollHeight;
                }
            },

            _calcVerticalScrollBarWidth: function () {
                var scrollContainer = this.$$("#scrollContainer");
                return scrollContainer ? scrollContainer.offsetWidth - scrollContainer.clientWidth : 0;
            },

            /**
             * Calculates the horizontal scrollbar height.
             */
            _calcHorizontalScrollBarHeight: function () {
                var scrollContainer = this.$$("#scrollContainer");
                return scrollContainer ? scrollContainer.offsetHeight - scrollContainer.clientHeight : 0;
            },

            /**
             * Scrolling related functions.
             */
            _handleScrollEvent: function () {
                var scrollContainer = this.$$("#scrollContainer");
                if (scrollContainer) {
                    this._scrollLeft = scrollContainer.scrollLeft;
                    this._scrollTop = scrollContainer.scrollTop;
                    this._updateShadows();
                }
            },

            _isCheckboxesOrHeaderFixed: function (checkboxesFixed, checkboxesWithPrimaryActionsFixed, headerFixed, numOfFixedCols) {
                return this._isCheckboxesFixed(checkboxesFixed, checkboxesWithPrimaryActionsFixed, numOfFixedCols) || headerFixed;
            },

            _isCheckboxesFixed: function (checkboxesFixed, checkboxesWithPrimaryActionsFixed, numOfFixedCols) {
                return checkboxesFixed || checkboxesWithPrimaryActionsFixed || (numOfFixedCols > 0);
            },

            _isCheckboxesNotFixedAndVisible: function (checkboxVisible, checkboxesFixed, checkboxesWithPrimaryActionsFixed, numOfFixedCols) {
                return checkboxVisible && !checkboxesFixed && !checkboxesWithPrimaryActionsFixed && (numOfFixedCols <= 0);
            },

            _isPrimaryActionsFixed: function (checkboxesWithPrimaryActionsFixed, numOfFixedCols) {
                return checkboxesWithPrimaryActionsFixed || (numOfFixedCols > 0);
            },

            _isPrimaryActionsNotFixedAndPresent: function (primaryAction, checkboxesWithPrimaryActionsFixed, numOfFixedCols) {
                return primaryAction && !checkboxesWithPrimaryActionsFixed && (numOfFixedCols <= 0);
            },

            _isSecondaryActionsFixed: function (secondaryActionsFixed) {
                return secondaryActionsFixed;
            },

            _isSecondaryActionsPresentAndFixed: function (secondaryActions, secondaryActionsFixed) {
                return this._isSecondaryActionsPresent(secondaryActions) && secondaryActionsFixed;
            },

            _isSecondaryActionsPresentAndNotFixed: function (secondaryActions, secondaryActionsFixed) {
                return this._isSecondaryActionsPresent(secondaryActions) && !secondaryActionsFixed;
            },

            _isHeaderFixed: function (headerFixed) {
                return headerFixed;
            },

            _isHeaderColumnHidden: function (headerFixed, index, numOfFixedCols) {
                return headerFixed || this._isColumnFixed(index, numOfFixedCols);
            },

            _isColumnFixed: function (index, numOfFixedCols) {
                return index < numOfFixedCols;
            },

            _isSummaryFixed: function () {
                console.log(arguments);
            },

            _isSummaryPresentAndFixed: function (totals, summaryFixed) {
                return totals && summaryFixed;
            },

            _isSummaryNotFixedAndPresent: function (totals, summaryFixed) {
                return totals && !summaryFixed;
            },

            _isLeftLockPanelVisble: function (checkboxVisible, checkboxesFixed, primaryAction, checkboxesWithPrimaryActionsFixed, numOfFixedCols) {
                return (checkboxVisible && (checkboxesFixed || checkboxesWithPrimaryActionsFixed)) || (primaryAction && checkboxesWithPrimaryActionsFixed) || (numOfFixedCols > 0);
            },

            _isTopLeftPanelVisible: function (checkboxVisible, checkboxesFixed, primaryAction, checkboxesWithPrimaryActionsFixed, numOfFixedCols, headerFixed) {
                return ((checkboxVisible && (checkboxesFixed || checkboxesWithPrimaryActionsFixed)) || (primaryAction && checkboxesWithPrimaryActionsFixed) || numOfFixedCols > 0) && headerFixed;
            },

            _isPrimaryActionVisibleAndFixed: function (primaryAction, checkboxesWithPrimaryActionsFixed, numOfFixedCols) {
                return primaryAction && (checkboxesWithPrimaryActionsFixed || numOfFixedCols > 0);
            },

            _isTopRightPanelVisible: function (secondaryActions, secondaryActionsFixed, headerFixed) {
                return this._isSecondaryActionsPresent(secondaryActions) && secondaryActionsFixed && headerFixed;
            },

            _isBottomLeftPanelVisible: function (totals, summaryFixed, checkboxVisible, checkboxesFixed, primaryAction, checkboxesWithPrimaryActionsFixed, numOfFixedCols) {
                return totals && summaryFixed && ((checkboxVisible && (checkboxesFixed || checkboxesWithPrimaryActionsFixed)) || (primaryAction && checkboxesWithPrimaryActionsFixed) || numOfFixedCols > 0);
            },

            _isPrimaryActionSummaryVisibleAndFixed: function (primaryAction, checkboxesWithPrimaryActionsFixed, summaryFixed, numOfFixedCols) {
                return primaryAction && (checkboxesWithPrimaryActionsFixed || summaryFixed || numOfFixedCols > 0);
            },

            _isBottomRightPanelVisible: function (totals, summaryFixed, secondaryActions, secondaryActionsFixed) {
                return totals && summaryFixed && ((this._isSecondaryActionsPresent(secondaryActions) && secondaryActionsFixed));
            },

            /**
             * Tooltip related functions.
             */
            _selectAllTooltip: function (selectedAll) {
                return (selectedAll ? 'Unselect' : 'Select') + ' all entities';
            },

            _selectTooltip: function (selected) {
                return (selected ? 'Unselecct' : 'Select') + ' this entity';
            },

            _getTooltip: function (entity, column, action) {
                try {
                    var property = entity.prop(column.property);
                    var validationResult = property.validationResult();
                    var value;
                    var tooltip = "";
                    if (this.$.reflector.isWarning(validationResult) || this.$.reflector.isError(validationResult)) {
                        tooltip = validationResult.message && ("<b>" + validationResult.message + "</b>");
                    } else if (column.tooltipProperty) {
                        value = this._getValue(entity, column.tooltipProperty, "String").toString();
                        tooltip = value && ("<b>" + value + "</b>");
                    } else if (this.$.reflector.findTypeByName(column.type)) {
                        tooltip = this._generateEntityTooltip(entity, column);
                    } else {
                        value = this._getValue(entity, column.property, column.type).toString();
                        tooltip = value && ("<b>" + value + "</b>");
                    }
                    if (column.columnDesc) {
                        tooltip += (tooltip && "<br><br>") + column.columnDesc;
                    }
                    if (action && (action.shortDesc || action.longDesc)) {
                        tooltip += (tooltip && "<br><br>") + this._generateActionTooltip(action);
                    }
                    return tooltip;
                } catch (e) {
                    return '';
                }
            },

            _generateEntityTooltip: function (entity, column) {
                var key = this._getValue(entity, column.property, column.type);
                var desc;
                try {
                    if (Array.isArray(this._get(entity, column.property))) {
                        desc = generateShortCollection(entity, column.property, this.$.reflector.findTypeByName(column.type))
                            .map(function (subEntity) {
                                return subEntity.get("desc");
                            }).join(", ");
                    } else {
                        desc = entity.get(column.property === '' ? "desc" : (column.property + ".desc"));
                    }
                } catch (e) {
                    desc = "";
                }
                return (key && ("<b>" + key + "</b>")) + (desc ? "<br>" + desc : "");
            },

            _generateActionTooltip: function (action) {
                var shortDesc = "<b>" + action.shortDesc + "</b>";
                var longDesc;
                if (shortDesc) {
                    longDesc = action.longDesc ? "<br>" + action.longDesc : "";
                } else {
                    longDesc = action.longDesc ? "<b>" + action.longDesc + "</b>" : "";
                }
                var tooltip = shortDesc + longDesc;
                return tooltip && "<div style='display:flex;'>" +
                    "<div style='margin-right:10px;'>With action: </div>" +
                    "<div style='flex-grow:1;'>" + tooltip + "</div>" +
                    "</div>"
            },

            _getTotalTooltip: function (summary) {
                var tooltip = summary.columnTitle ? "<b>" + summary.columnTitle + "</b>" : "";
                tooltip += summary.columnDesc ? (tooltip ? "<br>" + summary.columnDesc : summary.columnDesc) : "";
                return tooltip;
            },
            //End of Tooltip related functions

            /**
             * Calcualtes the summary for grid.
             */
            _calcGridSummary: function (columns) {
                var summaryRowsCount, summaryRowCounter, totalsRow, gridSummary;

                if (this._totalsRows) {
                    return this._totalsRows;
                } else {
                    summaryRowsCount = 0;
                    columns.forEach(function (item) {
                        if (item.summary && item.summary.length > summaryRowsCount) {
                            summaryRowsCount = item.summary.length;
                        }
                    });

                    //Initialising totals.
                    if (summaryRowsCount > 0) {
                        gridSummary = [];
                        for (summaryRowCounter = 0; summaryRowCounter < summaryRowsCount; summaryRowCounter += 1) {
                            totalsRow = [];
                            columns.forEach(function (item) {
                                if (item.summary && item.summary[summaryRowCounter]) {
                                    totalsRow.push(item.summary[summaryRowCounter]);
                                } else {
                                    totalsRow.push(null);
                                }
                            });
                            gridSummary.push(totalsRow);
                        }
                    }
                    //Set the _totalsRowCount property so that calculation of the scroll container height would be triggered.
                    this._totalsRowCount = summaryRowsCount;
                    this._totalsRows = gridSummary;
                    return gridSummary;
                }
            },

            /**
             * Calculates the card's header style.
             */
            _calcCardHeaderStyle: function (primaryAction, secondaryActions) {
                if (primaryAction || secondaryActions.length > 0) {
                    return "padding-left: 8px;";
                } else {
                    return "padding: 8px;";
                }
            },

            /**
             * Calcualtes the summary for card layout.
             */
            _calcCardSummary: function (columns) {
                var cardSummary = [];

                columns.forEach(function (item) {
                    if (item.summary) {
                        item.summary.forEach(function (summary) {
                            cardSummary.push(summary);
                        });
                    }
                });

                return cardSummary;
            },

            //The following nine functions determine whenther EGI is in card layout or grid and whether callapsible panel of card is visible or not.////////
            _mobileChanged: function (e, detail) {
                if (detail.value) {
                    this._setCardLayout(!!(this.shortLayout && this.shortLayout.mobile));
                    this.collapsePanelVisible = !!(this.cardLayout && this.longLayout && this.longLayout.mobile);
                }
            },
            _tabletChanged: function (e, detail) {
                if (detail.value) {
                    this._setCardLayout(!!(this.shortLayout && this.shortLayout.tablet));
                    this.collapsePanelVisible = !!(this.cardLayout && this.longLayout && this.longLayout.tablet);
                }
            },
            _desktopChanged: function (e, detail) {
                if (detail.value) {
                    this._setCardLayout(!!(this.shortLayout && this.shortLayout.desktop));
                    this.collapsePanelVisible = !!(this.cardLayout && this.longLayout && this.longLayout.desktop);
                }
            },
            _desktopShortLayoutChanged: function (layout) {
                if (this.$.desktopQuery.queryMatches) {
                    this._setCardLayout(!!layout);
                    this.collapsePanelVisible = !!(this.cardLayout && this.longLayout && this.longLayout.desktop);
                }
            },
            _tabletShortLayoutChanged: function (layout) {
                if (this.$.tabletQuery.queryMatches) {
                    this._setCardLayout(!!layout);
                    this.collapsePanelVisible = !!(this.cardLayout && this.longLayout && this.longLayout.tablet);
                }
            },
            _mobileShortLayoutChanged: function (layout) {
                if (this.$.mobileQuery.queryMatches) {
                    this._setCardLayout(!!layout);
                    this.collapsePanelVisible = !!(this.cardLayout && this.longLayout && this.longLayout.mobile);
                }
            },
            _desktopLongLayoutChanged: function (layout) {
                _checkCollapsiblePanelVisibility.bind(this)(layout);
            },
            _tabletLongLayoutChanged: function (layout) {
                _checkCollapsiblePanelVisibility.bind(this)(layout);
            },
            _mobileLongLayoutChanged: function (layout) {
                _checkCollapsiblePanelVisibility.bind(this)(layout);
            },
            /**
             * Listener for cardLayout.
             */
            _cardLayoutChanged: function (newValue, oldValue) {
                if (newValue) {
                    this.style.width = "100%";
                } else {
                    this.style.removeProperty("width");
                }
            },
            _retrievedEntitySelectionChanged: function (newValue, oldValue) {
                // console.warn('EGI _retrievedEntitySelectionChanged: prev [', oldValue ? oldValue.entity.properties.layerId : undefined, oldValue ? oldValue.selected : undefined, '] new [', newValue.entity.properties.layerId, newValue.selected, ']');
                var entityIndex = _findEntity(newValue.entity, this.entities);
                if (entityIndex >= 0) {
                    this.set("egiModel." + entityIndex + ".selected", newValue.selected);
                    _processEntitySelection(this.selectedEntities, newValue.entity, newValue.selected)
                    
                    if (newValue.selected) { // bring to view the entity that was checked
                        var scrollContainer = this.querySelector("#scrollContainer");
                        if (scrollContainer) {
                            var scrollContainerHeight = scrollContainer.offsetHeight;
                            var entityRows = scrollContainer.querySelectorAll('.table-data-row');
                            var entityRow = entityRows[entityIndex];
                            var entityRowHeight = entityRow.offsetHeight;
                            var topLockPanel = this.querySelector('#topLockPanel');
                            var topLockPanelHeightIfAny = topLockPanel ? topLockPanel.offsetHeight : 0; // defines the height of topLockPanel if it exists or zero otherwise
                            var bottomLockPanel = this.querySelector('#bottomLockPanel');
                            var bottomLockPanelHeightIfAny = bottomLockPanel ? bottomLockPanel.offsetHeight : 0; // defines the height of bottomLockPanel if it exists or zero otherwise
                            var yPos = entityRow.offsetTop - entityRow.scrollTop + entityRow.clientTop;
                            if (yPos < scrollContainer.scrollTop + topLockPanelHeightIfAny) {
                                // top y position of checked entity row element is above the top visible position of scroll container (topLockPanel is taken into account if exists).
                                scrollContainer.scrollTop = yPos - topLockPanelHeightIfAny; // scroll programmatically to make checked row fully visible. 
                            } else if (yPos + entityRowHeight > scrollContainer.scrollTop + scrollContainerHeight - bottomLockPanelHeightIfAny) {
                                // bottom y position of checked entity row element is under the bottom visible position of scroll container (bottomLockPanel is taken into account if exists).
                                scrollContainer.scrollTop = yPos + entityRowHeight - scrollContainerHeight + bottomLockPanelHeightIfAny; // scroll programmatically to make checked row fully visible.
                            }
                        }
                    }
                }
            },
            
            /**
             * Observs the changes to entities property.
             */
            _entitiesChanged: function (newValue, oldValue) {
                var tempEgiModel = [],
                    self = this;
                newValue.forEach(function (newEntity) {
                    var selectEntInd = _findEntity(newEntity, self.selectedEntities),
                        openedEntInd = _findEntity(newEntity, self.openedEntities);
                    if (selectEntInd >= 0) {
                        self.selectedEntities[selectEntInd] = newEntity;
                    }
                    if (openedEntInd >= 0) {
                        self.openedEntities[openedEntInd] = newEntity;
                    }
                });
                var selectedEntity = null;
                newValue.forEach(function (newEntity) {
                    var isSelected = self.selectedEntities.indexOf(newEntity) > -1;
                    if (isSelected) {
                        selectedEntity = newEntity;
                    }
                    var egiEntity = {
                        selected: isSelected,
                        opened: self.openedEntities.indexOf(newEntity) > -1,
                        entity: newEntity
                    }
                    tempEgiModel.push(egiEntity);
                });
                if (tempEgiModel.length > 0 && tempEgiModel.every(function (elem) {
                    return elem.selected
                })) {
                    this.selectedAll = true;
                } else {
                    this.selectedAll = false;
                }
                self.egiModel = tempEgiModel;
                
                if (selectedEntity) {
                    self.retrievedEntitySelection = {entity: selectedEntity, selected: true};
                }
                
                this.fire("egi-selection-changed", this.getSelectedEntities());
                this._updateTableSizeAsync();
            },

            _updateTableSizeAsync: function () {
                this.async(function () {
                    this._resizeEventListener();
                }.bind(this), 1);
            },
            /**
             * Event handler for select all checkbox
             */
            _allSelectionChanged: function (e) {
                var i;
                if (this.egiModel) {
                    var target = e.target || e.srcElement;
                    for (i = 0; i < this.egiModel.length; i += 1) {
                        this.set("egiModel." + i + ".selected", target.checked);
                        _processEntitySelection(this.selectedEntities, this.entities[i], target.checked);
                    }
                    this.selectedAll = target.checked;
                    console.log("all ", this.getSelectedRows());
                    this.fire("egi-selection-changed", this.getSelectedEntities());
                }
            },
            /**
             * Event handler for selecting concrete entity
             */
            _selectionChanged: function (e) {
                var index;
                if (this.egiModel) {
                    index = e.model.entityIndex;
                    var target = e.target || e.srcElement;
                    //Perform selection range selection or single selection.
                    if (target.checked && this._rangeSelection && this._lastSelectedIndex >= 0) {
                        this._selectRange(this._lastSelectedIndex, index);
                    } else {
                        this.set("egiModel." + index + ".selected", target.checked);
                        _processEntitySelection(this.selectedEntities, this.entities[index], target.checked, this);
                    }
                    //Set up the last selection index (it will be used for range selection.)
                    if (target.checked) {
                        this._lastSelectedIndex = index;
                    } else {
                        this._lastSelectedIndex = -1;
                    }
                    //Set up selecteAll property.
                    if (this.selectedAll && !target.checked) {
                        this.selectedAll = false;
                    } else if (this.egiModel.length > 0 && this.egiModel.every(function (elem) {
                        return elem.selected
                    })) {
                        this.selectedAll = true;
                    }
                    this.fire("egi-selection-changed", this.getSelectedEntities());
                }
                console.log("single checkbox: " + index, this.getSelectedRows());
            },

            /**
             * Selects the range fromIndex toIndex of entities.
             */
            _selectRange: function (fromIndex, toIndex) {
                var from = fromIndex < toIndex ? fromIndex : toIndex;
                var to = fromIndex < toIndex ? toIndex : fromIndex;
                var index;
                for (index = from; index <= to; index++) {
                    if (!this.egiModel[index].selected) {
                        this.set("egiModel." + index + ".selected", true);
                        _processEntitySelection(this.selectedEntities, this.entities[index], true);
                    }
                }
            },

            /**
             * Toggles the card's collapse panel for the specified entity.
             */
            _toggleCollapsePanel: function (e) {
                var index = e.model.entityIndex,
                    opened = this.egiModel[index].opened;
                this.set("egiModel." + index + ".opened", !opened);
                _processEntitySelection(this.openedEntities, this.entities[index], !opened);
            },
            /**
             * Determines whether secondary actions are present.
             */
            _isSecondaryActionsPresent: function (secondaryActions) {
                return secondaryActions && secondaryActions.length > 0;
            },
            /**
             * Calculates the column's header style.
             */
            _calcColumnHeaderStyle: function (item, index, numOfFixedCols) {
                var colStyle = "min-width: " + item.width + "px;" + "width: " + item.width + "px;"
                if (item.growFactor === 0 || index < numOfFixedCols) {
                    colStyle += "flex-grow: 0;flex-shrink:0;";
                } else {
                    colStyle += "flex-grow: " + item.growFactor + ";";
                }
                if (item.width === 0) {
                    colStyle += "display: none;";
                }
                if (item.type === 'Integer' || item.type === 'BigDecimal' || item.type === 'Money') {
                    colStyle += "text-align: right;"
                }
                return colStyle;
            },
            /**
             * Calculates the column's style.
             */
            _calcColumnStyle: function (item, index, numOfFixedCols) {
                return this._calcColumnHeaderStyle(item, index, numOfFixedCols);
            },
            /**
             * Calculates style for fotter row (e.a. summary row should be hidden if the grid has fixed summaries or it should be visible otherwise).
             */
            _calcFooterRowStyle: function (summaryFixed) {
                return summaryFixed ? "visibility:hidden" : "";
            },
            /**
             * Calculates the style for cell that represents rendering hints.
             */
            _calcBackgroundRenderingHintsStyle: function (entity, entityIndex, property) {
                var style = "opacity: 0.3;";
                var rendHints = (this.renderingHints[entityIndex] && this.renderingHints[entityIndex][property]) || {};
                rendHints = rendHints.backgroundStyles || rendHints;
                for (var property in rendHints) {
                    if (rendHints.hasOwnProperty(property)) {
                        style += " " + property + ": " + rendHints[property] + ";";
                    }
                }
                return style;
            },
            /**
             * Calculates the style for cell that contains the property value.
             */
            _calcValueRenderingHintsStyle: function (entity, entityIndex, property, isBoolean) {
                var style = isBoolean === 'true' ? "" : "width: 100%;";
                var rendHints = (this.renderingHints[entityIndex] && this.renderingHints[entityIndex][property] && this.renderingHints[entityIndex][property].valueStyles) || {};
                for (var property in rendHints) {
                    if (rendHints.hasOwnProperty(property)) {
                        style += " " + property + ": " + rendHints[property] + ";";
                    }
                }
                return style;
            },
            /**
             * Calculates the style of the card.
             */
            _calcCardStyle: function (collapsePanelVisible) {
                return "position: relative; background-color: white; " + (collapsePanelVisible ? "padding-bottom: 24px;" : '');
            },
            /**
             * Calculates the property name to select in card layout.
             */
            _calcPropertyToSelect: function (column) {
                return column.property === '' ? 'this' : column.property
            },
            /**
             * Returns the icon name according to entityOpened parameter. If entityOpened is true then it returns icon that says that this card can be
             * collapsed otherwise it can be expanded.
             */
            _calcCollapseIcon: function (entityOpened) {
                return entityOpened ? 'expand-less' : 'expand-more';
            },
            /**
             * Calculates the style for empty total's cell.
             */
            _calcEmptyTotalStyle: function (summaryIndex, columns, numOfFixedCols) {
                var item = columns[summaryIndex];
                return this._calcColumnHeaderStyle(item, summaryIndex, numOfFixedCols);
            },

            /**
             * Below are function related to lock panels position calculation logic.
             */
            _calculateLeftLockPanelStyle: function (_showLeftShadow, _scrollTop, headerFixed) {
                return "left:0;top:calc(" + (headerFixed ? "3rem" : "0px") + " - " + _scrollTop + "px);";
            },

            _calculateRightLockPanelStyle: function (_showRightShadow, _scrollTop, headerFixed) {
                return "right:0;top:calc(" + (headerFixed ? "3rem" : "0px") + " - " + _scrollTop + "px);";
            },

            _calculateTopLockPanelStyle: function (checkboxVisible, primaryAction, checkboxesFixed, checkboxesWithPrimaryActionsFixed, secondaryActions, secondaryActionsFixed, numOfFixedCols, _scrollLeft) {
                return "top:0;left:calc(" + this._calculateCheckboxWidth(checkboxVisible, checkboxesFixed || checkboxesWithPrimaryActionsFixed || numOfFixedCols > 0) + " + " + this._calculatePrimaryActionWidth(primaryAction, checkboxesWithPrimaryActionsFixed || numOfFixedCols > 0) + " + " + this._calculateFixedColsWidth(numOfFixedCols) + " - " + _scrollLeft + "px);right:calc(" + this._calculateSecondaryActionWidth(secondaryActions, secondaryActionsFixed) + " + " + _scrollLeft + "px)";
            },

            _calculateBottomLockPanelStyle: function (checkboxVisible, primaryAction, checkboxesFixed, checkboxesWithPrimaryActionsFixed, secondaryActions, secondaryActionsFixed, numOfFixedCols, _scrollLeft) {
                return "bottom:0;left:calc(" + this._calculateCheckboxWidth(checkboxVisible, checkboxesFixed || checkboxesWithPrimaryActionsFixed || numOfFixedCols > 0) + " + " + this._calculatePrimaryActionWidth(primaryAction, checkboxesWithPrimaryActionsFixed || numOfFixedCols > 0) + " + " + this._calculateFixedColsWidth(numOfFixedCols) + " - " + _scrollLeft + "px);right:calc(" + this._calculateSecondaryActionWidth(secondaryActions, secondaryActionsFixed) + " + " + _scrollLeft + "px)";
            },

            _calculateCheckboxWidth: function (checkboxVisible, fixed) {
                return (checkboxVisible && fixed) ? "18px + 1.2rem" : "0px";
            },

            _calculatePrimaryActionWidth: function (primaryAction, fixed) {
                return (primaryAction && fixed) ? this._actionWidth + " + 0.6rem" : "0px";
            },

            _calculateFixedColsWidth: function (numOfFixedCols) {
                var colIndex, fixedColsWidth = 0,
                    numOfFixedPaddings = 0;
                for (colIndex = 0; colIndex < numOfFixedCols; colIndex++) {
                    if (this.columns[colIndex].width > 0) {
                        fixedColsWidth += this.columns[colIndex].width;
                        numOfFixedPaddings++;
                    }
                }
                return fixedColsWidth + "px + " + this._cellPadding + " * " + numOfFixedPaddings;
            },

            _calculateSecondaryActionWidth: function (secondaryActions, fixed) {
                return (this._isSecondaryActionsPresent(secondaryActions) && fixed) ? this._actionWidth + " + 0.6rem" : "0px";
            },

            /**
             * Determines whether totals button is enable or disabled (only in card layout mode).
             */
            _isSummaryEnabled: function (entities, cardLayout) {
                return !!this.totals;
            },

            /**
             * Returns the property value of the specified entity.
             */
            _get: function (entity, property) {
                return entity && entity.get(property);
            },
            /**
             * Returns the property value of the specified entity and converts it to string.
             */
            _getValue: function (entity, property, type) {
                if (entity === null || property === null || type === null || this._get(entity, property) === null) {
                    return "";
                } else if (this.$.reflector.findTypeByName(type)) {
                    var propertyValue = this._get(entity, property);
                    if (Array.isArray(propertyValue)) {
                        propertyValue = generateShortCollection(entity, property, this.$.reflector.findTypeByName(type));
                    }
                    return Array.isArray(propertyValue) ? this.$.reflector.convert(propertyValue).join(", ") : this.$.reflector.convert(propertyValue);
                } else if (type.lastIndexOf('Date', 0) === 0) { // check whether type startsWith 'Date'. Type can be like 'Date', 'Date:UTC:' or 'Date:Europe/London:'
                    var splitedType = type.split(':');
                    return _millisDateRepresentation(entity.get(property), splitedType[1] || null, splitedType[2] || null);
                } else if (typeof entity.get(property) === 'number') {
                    if (type === 'BigDecimal') {
                        return this.$.reflector.formatDecimal(entity.get(property), this.$.appConfig.locale);
                    } else {
                        return this.$.reflector.formatNumber(entity.get(property), this.$.appConfig.locale);
                    }
                } else if (type === 'Money') {
                    return this.$.reflector.formatMoney(entity.get(property), this.$.appConfig.locale);
                } else if (type === 'Colour') {
                    return '#' + entity.get(property)['hashlessUppercasedColourValue'];
                } else if (type === 'Hyperlink') {
                    return entity.get(property)['value'];
                } else {
                    return entity.get(property);
                }
            },

            /**
             * Returns true if egi conatains at least one entity from entitiesToSearch list, otherwise returns false.
             */
            containsAnyEntity: function (entitiesToSearch) {
                var entityIndex;
                for (entityIndex = 0; entityIndex < entitiesToSearch.length; entityIndex++) {
                    if (_findEntity(entitiesToSearch[entityIndex], this.entities) !== -1) {
                        return true;
                    }
                }
                return false;
            },

            /**
             * Determines whether property is boolean or not.
             */
            _isBooleanProp: function (entity, column) {
                return column.type === 'Boolean' && this._get(entity, column.property) !== null
            },
            /**
             * Determines whether property is Hypelink or not.
             */
            _isHyperlinkProp: function (entity, column) {
                return column.type === 'Hyperlink' && this._get(entity, column.property) !== null
            },
            /**
             * Determines whether property is not boolean property or is.
             */
            _isNotBooleanOrHyperlinkProp: function (entity, column) {
                return column.type !== 'Boolean' && column.type !== 'Hyperlink';
            },
            /**
             * determines whether secondary actions is only one or not.
             */
            _isOnlyOneSecondaryActions: function (_secondaryActions) {
                return _secondaryActions.length === 1;
            },
            /**
             * Returns icon that represents the boolean value.
             */
            _getBooleanIcon: function (entity, property) {
                return "icons:" + (this._get(entity, property) ? "check" : "clear");
            },

            /** Identifies if there is a column action for the specified entity and column. */
            _hasAction: function (entity, column) {
                return column.customAction || this._isHyperlinkProp(entity, column) === true;
            },

            /**
             * Tap action on data column. TODO: implement this.
             */
            _tapAction: function (e, detail) {
                this.tap(this.entities[e.model.entityIndex], this.columns[e.model.index].property, this.columns[e.model.index]);
            },

            tap: function (entity, property, column) {
                if (column.runAction(entity) === false) {
                    // if the property is a hyperlink and there was no custom action associted with it
                    // then let's open the linked resources
                    if (this._isHyperlinkProp(entity, column) === true) {
                        var url = this._getValue(entity, column.property, column.type);
                        var win = window.open(url, '_blank');
                        win.focus();
                    }
                }
            },
            /**
             * Shows the summary dialog if the EGI is in card layout and there were totals defined.
             */
            _showSummary: function (e, detail, source) {
                //Openening dialog
                if (this.cardLayout && this.totals) {
                    var summaryDialog = Polymer.dom(document.body).appendChild(this.$.summaryDialog);
                    Polymer.dom.flush();

                    this.async(function () {
                        summaryDialog.open();
                    }, 200);
                }
            },

            /**
             *  listener for summary dialog close dialog.
             */
            _summaryDialogClosed: function (e, detail) {
                Polymer.dom(document.body).removeChild(this.$.summaryDialog);
                Polymer.dom.flush();
            },
            ///////////////////Next three functions are responsible for calculating media queries expressions for mobile tablet and desktop screens/////////
            _calcMobileQuery: function () {
                return "max-width: " + (this.$.appConfig.minTabletWidth - 1) + "px";
            },
            _calcTabletQuery: function () {
                return "(min-width: " + this.$.appConfig.minTabletWidth + "px) and (max-width: " + (this.$.appConfig.minDesktopWidth - 1) + "px)";
            },
            _calcDesktopQuery: function () {
                return "min-width: " + this.$.appConfig.minDesktopWidth + "px";
            },
            /**
             * Returns the list entitles selected on the current page.
             */
            getSelectedEntities: function () {
                var currentSelectedEntities = [];
                this.egiModel.forEach(function (elem) {
                    if (elem.selected) {
                        currentSelectedEntities.push(elem.entity);
                    }
                }.bind(this));
                return currentSelectedEntities;
            },
            /**
             * Returns the list of all selected entites.
             */
            getAllSelectedEntities: function () {
                return this.selectedEntities;
            },
            /**
             * Returns the indexes of entites selected on current page.
             */
            getSelectedRows: function () {
                var selectedRows = [];
                this.egiModel.forEach(function (elem, elemIndex) {
                    if (elem.selected) {
                        selectedRows.push(elemIndex);
                    }
                }.bind(this));
                return selectedRows;
            },

            /**
             * Clears the selection on current page.
             */
            clearPageSelection: function () {
                var i;
                for (i = 0; i < this.egiModel.length; i++) {
                    if (this.egiModel[i].selected) {
                        _processEntitySelection(this.selectedEntities, this.egiModel[i].entity, false);
                        this.set("egiModel." + i + ".selected", false);
                    }
                }
            },

            /**
             * Clears selection.
             */
            clearSelection: function () {
                var i;
                for (i = 0; i < this.egiModel.length; i++) {
                    this.set("egiModel." + i + ".selected", false);
                }
                this.fire("egi-selection-changed", this.getSelectedEntities());
                this.selectedEntities = [];
            },
            /**
             * Collapses all opened entities (has sens in card layout.)
             */
            collapseAllCards: function () {
                var i;
                for (i = 0; i < this.egiModel.length; i++) {
                    this.set("egiModel." + i + ".opened", false);
                }
                this.openedEntities = [];
            },
            /*
             * Below are functions those are related to shadow style calculation.
             */
            _calcBottomShadowStyle: function (_totalsRowCount, _showBottomShadow) {
                var shadowStyle = "left:0;right:0;bottom:0;";
                shadowStyle += "height:calc(1.5rem * " + _totalsRowCount + " + " + _totalsRowCount + "px);";
                if (_showBottomShadow) {
                    shadowStyle += "box-shadow: 0px -3px 6px -2px rgba(0,0,0,0.7);";
                }
                return shadowStyle;
            },

            _calcTopShadowStyle: function (_showTopShadow) {
                var shadowStyle = "left:0;right:0;top:0;height:3rem;";
                if (_showTopShadow) {
                    shadowStyle += "box-shadow: 0px 3px 6px -2px rgba(0,0,0,0.7);";
                }
                return shadowStyle;
            },

            _calcLeftShadowStyle: function (checkboxVisible, checkboxesFixed, primaryAction, checkboxesWithPrimaryActionsFixed, numOfFixedCols, _showLeftShadow) {
                var shadowStyle = "left:0;top:0;bottom:0;width:calc(" + this._calculateCheckboxWidth(checkboxVisible, checkboxesFixed || checkboxesWithPrimaryActionsFixed || (numOfFixedCols > 0)) + " + " + this._calculatePrimaryActionWidth(primaryAction, checkboxesWithPrimaryActionsFixed || (numOfFixedCols > 0)) + " + " + this._calculateFixedColsWidth(numOfFixedCols) + ");";
                if (_showLeftShadow) {
                    shadowStyle += "box-shadow: 3px 0px 6px -2px rgba(0,0,0,0.7);";
                }
                return shadowStyle;
            },

            _calcRightShadowStyle: function (secondaryActions, secondaryActionsFixed, _showRightShadow) {
                var shadowStyle = "right:0;top:0;bottom:0;width:calc(" + this._calculateSecondaryActionWidth(secondaryActions, secondaryActionsFixed) + ");";
                if (_showRightShadow) {
                    shadowStyle += "box-shadow: -3px 0px 6px -2px rgba(0,0,0,0.7);";
                }
                return shadowStyle;
            },

            _calcTBShadowStyle: function (_showTopShadow) {
                var shadowStyle = "left:0;right:0;top:-50px;height:50px;";
                if (_showTopShadow) {
                    shadowStyle += "box-shadow: 0px 3px 6px -2px rgba(0,0,0,0.7);";
                }
                return shadowStyle;
            }
        })
    })()
</script><|MERGE_RESOLUTION|>--- conflicted
+++ resolved
@@ -754,39 +754,24 @@
                 if (_areEqual(entity, entities[i])) {
                     return i;
                 }
-<<<<<<< HEAD
-                return -1;
-            },
-            _processEntitySelection = function (selectedEntities, entity, select, egi) {
-                var selectedIndex = selectedEntities.indexOf(entity);
-                if (select) {
-                    if (selectedIndex < 0) {
-                        selectedEntities.push(entity);
-                        if (egi) {
-                            egi.retrievedEntitySelection = {entity: entity, selected: true};
-                        }
-                    }
-                } else {
-                    if (selectedIndex >= 0) {
-                        selectedEntities.splice(selectedIndex, 1);
-                        if (egi) {
-                            egi.retrievedEntitySelection = {entity: entity, selected: false};
-                        }
-                    }
-=======
             }
             return -1;
         };
-        var _processEntitySelection = function (selectedEntities, entity, select) {
+        var _processEntitySelection = function (selectedEntities, entity, select, egi) {
             var selectedIndex = selectedEntities.indexOf(entity);
             if (select) {
                 if (selectedIndex < 0) {
                     selectedEntities.push(entity);
+                        if (egi) {
+                            egi.retrievedEntitySelection = {entity: entity, selected: true};
+                        }
                 }
             } else {
                 if (selectedIndex >= 0) {
                     selectedEntities.splice(selectedIndex, 1);
->>>>>>> dde371c4
+                        if (egi) {
+                            egi.retrievedEntitySelection = {entity: entity, selected: false};
+                        }
                 }
             }
         };
