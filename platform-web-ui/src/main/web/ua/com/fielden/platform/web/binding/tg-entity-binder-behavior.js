--- conflicted
+++ resolved
@@ -912,12 +912,8 @@
                 const origActiveProp = _originalBindingEntity['@' + propertyName + '_activeProperty'];
 
                 // VERY IMPORTANT: the property is considered to be 'modified'
-<<<<<<< HEAD
-                //                 in the case when its value does not equal to original value
+                //                 in the case where its value does not equal to original value
                 //                 OR if active property was changed. The active property might be changed if entity is union 
-=======
-                //                 in the case where its value does not equal to original value.
->>>>>>> 7b736873
                 //
                 //                 The 'modified' property is marked by existence of 'val' sub-property.
                 //
