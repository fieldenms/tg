--- conflicted
+++ resolved
@@ -359,7 +359,6 @@
 };
 
 /**
-<<<<<<< HEAD
  * Returns entity centre generated key for local storage to save and retrieve data.
  *
  * @param {String} miType - menu item type of the centre
@@ -367,7 +366,9 @@
  */
 export const localStorageKeyForCentre = function (miType, subject) {
     return localStorageKey(`${miType}_${subject}`);
-=======
+};
+
+/**
  * Creates simple dummy entity to bind it to entity master
  */
 export const createDummyBindingEntity = function (customPropObject, propDefinition) {
@@ -440,5 +441,4 @@
         // Log this to both server and user.
         throw new Error(`Link [${url}] blocked. Target: [${target}], windowFeatures: [${windowFeatures}].`);
     }
->>>>>>> 2ecb5496
 };