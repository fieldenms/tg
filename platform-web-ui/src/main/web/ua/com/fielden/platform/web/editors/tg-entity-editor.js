import '/resources/polymer/@polymer/polymer/polymer-legacy.js';
import '/resources/polymer/@polymer/iron-icons/iron-icons.js';
import '/resources/polymer/@polymer/iron-input/iron-input.js';
import '/resources/polymer/@polymer/iron-ajax/iron-ajax.js';

import '/resources/polymer/@polymer/paper-button/paper-button.js';
import '/resources/polymer/@polymer/paper-icon-button/paper-icon-button.js';
import '/resources/polymer/@polymer/paper-spinner/paper-spinner.js';
import '/resources/polymer/@polymer/paper-styles/color.js';

import '/resources/editors/tg-entity-editor-result.js'
import '/resources/serialisation/tg-serialiser.js'

import {html} from '/resources/polymer/@polymer/polymer/polymer-element.js';
import {microTask} from '/resources/polymer/@polymer/polymer/lib/utils/async.js';

import { TgEditor, createEditorTemplate} from '/resources/editors/tg-editor.js';
import { tearDownEvent, allDefined, isMobileApp } from '/resources/reflection/tg-polymer-utils.js'
import { composeEntityValue, composeDefaultEntityValue } from '/resources/editors/tg-entity-formatter.js'; 
import { _timeZoneHeader } from '/resources/reflection/tg-date-utils.js';

const AUTOCOMPLETE_ACTIVE_ONLY_KEY = '@@activeOnly';
const AUTOCOMPLETE_ACTIVE_ONLY_CHANGED_KEY = '@@activeOnlyChanged';
const CENTRE_DIRTY_KEY = '@@centreDirty';
const LOAD_MORE_DATA_KEY = '@@loadMoreData';

const additionalTemplate = html`
    <style>
        label {
            cursor: default;
            @apply --layout-horizontal;
            @apply --layout-center;
        }
        #actionAvailability {
            display: none;
            width: 18px;
            height: 18px;
            margin-left: 4px;
        }
        label[action-available] span,
        label[action-available] iron-icon {
            cursor: pointer;
        }
        :host(:hover) #actionAvailability[action-available],
        #decorator[focused]  #actionAvailability[action-available] {
            display: unset;
        }
        #input.upper-case {
            text-transform: uppercase;
        }
        .input-layer {
            cursor: text;
            text-overflow: ellipsis;
            white-space: nowrap;
            overflow: hidden;
            flex-direction: row;
            align-items: center;
        }
        .search-button {
            display: flex;
            width: 24px;
            height: 24px;
            padding: 4px;
        }
        paper-spinner {
            width: 20px;
            height: 20px;
            min-width: 20px;
            min-height: 20px;
            max-width: 20px;
            max-height: 20px;
            padding: 0px;
            margin-left: 0;
            --paper-spinner-layer-1-color: var(--paper-blue-500);
            --paper-spinner-layer-2-color: var(--paper-blue-500);
            --paper-spinner-layer-3-color: var(--paper-blue-500);
            --paper-spinner-layer-4-color: var(--paper-blue-500);
        }
        :host {
            --tg-editor-default-input-layer-display: flex;
        }
    </style>
    <iron-ajax id="ajaxSearcher" headers="[[_headers]]" loading="{{searching}}" url="[[_url]]" method="POST" handle-as="json" on-response="_processSearcherResponse" reject-with-request on-error="_processSearcherError"></iron-ajax>
    <tg-serialiser id="serialiser"></tg-serialiser>`;
const customLabelTemplate = html`
    <label style$="[[_calcLabelStyle(_editorKind, _disabled)]]" 
           action-available$="[[actionAvailable]]" 
           disabled$="[[_disabled]]" 
           slot="label"
           tooltip-text$="[[_getTooltip(_editingValue, entity, focused, actionAvailable)]]">
<<<<<<< HEAD
        <span on-tap="_labelTap">[[_editorPropTitle]]</span>
        <iron-icon id="actionAvailability" icon="[[_actionIcon(actionAvailable, entity, propertyName)]]" action-available$="[[actionAvailable]]" on-tap="_labelTap"></iron-icon>
        <iron-icon id="copyIcon" icon="icons:content-copy" on-tap="_copyTap"></iron-icon>
=======
        <span on-tap="_labelTap">[[propTitle]]</span>
        <iron-icon id="actionAvailability" icon="[[_actionIcon(actionAvailable, entity)]]" action-available$="[[actionAvailable]]" on-tap="_labelTap"></iron-icon>
        <iron-icon id="copyIcon" hidden$="[[noLabelFloat]]" icon="icons:content-copy" on-tap="_copyTap"></iron-icon>
>>>>>>> 157abbee
    </label>`;
const customInputTemplate = html`
    <iron-input bind-value="{{_editingValue}}" class="custom-input-wrapper">
        <input
            id="input"
            class="custom-input entity-input"
            type="text" 
            on-blur="_blurEventHandler" 
            on-change="_onChange" 
            on-input="_onInput" 
            on-keydown="_onKeydown" 
            on-mouseup="_onMouseUp" 
            on-mousedown="_onMouseDown" 
            on-focus="_onFocus"
            disabled$="[[_disabled]]" 
            tooltip-text$="[[_getTooltip(_editingValue, entity, focused, actionAvailable)]]"
            autocomplete="off"/>
    </iron-input>`;
const inputLayerTemplate = html`
    <div id="inputLayer" class="input-layer" tooltip-text$="[[_getTooltip(_editingValue, entity, focused, actionAvailable)]]">
        <template is="dom-repeat" items="[[_customPropTitle]]">
            <span hidden$="[[!item.title]]" style="color:#737373; font-size:0.8rem; white-space: pre;"><span>[[item.title]]</span>: </span>
            <span>[[item.value]]</span>
            <span style="white-space: pre;">[[_itemSeparator(item, index)]]</span>
        </template>
        <span style="color:#737373" hidden$="[[!_hasDesc(entity, propertyName)]]">&nbsp;&ndash;&nbsp;<i>[[_formatDesc(entity, propertyName)]]</i></span>
    </div>`;
const customIconButtonsTemplate = html`
    <paper-icon-button id="searcherButton" hidden$="[[searchingOrOpen]]" on-tap="_searchOnTap" icon="search" class="search-button custom-icon-buttons" tabindex="-1" disabled$="[[_disabled]]" tooltip-text="Show search result"></paper-icon-button>
    <paper-icon-button id="acceptButton" hidden$="[[searchingOrClosed]]" on-down="_done" icon="done" class="search-button custom-icon-buttons" tabindex="-1" disabled$="[[_disabled]]" tooltip-text="Accept the selected entries"></paper-icon-button>
    <paper-spinner id="progressSpinner" active hidden$="[[!searching]]" class="custom-icon-buttons" tabindex="-1" alt="searching..." disabled$="[[_disabled]]"></paper-spinner>`;
const propertyActionTemplate = html`<slot id="actionSlot" name="property-action"></slot>`;

/* several helper functions for string manipulation */
function escapeRegExp(str) {
    return str.replace(/([.*+?^=!:${}()|\[\]\/\\])/g, "\\$1");
}

function replaceAll(find, replace, str) {
    // 'g' is the flag for global match,
    // 'i' is the flag to ignore the case during matching
    return str.replace(new RegExp(escapeRegExp(find), 'g', 'i'), replace);
}

/**
 * Creates new entity of type 'rootEntityType' and fills in key properties with values from 'editingValue' string.
 * Composite key strings are split using 'rootEntityType' key separator.
 */
function createNewEntity(reflector, editingValue, rootEntityType) {
    const entity = reflector.newEntity(rootEntityType);
    if (entity.type().isCompositeEntity()) {
        const values = editingValue.split(entity.type().compositeKeySeparator());
        entity.type().compositeKeyNames().forEach((keyProp, idx) => {
            entity[keyProp] = typeof values[idx] === 'undefined' ? '': values[idx];
        });
    } else {
        entity["key"] = editingValue;
    }
    return entity;
}

/**
 * Sets string values from 'entity' keys into 'embeddedMaster' key editors.
 */
function setKeyFields(entity, embeddedMaster) {
    const keys = entity.type().isCompositeEntity() ? entity.type().compositeKeyNames(): ["key"];
    keys.forEach(keyProp => {
        const keyEditor = embeddedMaster.$["editor_4_" + keyProp];
        if (keyEditor && !keyEditor._disabled) {
            embeddedMaster.setEditorValue4PropertyFromConcreteValue(keyProp, entity.get(keyProp));
        }
    })
}

/**
 * Copies specified text into clipboard if it is supported with client's navigator.
 * 
 * @param {String} inputLayerText - text to copy into clipboard.
 */
function copyToClipboard(inputLayerText, showCheckIconAndToast) {
    if (navigator.clipboard) {
        navigator.clipboard.writeText(inputLayerText);
        showCheckIconAndToast(inputLayerText);
    }
}

export class TgEntityEditor extends TgEditor {

    static get template() { 
        return createEditorTemplate(additionalTemplate, html``, customInputTemplate, inputLayerTemplate, customIconButtonsTemplate, propertyActionTemplate, customLabelTemplate);
    }

    static get properties () {
        return {
            /**
             * Indicates whether a search is in progress. This property controls visibility of the progress indicator.
             * It is bound to iron-ajax property loading, which basically controls spinner visibility.
             */
            searching: {
                type: Boolean,
                value: false
            },

            /**
             * Dynamically created 'tg-entity-editor-result' instance. It is created when first meaningful results appear after search query is completed (_onFound function).
             */
            result: {
                type: Object
            },

            /**
             * Entity master instance for this autocompleter.
             */
            entityMaster: {
                type: Object,
                computed: '_computeEntityMaster(multi, autocompletionType, entity, propertyName, noLabelFloat)'
            },

            /**
             * Entity master instance for creating new entity.
             */
            newEntityMaster: {
                type: Object,
                computed: '_computeNewEntityMaster(multi, autocompletionType, entity, propertyName, noLabelFloat)'
            },

            /**
             * Action to open master on title click.
             */
            tgOpenMasterAction: {
                type: Object,
                value: null
            },

            /**
             * Indicates whether title action is available for tapping and is visible.
             */
            actionAvailable: {
                type: Boolean,
                computed: '_computeActionAvailability(entityMaster, newEntityMaster, entity, propertyName, _disabled, currentState)'
            },

            /**
             * Promise that starts on validate() call of the host master and fullfils iff this validation attempt gets successfully resolved.
             * 
             * If this attempt gets superseded by other attempt then the promise instance will never be resolved.
             * However, 'lastValidationAttemptPromise' property gets replaced in this case.
             */
            lastValidationAttemptPromise: {
                type: Object,
                value: null
            },

           /**
            * Captures the state of a search query as it was used during the last invocation of _search.
            */
            _searchQuery: {
                type: String,
                value: ''
            },
    
           /**
            * Captures the state for ignoring or not ignoring the input text during search, as it was specified during the last invocation of _search.
            */
           _ignoreInputText: {
                type: Boolean,
                value: false
           },

            /*
            * A string with comma separated property names that should be displayed in addition to key.
             */
            additionalProperties: {
                type: String,
                value: ''
            },
    
            _asyncSearchHandle: {
                type: Object,
                value: null
            },
    
            /**
             * Property that indicated whether the result overlay is open or closed.
             */
            opened: {
                type: Boolean,
                value: false
            },
    
            searchingOrOpen: {
                type: Boolean,
                computed: '_computeSearchingOrOpened(searching, opened)'
            },
    
            searchingOrClosed: {
                type: Boolean,
                computed: '_computeSearchingOrClosed(searching, opened)'
            },

            /* Indicates whether multiple (true) or a single (false, default) value is acceptable. */
            multi: {
                type: Boolean,
                value: false
            },
    
            /**
             * The type that identifies the master (entity type) or centre (miType + saveAsName).
             */
            autocompletionType: {
                type: String
            },
    
            /**
             * Returns 'true' if this editor is a part of Entity Master, 'false' in case if it is a part of Entity Centre.
             *
             * Should not be null, should be initialised using generation logic.
             */
            asPartOfEntityMaster: {
                type: Boolean
            },
    
            /**
             * Default implementation for unsuccessful postSearched callback (external property from tg-entity-binder).
             */
            postSearchedDefaultError: {
                type: Function
            },
    
            /**
             * External utility function for processing responses (from tg-entity-binder).
             */
            processResponse: {
                type: Function
            },
    
            /**
             * External utility function for processing unsuccessful responses (from tg-entity-binder).
             */
            processError: {
                type: Function
            },
    
            /**
             * The function which creates 'modifiedPropertiesHolder' for the autocompletion context.
             */
            createModifiedPropertiesHolder: {
                type: Function
            },
    
            /**
             * In case if new entity is operated on, this instance holds an original fully-fledged contextually produced entity, otherwise 'null'.
             * It is updated everytime when refresh process successfully completes.
             */
            originallyProducedEntity: {
                type: Object
            },
    
            /**
             * Determines whether the selection criteria entity are required to be send inside the centre context.
             *
             * 'null' -- if not applicable, for e.g. this is a master's (not centre's) editor, or in Centre DSL end-app dev has not been marked 'selectionCrit' as relevant for context.
             */
            requireSelectionCriteria: {
                type: String
            },
            /**
             * Determines whether the selected entities are required to be send inside the centre context.
             *
             * 'null' -- if not applicable, for e.g. this is a master's (not centre's) editor, or in Centre DSL end-app dev has not been marked 'selectedEntities' as relevant for context.
             */
            requireSelectedEntities: {
                type: String
            },
            /**
             * Determines whether the master entity (main entity for dependent centre) are required to be send inside the centre context.
             *
             * 'null' -- if not applicable, for e.g. this is a master's (not centre's) editor, or in Centre DSL end-app dev has not been marked 'masterEntity' as relevant for context.
             */
            requireMasterEntity: {
                type: String
            },
    
            /**
             * The external function to be bound from tg-selection-criteria for retrieving 'selected entities as part of the context'.
             */
            getSelectedEntities: {
                type: Function
            },
    
            /**
             * The external function to be bound from tg-selection-criteria for retrieving 'master entity as part of the context'.
             */
            getMasterEntity: {
                type: Function
            },
    
            _replaceFromIndex: {
                type: Number,
                value: 0
            },
    
            _replaceToIndex: {
                type: Number,
                value: 0
            },
    
            /** A state to maintain information about the page number of the matching values to be retrieved. */
            _dataPage: {
                type: Number,
                value: 1
            },
    
            separator: {
                type: String,
                value: ","
            },
    
            _blurEventHandler: {
                type: Function
            },

            /**
            * Indicates whether 'active only' values should be found in this autocompleter.
            */
           _activeOnly: {
               type: Object,
               value: null, // 'null' for non-activatable or for autocompleter on entity master, or otherwise true / false; also it is 'null' in the beginning where 'active only' parameter was not yet retrieved
               observer: '_activeOnlyChanged'
           },
   
           /**
             * The title of property that is a part of union entity. This might be null, undefined or empty if the search type is not of union entity. 
             */
            _typeTitle: {
                type: String,
                value: null 
            },

            /**
             * The title that should be used instead of propTitle for editor lable
             */
            _editorPropTitle: {
                type: String,
                computed: '_computeEditorPropTitle(propTitle, _typeTitle)'
            },
   
           /**
            * Overridden from TgEditor: this specific event is invoked after some key has been pressed.
            *
            * Designated to be bound to child elements.
            */
            _onInput: {
                type: Function,
                value: function () {
                    return (function (event) {
                        // clear any search request is already in progress
                        this._cancelSearch();
                        // and perform new search only if input has some text in it
                        if (this.decoratedInput().value) {
                            this._asyncSearchHandle = setTimeout(() => {
                                this._dataPage = 1; // autocompleter result stays open on typing; need to reset dataPage to prevent loading of many scrolled pages if scrolling was in place previously
                                this._search("*");
                            }, 700);
                        } else { // otherwise, close the result dialog
                            this.result && this.result.close();
                        }
                    }).bind(this);
                }
            },
   
            /**
             * OVERRIDDEN FROM TgEditorBehavior: this specific <input> event is invoked after some key has been pressed.
             *
             * This keydown handler implements navigation over the list of matching values, selection of multiple values with Space (this is automatic) and acceptance of selected value with Enter.
             * This is also the keydown event handler for the resul list.
             */
            _onKeydown: {
                type: Function,
                value: function () {
                    return (function (event) {
                        if (event.keyCode === 13 && this.opened === true) { // 'Enter' has been pressed
                            this._done();
                            //Should use stopPropagation method instead of tearDownEvent from polymer utils because tearDownEvent for some unknown reasons prevents next onChangeEvent. 
                            event.stopPropagation();
                       } else if (event.keyCode === 67 && event.altKey && (event.ctrlKey || event.metaKey)) { //(CTRL/Meta) + ALT + C
                           this.commitIfChanged();
                           this._copyTap();
                        } else if ((event.keyCode === 38 /*up*/ || event.keyCode === 40 /*down*/) && !event.ctrlKey) { // up/down arrow keys
                            // By default up/down arrow keys work like home/end for and input field
                            // That's why this event should be suppressed.
                            tearDownEvent(event);

                            // Let's now handle the up/down logic that should perform search result list navigation
                            if (event.keyCode === 38) {
                                this._selectPrevOnKeyUp(event);
                            } else if (event.keyCode === 40) {
                                this._selectNextOnKeyDown(event);
                            }

                            // return false as part of stopping the event from propagation
                            return false;
                        }
                    }).bind(this);
                }
            },

            _url: {
                type: String,
                computed: '_computeUrl(autocompletionType, propertyName)'
            },

            /**
             * OVERRIDDEN FROM TgEditorBehavior: this specific entityEditor's event was overridden to prevent commiting the value prematurely.
             */
            _onChange: {
                type: Function,
                value: function () {
                    return (function (event) {
                        console.log("_onChange (for entity editor):", event);

                        if (this.opened === false) {
                            const parentFunction = TgEditor.properties._onChange.value.call(this);
                            parentFunction.call(this, event);
                        }
                    }).bind(this);
                }
            },

            /**
             * The function that retrives boundClientRect and offsetHeight from wrapping decorator (paper-input-container).
             */
            _retrieveContainerSizes: {
                type: Function
            },
                
            /**
             * Additional headers for every 'iron-ajax' client-side requests. These only contain 
             * our custom 'Time-Zone' header that indicates real time-zone for the client application.
             * The time-zone then is to be assigned to threadlocal 'IDates.timeZone' to be able
             * to compute 'Now' moment properly.
             */
            _headers: {
                type: String,
                value: _timeZoneHeader
            },

            /**
             * Callback for updating parent's _centreDirty with new value. Needed in activatable autocompleters that update 'autocomplete active only' option and thus may change centre dirtiness.
             */
            _updateCentreDirty: {
                type: Function
            }
        };
    }
    
    static get observers () {
        return [
            "_changeTitle(entity)", 
            "_changeLayerExistance(_editingValue, entity, propertyName)"
        ];
    }

    constructor () {
        super();
        this._hasLayer = true;
        this._blurEventHandler = (function (e) {
            this._outFocus(e);
            // There is no need to proceed with search if user moved out of the search field
            this._cancelSearch();

            // check whether relatedTarget has anything to do with this.result
            // if it is then there is no need to cancel the overlay, which is this.result
            let parent = e.relatedTarget;
            while (parent !== null && parent !== this.result) {
                parent = parent.parentElement;
            }
            if (this.result && this.result.opened && parent !== this.result) {
                this.result.cancel(e);
            }
        }).bind(this);

        this._retrieveContainerSizes = function () {
            const container = this.decorator();
            return [container.getBoundingClientRect(), container.offsetHeight];
        }.bind(this);
    }

    /**
     * Handles tap events on entity editor label.
     * 
     * @param {MouseEvent} e the event generated by tapping on label.
     */
    _labelTap (e) {
        if (this.lastValidationAttemptPromise) {
            this.lastValidationAttemptPromise.then(res => {
                this._openEntityMaster();
            });
        } else {
            this._openEntityMaster();
        }
    }

    _copyTap () {
        if (this.multi) {
            super._copyTap();
        } else if (this.lastValidationAttemptPromise) {
            this.lastValidationAttemptPromise.then(res => {
                this._copyFromLayerIfPresent(super._copyTap.bind(this));
            });
        } else {
            this._copyFromLayerIfPresent(super._copyTap.bind(this));
        }
    }

    _copyFromLayerIfPresent(superCopy) {
        if (this._hasLayer) {
            copyToClipboard(this.getInputLayerText(), this._showCheckIconAndToast.bind(this));
        } else {
            superCopy();
        }
    }

    getInputLayerText () {
        return [...this.$.inputLayer.childNodes].filter(node => node.style && getComputedStyle(node).display !== 'none').map(node => node.innerText).join("");
    }

    /**
     * Returns entity-typed property value suitable for editing, or otherwise 'null'.
     * In case of error, this method returns erroneous value, if it does not represent 'not found value' case.
     */
    _valueToEdit (entity, propertyName) {
        // get meta-property to analyse if it is in error and its last attempted value
        const metaProperty = this.reflector().tg_getFullEntity(entity).prop(propertyName);
        // if the property is in error then lastInvalidValue() holds attempted value; otherwise attempted value was successful is currently in entity's property value
        let lastAttemptedValue;
        if (this.reflector().isError(metaProperty.validationResult())) {
            lastAttemptedValue = metaProperty.lastInvalidValue();
        } else {
            const val = this.reflector().tg_getFullValue(entity, propertyName);
            if (val && val.type().isUnionEntity()) {
                lastAttemptedValue = val._activeEntity();
            } else {
                lastAttemptedValue = val;
            }
        } 
        
        if (this.reflector().isEntity(lastAttemptedValue) && !this.reflector().isMockNotFoundEntity(lastAttemptedValue) && lastAttemptedValue.isPersisted() && lastAttemptedValue.get('id') >= 0) {
            return lastAttemptedValue; // last attempted value i.e. the value that is visible in the editor (either in error or not) if it is not empty, is persisted and does not represent 'value not found' case
        }
        return null;
    }

    /**
     * Opens entity master for an entity-typed value contained in this autocompleter.
     */
    _openEntityMaster () {
        if (this.tgOpenMasterAction && this.actionAvailable) {
            delete this.tgOpenMasterAction.modifyFunctionalEntity;
            delete this.tgOpenMasterAction.postActionSuccess;
            
            const valueToEdit = this._valueToEdit(this.entity, this.propertyName);
            if (valueToEdit) { // open EDIT master for valueToEdit entity
                this.tgOpenMasterAction._runDynamicAction(() => valueToEdit, null);
            } else { // otherwise open master for new entity and set key values from _editingValue, if not empty
                // create entity that will hold values for embedded master
                const entity = createNewEntity(this.reflector(), this._editingValue, this.newEntityMaster.rootEntityType);
                // add function to EntityNewAction (or compound) wrapper action to catch data loaded event from its embedded master
                this.tgOpenMasterAction.modifyFunctionalEntity = (bindingEntity, master, action) => {
                    const dataLoadedCallback = (e) => {
                        const embeddedMaster = e.detail;
                        if (embeddedMaster) {
                            setKeyFields(entity, embeddedMaster); // provide values into embedded master key fields from previously created 'entity'
                        }
                        master.removeEventListener("data-loaded-and-focused", dataLoadedCallback);
                    }
                    master.addEventListener("data-loaded-and-focused", dataLoadedCallback);
                };
                this.tgOpenMasterAction.postActionSuccess = (savedEntity, action, master) => {
                    let value = null;
                    if (savedEntity.type() === entity.type()) { // for EntityNewAction which is master-with-master, postActionSuccess will be invoked with savedEntity of embedded master type
                        value = savedEntity;
                    } else if (this.reflector().isEntity(savedEntity.get("key")) && savedEntity.get("key").type() === entity.type()) { // for Open...MasterAction, postActionSuccess will be invoked with savedEntity of Open...MasterAction type and its key contains desired value
                        value = savedEntity.get("key");
                    }
                    if (!this._disabled && value !== null && value.get("id") !== null) {
                        this.assignConcreteValue(value, this.reflector().tg_convert.bind(this.reflector()));
                        this.commit();
                    }
                }
                this.tgOpenMasterAction._runDynamicActionForNew(this.newEntityMaster.rootEntityType);
            }
        }
    }

    /**
     * Computes URL for 'ajaxSearcher'.
     */
    _computeUrl (autocompletionType, propertyName) {
        return "/autocompletion/" + autocompletionType + "/" + propertyName;
    }

    _computeSearchingOrOpened (searching, opened) {
        return searching === true || opened == true;
    }

    _computeSearchingOrClosed (searching, opened) {
        return searching === true || opened == false;
    }

    /**
     * Computes label value for entity editor.
     * Shows 'Property Title' in most cases and 'Property Title (Active Property)' for union-typed entity editors with proper union value (that has active entity inside).
     */
    _computeEditorPropTitle (propTitle, _typeTitle) {
        return `${propTitle}${_typeTitle ? ` (${_typeTitle})`: ""}`;
    }

    /**
     * Cleans input text.
     */
    _prepInput (str) {
        if (str) {
            return str.replace(/\*\*/g, "*");
        }
        return str;
    }

    /* 
     * Invokes _search with '*' and ignores the input text, which forces to search for values as if wildcard was typed.
     */
    _searchOnTap (e) {
        this._search('*', null, true);
    }

    /**
     * Loads more matching values.
     * Skips this action if previous searching is still in progress.
     */
    _loadMore (moreButtonPressed) {
        if (!this.searching) {
            if (moreButtonPressed) {
                this._loadMoreButtonPressed = true;
            }
            this._dataPage = this._dataPage + 1;
            this._search(this._searchQuery, this._dataPage, this._ignoreInputText);
        }
    }

    /**
     * Changes _activeOnly to new value and starts searching with new option applied.
     * Skips this action if previous searching is still in progress.
     */
    _changeActiveOnly (new_activeOnly) {
        if (!this.searching) {
            this._activeOnly = new_activeOnly;
            this._dataPage = 1;
            this._search(this._searchQuery, null /* dataPage */, this._ignoreInputText, true /* 'active only' changed */);
        }
    }

    /**
     * Starts searching of values in autocompleter.
     * 
     * @param defaultSearchQuery -- search query in case where 'ignoreInputText' === true or in case if input text is empty
     * @param dataPage -- null or undefined for searching the first and single page of data; number loadMore action -- loads > 1 pages of data
     * @param ignoreInputText -- indicates whether to ignore the text in input; if true, uses 'defaultSearchQuery' parameter
     * @param activeOnlyChanged -- 'true' only for the case where 'active only' button tapped, falsy value (e.g. undefined) otherwise
     */
    _search (defaultSearchQuery, dataPage, ignoreInputText, activeOnlyChanged) {
        // cancel any other search
        this._cancelSearchByOtherEditor();
        // What is the query string?
        let inputText = ''; // default value
        if (this.multi === false) {
            // assign the actual search string
            inputText = ignoreInputText === true ? defaultSearchQuery : this._prepInput(this.decoratedInput().value) || defaultSearchQuery;
        } else {
            // The following manipulations with indexes are required in case of multi selection
            // in order to determine what part of the input text should be used for search and
            // also for later insertion of selected values (this._replaceFromIndex and this._replaceToIndex govern this).

            const text = this.decoratedInput().value;
            const caretPos = this.decoratedInput().selectionStart;
            const toIndex = text.indexOf(this.separator, caretPos) < 0 ? text.length : text.indexOf(this.separator, caretPos);
            const startOfText = text.substring(0, caretPos);
            const fromIndex = startOfText.lastIndexOf(this.separator) < 0 ? -1 : startOfText.lastIndexOf(this.separator); // just to make sure that it is -1

            this._replaceFromIndex = fromIndex; // can be negative, which requires special treatment in _done() for selecting the correction portion of the input text
            this._replaceToIndex = toIndex;

            // assign the actual search string
            inputText = ignoreInputText === true ? defaultSearchQuery : this._prepInput(text.substring(fromIndex + 1, toIndex).trim()) || defaultSearchQuery;
        }

        // prep this.searchQuery for highlighting of the matching parts in the search result
        if (!inputText) {
            this._searchQuery = "";
        } else {
            this._searchQuery = replaceAll('*', '%', inputText);
        }

        if (this._searchQuery) {
            // prepare the AJAX request based on the raw search string
            const contextHolder = this.createContextHolder(this._searchQuery, dataPage);
            if (this._activeOnly !== null) {
                contextHolder.customObject[AUTOCOMPLETE_ACTIVE_ONLY_KEY] = this._activeOnly;
                if (activeOnlyChanged) {
                    contextHolder.customObject[AUTOCOMPLETE_ACTIVE_ONLY_CHANGED_KEY] = activeOnlyChanged;
                }
            }
            const serialisedSearchQuery = this.$.serialiser.serialise(contextHolder);
            this._ignoreInputText = ignoreInputText === true; // capture ignoreInputText for its use in _loadMore
            this.$.ajaxSearcher.body = JSON.stringify(serialisedSearchQuery);
            this.$.ajaxSearcher.generateRequest();
        } else if (this.result && this.result.opened) { // make sure overlay is closed if no search is performed
            this.result.close();
            this._focusInput();
        }
    }

    /*
     * Displays the search result.
     */
    _onFound (entitiesAndCustomObject) { // always at least one element in this array
        const entities = entitiesAndCustomObject.slice(0, -1); // -1 means cutting of last element
        const customObject = entitiesAndCustomObject.at(-1); // -1 means index of last element

        if (!this.result) {
            this.result = this._createResultDialog();
        }

        this._activeOnly = typeof customObject[AUTOCOMPLETE_ACTIVE_ONLY_KEY] === 'undefined' ? null : customObject[AUTOCOMPLETE_ACTIVE_ONLY_KEY];
        const activeOnlyChanged = typeof customObject[AUTOCOMPLETE_ACTIVE_ONLY_CHANGED_KEY] === 'undefined' ? null : customObject[AUTOCOMPLETE_ACTIVE_ONLY_CHANGED_KEY];
        const centreDirty = typeof customObject[CENTRE_DIRTY_KEY] === 'undefined' ? null : customObject[CENTRE_DIRTY_KEY];
        const loadMoreData = typeof customObject[LOAD_MORE_DATA_KEY] === 'undefined' ? false : customObject[LOAD_MORE_DATA_KEY];

        // make sure to assign reflector to the result object
        this.result.reflector = this.reflector();

        let wasNewValueObserved = false;
        let indexOfFirstNewValue = -1;
        if (centreDirty !== null) { // only update if received from server
            this._updateCentreDirty(centreDirty);
        }
        if (activeOnlyChanged === true) {
            const _selectedIndex = this.result._selectedIndex;
            const selectedValues = this.result.selectedValues;
            const _keyBoardNavigationReady = this.result._keyBoardNavigationReady;

            this.result.clearSelection();

            this.result._keyBoardNavigationReady = _keyBoardNavigationReady; // restore ability to navigate through keyboard on tapping of 'active only' toggle button
            this.result.selectedValues = selectedValues; // restore selected items on tapping of 'active only' toggle button
            if (_selectedIndex >= 0) {
                this.result._selectedIndex = _selectedIndex; // ensure restoration of selected index regardless of whether it will be actually focused
                if (_keyBoardNavigationReady) { // only focus item in case where keyboard navigation was already in place
                    // timeout is required to allow the iron-list to load new items before they can be focused (see _loadMoreButtonPressed condition below)
                    setTimeout (() => this.result && this.result.focusItemWithIndex(_selectedIndex), 100); // restore focused item (if possible) on tapping of 'active only' toggle button
                }
            }
        } else if (!loadMoreData) { // if this is not a request to load more data then let's clear the current result, if any
            this.result.clearSelection();
        }
        for (let index = 0; index < entities.length; index++) {
            // Entity is converted to a string representation of itself that is the same as string representation of its key or [key is not assigned] string if there is no key.
            // This includes correct conversion of simple and composite entities. Top-level union entities are now also supported -- adds suffix to indicate active property.
            const key = entities[index].toString() + (entities[index].type().isUnionEntity() ? " " + entities[index]._activeProperty() : "");
            entities[index]['@key'] = key;
            const isNew = this.result.pushValue(entities[index]);
            if (isNew && (activeOnlyChanged || loadMoreData) && this.result.selectedValues[key]) { // restore selected item on tapping of 'active only' toggle button and on 'load more' (either from scrolling or from 'more' button)
                setTimeout(() => { // do it after new paper-item gets distributed
                    if (this.result && this.result.$) {
                        const newSelectedValues = this.result.$.selector.selectedValues.slice();
                        newSelectedValues.push(key);
                        this.result.$.selector.selectedValues = newSelectedValues;
                    }
                }, 0);
            }
            // if a new value was observed for the first time then capture its index
            // so that later this new item could be focused
            if (!wasNewValueObserved && isNew) {
                indexOfFirstNewValue = index;
            }
            wasNewValueObserved = isNew || wasNewValueObserved;
        }
        setTimeout(() => this.result && this.result.notifyResize(), 0); // re-calculate shadow inside tg-scrollable-component; do it after new paper-items get distributed

        // if no new values were observed then there is no more to load
        // let's disable the load more action in this case
        this.result.enableLoadMore = wasNewValueObserved;

        // displaying of the result should happen only if there are no other result being displayed
        // for this we probe the #result element and check whether it is opened
        // if #result does not exist or is not opened and the entity editor is not focused then we shall try to focus the entity editor
        const elementExists = document.body.querySelector("#result");
        if ((!elementExists || !elementExists.opened) && !this._isFocused()) {
            this._focus();
        }
        // if this entity editor is focused we shall attempt to display the result
        if (this._isFocused()) {
            // remove the old #result if it was present and not the current one to keep the DOM clean
            if (elementExists && elementExists !== this.result) {
                document.body.removeChild(elementExists);
            }
            // the current result needs to be added only if it was not added previously
            if (elementExists !== this.result) {
                document.body.appendChild(this.result);
            }

            // now let's open the dialog to display the result, but only if it is not opened yet...
            if (this.result.opened) {
                this._resultOpened();
            } else {
                if (this.result.visibleHeightUnderEditorIsSmall()) {
                    this.scrollIntoView({block: "center", inline: "center"}); // behavior: "smooth"
                    // need to wait at least 400 ms for smooth scrolling to complete... let's instead disable it
                    setTimeout(function () {
                        this._showResult(this.result);
                    }.bind(this), 100);
                } else {
                    this._showResult(this.result);
                }
            }

            // focus the first new item if new ones were found, but only if search was due to pressing button MORE
            if (this._loadMoreButtonPressed && indexOfFirstNewValue >= 0) {
                // timeout is required to allow the iron-list to load new items before they can be focused
                setTimeout (() => {
                    if (this.result) {
                        this.result._keyBoardNavigationReady = true; // before focusing newly loaded item, keyboard navigation should be turned on (otherwise, up/down keys will lead to jumping on first item)
                        this.result.focusItemWithIndex(indexOfFirstNewValue);
                    }
                }, 100);
            }
        }

        // reset the fact that loading more data was due to pressing button MORE
        this._loadMoreButtonPressed = false;
    }

    /* Displays the result dialog and notifies the resize event. */
    _showResult(result) {
        result.open();
    }

    /**
     * Create context holder with custom '@@searchString' property ('tg-entity-editor' and 'tg-entity-search-criteria' only).
     */
    createContextHolder (inputText, dataPage) {
        let contextHolder = null;
        if (this.multi === false && this.asPartOfEntityMaster) {
            const modifHolder = this.createModifiedPropertiesHolder();
            const originallyProducedEntity = this.reflector()._validateOriginallyProducedEntity(this.originallyProducedEntity, modifHolder.id);
            contextHolder = this.reflector().createContextHolder(
                "true", null, null,
                function () { return modifHolder; }, null, null,
                originallyProducedEntity
            );
            this.reflector().setCustomProperty(contextHolder, "@@searchString", inputText);
        } else {
            contextHolder = super.createContextHolder(inputText);
        }

        this.reflector().setCustomProperty(contextHolder, "@@dataPage", dataPage);
        return contextHolder;
    }

    /**
     * Cancels any pending or in-progress search request.
     */
    _cancelSearch () {
        if (this._asyncSearchHandle) {
            clearTimeout(this._asyncSearchHandle);
            this._asyncSearchHandle = null;
        }
        this.searching = false;
        const ajax = this.$.ajaxSearcher;
        if (ajax.lastRequest) {
            ajax.lastRequest.abort();
        }
    }

    /**
     * Cancels pending or in-progress search requests by other entity editors.
     */
    _cancelSearchByOtherEditor () {
        let parent = this;
        while (parent && parent.tagName !== 'TG-FLEX-LAYOUT') {
            parent = parent.parentElement;
        }
        if (parent) {
            parent.querySelectorAll('tg-entity-editor').forEach((currentValue, currentIndex, list) => {
                if (currentValue !== this && currentValue.searching) currentValue._cancelSearch();
            });
        }
    }

    _resultOpened (e) {
        if (this._isFocused()) {
            // if input is not focused (we do not want to steal the focus from the input) then the result dialog should be focused.
            // focusing the result dialog is required to correctly focus the result items
            if (!this._isInputFocused()) {
                this._focusResult();
            }
            // indicate that the autocompleter dialog was opened and
            // highlight matched parts of the items found
            this.opened = true;
            this.result.highlightMatchedParts(this._searchQuery);
        } else {
            this.opened = true;
            this.result.cancel(e);
        }
    }

    _resultClosed (e) {
        // property this.opened controls whether overlay on-close event should
        // perform on-change event handler that does all the validation magic
        this._dataPage = 1;
        if (this.opened === true) {
            this.opened = false;
            this._onChange();
        }

        // let's now remove the result dialog from the DOM and delete a reference to it
        document.body.removeChild(this.result);
        delete this.result;

        // there are situations where closing of the result dialog kicks in the content scrolled event
        // this results in another search request for the content of the input
        // it is harmless, but does not look good when the result dialog appears again immediately after selecting values
        this._cancelSearch();
    }

    _resultCanceled (event) {
        this._dataPage = 1;
        if (event.detail.keyCode && event.detail.keyCode === 27) {
            this._focusInput();
        }
    }

    /**
     * 'on-tap' event listener for tg-scrollable-component on result dialog which only contains paper-item elements for selection.
     */
    _entitySelected () {
        // if this is non-multi mode then selected item should be accepted
        if (!this.multi) {
            this._done();
        }
    }

    /**
     * Overridden to clear activeProperty of union-typed value.
     * This is to make active property undefined for the cases where user types the value using keyboard.
     * 'unionValueChosenFromAutocompleter' parameter differentiates the case of accepting value from drop-down from typing using keyboard.
     * See '_done' method with '... .isUnionEntity()' condition for more details.
     */
    _editingValueChanged (newValue, oldValue) {
        if (
            this.entity
            && this.entity.type().prop(this.propertyName).type()
            && this.entity.type().prop(this.propertyName).type().isUnionEntity()
            && !this.unionValueChosenFromAutocompleter
            && this._refreshCycleStarted !== true
        ) {
            this.entity[`@${this.propertyName}_activeProperty`] = null;
        }
        super._editingValueChanged(newValue, oldValue);
    }

    /*
     * This method handles an explicit user action for accepting selected values from an autocompleted list.
     * However, there is no guarantee that there are actually selected values.
     */
    _done () {
        const input = this.decoratedInput();

        // let's make sure that at least one matching value is selected if _done()
        // this is mainly relevant for the case of multi autocompleter that has been focused, no values selected, but Enter/Accept is pressed
        this.result.selectCurrentIfNoneSelected();
        const hasValuesToProcess = Object.keys(this.result.selectedValues).length > 0;

        // should close automatcially, but just in case let's make sure the result overlay gets closed
        this.opened = false;
        this.result.close();

        // value acceptance logic...
        if (hasValuesToProcess) {
            // compose a string value, which would be a comma separated string in case of multi
            const selectedValuesAsStr = Object.values(this.result.selectedValues).map(obj => obj.toString()).join(this.separator);// 'key' field contains converted representation of the entity
            if (!this.multi) {
                const selectedEntity = Object.values(this.result.selectedValues)[0];
                if (selectedEntity.type().isUnionEntity()) {
                    const activeProp = selectedEntity._activeProperty();
                    const prevActiveProp = this.entity[`@${this.propertyName}_activeProperty`];
                    // If selected entity is union entity then add additional meta property to binding entity in order to correctly initialise modifPropertyHolder for this property.
                    this.entity[`@${this.propertyName}_activeProperty`] = activeProp;
                    if (this._editingValue === selectedValuesAsStr) {
                        if (activeProp !== prevActiveProp) {
                            // If editing value doesn't changes then check whether active property of original entity changes. If it so then kick in value change process to validate it properly.
                            const pseudoNewValue = this.convertFromString(selectedValuesAsStr)
                            this._acceptedValueChanged(pseudoNewValue, pseudoNewValue);
                        }
                    } else {
                        this.unionValueChosenFromAutocompleter = true; // avoid clearing activeProperty in '_editingValueChanged' method (synchronous)
                        try {
                            this._editingValue = selectedValuesAsStr;
                        } finally {
                            this.unionValueChosenFromAutocompleter = false;
                        }
                    }
                } else {
                    // if this is a single selection config then need to simply assign the value
                    this._editingValue = selectedValuesAsStr;
                }
            } else {
                // in case of multi selection config things get a little more interesting
                // as we need to insert the value into the right position of an existing text in the input field
                const before = this._editingValue.substring(0, this._replaceFromIndex + 1);
                const after = this._editingValue.substr(this._replaceToIndex);
                const newEditingValue = before + selectedValuesAsStr + after;

                this._editingValue = newEditingValue;

                // let's highlight the inserted values
                input.selectionStart = this._replaceFromIndex < 0 ? 0 : this._replaceFromIndex; // negative index is not suitable for selection start, zero needs to be used instead
                input.selectionEnd = input.selectionStart + selectedValuesAsStr.length + 1;

            }
        }

        this.result.clearSelection();
        // The input value could have been changed manually or as a result of selection (the above logic).
        // Therefore, need to fire the change event.
        this._onChange();

        // at the end let's focus...
        if (!isMobileApp()) {
            this._focusInput();
        }
    }

    /**
     * Entity editor is considered to be focused if either the result dialog or any of the editors constituent parts are focused.
     */
    _isFocused () {
        const activeElement = this.shadowRoot.activeElement
        return activeElement === this.decoratedInput()  ||
            activeElement === this.$.progressSpinner ||
            activeElement === this.$.searcherButton  ||
            activeElement === this.$.acceptButton    || 
            document.activeElement === this.result;
    }

    /**
     * Identifies if the input element is in focus.
     */
    _isInputFocused () {
        return this.shadowRoot.activeElement === this.decoratedInput();
    }

    /**
     * Attempts to focus entity editor by focusing one of its constituent parts in turn, with a preference for the input to be focused last.
     */
    _focus () {
        if (!this._isFocused()) {
            this.$.acceptButton.focus();
            if (!this._isFocused()) {
                this.$.searcherButton.focus();
                if (!this._isFocused()) {
                    this._focusInput();
                }
            }
        }
    }

    /**
     * Focuses the result dialog, but only if it isn't an active element already.
     */
    _focusResult () {
        // re-focusing result if one of the items in its iron-list is focused,
        // effectively steals the focus from that element and breaks the intended behaviour such as keyboard navigation
        if (this.result && document.activeElement != this.result) {
            this.result.focus();
        }
    }
    
    /**
     * Focuses the input component of the entity editor.
     */
    _focusInput () {
        // at the end let's focus the input...
        const input = this.decoratedInput();
        input.focus();
    }

    get parent() {
        if (this.parentNode.nodeType === Node.DOCUMENT_FRAGMENT_NODE) {
            return this.parentNode.host;
        }
        return this.parentNode;
    }

    /**
     * The bound to this editor property of the bound entity should be of String type (if not multi) or of String array type (if multi).
     *
     * Therefore, it is expected that the passed in value is either a null or a String (if not multi)
     * or an empty array [] or an array of Strings (if multi).
     * However, there are exceptional situations where null values might be passed even in case of MULTI.
     */
    convertToString (value) {
        // there are cases where value might be null even for MULTI selection criteria;
        // this happens when a crit-only property changes from type SINGLE to MULTI;
        // joining on an empty array evaluates to an empty string;
        // null converts to '' in majority of cases (except boolean) in reflector.tg_toString... family of methods and this is the case for this editor (String or Array of Strings types)
        return this.multi === true
            ? this.reflector().tg_toString(value, this.entity.type(), this.propertyName, { bindingValue: true, collection: true, separator: this.separator }) // custom ',' separator is needed here, otherwise tg-editor.convertToString would be sufficient
            : super.convertToString(value);
    }

    /**
     * The bound to this editor property of the bound entity should be of String type (if not multi) or of String array type (if multi).
     *
     * Multi: the string value from the editor should be split by separator and the resulting Strig array returned.
     *
     * Single: the string value from the editor should either be taken as is if it is not empty,
     * or converted to null due to the fact that there should be no empty string representing an entity key.
     */
    convertFromString (strValue) {
        if (this.multi === true) {
            if (strValue === '') {
                return []; // missing value for multi autocompliter is empty array []!
            } else {
                return strValue.split(this.separator);
            }
        } else {
            return strValue === '' ? null : strValue;
        }
    }

    _processSearcherResponse (e) {
        const self = this;
        self.processResponse(e, "search", function (entitiesAndCustomObject, exceptionOccured) {
            // at this stage exceptionOccured is always null and don't need to be processed in any specific way;
            // this is because [Criteria]EntityAutocompletionResource wraps found entities only into successful result;
            // in case of unexpected exception, resultant representation is processed in _processSearcherError;
            // please see tg-entity-binder-behavior._processResponse for more details
            self._onFound(entitiesAndCustomObject);
        });
    }

    _processSearcherError (e) {
        this.opened = false;
        this.searching = false;
        this.result && this.result.close();
        this.processError(e, "search", function (errorResult) {
            if (this.postSearchedDefaultError) {
                this.postSearchedDefaultError(errorResult);
            }
        }.bind(this));
    }

    _selectNextOnKeyDown (e) {
        if (this.result && this.result.opened) {
            console.log('select next');
            this.result.selectNext();
        } else {
            // unlike the search action, key down should perform the search with the input text in mind
            // need to execute the tap action on async to ensure committing of any uncommitted values in other property editors that might influence the matching logic at the server side
            microTask.run(() => this._search('*', null, false));
        }
    }

    _selectPrevOnKeyUp (e) {
        if (this.result && this.result.opened) {
            console.log('select prev');
            this.result.selectPrev();
        }
    }

    _getTooltip (_editingValue, entity, focused, actionAvailable) {
        if (!allDefined(arguments)) {
            return;
        }
        if (!focused && entity !== null) {
            const fullEntity = this.reflector().tg_getFullEntity(entity);
            let valueToFormat;
            if (this.reflector().isError(fullEntity.prop(this.propertyName).validationResult())) {
                valueToFormat = _editingValue; // Here we can take fullEntity.prop(this.propertyName).lastInvalidValue(); to show also description of invalid values. However, 'not found mocks' need to be properly supported. Also description layer for unfocused editor can be enhanced in a similar way too.
            } else {
                valueToFormat = fullEntity.get(this.propertyName);
            }
            return this._generateTooltip(valueToFormat, actionAvailable);
        }
        return this._generateTooltip(null, actionAvailable);
    }

    _generateTooltip (value, actionAvailable) {
        let tooltip = this._formatTooltipText(value);
        tooltip += this.propDesc ? (tooltip ? '<br><br>' : '') + this.propDesc : '';
        tooltip += (tooltip ? '<br><br>' : '') + this._getActionTooltip(actionAvailable);
        return tooltip;
    }

    _formatTooltipText (valueToFormat) {
        if (valueToFormat !== null) {
            if (Array.isArray(valueToFormat)) {
                return valueToFormat.length > 0 ? ("<b>" + valueToFormat.join(this.separator) + "</b>") : '';
            } else if (typeof valueToFormat === 'string'){
                return "<b>" + valueToFormat + "</b>";
            } else if (this.reflector().isEntity(valueToFormat)) {
                return this._createEntityTooltip(valueToFormat);
            } else {
                return '';
            }
        }
        return '';
    }

    /**
     * Calculates title action tooltip.
     */
    _getActionTooltip (actionAvailable) {
        let editActionShortDesc = "", editActionLongDesc = "";
        if (actionAvailable) {
            const entityMaster = this._valueToEdit(this.entity, this.propertyName) ? this.entityMaster : this.newEntityMaster;
            editActionShortDesc = entityMaster.shortDesc ? `<b>${entityMaster.shortDesc}</b>` : "";
            if (editActionShortDesc) {
                editActionLongDesc = entityMaster.longDesc ? `<br>${entityMaster.longDesc}` : "";
            } else {
                editActionLongDesc = entityMaster.longDesc ? `<b>${entityMaster.longDesc}</b>` : "";
            }
        }
        const editNewActionTooltip = editActionShortDesc + editActionLongDesc;
        const copyActionTooltip = "<b>Copy</b><br>Copy content";
        const withActionTitle = editNewActionTooltip ? "With actions: " : "With action: ";
        const actionsTooltip = (editNewActionTooltip ? `${editNewActionTooltip}<br><br>` : "") + copyActionTooltip
        return `<div style='display:flex;'>
            <div style='margin-right:10px;'>${withActionTitle}</div>
            <div style='flex-grow:1;'>${actionsTooltip}</div>
            </div>`
    }

    _createEntityTooltip (entity) {
        const titles = this._createEntityTitleObject(entity);
        if (titles.length === 1) {
            return "<b>" + titles[0].value + "</b>" + (entity.get('desc') ? "<br>" + entity.get('desc') : "");
        } else {
            return "<table style='border-collapse: collapse;'>" +
                titles.map(entry => "<tr><td valign='top' style='padding-left:0'>" + entry.title + ": </td><td valign='top' style='padding-right:0'><b>" + entry.value + "</b></td></tr>").join("") +
            "</table>"  + (entity.get('desc') ? entity.get('desc') : "");
        }
    }

    _changeTitle (entity) {
        this._customPropTitle = this._createTitleObject(entity);
    }

    /**
     * Computes entity master object for entity-typed property represented by this autocompleter (only for non-multi).
     */
    _computeEntityMaster (multi, autocompletionType, entity, propertyName, noLabelFloat) {
        return this._getEntityMaster(multi, autocompletionType, entity, propertyName, noLabelFloat, true);
    }

    /**
     * Computes new entity master object for entity-typed property represented by this autocompleter (only for non-multi).
     */
    _computeNewEntityMaster(multi, autocompletionType, entity, propertyName, noLabelFloat) {
        return this._getEntityMaster(multi, autocompletionType, entity, propertyName, noLabelFloat, false);
    }

    _getEntityMaster(multi, autocompletionType, entity, propertyName, noLabelFloat, edit) {
        if (!allDefined(arguments) || !entity) {
            return null;
        }
        const type = this.reflector().findTypeByName(autocompletionType);
        if (!multi && !noLabelFloat && type) {
            const propertyType = type.prop(propertyName).type();
            if (propertyType.isUnionEntity()) {
                const val = this._valueToEdit(entity, propertyName);
                if (val && edit) {
                    return val.type().entityMaster();
                }
            } else if (edit) {
                return propertyType.entityMaster();
            } else {
                return propertyType.newEntityMaster();
            }
        }
        return null;
    }

    /**
     * Computes whether title action is available for tapping and visible.
     */
    _computeActionAvailability (entityMaster, newEntityMaster, entity, propertyName, _disabled, currentState) {
        if ((!entityMaster && !newEntityMaster) || !entity || !propertyName || !currentState || typeof _disabled === 'undefined') {
            return false;
        }
        return currentState === 'EDIT' // currentState is not 'EDIT' e.g. where refresh / saving process is in progress
            && (!_disabled || (!!this._valueToEdit(entity, propertyName) && entityMaster));
    }

    _actionIcon (actionAvailable, entity, propertyName) {
        if (actionAvailable) {
            if (this._valueToEdit(entity, propertyName)) {
                return "editor:mode-edit";
            }
            return "add-circle-outline";
        }
        return "";
    }

    _createTitleObject (entity) {
        if (entity !== null) {
            const entityValue = this.reflector().tg_getFullValue(entity, this.propertyName);
            const metaProp = this.reflector().getEntityTypeProp(this.reflector().tg_getFullEntity(entity), this.propertyName);
            if (entityValue !== null && !Array.isArray(entityValue) && entityValue.type().shouldDisplayDescription()) {
                try {
                    return composeEntityValue(entityValue, metaProp.displayAs());
                } catch (e) {
                    console.error(e.msg);
                    return composeDefaultEntityValue(entityValue);
                }
            }
        }
        return [{value: ""}];
    }

    _createEntityTitleObject (entity) {
        if (entity.type().isCompositeEntity()) {
            return this._createCompositeTitle(entity);
        }
        return this._createSimpleTitle(entity);
    }

    _createCompositeTitle (entityValue) {
        const titles = [];
        const entityType = entityValue.type();
        entityType.compositeKeyNames().forEach(keyName => {
            if (entityValue.get(keyName)) {
                titles.push({
                    title: entityType.prop(keyName).title(),
                    value: this.reflector().tg_toString(entityValue.get(keyName), entityType, keyName)
                });
            }
        });
        if (titles.length === 1) {
            return [{value: titles[0].value}];
        }
        return titles;
    }

    _createSimpleTitle (entityValue) {
        return [{value: entityValue.toString()}]; // entityValue never empty
    }

    _hasDesc (entity, propertyName) {
        return !!this._formatDesc(entity, propertyName);
    }

    _formatDesc (entity, propertyName) {
        if (entity && propertyName) {
            const entityValue = this.reflector().tg_getFullValue(entity, propertyName);
            if (entityValue !== null && !Array.isArray(entityValue) && entityValue.type().shouldDisplayDescription() && entityValue.get('desc')) {
                return entityValue.get('desc');
            }
        }
        return '';
    }

    _itemSeparator (item, index) {
        if (this._customPropTitle && this._customPropTitle.length > 1) {
            if (index < this._customPropTitle.length - 1) {
                return item.separator || " ";
            }
        }
        return "";
    }

    _changeLayerExistance (_editingValue, entity, propertyName) {
        if (!allDefined(arguments)) {
            return;
        }
        if (entity !== null) {
            const metaProperty = this.reflector().tg_getFullEntity(entity).prop(propertyName);
            const isMock = this.reflector().isError(metaProperty.validationResult()) && this.reflector().isMockNotFoundEntity(metaProperty.lastInvalidValue());
            const entityValue = this.reflector().tg_getFullValue(entity, propertyName);
            this._hasLayer = entityValue !== null && !isMock && this.convertToString(this.reflector().tg_convert(entityValue)) === _editingValue && !Array.isArray(entityValue) && entityValue.type().shouldDisplayDescription();
        } else {
            this._hasLayer = false;
        }
    }

    /**
     * Observer for _activeOnly property. Synchronises value in entity editor result, if it is present.
     */
    _activeOnlyChanged (newValue) {
        if (this.result) {
            this.result._activeOnly = newValue;
        }
    }

    /**
     * Creates 'tg-entity-editor-result' element dynamically.
     */
    _createResultDialog () {
        const dialog = document.createElement('tg-entity-editor-result');

        dialog.addEventListener("iron-overlay-opened", this._resultOpened.bind(this));
        dialog.addEventListener("iron-overlay-closed", this._resultClosed.bind(this));
        dialog.addEventListener("iron-overlay-canceled", this._resultCanceled.bind(this));
        dialog.addEventListener("dblclick", this._done.bind(this));
        dialog.selectionListKeyDown = this._onKeydown.bind(this);
        dialog.selectionListTap = this._entitySelected.bind(this);
        dialog.retrieveContainerSizes = this._retrieveContainerSizes.bind(this);
        dialog.noAutoFocus = true;
        dialog.acceptValues = this._done.bind(this);
        dialog.loadMore = this._loadMore.bind(this);
        dialog.changeActiveOnly = this._changeActiveOnly.bind(this);
        dialog._activeOnly = this._activeOnly; // synchronises value in entity editor result
        dialog.multi = this.multi;
        if (this.additionalProperties) {
            dialog.additionalProperties = JSON.parse(this.additionalProperties);
        }
        dialog.setAttribute("tabindex", "-1");
        dialog.setAttribute("id", "result");
        return dialog;
    }

    /**
     * Overridden to calculate union value type title on each arrival of binding entity.
     */
    _entityChanged (newValue, oldValue) {
        super._entityChanged(newValue, oldValue);
        this._typeTitle = this._calculateTypeTitle(newValue);
    }

    /**
     * Calculates union value type title. It shows active property for non-empty union, even if union is only attempted (invalid) value in the editor.
     * For empty values and for mocks (both not-found and more-than-one) there would be no type title.
     */
    _calculateTypeTitle (entity) {
        if (!this.multi && this.reflector().isEntity(entity)) {
            const fullEntity = this.reflector().tg_getFullEntity(entity);
            const value = this.reflector().isError(fullEntity.prop(this.propertyName).validationResult())
                ? fullEntity.prop(this.propertyName).lastInvalidValue()
                : fullEntity.get(this.propertyName);
            if (value != null && value.type() && value.type().isUnionEntity() && !this.reflector().isMockNotFoundEntity(value)) {
                return value.type().prop(value._activeProperty()).title();
            }
        }
        return null;
    }
}

customElements.define('tg-entity-editor', TgEntityEditor);<|MERGE_RESOLUTION|>--- conflicted
+++ resolved
@@ -88,15 +88,9 @@
            disabled$="[[_disabled]]" 
            slot="label"
            tooltip-text$="[[_getTooltip(_editingValue, entity, focused, actionAvailable)]]">
-<<<<<<< HEAD
         <span on-tap="_labelTap">[[_editorPropTitle]]</span>
         <iron-icon id="actionAvailability" icon="[[_actionIcon(actionAvailable, entity, propertyName)]]" action-available$="[[actionAvailable]]" on-tap="_labelTap"></iron-icon>
-        <iron-icon id="copyIcon" icon="icons:content-copy" on-tap="_copyTap"></iron-icon>
-=======
-        <span on-tap="_labelTap">[[propTitle]]</span>
-        <iron-icon id="actionAvailability" icon="[[_actionIcon(actionAvailable, entity)]]" action-available$="[[actionAvailable]]" on-tap="_labelTap"></iron-icon>
         <iron-icon id="copyIcon" hidden$="[[noLabelFloat]]" icon="icons:content-copy" on-tap="_copyTap"></iron-icon>
->>>>>>> 157abbee
     </label>`;
 const customInputTemplate = html`
     <iron-input bind-value="{{_editingValue}}" class="custom-input-wrapper">
