import '/resources/polymer/@polymer/polymer/polymer-legacy.js';
import '/resources/polymer/@polymer/iron-icons/iron-icons.js';
import '/resources/polymer/@polymer/iron-input/iron-input.js';
import '/resources/polymer/@polymer/iron-ajax/iron-ajax.js';

import '/resources/polymer/@polymer/paper-button/paper-button.js';
import '/resources/polymer/@polymer/paper-icon-button/paper-icon-button.js';
import '/resources/polymer/@polymer/paper-spinner/paper-spinner.js';
import '/resources/polymer/@polymer/paper-styles/color.js';

import '/resources/editors/tg-entity-editor-result.js'
import '/resources/serialisation/tg-serialiser.js'

import {html} from '/resources/polymer/@polymer/polymer/polymer-element.js';
import {microTask} from '/resources/polymer/@polymer/polymer/lib/utils/async.js';

import { TgEditor, createEditorTemplate} from '/resources/editors/tg-editor.js';
import { tearDownEvent, allDefined } from '/resources/reflection/tg-polymer-utils.js'

const additionalTemplate = html`
    <style>
        #input.upper-case {
            text-transform: uppercase;
        }
        .input-layer {
            cursor: text;
            text-overflow: ellipsis;
            white-space: nowrap;
            overflow: hidden;
            flex-direction: row;
            align-items: center;
        }
        .search-button {
            display: flex;
            width: 24px;
            height: 24px;
            padding: 4px;
        }
        paper-spinner {
            width: 20px;
            height: 20px;
            min-width: 20px;
            min-height: 20px;
            max-width: 20px;
            max-height: 20px;
            padding: 0px;
            margin-left: 0;
            --paper-spinner-layer-1-color: var(--paper-blue-500);
            --paper-spinner-layer-2-color: var(--paper-blue-500);
            --paper-spinner-layer-3-color: var(--paper-blue-500);
            --paper-spinner-layer-4-color: var(--paper-blue-500);
        }
        :host {
            --tg-editor-default-input-layer-display: flex;
        }
    </style>
    <iron-ajax id="ajaxSearcher" loading="{{searching}}" url="[[_url]]" method="POST" handle-as="json" on-response="_processSearcherResponse" on-error="_processSearcherError"></iron-ajax>
    <tg-serialiser id="serialiser"></tg-serialiser>`;
const customInputTemplate = html`
    <iron-input bind-value="{{_editingValue}}" class="custom-input-wrapper">
        <input
            id="input"
            class="custom-input entity-input"
            type="text" 
            on-blur="_blurEventHandler" 
            on-change="_onChange" 
            on-input="_onInput" 
            on-keydown="_onKeydown" 
            on-mouseup="_onMouseUp" 
            on-mousedown="_onMouseDown" 
            on-focus="_onFocus" 
            disabled$="[[_disabled]]" 
            tooltip-text$="[[_getTooltip(_editingValue, entity, focused)]]"
            autocomplete="off"/>
    </iron-input>`;
const inputLayerTemplate = html`
    <div class="input-layer" tooltip-text$="[[_getTooltip(_editingValue, entity, focused)]]">
        <template is="dom-repeat" items="[[_customPropTitle]]">
            <span hidden$="[[!item.title]]" style="color:#737373; font-size:0.8rem; padding-right:2px;"><span>[[item.title]]</span>:  </span>
            <span style$="[[_valueStyle(item, index)]]">[[item.value]]</span>
        </template>
        <span style="color:#737373" hidden$="[[!_hasDesc(entity)]]">&nbsp;&ndash;&nbsp;<i>[[_formatDesc(entity)]]</i></span>
    </div>`;
const customIconButtonsTemplate = html`
    <paper-icon-button id="searcherButton" hidden$="[[searchingOrOpen]]" on-tap="_searchOnTap" icon="search" class="search-button custom-icon-buttons" tabindex="-1" disabled$="[[_disabled]]" tooltip-text="Show search result"></paper-icon-button>
    <paper-icon-button id="acceptButton" hidden$="[[searchingOrClosed]]" on-tap="_done" icon="done" class="search-button custom-icon-buttons" tabindex="-1" disabled$="[[_disabled]]" tooltip-text="Accept the selected entries"></paper-icon-button>
    <paper-spinner id="progressSpinner" active hidden$="[[!searching]]" class="custom-icon-buttons" tabindex="-1" alt="searching..." disabled$="[[_disabled]]"></paper-spinner>`;
const propertyActionTemplate = html`<slot name="property-action"></slot>`;

/* several helper functions for string manipulation */
function escapeRegExp(str) {
    return str.replace(/([.*+?^=!:${}()|\[\]\/\\])/g, "\\$1");
}

function replaceAll(find, replace, str) {
    // 'g' is the flag for global match,
    // 'i' is the flag to ignore the case during matching
    return str.replace(new RegExp(escapeRegExp(find), 'g', 'i'), replace);
}

export class TgEntityEditor extends TgEditor {

    static get template() { 
        return createEditorTemplate(additionalTemplate, html``, customInputTemplate, inputLayerTemplate, customIconButtonsTemplate, propertyActionTemplate);
    }

    static get properties () {
       return {
           /* Indicates whether a search is in progress. This property controls visibility of the progress indecator.
               * It is bound to iron-ajax property loading, which basicaly controlls spinner visibility. */
           searching: {
               type: Boolean,
               value: false
           },

           /**
            * Dynamically created 'tg-entity-editor-result' instance. It is created when first meaningful results appear after search query is completed (_onFound function).
            */
           result: {
               type: Object
           },
   
           _searchQuery: {
               type: String,
               value: ''
           },
   
           /*
               * A string with comma separated property names that shoould be displayed in addition to key.
               */
           additionalProperties: {
               type: String,
               value: ''
           },
   
           _asyncSearchHandle: {
               type: Object,
               value: null
           },
   
           /**
            * Property that indicated whether the result overlay is open or closed.
            */
           opened: {
               type: Boolean,
               value: false
           },
   
           searchingOrOpen: {
               type: Boolean,
               computed: '_computeSearchingOrOpened(searching, opened)'
           },
   
           searchingOrClosed: {
               type: Boolean,
               computed: '_computeSearchingOrClosed(searching, opened)'
           },
   
           /* Indicates whether multiple (true) or a single (false, default) value is acceptable. */
           multi: {
               type: Boolean,
               value: false
           },
   
           /**
            * The type that identifies the master (entity type) or centre (miType + saveAsName).
            */
           autocompletionType: {
               type: String
           },
   
           /**
            * Returns 'true' if this editor is a part of Entity Master, 'false' in case if it is a part of Entity Centre.
            *
            * Should not be null, should be initialised using generation logic.
            */
           asPartOfEntityMaster: {
               type: Boolean
           },
   
           /**
            * Default implementation for unsuccessful postSearched callback (external property from tg-entity-binder).
            */
           postSearchedDefaultError: {
               type: Function
           },
   
           /**
            * External utility function for processing responses (from tg-entity-binder).
            */
           processResponse: {
               type: Function
           },
   
           /**
            * External utility function for processing unsuccessful responses (from tg-entity-binder).
            */
           processError: {
               type: Function
           },
   
           /**
            * The function which creates 'modifiedPropertiesHolder' for the autocompletion context.
            */
           createModifiedPropertiesHolder: {
               type: Function
           },
   
           /**
            * In case if new entity is operated on, this instance holds an original fully-fledged contextually produced entity, otherwise 'null'.
            * It is updated everytime when refresh process successfully completes.
            */
           originallyProducedEntity: {
               type: Object
           },
   
           /**
            * Determines whether the selection criteria entity are required to be send inside the centre context.
            *
            * 'null' -- if not applicable, for e.g. this is a master's (not centre's) editor, or in Centre DSL end-app dev has not been marked 'selectionCrit' as relevant for context.
            */
           requireSelectionCriteria: {
               type: String
           },
           /**
            * Determines whether the selected entities are required to be send inside the centre context.
            *
            * 'null' -- if not applicable, for e.g. this is a master's (not centre's) editor, or in Centre DSL end-app dev has not been marked 'selectedEntities' as relevant for context.
            */
           requireSelectedEntities: {
               type: String
           },
           /**
            * Determines whether the master entity (main entity for dependent centre) are required to be send inside the centre context.
            *
            * 'null' -- if not applicable, for e.g. this is a master's (not centre's) editor, or in Centre DSL end-app dev has not been marked 'masterEntity' as relevant for context.
            */
           requireMasterEntity: {
               type: String
           },
   
           /**
            * The external function to be bound from tg-selection-criteria for retrieving 'selected entities as part of the context'.
            */
           getSelectedEntities: {
               type: Function
           },
   
           /**
            * The external function to be bound from tg-selection-criteria for retrieving 'master entity as part of the context'.
            */
           getMasterEntity: {
               type: Function
           },
   
           _replaceFromIndex: {
               type: Number,
               value: 0
           },
   
           _replaceToIndex: {
               type: Number,
               value: 0
           },
   
           /** A state to maintain information about the page number of the matching values to be retrieved. */
           _dataPage: {
               type: Number,
               value: 1
           },
   
           separator: {
               type: String,
               value: ","
           },
   
           _blurEventHandler: {
               type: Function
           },
   
           /**
            * OVERRIDDEN FROM TgEditorBehavior: this specific textArea's event is invoked after some key has been pressed.
            *
            * Designated to be bound to child elements.
            */
           _onInput: {
               type: Function,
               value: function () {
                   return (function (event) {
                       // clear any search request is already in progress
                       this._cancelSearch();
                       // and perform new search only if input has some text in it
                       if (this.decoratedInput().value) {
                           this._asyncSearchHandle = setTimeout(() => this._search("*"), 700);
                       } else { // otherwise, close the result dialog
                           this.result && this.result.close();
                       }
                   }).bind(this);
               }
           },
   
           /**
            * OVERRIDDEN FROM TgEditorBehavior: this specific <input> event is invoked after some key has been pressed.
            *
            * This keydown handler implements navigation over the list of matching values, selection of multiple values with Space (this is automatic) and acceptance of selected value with Enter.
            * This is also the keydown event handler for the resul list.
            */
           _onKeydown: {
               type: Function,
               value: function () {
                   return (function (event) {
                       if (event.keyCode === 13 && this.opened === true) { // 'Enter' has been pressed
                           this._done();
                       } else if ((event.keyCode === 38 /*up*/ || event.keyCode === 40 /*down*/) && !event.ctrlKey) { // up/down arrow keys
                           // By default up/down arrow keys work like home/end for and input field
                           // That's why this event should be suppressed.
                           tearDownEvent(event);
   
                           // Let's now handle the up/down logic that should perform search result list navigation
                           if (event.keyCode === 38) {
                               this._selectPrevOnKeyUp(event);
                           } else if (event.keyCode === 40) {
                               this._selectNextOnKeyDown(event);
                           }
   
                           // return false as part of stopping the event from propagation
                           return false;
                       }
                   }).bind(this);
               }
           },
   
           _url: {
               type: String,
               computed: '_computeUrl(autocompletionType, propertyName)'
           },
   
           /**
            * OVERRIDDEN FROM TgEditorBehavior: this specific entityEditor's event was overridden to prevent commiting the value prematurely.
            */
           _onChange: {
               type: Function,
               value: function () {
                   return (function (event) {
                       console.log("_onChange (for entity editor):", event);
   
                       if (this.opened === false) {
                           const parentFunction = TgEditor.properties._onChange.value.call(this);
                           parentFunction.call(this, event);
                       }
                   }).bind(this);
               }
           },
   
           /**
            * The function that retrives boundClientRect and offsetHeight from wrapping decorator (paper-input-container).
            */
           _retrieveContainerSizes: {
               type: Function
           }
       };
    }
    
    static get observers () {
        return [
            "_changeTitle(entity)", 
            "_changeLayerExistance(_editingValue, entity)"
        ];
    }

    constructor () {
        super();
        this._hasLayer = true;
        this._blurEventHandler = (function (e) {
            this._outFocus(e);
            // There is no need to proceed with search if user moved out of the search field
            this._cancelSearch();

            // check whether relatedTarget has anything to do with this.result
            // if it is then there is no need to cancel the overlay, which is this.result
            let parent = e.relatedTarget;
            while (parent !== null && parent !== this.result) {
                parent = parent.parentElement;
            }
            if (this.result && this.result.opened && parent !== this.result) {
                this.result.cancel(e);
            }
        }).bind(this);

        this._retrieveContainerSizes = function () {
            const container = this.decorator();
            return [container.getBoundingClientRect(), container.offsetHeight];
        }.bind(this);
    }

    /**
     * Computes URL for 'ajaxSearcher'.
     */
    _computeUrl (autocompletionType, propertyName) {
        return "/autocompletion/" + autocompletionType + "/" + propertyName;
    }

    _computeSearchingOrOpened (searching, opened) {
        return searching === true || opened == true;
    }

    _computeSearchingOrClosed (searching, opened) {
        return searching === true || opened == false;
    }

    /**
     * Cleans input text.
     */
    _prepInput (str) {
        if (str) {
            return str.replace(/\*\*/g, "*");
        }
        return str;
    }

    /* Invokes _search with '*' as the default search value, so than when nothing was typed, but
        * the search button has been pressed then the search happens as if wildcard has been typed. */
    _searchOnTap (e) {
        // need to execute the tap action on async to ensure committing of any uncommitted
        // values in other property editors that might influence the matching logic at the server side
        microTask.run(() => this._search('*'));
    }

    /** Loads more matching values. */
    _loadMore (moreButtonPressed) {
        if (!this.searching) {
            if (moreButtonPressed) {
                this._loadMoreButtonPressed = true;
            }
            this._dataPage = this._dataPage + 1;
            this._search(this._searchQuery, this._dataPage);
        }
    }

    _search (defaultSearchQuery, dataPage) {
        // cancel any other search
        this._cancelSearchByOtherEditor();

        // What is the query string?
        let inputText = ''; // default value
        if (this.multi === false) {
            // assign the actual search string
            inputText = this._prepInput(this.decoratedInput().value) || defaultSearchQuery;
        } else {
            // The following manipulations with indexes are required in case of multi selection
            // in order to determine what part of the input text should be used for search and
            // also for later insertion of selected values (this._replaceFromIndex and this._replaceToIndex govern this).

            const text = this.decoratedInput().value;
            const caretPos = this.decoratedInput().selectionStart;
            const toIndex = text.indexOf(this.separator, caretPos) < 0 ? text.length : text.indexOf(this.separator, caretPos);
            const startOfText = text.substring(0, caretPos);
            const fromIndex = startOfText.lastIndexOf(this.separator) < 0? -1 : startOfText.lastIndexOf(this.separator); // just to make sure that it is -1

            this._replaceFromIndex = fromIndex;
            this._replaceToIndex = toIndex;

            // assign the actual search string
            inputText = this._prepInput(text.substring(fromIndex + 1, toIndex).trim()) || defaultSearchQuery;
        }

        // prep this.searchQuery for highlighting of the matching parts in the search result
        if (!inputText) {
            this._searchQuery = "";
        } else {
            this._searchQuery = replaceAll('*', '%', inputText.toUpperCase());
        }

        if (this._searchQuery) {
            // if this is not a request to load more data then let's clear the current result, if any
            if (this.result && !dataPage) {
                this.result.clearSelection();
            }
            // prepare the AJAX request based on the raw search string
            const serialisedSearchQuery = this.$.serialiser.serialise(this.createContextHolder(this._searchQuery, dataPage));
            this.$.ajaxSearcher.body = JSON.stringify(serialisedSearchQuery);
            this.$.ajaxSearcher.generateRequest();
        } else if (this.result && this.result.opened) { // make sure overlay is closed if no search is performed
            this.result.close();
            this._focusInput();
        }
    }

    /*
     * Displays the search result.
     */
    _onFound (entities) {
        if (!this.result) {
            this.result = this._createResultDialog();
        }

        // make sure to assign reflector to the result object
        this.result.reflector = this.reflector();

        let wasNewValueObserved = false;
        let indexOfFirstNewValue = -1;
        for (let index = 0; index < entities.length; index++) {
            // Entity is converted to a string representation of its key.
            // This includes correct conversion of simple, composite and union entities
            const key = this.reflector().convert(entities[index]);
            entities[index].key = key;
            const isNew = this.result.pushValue(entities[index]);
            // if a new value was observed for the first time then capture its index
            // so that later this new item could be focused
            if (!wasNewValueObserved && isNew) {
                indexOfFirstNewValue = index;
            }
            wasNewValueObserved = isNew || wasNewValueObserved;
        }

        // if no new values were observed then there is no more to load
        // let's disable the load more action in this case
        this.result.enableLoadMore = wasNewValueObserved;

        // displaying of the result should happen only if there are no other result being displayed
        // for this we probe the #result element and check whether it is opened
        // if #result does not exist or is not opened and the entity editor is not focused then we shall try to focus the entity editor
        const elementExists = document.body.querySelector("#result");
        if ((!elementExists || !elementExists.opened) && !this._isFocused()) {
            this._focus();
        }
        // if this entity editor is focused we shall attempt to display the result
        if (this._isFocused()) {
            // remove the old #result if it was present and not the current one to keep the DOM clean
            if (elementExists && elementExists !== this.result) {
                document.body.removeChild(elementExists);
            }
            // the current result needs to be added only if it was not added previously
            if (elementExists !== this.result) {
                document.body.appendChild(this.result);
            }

            // now let's open the dialog to display the result, but only if it is not opened yet...
            if (this.result.opened) {
                this._resultOpened();
            } else {
                if (this.result.visibleHeightUnderEditorIsSmall()) {
                    this.scrollIntoView({block: "center", inline: "center"}); // behavior: "smooth"
                    // need to wait at least 400 ms for smooth scrolling to complete... let's instead disable it
                    setTimeout(function () {
                        this._showResult(this.result);
                    }.bind(this), 100);
                } else {
                    this._showResult(this.result);
                }
            }

            // focus the first new item if new ones were found, but only if search was due to pressing button MORE
            if (this._loadMoreButtonPressed && indexOfFirstNewValue >= 0) {
                // timeout is required to allow the iron-list to load new items before they can be focused
                setTimeout (() => this.result.focusItemWithIndex(indexOfFirstNewValue), 100);
            }
        }

        // reset the fact that loading more data was due to pressing button MORE
        this._loadMoreButtonPressed = false;
    }

    /* Displays the result dialog and notifies the resize event. */
    _showResult(result) {
        result.open();
    }

    /**
     * Create context holder with custom '@@searchString' property ('tg-entity-editor' and 'tg-entity-search-criteria' only).
     */
    createContextHolder (inputText, dataPage) {
        let contextHolder = null;
        if (this.multi === false && this.asPartOfEntityMaster) {
            const modifHolder = this.createModifiedPropertiesHolder();
            const originallyProducedEntity = this.reflector()._validateOriginallyProducedEntity(this.originallyProducedEntity, modifHolder.id);
            contextHolder = this.reflector().createContextHolder(
                "true", null, null,
                function () { return modifHolder; }, null, null,
                originallyProducedEntity
            );
            this.reflector().setCustomProperty(contextHolder, "@@searchString", inputText);
        } else {
            contextHolder = super.createContextHolder(inputText);
        }

        this.reflector().setCustomProperty(contextHolder, "@@dataPage", dataPage);
        return contextHolder;
    }

    /**
     * Cancels any pending or in-progress search request.
     */
    _cancelSearch () {
        if (this._asyncSearchHandle) {
            clearTimeout(this._asyncSearchHandle);
            this._asyncSearchHandle = null;
        }
        this.searching = false;
        const ajax = this.$.ajaxSearcher;
        if (ajax.lastRequest) {
          ajax.lastRequest.abort();
        }
    }

    /**
     * Cancels pending or in-progress search requests by other entity editors.
     */
    _cancelSearchByOtherEditor () {
        let parent = this;
        while (parent && parent.tagName !== 'TG-FLEX-LAYOUT') {
            parent = parent.parentElement;
        }
        if (parent) {
            parent.querySelectorAll('tg-entity-editor').forEach((currentValue, currentIndex, list) => {
                if (currentValue !== this && currentValue.searching) currentValue._cancelSearch();
            });
        }
    }

    _resultOpened (e) {
        if (this._isFocused()) {
            // if input is not focused (we do not want to steal the focus from the input) then the result dialog should be focused.
            // focusing the result dialog is required to correctly focus the result items
            if (!this._isInputFocused()) {
                this._focusResult();
            }
            // indicate that the autocompleter dialog was opened and
            // highlight matched parts of the items found
            this.opened = true;
            this.result.highlightMatchedParts(this._searchQuery);
        } else {
            this.opened = true;
            this.result.cancel(e);
        }
    }

    _resultClosed (e) {
        // property this.opened controls whether overlay on-close event should
        // perform on-change event handler that does all the validation magic
        this._dataPage = 1;
        if (this.opened === true) {
            this.opened = false;
            this._onChange();
        }

        // let's now remove the result dialog from the DOM and delete a reference to it
        document.body.removeChild(this.result);
        delete this.result;

        // there are situations where closing of the result dialog kicks in the content scrolled event
        // this results in another search request for the content of the input
        // it is harmless, but does not look good when the result dialog appears again immediately after selecting values
        this._cancelSearch();
    }

    _resultCanceled (event) {
        this._dataPage = 1;
        if (event.detail.keyCode && event.detail.keyCode === 27) {
            this._focusInput();
        }
    }

    _entitySelected () {
        // if this this is non-multi mode and the tap happened on a result item then it should be selected
        if (!this.multi && this.result && this.result.shadowRoot.activeElement.classList.contains("tg-item")) {
            this._done();
        }
    }

    /*
     * This method handles an explicit user action for accepting selected values from an autocompleted list.
     * However, there is no guarantee that there are actually selected values.
     */
    _done () {
        const input = this.decoratedInput();

        // let's make sure that at least one matching value is selected if _done()
        // this is mainly relevant for the case of multi autocompleter that has been focused, no values selected, but Enter/Accept is pressed
        this.result.selectCurrentIfNoneSelected();
        const hasValuesToProcess = Object.keys(this.result.selectedValues).length > 0;

        // should close automatcially, but just in case let's make sure the result overlay gets closed
        this.opened = false;
        this.result.close();

        // value accpetance logic...
        if (hasValuesToProcess) {
            // compose a string value, which would be a comma separated string in case of multi
<<<<<<< HEAD
            const selectedValuesAsStr = Object.values(result.selectedValues).map(obj => obj.key).join(this.separator);// 'key' field contains converted representation of the entity
                
=======
            const selectedValuesAsStr = _.map(this.result.selectedValues, function (obj) {
                return obj.key; // 'key' field contains converted representation of the entity
            }).join(this.separator);
>>>>>>> 5f85b2ca

            if (!this.multi) {
                // if this is a single selection config then need to simply assign the value
                this._editingValue = selectedValuesAsStr;
            } else {
                // in case of multi selection config things get a little more interesting
                // as we need to insert the value into the right position of an existing text in the input field
                const before = this._editingValue.substring(0, this._replaceFromIndex + 1);
                const after = this._editingValue.substr(this._replaceToIndex);
                const newEditingValue = before + selectedValuesAsStr + after;

                this._editingValue = newEditingValue;

                // let's highlight the inseted values
                input.selectionStart = this._replaceFromIndex;
                input.selectionEnd = input.selectionStart + selectedValuesAsStr.length + 1;

            }
        }

        this.result.clearSelection();
        // The input value could have been changed manually or as a result of selection (the above logic).
        // Therefore, need to fire the change event.
        this._onChange();

        // at the end let's focus...
        this._focusInput();
    }

    /**
     * Entity editor is considered to be focused if either the result dialog or any of the editors constituent parts are focused.
     */
    _isFocused () {
        const activeElement = this.shadowRoot.activeElement
        return activeElement === this.decoratedInput()  ||
               activeElement === this.$.progressSpinner ||
               activeElement === this.$.searcherButton  ||
               activeElement === this.$.acceptButton    || 
               document.activeElement === this.result;
    }

    /**
     * Identifies if the input element is in focus.
     */
    _isInputFocused () {
        return this.shadowRoot.activeElement === this.decoratedInput();
    }

    /**
     * Attempts to focus entity editor by focusing one of its constituent parts in turn, with a preference for the input to be focused last.
     */
    _focus () {
        if (!this._isFocused()) {
            this.$.acceptButton.focus();
            if (!this._isFocused()) {
                this.$.searcherButton.focus();
                if (!this._isFocused()) {
                    this._focusInput();
                }
            }
        }
    }

    /**
     * Focuses the result dialog, but only if it isn't an active element already.
     */
    _focusResult () {
        // re-focusing result if one of the items in its iron-list is focused,
        // effectively steals the focus from that element and breaks the intended behaviour such as keyboard navigation
        if (this.result && document.activeElement != this.result) {
            this.result.focus();
        }
    }
    
    /**
     * Focuses the input component of the entity editor.
     */
    _focusInput () {
        // at the end let's focus the input...
        const input = this.decoratedInput();
        input.focus();
    }

    get parent() {
        if (this.parentNode.nodeType === Node.DOCUMENT_FRAGMENT_NODE) {
            return this.parentNode.host;
        }
        return this.parentNode;
    }

    /**
     * The bound to this editor property of the bound entity should be of String type (if not multi) or of String array type (if multi).
     *
     * Therefore, it is expected that the passed in value is either a null or a String (if not multi)
     * or an empty array [] or an array of Strings (if multi).
     */
    convertToString (value) {
        if (this.multi === true) {
            return value.join(this.separator); // for empty array it will return "". 'value' should never be 'null'!
        } else {
            return value === null ? "" : "" + value;
        }
    }

    /**
     * The bound to this editor property of the bound entity should be of String type (if not multi) or of String array type (if multi).
     *
     * Multi: the string value from the editor should be split by separator and the resulting Strig array returned.
     *
     * Single: the string value from the editor should either be taken as is if it is not empty,
     * or converted to null due to the fact that there should be no empty string representing an entity key.
     */
    convertFromString (strValue) {
        if (this.multi === true) {
            if (strValue === '') {
                return []; // missing value for multi autocompliter is empty array []!
            } else {
                return strValue.split(this.separator);
            }
        } else {
            return strValue === '' ? null : strValue;
        }
    }

    _processSearcherResponse (e) {
        const self = this;
        self.processResponse(e, "search", function (foundEntities) {
            self._onFound(foundEntities);
        });
    }

    _processSearcherError (e) {
        this.opened = false;
        this.searching = false;
        this.result && this.result.close();
        this.processError(e, "search", function (errorResult) {
            if (this.postSearchedDefaultError) {
                this.postSearchedDefaultError(errorResult);
            }
        }.bind(this));
    }

    _selectNextOnKeyDown (e) {
        if (this.result && this.result.opened) {
            console.log('select next');
            this.result.selectNext();
        } else {
            this._searchOnTap();
        }
    }

    _selectPrevOnKeyUp (e) {
        if (this.result && this.result.opened) {
            console.log('select prev');
            this.result.selectPrev();
        }
    }

    _getTooltip (_editingValue, entity, focused) {
        if (!allDefined(arguments)) {
            return;
        }
        var valueToFormat, fullEntity;
        if (!focused && entity !== null) {
            fullEntity = this.reflector()._getValueFor(entity, "");
            if (this.reflector().isError(fullEntity.prop(this.propertyName).validationResult())) {
                valueToFormat = _editingValue; // Here we can take fullEntity.prop(this.propertyName).lastInvalidValue(); to show also description of invalid values. However, 'not found mocks' need to be properly supported. Also description layer for unfocused editor can be enhanced in a similar way too.
            } else {
                valueToFormat = this.reflector()._getValueFor(entity, this.propertyName);
            }
            return super._getTooltip(valueToFormat);
        }
        return "";
    }

    _formatTooltipText (valueToFormat) {
        if (valueToFormat !== null) {
            if (Array.isArray(valueToFormat)) {
                return valueToFormat.length > 0 ? ("<b>" + valueToFormat.join(this.separator) + "</b>") : '';
            } else if (typeof valueToFormat === 'string'){
                return "<b>" + valueToFormat + "</b>";
            } else if (this.reflector().isEntity(valueToFormat)) {
                return this._createEntityTooltip(valueToFormat)
            } else {
                return '';
            }
        }
        return '';
    }

    _createEntityTooltip (entity) {
        const titles = this._createEntityTitleObject(entity);
        if (titles.length === 1) {
            return "<b>" + this.reflector().convert(entity) + "</b>" + (entity.get('desc') ? "<br>" + entity.get('desc') : "");
        } else {
            return "<table style='border-collapse: collapse;'>" +
                titles.map(entry => "<tr><td valign='top' style='padding-left:0'>" + entry.title + ": </td><td valign='top' style='padding-right:0'><b>" + entry.value + "</b></td></tr>").join("") +
            "</table>"  + (entity.get('desc') ? "<br>" + entity.get('desc') : "");
        }
    }

    _changeTitle (entity) {
        this._customPropTitle = this._createTitleObject(entity);
    }

    _valueStyle (item, index) {
        if (this._customPropTitle && this._customPropTitle.length > 1) {
            if (index < this._customPropTitle.length - 1) {
                return "padding-right: 5px";
            }
        }
        return "";
    }

    _createTitleObject (entity) {
        if (entity !== null) {
            var entityValue = this.reflector()._getValueFor(entity, this.propertyName);
            if (entityValue !== null && !Array.isArray(entityValue) && entityValue.type().shouldDisplayDescription()) {
                return this._createEntityTitleObject(entityValue);
            }
        }
        return [{value: ""}];
    }

    _createEntityTitleObject (entity) {
        if (entity.type().isCompositeEntity()) {
            return this._createCompositeTitle(entity);
        }
        return this._createSimpleTitle(entity);
    }

    _createCompositeTitle (entityValue) {
        const titles = [];
        const entityType = entityValue.type();
        entityType.compositeKeyNames().forEach(keyName => {
            if (entityValue.get(keyName)) {
                titles.push({
                    title: entityType.prop(keyName).title(),
                    value: this.reflector().convert(entityValue.get(keyName))
                });
            }
        });
        if (titles.length === 1) {
            return [{value: titles[0].value}];
        }
        return titles;
    }

    _createSimpleTitle (entityValue) {
        return [{value: this.reflector().convert(entityValue)}];
    }

    _hasDesc (entity) {
        if (entity !== null) {
            var entityValue = this.reflector()._getValueFor(entity, this.propertyName);
            if (entityValue !== null && !Array.isArray(entityValue) && entityValue.type().shouldDisplayDescription()) {
                return !!entityValue.get('desc');
            }
        }
        return false;
    }

    _formatDesc (entity) {
        if (entity !== null) {
            var entityValue = this.reflector()._getValueFor(entity, this.propertyName);
            if (entityValue !== null && !Array.isArray(entityValue) && entityValue.type().shouldDisplayDescription() && entityValue.get('desc')) {
                return entityValue.get('desc');
            }
        }
        return '';
    }

    _changeLayerExistance (_editingValue, entity) {
        if (!allDefined(arguments)) {
            return;
        }
        if (entity !== null) {
            var entityValue = this.reflector()._getValueFor(entity, this.propertyName);
            this._hasLayer = entityValue !== null && this.convertToString(this.reflector().convert(entityValue)) === _editingValue && !Array.isArray(entityValue) && entityValue.type().shouldDisplayDescription();
        } else {
            this._hasLayer = false;
        }
    }

    /**
     * Creates 'tg-entity-editor-result' element dynamically.
     */
    _createResultDialog () {
        const dialog = document.createElement('tg-entity-editor-result');

        dialog.addEventListener("iron-overlay-opened", this._resultOpened.bind(this));
        dialog.addEventListener("iron-overlay-closed", this._resultClosed.bind(this));
        dialog.addEventListener("iron-overlay-canceled", this._resultCanceled.bind(this));
        dialog.addEventListener("dblclick", this._done.bind(this));
        dialog.selectionListKeyDown = this._onKeydown.bind(this);
        dialog.selectionListTap = this._entitySelected.bind(this);
        dialog.retrieveContainerSizes = this._retrieveContainerSizes.bind(this);
        dialog.noAutoFocus = true;
        dialog.acceptValues = this._done.bind(this);
        dialog.loadMore = this._loadMore.bind(this);
        dialog.multi = this.multi;
        if (this.additionalProperties) {
            dialog.additionalProperties = JSON.parse(this.additionalProperties);
        }
        dialog.setAttribute("tabindex", "-1");
        dialog.setAttribute("id", "result");
        return dialog;
    }
}

customElements.define('tg-entity-editor', TgEntityEditor);<|MERGE_RESOLUTION|>--- conflicted
+++ resolved
@@ -687,14 +687,8 @@
         // value accpetance logic...
         if (hasValuesToProcess) {
             // compose a string value, which would be a comma separated string in case of multi
-<<<<<<< HEAD
-            const selectedValuesAsStr = Object.values(result.selectedValues).map(obj => obj.key).join(this.separator);// 'key' field contains converted representation of the entity
+            const selectedValuesAsStr = Object.values(this.result.selectedValues).map(obj => obj.key).join(this.separator);// 'key' field contains converted representation of the entity
                 
-=======
-            const selectedValuesAsStr = _.map(this.result.selectedValues, function (obj) {
-                return obj.key; // 'key' field contains converted representation of the entity
-            }).join(this.separator);
->>>>>>> 5f85b2ca
 
             if (!this.multi) {
                 // if this is a single selection config then need to simply assign the value
