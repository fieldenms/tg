<!--@imports-->

<!-- <link rel="import" href="/resources/polymer/core-tooltip/core-tooltip.html"> -->
<link rel="import" href="/resources/polymer/iron-icons/iron-icons.html">
<link rel="import" href="/resources/polymer/iron-icons/editor-icons.html">
<link rel="import" href="/resources/polymer/iron-icons/hardware-icons.html">

<link rel="import" href="/resources/polymer/paper-button/paper-button.html">
<link rel="import" href="/resources/polymer/paper-icon-button/paper-icon-button.html">

<link rel="import" href="/centre_ui/egi/@full_mi_type">
<link rel="import" href="/resources/actions/tg-page-action.html">
<link rel="import" href="/resources/centre/tg-selection-criteria.html">
<link rel="import" href="/resources/centre/tg-selection-criteria-behavior.html">
<link rel="import" href="/resources/centre/tg-entity-centre.html">
<link rel="import" href="/resources/centre/tg-entity-centre-behavior.html">
<link rel="import" href="/resources/sse/tg-sse-behavior.html">

<dom-module id="tg-@mi_type-selection-criteria">
    <template>
    	<tg-selection-criteria
    		id="dom"
    		mi-type="[[miType]]" 
    		_post-validated-default="[[_postValidatedDefault]]"
    		_post-validated-default-error="[[_postValidatedDefaultError]]"
    		_process-response="[[_processResponse]]"
    		_process-error="[[_processError]]"
    		_process-retriever-response="[[_processRetrieverResponse]]"
    		_process-retriever-error="[[_processRetrieverError]]"
    		_process-runner-response="[[_processRunnerResponse]]"
    		_process-runner-error="[[_processRunnerError]]">
   	        <!--CRITERIA EDITORS DOM (GENERATED)-->
        	<!--@criteria_editors-->
    	</tg-selection-criteria>
    </template>
</dom-module>

<script>
    (function () {
        Polymer({
        	is: 'tg-@mi_type-selection-criteria',
        	
        	behaviors: [ Polymer.TgBehaviors.TgSelectionCriteriaBehavior ],
        	
        	ready: function () {
                // LAYOUT CONFIG (GENERATED)
                //@layoutConfig
        	},
            
            _dom: function () {
            	return this.$.dom;
            },
            
            /**
             * The iron-ajax component for entity retrieval.
             */
            _ajaxRetriever: function () {
                return this._dom()._ajaxRetriever();
            },
            
            /**
             * The iron-ajax component for query running.
             */
            _ajaxRunner: function () {
                return this._dom()._ajaxRunner();
            },
            
            /**
             * The validator component.
             */
            _validator: function () {
                return this._dom()._validator();
            },
            
            /**
             * The component for entity serialisation.
             */
            _serialiser: function () {
            	return this._dom()._serialiser();
            },
            
            /**
             * The reflector component.
             */
            _reflector: function () {
            	return this._dom()._reflector();
            },
            
            /**
             * The toast component.
             */
            _toastGreeting: function () {
            	return this._dom()._toastGreeting();
            }
        });
    })();
</script>

<dom-module id="tg-@mi_type-centre">
    <style>
    	paper-icon-button.revers {
            --paper-icon-button: {
                transform: scale(-1, 1);
            };
        }
        /* * /deep/ core-tooltip::shadow #tooltip {
            white-space: normal;
        }
        * /deep/ core-tooltip .span-tooltip {
            line-height: 15px;
        }
        core-tooltip.delayed:hover::shadow .core-tooltip,
        core-tooltip.delayed:focus::shadow .core-tooltip {
            opacity: 1;
            -webkit-transition-delay: 1s;
            transition-delay: 1s;
            transform: translate3d(0px, 0px, 0px);
        } */
        .selection-criteria {
            background-color: white;
        }
        .group {
            margin-left: 30px;
        }

        /* core-icon-button,
        tg-ui-action::shadow core-icon-button,
        tg-page-action::shadow core-icon-button {
            padding: 4px;
            margin: 0px;
        } */
    </style>

    <template>
        <tg-entity-centre
        	id="dom"
        	_selected-view="{{_selectedView}}"
        	_url="[[_url]]"
        	_process-saver-response="[[_processSaverResponse]]"
        	_process-saver-error="[[_processSaverError]]"
        	_process-discarder-response="[[_processDiscarderResponse]]"
        	_process-discarder-error="[[_processDiscarderError]]"
        	_handle-scroll="[[_handleScroll]]"
        	_saver-disabled="[[_saverDisabled]]"
        	_discarder-disabled="[[_discarderDisabled]]"
        	save="[[save]]"
        	discard="[[discard]]"
        	run="[[run]]"
        	_activate-result-set-view="[[_activateResultSetView]]"
        	>
            <tg-@mi_type-selection-criteria
            	id="selection_criteria"
            	class="custom-selection-criteria"
            	_centre-changed="{{_centreChanged}}"
            	uuid="[[uuid]]"
            	mi-type="@full_mi_type"
            	post-run="[[_postRun]]"
            	get-selected-entities="[[_getSelectedEntities]]"
            	get-master-entity="[[getMasterEntity]]"
            	post-retrieved="[[postRetrieved]]"
            	page-number="{{pageNumber}}"
            	page-count="{{pageCount}}"
            	page-number-updated="{{pageNumberUpdated}}"
            	page-count-updated="{{pageCountUpdated}}"
            	@queryEnhancerContextConfig></tg-@mi_type-selection-criteria>

            <tg-@mi_type-grid-inspector id="egi" class="entity-grid-inspector custom-egi" entity-type="@full_entity_type" @gridLayout>
                <!-- EGI COLUMNS DOM (GENERATED) -->
                <!--@egi_columns-->

                <!-- <core-tooltip class="delayed entity-specific-action" tabIndex="-1">
                    <core-icon-button icon="add-circle-outline"></core-icon-button> -->
                    <tg-page-action class="delayed entity-specific-action" tabIndex="-1" icon="add-circle-outline" action="[[_newAction]]" short-desc="Create new entity"></tg-page-action>
                    <!-- <span class="span-tooltip" tip>Create new entity</span>
                </core-tooltip> -->
                <!-- <core-tooltip class="delayed entity-specific-action" tabIndex="-1"> -->
                    <tg-page-action class="delayed entity-specific-action" tabIndex="-1" icon="editor:mode-edit" action="[[_editAction]]" short-desc="Edit selected entity"></tg-page-action>
                    <!-- <span class="span-tooltip" tip>Edit selected entity</span>
                </core-tooltip> -->
                <!-- <core-tooltip class="delayed entity-specific-action" tabIndex="-1"> -->
                    <tg-page-action class="delayed entity-specific-action" tabIndex="-1" icon="remove-circle-outline" action="[[_deleteAction]]" short-desc="Delete selected entities"></tg-page-action>
                    <!-- <span class="span-tooltip" tip>Delete selected entities</span>
                </core-tooltip> -->
                <!-- GENERATED FUNCTIONAL ACTIONS: -->
                <!--@functional_actions-->


				<!-- standard actions -->
				<paper-icon-button icon="icons:settings" class="standart-action" on-tap="_activateSelectionCriteriaView"></paper-icon-button>
                <!-- <core-tooltip class="delayed standart-action" tabIndex="-1"> -->
                	<!-- paper-icon-button icon="file-download" class="standart-action"></paper-icon-button-->
                	<!-- <span class="span-tooltip" tip>Export to Excel</span>
                </core-tooltip> -->
                <!-- <core-tooltip class="delayed standart-action" tabIndex="-1"> -->
                    <paper-icon-button class="revers standart-action" icon="hardware:keyboard-tab" on-tap="firstPage" disabled$="[[canNotFirst(pageNumber, pageCount)]]"></paper-icon-button>
                    <!-- <span class="span-tooltip" tip>First page</span>
                </core-tooltip> -->
                <!-- <core-tooltip class="delayed standart-action" tabIndex="-1"> -->
                    <paper-icon-button icon="hardware:keyboard-backspace" class="standart-action" on-tap="prevPage" disabled$="[[canNotPrev(pageNumber)]]"></paper-icon-button>
                    <!-- <span class="span-tooltip" tip>Previous page</span>
                </core-tooltip> -->
                <span class="standart-action">[[currPageFeedback(pageNumberUpdated, pageCountUpdated)]]</span>
                <!-- <core-tooltip class="delayed standart-action" tabIndex="-1"> -->
                    <paper-icon-button class="revers standart-action" icon="hardware:keyboard-backspace" on-tap="nextPage" disabled$="[[canNotNext(pageNumber, pageCount)]]"></paper-icon-button>
                    <!-- <span class="span-tooltip" tip>Next page</span>
                </core-tooltip> -->
                <!-- <core-tooltip class="delayed standart-action" tabIndex="-1"> -->
                    <paper-icon-button icon="hardware:keyboard-tab" class="standart-action" on-tap="lastPage" disabled$="[[canNotLast(pageNumber, pageCount)]]"></paper-icon-button>
                    <!-- <span class="span-tooltip" tip>Last page</span>
                </core-tooltip> -->
                <!-- <core-tooltip class="delayed standart-action" tabIndex="-1"> -->
                    <paper-icon-button class="standart-action" icon="refresh" on-tap="currentPage" disabled$="[[canNotCurrent(pageNumber, pageCount)]]"></paper-icon-button>
                    <!-- <span class="span-tooltip" tip>Refresh</span>
                </core-tooltip> -->
                
                <!--@primary_action-->
                <!--@secondary_actions-->
<<<<<<< HEAD
            </tg-entity-grid-inspector>
            
            <!-- @insertion-points  -->
            <div class="left-insertion-point">
            	<paper-material style="margin: 10px; width:200px; height: 300px; background: white; border-radius: 2px;"></paper-material>
            	<paper-material style="margin: 10px; width:200px; height: 300px; background: white; border-radius: 2px;"></paper-material>
            	<paper-material style="margin: 10px; width:200px; height: 300px; background: white; border-radius: 2px;"></paper-material>
            	<paper-material style="margin: 10px; width:200px; height: 300px; background: white; border-radius: 2px;"></paper-material>
            </div>
            <div class="right-insertion-point">
            	<paper-material style="margin: 10px; width:400px; height: 500px; background: white; border-radius: 2px;"></paper-material>
            	<paper-material style="margin: 10px; width:600px; height: 500px; background: white; border-radius: 2px;"></paper-material>
            	<paper-material style="margin: 10px; width:400px; height: 500px; background: white; border-radius: 2px;"></paper-material>
            </div>
            <div class="bottom-insertion-point">
            	<paper-material style="margin: 10px; width:800px; height: 500px; background: white; border-radius: 2px;"></paper-material>
            </div>
=======
            </tg-@mi_type-grid-inspector>
>>>>>>> b111f968
        </tg-entity-centre>
    </template>
</dom-module>

<script>
    (function () {
        Polymer({
        	is: 'tg-@mi_type-centre',
        	
        	behaviors: [ Polymer.TgBehaviors.TgEntityCentreBehavior, Polymer.TgBehaviors.TgSseBehavior],
        	
            hostAttributes: {
                "class": "layout vertical",
               	"entity-type": "@full_entity_type",
               	"mi-type": "@full_mi_type"
            },
            
            properties: {
            	_handleScroll: {
            		type: Function
            	},
            	pageNumber: Number,
            	pageCount: Number,
            	pageNumberUpdated: Number,
            	pageCountUpdated: Number,
            },
            
            created: function () {
            	console.warn("tg-@mi_type-centre: created");
            	console.time("created-to-ready");
                console.warn("CREATED in TG-ENTITY-CENTRE-TAMPLATE");
                this.dataHandler = function(data) {
                    var self = this;
                    var msg = JSON.parse(data);
                    // let's search for an item to update... 
                    // if the current EGI model does not contain an updated entity then there is no need for a refresh...
                    // TODO such update strategy might need to be revisited in future...
                    for (var index = 0; index < this.$.egi.egiModel.length; index++) {
                        var entity = this.$.egi.egiModel[index].entity;
                        if (entity.id === msg.id) {
                            // let's give the browser a breathing chance...
                            this.async(function () {
                                try {
                                    self.refreshEntities([entity]);
                                } catch (e) {
                                    console.warn(e);
                                }
                            }, 1);
                            break;
                        }
                    } // endfor
                }.bind(this);
            },
            
            ready: function () {
            	console.timeEnd("created-to-ready");
            	console.warn("tg-@mi_type-centre: ready");
            	console.time("ready-to-attached");
            },
        	
            /**
             * Initialisation block. It has all children web components already initialised.
             */
            attached: function () {
            	console.timeEnd("ready-to-attached");
            	console.warn("attached-to-attached-async");
            	console.time("attached-to-attached-async");
                var self = this;
                self.async(function() {
                    console.warn("tg-@mi_type-centre: attached async");
                    console.timeEnd("attached-to-attached-async");
                    
                	self.postRetrieved = self.postRetrieved || function (entity, bindingEntity, customObject) {
                        console.log("postRetrieved");
                    }.bind(self);
                    
                    self._handleScroll = self._handleScroll || (function (e) {
                        this.fire("scroll-container", e.target);
                    }).bind(self);
                    
                    // TODO smth. like this should be generated here:
                    self.topLevelActions = [
                        //generatedActionObjects
                    ];
                    // TODO do we need to notify paths?
               		// TODO do we need to notify paths?
                    self.secondaryActions = [
                        //generatedSecondaryActions
                    ];
                    self.primaryAction = [
                        //generatedPrimaryAction
                    ];
                    self.propActions = [
                        //generatedPropActions
                    ];
                    //gridLayoutConfig
                }, 1);
            },
            
            _dom: function () {
            	return this.$.dom;
            },
            
            /**
             * The iron-ajax component for centre discarding.
             */
            _ajaxDiscarder: function () {
            	return this._dom()._ajaxDiscarder();
            },
            
            /**
             * The iron-ajax component for centre saving.
             */
            _ajaxSaver: function () {
            	return this._dom()._ajaxSaver();
            }
        });
    })();
</script><|MERGE_RESOLUTION|>--- conflicted
+++ resolved
@@ -215,8 +215,7 @@
                 
                 <!--@primary_action-->
                 <!--@secondary_actions-->
-<<<<<<< HEAD
-            </tg-entity-grid-inspector>
+            </tg-@mi_type-grid-inspector>
             
             <!-- @insertion-points  -->
             <div class="left-insertion-point">
@@ -233,9 +232,6 @@
             <div class="bottom-insertion-point">
             	<paper-material style="margin: 10px; width:800px; height: 500px; background: white; border-radius: 2px;"></paper-material>
             </div>
-=======
-            </tg-@mi_type-grid-inspector>
->>>>>>> b111f968
         </tg-entity-centre>
     </template>
 </dom-module>
