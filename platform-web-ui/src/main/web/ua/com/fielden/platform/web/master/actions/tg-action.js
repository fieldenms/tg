import { Polymer } from '/resources/polymer/@polymer/polymer/lib/legacy/polymer-fn.js';
import { html } from '/resources/polymer/@polymer/polymer/lib/utils/html-tag.js';

import '/resources/polymer/@polymer/iron-flex-layout/iron-flex-layout.js';

import '/resources/polymer/@polymer/paper-fab/paper-fab.js';
import '/resources/polymer/@polymer/paper-button/paper-button.js';
import '/resources/polymer/@polymer/paper-spinner/paper-spinner.js';
import '/resources/polymer/@polymer/paper-styles/color.js';

import '/resources/components/postal-lib.js';
import '/resources/components/tg-dropdown-switch.js';
<<<<<<< HEAD
=======

import {OptionAvailability} from '/app/tg-app-config.js';
>>>>>>> 32daec78

import { TgFocusRestorationBehavior } from '/resources/actions/tg-focus-restoration-behavior.js';
import { createEntityActionThenCallback } from '/resources/master/actions/tg-entity-master-closing-utils.js';
import { TgElementSelectorBehavior } from '/resources/components/tg-element-selector-behavior.js';
import { allDefined, localStorageKey, getParentAnd } from '/resources/reflection/tg-polymer-utils.js';

import { enhanceStateRestoration } from '/resources/components/tg-global-error-handler.js';
import { _isEntity } from '/app/tg-reflector.js';
// depends on '/resources/filesaver/FileSaver.min.js'

const createDescWithShortcut = function(desc, shortcuts) {
    
    const splittedShortcuts = shortcuts.map(s => s.split('+')).map(as => as.map(s => {
        const button = s === 'meta' ? 'cmd' : s;
        return button.charAt(0).toUpperCase() + button.slice(1)
    }));

    const shortcutMaps = [];
    splittedShortcuts.forEach(shortcut => {
        shortcut.forEach((s, idx) => {
            if (!shortcutMaps[idx]) {
                shortcutMaps[idx] = {};
            }
            shortcutMaps[idx][s] = s;
        });
    });

    return desc + ", " + shortcutMaps.map(obj => Object.keys(obj).join("/")).join(" + ");
}
<<<<<<< HEAD
=======

const hasNoOptions = function (availableOptions, excludeNew, excludeClose) {
    return (excludeNew && excludeClose) || availableOptions ===  OptionAvailability.ALLOFF;
};
>>>>>>> 32daec78

const template = html`
    <style>
        :host {
           position: relative;
           --dropdown-switch-text-transform: uppercase;
           @apply --layout-horizontal;
        }
        :host([action-disabled]) {
            pointer-events: none;
        }
        :host([role="save"]) tg-dropdown-switch {
            --tg-dropdown-switch-activated: {
                color: white;
                background-color: var(--paper-green-600);
           };
        }
        .action-item {
            @apply --layout-flex;
        }
        #spinner {
            position: absolute;
            top: 50%;/*position Y halfway in*/
            left: 50%;/*position X halfway in*/
            transform: translate(-50%,-50%);/*move it halfway back(x,y)*/
            padding: 2px;
            margin: 0px;
            width: 24px;
            height: 24px;
            --paper-spinner-layer-1-color: var(--paper-blue-500);
            --paper-spinner-layer-2-color: var(--paper-blue-500);
            --paper-spinner-layer-3-color: var(--paper-blue-500);
            --paper-spinner-layer-4-color: var(--paper-blue-500);
        }
        tg-dropdown-switch {
            --tg-switch-button-style: {
                padding: 0.4em 0.57em;
           };
        }
        [hidden] {
            display: none !important;
        }
    </style>
<<<<<<< HEAD
    <paper-button id="actionButton" class="action-item" hidden$="[[!_isButton(excludeNew, excludeClose, icon)]]" raised roll="button" on-tap="_asyncRun" style="width:100%" disabled$="[[_disabled]]" tooltip-text$="[[longDesc]]">
        <span>[[shortDesc]]</span>
    </paper-button>
    <paper-fab id="fabButton" class="action-item" mini icon="[[icon]]" on-tap="_asyncRun" hidden$="[[!_isIcon(excludeNew, excludeClose, icon)]]" disabled$="[[_disabled]]" tooltip-text$="[[longDesc]]"></paper-fab>
    <tg-dropdown-switch id="dropdownButton" class="action-item" raised fragmented vertical-align="bottom" main-button-tooltip-text="[[_generateMainShortcutTooltip(shortcut)]]" dropdown-button-tooltip-text="Select an action" disabled="[[_optionButtonDisabled]]" activated="[[_optionButtonActive]]" hidden$="[[!_isOptionButton(excludeNew, excludeClose, icon)]]" views="[[_options]]" do-not-highlight-when-drop-down-opened make-drop-down-width-the-same-as-button change-current-view-on-select on-tg-centre-view-change="_runOptionAction"></tg-dropdown-switch>
=======
    <tg-app-config master-action-option-availability="{{availableOptions}}"></tg-app-config>
    <paper-button id="actionButton" class="action-item" hidden$="[[!_isButton(availableOptions, excludeNew, excludeClose, icon)]]" raised roll="button" on-tap="_asyncRun" style="width:100%" disabled$="[[_disabled]]" tooltip-text$="[[longDesc]]">
        <span>[[shortDesc]]</span>
    </paper-button>
    <paper-fab id="fabButton" class="action-item" mini icon="[[icon]]" on-tap="_asyncRun" hidden$="[[!_isIcon(availableOptions, excludeNew, excludeClose, icon)]]" disabled$="[[_disabled]]" tooltip-text$="[[longDesc]]"></paper-fab>
    <tg-dropdown-switch id="dropdownButton" class="action-item" raised fragmented vertical-align="bottom" main-button-tooltip-text="[[_generateMainShortcutTooltip(shortcut)]]" dropdown-button-tooltip-text="Select an action" disabled="[[_optionButtonDisabled]]" activated="[[_optionButtonActive]]" hidden$="[[!_isOptionButton(availableOptions, excludeNew, excludeClose, icon)]]" views="[[_options]]" do-not-highlight-when-drop-down-opened make-drop-down-width-the-same-as-button change-current-view-on-select on-tg-centre-view-change="_runOptionAction"></tg-dropdown-switch>
>>>>>>> 32daec78
    <paper-spinner id="spinner" active="[[_working]]" class="blue" style="display: none;" alt="in progress"></paper-spinner>
`;

Polymer({
    _template: template,

    is: 'tg-action',

    behaviors: [TgFocusRestorationBehavior, TgElementSelectorBehavior],

    properties: {
        /**
         * The type of entity opened by master that contains this action
         */
        entityType: String,

        /**
         * The entity of master where this action is placed. 
         */
        entity: Object,
        
        /**
         * The elevation value forfab button
         */
        elevation: {
            type: Number,
            value: 0
        },
        /**
         * A list of the states in which the action can be enabled.
         */
        enabledStates: {
            type: Array
        },

        /**
         * The state of the parent view.
         */
        currentState: {
            type: String
        },

        /**
         * Short description for the action (for e.g. it can be used as button title).
         */
        shortDesc: {
            type: String
        },

        /**
         * Long description for the action.
         */
        longDesc: {
            type: String
        },

        /**
         * The icon specificator (string id).
         */
        icon: {
            type: String,
            value: ''
<<<<<<< HEAD
=======
        },

        availableOptions : {
            type: String,
            value: OptionAvailability.ALLOFF
>>>>>>> 32daec78
        },

        excludeNew: {
            type: Boolean,
            value: false
        },

        excludeClose: {
            type: Boolean,
            value: false
        },

        /**
         * This API property is made to be used by outside logic to control enablement of the action.
         * If this property equals to false then action is guaranteed to be disabled.
         * Otherwise -- enablement is based on whether the action is in progress (_innerEnabled) and whether currentState is in enableStates list.
         * See method _buttonStateChanged for more details.
         */
        outerEnabled: {
            type: Boolean,
            value: true
        },

        /**
         * This inner state is triggered by the action itself after the action button has been pressed (enabled:=false) and after the action
         * has been executed (enabled:=true).
         */
        _innerEnabled: {
            type: Boolean,
            value: true
        },

        /**
         * Executes the action.
         *
         * Please override this method in descendands to implement specific execution logic.
         */
        run: {
            type: Function
        },

        /**
         * Governs enablement of the action. Use it for binding in child elements.
         */
        _disabled: {
            type: Boolean,
            readOnly: true,
            value: true
        },

        /**
         * Keyboard shortcut combination to invoke this action on entity master. 
         */
        shortcut: {
            type: String
        },

        /**
         * Custom function to be invoked during run(closeAfterExecution, subRole) of this action.
         */
        action: {
            type: Function
        },

        /**
         * The action that is inoked after main action in case if action's sub role is 'new'
         */
        newAction: {
            type: Function
        },

        /**
         * Custom function to be invoked after run(closeAfterExecution, subRole) of this action has been executed.
         */
        postAction: {
            type: Function,
            observer: '_postActionChanged',
            notify: true
        },

        /**
         * Custom function to be invoked after run(closeAfterExecution, subRole) of this action has been executed with error.
         */
        postActionError: {
            type: Function,
            observer: '_postActionErrorChanged',
            notify: true
        },

        /* A postal channel that this action posts its events to. */
        eventChannel: {
            type: String
        },

        /* Describes semantic role of this action. For example, save, cancel etc.
         * It is used for composing message topics and other role related logic. */
        role: {
            type: String,
            reflectToAttribute: true
        },

        /**
         * Determines whether action closes dialog after execution.
         */
        closeAfterExecution: {
            type: Boolean,
            value: false
        },

        /* Timer to prevent spinner from activating for quick actions. */
        _startSpinnerTimer: {
            type: Object,
            value: null
        },

        /**
         * Indicates wheather the action is in progress.
         */
        _working: {
            type: Boolean
        },

        /**
         * Custom focusing callback which will be called after action is executed. Please, note that standard focus restoration logic is still
         * working.
         */
        focusingCallback: {
            type: Function,
            value: null
        },

        _continuationInProgress: {
            type: Boolean,
            value: false
        }, 

        /**
         * The optional action list that becomes defined if this action has more than one action in drop down list.
         */
        _options: Array,

        /**
         * Indicates whether option button should be disabled or not.
         */
        _optionButtonDisabled: {
            type: Boolean,
            value: true,
            readOnly: true
        },

        /**
         * Indicates whether option button should be highlighted (for example when entity was modified) or not (if master's entity wasn't modified).
         */
        _optionButtonActive: {
            type: Boolean,
            value: false,
            readOnly: true
        }
    },

    ready: function () {
        this.$.fabButton._calculateElevation = function () {
            return this.elevation;
        };
    },

    attached: function () {
        this._updateActionIndex(this.entityType, this.role);
    },

<<<<<<< HEAD
    observers: ["_updateOptions(shortDesc, longDesc, role, excludeNew, excludeClose, icon, shortcut)", "_updateActionIndex(entityType, role)", "_buttonStateChanged(enabledStates, currentState, _innerEnabled, outerEnabled, excludeNew, excludeClose, icon)"],
=======
    observers: ["_defineActionStyle(availableOptions, excludeNew, excludeClose)", "_updateOptions(shortDesc, longDesc, role, availableOptions, excludeNew, excludeClose, icon, shortcut)", "_updateActionIndex(entityType, role)", "_buttonStateChanged(enabledStates, currentState, _innerEnabled, outerEnabled, availableOptions, excludeNew, excludeClose, icon)"],
>>>>>>> 32daec78

    created: function () {
        this.run = this._createRun();
        this._working = false;
    },

    cancelContinuation: function () {
        this._continuationInProgress = false;
        this._afterExecution();
    },

    /**
     * Creates the 'Run' function. Invokes 'action' and handles spinner appropriately.
     */
    _createRun: function () {
        return (function (closeAfterExecution, subRole, continuation, continuationProperty) {
            this.persistActiveElement();

            this._innerEnabled = false;
            console.log(this.shortDesc + ": execute");

            this.persistActiveElement(this.focusingCallback);

            if (this._startSpinnerTimer) {
                clearTimeout(this._startSpinnerTimer);
            }
            this._startSpinnerTimer = setTimeout(this._startSpinnerCallback.bind(this), 700);

            // start the action
            this._working = true;
            this._lastSubRole = subRole;
            this._lastCloseAfterExecution = typeof closeAfterExecution !== 'undefined' ? closeAfterExecution : this.closeAfterExecution;
            const wasPersistedBeforeAction = this.entity && this.entity.isPersisted(); // EGI master have no '& NEW' options for SAVE / CANCEL and also doesn't bind 'entity' property
            const promise = this.action(continuation, continuationProperty);
            if (promise) {
                let parentDialog;
                promise.then(ironRequest => {
                    parentDialog = getParentAnd(this, element => element.matches("tg-custom-action-dialog"));
                    return ironRequest;
                })
                .then(  // first a handler for successful promise execution
                    createEntityActionThenCallback(this.eventChannel, this.role, this._lastSubRole, postal, this._afterExecution.bind(this), this._lastCloseAfterExecution),
                    // and in case of some exceptional situation let's provide a trivial catch handler
                    value => {
                        console.log('AJAX PROMISE CATCH', value);
                        if (this.postActionError) {
                            this.postActionError();
                        }
                    }
                )
                .then(ironRequest => {
                    if ((!ironRequest || !ironRequest.successful) && this.role === 'refresh' && subRole === 'close') {
                        postal.publish({
                            channel: this.eventChannel,
                            topic: this.role + '.post.success',
                            data: {canClose: this._lastCloseAfterExecution}
                        });
                    }
                    if (ironRequest && ironRequest.successful && subRole === 'new' && typeof this.newAction === 'function') {
                        this.newAction(parentDialog, wasPersistedBeforeAction);
                    }
                    return ironRequest;
                });    
            }
        }).bind(this);
    },

    _runOptionAction: function (e) {
        const itemIdx = e.detail;
        if (this._options && this._options[itemIdx]) {
            this._saveActionIndex(itemIdx);
            const closeAfterExecution = this._options[itemIdx].closeAfterExecution;
            const subRole = this._options[itemIdx].subRole;
            this.async(function () {
                this.run(closeAfterExecution, subRole);
            }, 100);
        }
    },

    _generateKey: function () {
        return localStorageKey(`${this.entityType}_${this.role}`);
    },

    _saveActionIndex: function (index) {
        localStorage.setItem(this._generateKey(), index);
    },

    _getActionIndex: function () {
        return localStorage.getItem(this._generateKey());
    },

    _updateActionIndex: function (entityType, role) {
        if (allDefined(arguments)) {
            const idx = this._getActionIndex();
            if (idx && this._options && this._options.find(opt => opt.index === +idx)) {
                this.$.dropdownButton.viewIndex = +idx;
            }
        }
    },

<<<<<<< HEAD
    _isButton: function (excludeNew, excludeClose, icon) {
        return excludeNew && excludeClose && !icon;
    },

    _isIcon: function (excludeNew, excludeClose, icon) {
        return excludeNew && excludeClose && icon;
    },

    _isOptionButton: function (excludeNew, excludeClose, icon) {
        return (!excludeNew || !excludeClose) && !icon;
    },

    _updateOptions: function (shortDesc, longDesc, role, excludeNew, excludeClose, icon, shortcut) {
        if (allDefined(arguments) && this._isOptionButton(excludeNew, excludeClose, icon)) {
=======
    _isButton: function (availableOptions, excludeNew, excludeClose, icon) {
        return hasNoOptions(availableOptions, excludeNew, excludeClose) && !icon;
    },

    _isIcon: function (availableOptions, excludeNew, excludeClose, icon) {
        return hasNoOptions(availableOptions, excludeNew, excludeClose) && icon;
    },

    _isOptionButton: function (availableOptions, excludeNew, excludeClose, icon) {
        return !hasNoOptions(availableOptions, excludeNew, excludeClose) && !icon;
    },

    _updateOptions: function (shortDesc, longDesc, role, availableOptions, excludeNew, excludeClose, icon, shortcut) {
        if (allDefined(arguments) && this._isOptionButton(availableOptions, excludeNew, excludeClose, icon)) {
>>>>>>> 32daec78
            const separateShortcuts = shortcut.split(" ");
            const options = [
                {
                    index: 0,
                    title: shortDesc,
                    desc: longDesc
                }
            ];
            if (!excludeClose) {
                options.push({
                    index: options.length,
                    title: shortDesc + " & CLOSE",
                    desc: createDescWithShortcut(longDesc + " & CLOSE", separateShortcuts.filter(i => i.includes("shift"))),
                    closeAfterExecution: true,
                    subRole: "close",
                    shortcut: separateShortcuts.filter(i => i.includes("shift"))
                });
            }
            if (!excludeNew) {
                options.push({
                    index: options.length,
                    title: shortDesc + " & NEW",
                    desc: createDescWithShortcut(longDesc + " & NEW", separateShortcuts.filter(i => i.includes("alt"))),
                    closeAfterExecution: true,
                    subRole: "new",
                    shortcut: separateShortcuts.filter(i => i.includes("alt"))
                });
            }
            this._options = options;
        } else {
            delete this._options;
        }
    },

    _generateMainShortcutTooltip: function (shortcut) {
        return createDescWithShortcut('', shortcut.split(" ").filter(i => !i.includes("shift") && !i.includes("alt")));
    },

<<<<<<< HEAD
    _buttonStateChanged: function (enabledStates, currentState, _innerEnabled, outerEnabled, excludeNew, excludeClose, icon) {
=======
    _buttonStateChanged: function (enabledStates, currentState, _innerEnabled, outerEnabled, availableOptions, excludeNew, excludeClose, icon) {
>>>>>>> 32daec78
        if (!allDefined(arguments)) {
            return true;
        }
        const innerEnableState = enabledStates.indexOf(currentState) >= 0 && _innerEnabled;
        this._set_optionButtonDisabled(!innerEnableState);
        this._set_optionButtonActive(outerEnabled);
        this._set_disabled(outerEnabled === false ? true : !innerEnableState);
<<<<<<< HEAD
        if (this._isOptionButton(excludeNew, excludeClose, icon) ? this._optionButtonDisabled : this._disabled) {
=======
        if (this._isOptionButton(availableOptions, excludeNew, excludeClose, icon) ? this._optionButtonDisabled : this._disabled) {
>>>>>>> 32daec78
            this.setAttribute("action-disabled", "");
        } else {
            this.removeAttribute("action-disabled");
        }
<<<<<<< HEAD
=======
    },

    _defineActionStyle: function (availableOptions, excludeNew, excludeClose) {
        if (!hasNoOptions(availableOptions, excludeNew, excludeClose)) {
            this.style.minWidth = "160px";
        } else {
            this.style.minWidth = "";
        }
>>>>>>> 32daec78
    },

    /* Timer callback that performs spinner activation. */
    _startSpinnerCallback: function () {
        this.$.spinner.style.display = null;
    },

    _postActionChanged: function (newValue, oldValue) {
        var self = this;
        // console.log("_postActionChanged", newValue, oldValue);
        if (newValue && oldValue === undefined) {
            self.async(function () {
                self.postAction = function (smth) {
                    try {
                        const result = newValue(smth);
                        if (self.role === 'save') { // only for the case of SAVE button, assign _continuationInProgress property; for other buttons leave it always 'false'
                            const potentiallySavedOrNewEntity = Array.isArray(smth) ? smth[0] : smth; // SAVE button may be used in different contexts with different postAction; need to consider that potentiallySavedOrNewEntity is empty or not an entity
                            const _exceptionOccurred = _isEntity(potentiallySavedOrNewEntity) ? potentiallySavedOrNewEntity.exceptionOccurred() : null;
                            self._continuationInProgress = _exceptionOccurred !== null && !!_exceptionOccurred.ex && !!_exceptionOccurred.ex.continuationTypeStr;
                        }
                        self._afterExecution();
                        return result;
                    } catch (e) {
                        throw enhanceStateRestoration(e, () => self._afterExecution());
                    }
                };
            });
        }
    },

    _postActionErrorChanged: function (newValue, oldValue) {
        var self = this;
        // console.log("_postActionErrorChanged", newValue, oldValue);
        if (newValue && oldValue === undefined) {
            self.async(function () {
                self.postActionError = function (smth) {
                    try {
                        var result = newValue(smth);
                        self._afterExecution();
                        return result;
                    } catch (e) {
                        throw enhanceStateRestoration(e, () => self._afterExecution());
                    }
                };
            });
        }
    },

    /**
     * The function that is invoked after the action has completed (error or success).
     */
    _afterExecution: function () {
        if (!this._continuationInProgress) {
            this._working = false;
            // prevent not yet activated spinner from activating if any
            if (this._startSpinnerTimer) {
                clearTimeout(this._startSpinnerTimer);
            }

            // do the super stuff
            console.log(this.shortDesc + ": after execution");
            this._innerEnabled = true;
            this.restoreActiveElement();

            // Make spinner invisible
            this.$.spinner.style.display = 'none';

            this.restoreActiveElement();
        }
    },

    _asyncRun: function (e, detail, shortcut) {
        // it is critical to execute the actual logic that is intended for an on-tap action in async
        // with a relatively long delay to make sure that all required changes
        this.async(function () {
            let subRole = '';
            let closeAfterExecution = this.closeAfterExecution;
            if (shortcut && this._options) {
                const matchedOption = this._options.find(o => o.shortcut && o.shortcut.indexOf(shortcut) >= 0);
                if (matchedOption) {
                    subRole = matchedOption.subRole;
                    closeAfterExecution = matchedOption.closeAfterExecution;
                } else {
                    subRole = this._options[this.$.dropdownButton.viewIndex].subRole || '';
                    closeAfterExecution = this._options[this.$.dropdownButton.viewIndex].closeAfterExecution;
                }
            }
            this.run(closeAfterExecution, subRole);
        }, 100);
    },

    _asyncRunAfterContinuation: function (continuation, continuationProperty) {
        this.async(function () {
            this.run(this._lastCloseAfterExecution, this._lastSubRole, continuation, continuationProperty);
        }, 100);
    }
});<|MERGE_RESOLUTION|>--- conflicted
+++ resolved
@@ -10,11 +10,8 @@
 
 import '/resources/components/postal-lib.js';
 import '/resources/components/tg-dropdown-switch.js';
-<<<<<<< HEAD
-=======
 
 import {OptionAvailability} from '/app/tg-app-config.js';
->>>>>>> 32daec78
 
 import { TgFocusRestorationBehavior } from '/resources/actions/tg-focus-restoration-behavior.js';
 import { createEntityActionThenCallback } from '/resources/master/actions/tg-entity-master-closing-utils.js';
@@ -44,13 +41,10 @@
 
     return desc + ", " + shortcutMaps.map(obj => Object.keys(obj).join("/")).join(" + ");
 }
-<<<<<<< HEAD
-=======
 
 const hasNoOptions = function (availableOptions, excludeNew, excludeClose) {
     return (excludeNew && excludeClose) || availableOptions ===  OptionAvailability.ALLOFF;
 };
->>>>>>> 32daec78
 
 const template = html`
     <style>
@@ -94,20 +88,12 @@
             display: none !important;
         }
     </style>
-<<<<<<< HEAD
-    <paper-button id="actionButton" class="action-item" hidden$="[[!_isButton(excludeNew, excludeClose, icon)]]" raised roll="button" on-tap="_asyncRun" style="width:100%" disabled$="[[_disabled]]" tooltip-text$="[[longDesc]]">
-        <span>[[shortDesc]]</span>
-    </paper-button>
-    <paper-fab id="fabButton" class="action-item" mini icon="[[icon]]" on-tap="_asyncRun" hidden$="[[!_isIcon(excludeNew, excludeClose, icon)]]" disabled$="[[_disabled]]" tooltip-text$="[[longDesc]]"></paper-fab>
-    <tg-dropdown-switch id="dropdownButton" class="action-item" raised fragmented vertical-align="bottom" main-button-tooltip-text="[[_generateMainShortcutTooltip(shortcut)]]" dropdown-button-tooltip-text="Select an action" disabled="[[_optionButtonDisabled]]" activated="[[_optionButtonActive]]" hidden$="[[!_isOptionButton(excludeNew, excludeClose, icon)]]" views="[[_options]]" do-not-highlight-when-drop-down-opened make-drop-down-width-the-same-as-button change-current-view-on-select on-tg-centre-view-change="_runOptionAction"></tg-dropdown-switch>
-=======
     <tg-app-config master-action-option-availability="{{availableOptions}}"></tg-app-config>
     <paper-button id="actionButton" class="action-item" hidden$="[[!_isButton(availableOptions, excludeNew, excludeClose, icon)]]" raised roll="button" on-tap="_asyncRun" style="width:100%" disabled$="[[_disabled]]" tooltip-text$="[[longDesc]]">
         <span>[[shortDesc]]</span>
     </paper-button>
     <paper-fab id="fabButton" class="action-item" mini icon="[[icon]]" on-tap="_asyncRun" hidden$="[[!_isIcon(availableOptions, excludeNew, excludeClose, icon)]]" disabled$="[[_disabled]]" tooltip-text$="[[longDesc]]"></paper-fab>
     <tg-dropdown-switch id="dropdownButton" class="action-item" raised fragmented vertical-align="bottom" main-button-tooltip-text="[[_generateMainShortcutTooltip(shortcut)]]" dropdown-button-tooltip-text="Select an action" disabled="[[_optionButtonDisabled]]" activated="[[_optionButtonActive]]" hidden$="[[!_isOptionButton(availableOptions, excludeNew, excludeClose, icon)]]" views="[[_options]]" do-not-highlight-when-drop-down-opened make-drop-down-width-the-same-as-button change-current-view-on-select on-tg-centre-view-change="_runOptionAction"></tg-dropdown-switch>
->>>>>>> 32daec78
     <paper-spinner id="spinner" active="[[_working]]" class="blue" style="display: none;" alt="in progress"></paper-spinner>
 `;
 
@@ -170,14 +156,11 @@
         icon: {
             type: String,
             value: ''
-<<<<<<< HEAD
-=======
         },
 
         availableOptions : {
             type: String,
             value: OptionAvailability.ALLOFF
->>>>>>> 32daec78
         },
 
         excludeNew: {
@@ -348,11 +331,7 @@
         this._updateActionIndex(this.entityType, this.role);
     },
 
-<<<<<<< HEAD
-    observers: ["_updateOptions(shortDesc, longDesc, role, excludeNew, excludeClose, icon, shortcut)", "_updateActionIndex(entityType, role)", "_buttonStateChanged(enabledStates, currentState, _innerEnabled, outerEnabled, excludeNew, excludeClose, icon)"],
-=======
     observers: ["_defineActionStyle(availableOptions, excludeNew, excludeClose)", "_updateOptions(shortDesc, longDesc, role, availableOptions, excludeNew, excludeClose, icon, shortcut)", "_updateActionIndex(entityType, role)", "_buttonStateChanged(enabledStates, currentState, _innerEnabled, outerEnabled, availableOptions, excludeNew, excludeClose, icon)"],
->>>>>>> 32daec78
 
     created: function () {
         this.run = this._createRun();
@@ -453,22 +432,6 @@
         }
     },
 
-<<<<<<< HEAD
-    _isButton: function (excludeNew, excludeClose, icon) {
-        return excludeNew && excludeClose && !icon;
-    },
-
-    _isIcon: function (excludeNew, excludeClose, icon) {
-        return excludeNew && excludeClose && icon;
-    },
-
-    _isOptionButton: function (excludeNew, excludeClose, icon) {
-        return (!excludeNew || !excludeClose) && !icon;
-    },
-
-    _updateOptions: function (shortDesc, longDesc, role, excludeNew, excludeClose, icon, shortcut) {
-        if (allDefined(arguments) && this._isOptionButton(excludeNew, excludeClose, icon)) {
-=======
     _isButton: function (availableOptions, excludeNew, excludeClose, icon) {
         return hasNoOptions(availableOptions, excludeNew, excludeClose) && !icon;
     },
@@ -483,7 +446,6 @@
 
     _updateOptions: function (shortDesc, longDesc, role, availableOptions, excludeNew, excludeClose, icon, shortcut) {
         if (allDefined(arguments) && this._isOptionButton(availableOptions, excludeNew, excludeClose, icon)) {
->>>>>>> 32daec78
             const separateShortcuts = shortcut.split(" ");
             const options = [
                 {
@@ -522,11 +484,7 @@
         return createDescWithShortcut('', shortcut.split(" ").filter(i => !i.includes("shift") && !i.includes("alt")));
     },
 
-<<<<<<< HEAD
-    _buttonStateChanged: function (enabledStates, currentState, _innerEnabled, outerEnabled, excludeNew, excludeClose, icon) {
-=======
     _buttonStateChanged: function (enabledStates, currentState, _innerEnabled, outerEnabled, availableOptions, excludeNew, excludeClose, icon) {
->>>>>>> 32daec78
         if (!allDefined(arguments)) {
             return true;
         }
@@ -534,17 +492,11 @@
         this._set_optionButtonDisabled(!innerEnableState);
         this._set_optionButtonActive(outerEnabled);
         this._set_disabled(outerEnabled === false ? true : !innerEnableState);
-<<<<<<< HEAD
-        if (this._isOptionButton(excludeNew, excludeClose, icon) ? this._optionButtonDisabled : this._disabled) {
-=======
         if (this._isOptionButton(availableOptions, excludeNew, excludeClose, icon) ? this._optionButtonDisabled : this._disabled) {
->>>>>>> 32daec78
             this.setAttribute("action-disabled", "");
         } else {
             this.removeAttribute("action-disabled");
         }
-<<<<<<< HEAD
-=======
     },
 
     _defineActionStyle: function (availableOptions, excludeNew, excludeClose) {
@@ -553,7 +505,6 @@
         } else {
             this.style.minWidth = "";
         }
->>>>>>> 32daec78
     },
 
     /* Timer callback that performs spinner activation. */
