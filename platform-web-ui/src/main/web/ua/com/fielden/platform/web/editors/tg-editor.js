import '/resources/polymer/@polymer/iron-flex-layout/iron-flex-layout.js';
import '/resources/polymer/@polymer/iron-flex-layout/iron-flex-layout-classes.js';
import '/resources/polymer/@polymer/iron-icon/iron-icon.js';
import '/resources/polymer/@polymer/iron-icons/iron-icons.js';
import '/resources/polymer/@polymer/iron-icons/editor-icons.js';
import '/resources/polymer/@polymer/paper-input/paper-input-container.js';
import '/resources/polymer/@polymer/paper-input/paper-input-error.js';
import '/resources/polymer/@polymer/paper-input/paper-input-char-counter.js';

import '/resources/components/tg-confirmation-dialog.js';

import {TgReflector} from '/app/tg-reflector.js';

import {PolymerElement, html} from '/resources/polymer/@polymer/polymer/polymer-element.js';
import {GestureEventListeners} from '/resources/polymer/@polymer/polymer/lib/mixins/gesture-event-listeners.js';

import { tearDownEvent, allDefined, resultMessages, deepestActiveElement, isInHierarchy } from '/resources/reflection/tg-polymer-utils.js';

let checkIconTimer = null;

let lastEditor = null;

const timeoutCheckIcon = function (editor) {
    if (checkIconTimer) {
        clearTimeout(checkIconTimer);
        if(editor !== lastEditor) {
            hideCheckIcon();
            showCheckIcon(editor);
        }
    } else {
        showCheckIcon(editor);
    }
    checkIconTimer = setTimeout(function() {
        hideCheckIcon();
    }, 1000);
}

const showCheckIcon = function (editor) {
    lastEditor = editor;
    lastEditor.$.copyIcon.icon = "icons:check";
    lastEditor.addEventListener("mouseleave", hideCheckIconOnMouseLeave);
}

const hideCheckIcon = function () {
    lastEditor.$.copyIcon.icon = "icons:content-copy";
    lastEditor.removeEventListener("mouseleave", hideCheckIconOnMouseLeave);
    checkIconTimer = null;
    lastEditor = null;
}

const hideCheckIconOnMouseLeave = function () {
    if (!lastEditor.focused) {
        if (checkIconTimer) {
            clearTimeout(checkIconTimer);
            checkIconTimer = null;
        }
        hideCheckIcon();
    }
}

const defaultLabelTemplate = html`
    <label style$="[[_calcLabelStyle(_editorKind, _disabled)]]" disabled$="[[_disabled]]" tooltip-text$="[[_getTooltip(_editingValue)]]" slot="label">
        <span class="label-title" on-down="_labelDownEventHandler">[[propTitle]]</span>
        <iron-icon class="label-action" hidden$="[[noLabelFloat]]" id="copyIcon" icon="icons:content-copy" on-tap="_copyTap"></iron-icon>
    </label>`;

export function createEditorTemplate (additionalTemplate, customPrefixAttribute, customInput, inputLayer, customIconButtons, propertyAction, customLabelTemplate) {
    return html`
        <style>
            :host {
                --paper-input-container-input-color: var(--paper-grey-900);
                --paper-input-container-focus-color: var(--paper-indigo-500);
                --paper-input-container-color: var(--light-theme-secondary-color);
                --paper-input-container-disabled: {
                    opacity: 1;
                    pointer-events: auto;
                };
            }
            .custom-input-wrapper, .custom-input {
                @apply --paper-input-container-shared-input-style;
                font-weight: 500;
                text-align: left;
            }
            label {
                cursor: default;
                @apply --layout-horizontal;
                @apply --layout-center;
            }
<<<<<<< HEAD
            #copyIcon {
                flex-shrink: 0;
                display: none;
=======
            .label-title {
                margin-right: 4px;
            }
            .label-action {
>>>>>>> ecfccc15
                width: 18px;
                height: 18px;
                padding: 0 4px;
                cursor: pointer;
            }
<<<<<<< HEAD
            :host(:hover) #copyIcon,#decorator[focused]  #copyIcon {
                display: unset;
            }
=======
>>>>>>> ecfccc15
            .input-layer {
                font-size: 16px;
                line-height: 24px;
                font-weight: 500;
                display: none;
                position: absolute;
                background-color: inherit;
                pointer-events: none;
                top: 0;
                bottom: 0;
                left: 0;
                right: 0;
            }

            .main-container {
                position:relative;
                @apply --layout-vertical;
            }

            .editor-prefix,
            .editor-suffix {
                @apply --layout-horizontal;
            }
            
            #decorator {
                --paper-input-container-input: {
                    font-weight: 500;
                }
                --paper-input-char-counter: {
                    position: absolute; /* to not extend the height of editor when paper-input-char-counter is present; similarly to paper-input-error default behaviour */
                    right: 0; /* push it to the end */
                }
            }
            
            #decorator[disabled] {
                --paper-input-container-underline-focus: {
                    visibility:hidden;
                }
            }
            #decorator[disabled] .input-layer {
                pointer-events: auto;
            }
            #decorator[has-layer][disabled] .input-layer,
            #decorator[has-layer]:not([focused]) .input-layer {
                display: var(--tg-editor-default-input-layer-display, inherit);
            }
            #decorator .input-layer {
                color: var(--paper-input-container-input-color, var(--primary-text-color));
            }
            #decorator[has-layer][disabled] .custom-input,
            #decorator[has-layer]:not([focused]) .custom-input {
                opacity: 0;
            }

            /* style requiredness */
            #decorator.required {
                --paper-input-container-color: #03A9F4;
                --paper-input-container-focus-color: #03A9F4;
            }

            /* style visible paper-input-error */
            #decorator[is-invalid] {
                --paper-input-error: {
                    cursor: pointer; /* cursor to indicate action presence */
                    z-index: 1; /* always above other editors (selection crit) to be able to tap */
                    max-width: 100%; /* ensure paper-input-error width as in its content */
                    right: auto !important; /* ensure paper-input-error width as in its content */
                }
            }

            /* style informative */
            #decorator[is-invalid].informative {
                --paper-input-container-color: #8E24AA;
                --paper-input-container-invalid-color: #8E24AA;
            }

            /* style warning */
            #decorator[is-invalid].warning {
                --paper-input-container-color: #FFA000;
                --paper-input-container-invalid-color: #FFA000;
            }

            /* style error */
            #decorator[is-invalid]:not(.warning):not(.informative) {
                --paper-input-container-color: var(--google-red-500);
            }
        </style>
        <style include="iron-flex iron-flex-reverse iron-flex-alignment iron-flex-factors iron-positioning"></style>
        <tg-confirmation-dialog id="confirmationDialog"></tg-confirmation-dialog>
        ${additionalTemplate}
        <paper-input-container id="decorator" always-float-label no-label-float="[[noLabelFloat]]" has-layer$="[[_hasLayer]]" invalid="[[_invalid]]" is-invalid$="[[_invalid]]" disabled$="[[_disabled]]" focused$="[[focused]]">
            <!-- flex auto  for textarea! -->
            ${customLabelTemplate || defaultLabelTemplate}
            <div clss="editor-prefix" slot="prefix">
                ${customPrefixAttribute}
            </div>
            <div class="main-container" slot="input">
                ${customInput}
                ${inputLayer}
            </div>
            <div class="editor-suffix" slot="suffix">
                ${customIconButtons}
                ${propertyAction}
            </div>
            <!-- 'autoValidate' attribute for paper-input-container is 'false' -- all validation is performed manually and is bound to paper-input-error, which could be hidden in case of empty '_error' property -->
            <paper-input-error hidden$="[[!_error]]" disabled$="[[_disabled]]" tooltip-text$="[[_extendedError]]" slot="add-on" on-tap="_inputErrorTapHandler">[[_error]]</paper-input-error>
            <!-- paper-input-char-counter addon is updated whenever 'bindValue' property of child '#input' element is changed -->
            <paper-input-char-counter id="inputCounter" class="footer" hidden$="[[!_isMultilineText(_editorKind)]]" disabled$="[[_disabled]]" slot="add-on"></paper-input-char-counter>
        </paper-input-container>
       
        <template is="dom-if" if="[[debug]]">
            <p>_editingValue: <i>[[_editingValue]]</i>
            </p>
            <p>_commValue: <i>[[_commValue]]</i>
            </p>
            <p>_acceptedValue: <i>[[_acceptedValue]]</i>
            </p>
        </template>`;
};

export class TgEditor extends GestureEventListeners(PolymerElement) {

    static get properties() {
        return {
            /////////////////////////////////////////////////////////////////////////////////////////////////////////
            ////////////////////////////////////////// EXTERNAL PROPERTIES //////////////////////////////////////////
            /////////////////////////////////////////////////////////////////////////////////////////////////////////
            // These mandatory properties must be specified in attributes, when constructing <tg-*-editor>s.       //
            // No default values are allowed in this case.														   //
            /////////////////////////////////////////////////////////////////////////////////////////////////////////
            
            /**
             * The title for this editor. It normally appears as the caption for the editor.
             */
            propTitle: {
                type: String
            },
    
            /**
             * The description for this editor.
             */
            propDesc: {
                type: String
            },
    
            /**
            * True if the input is in focus, otherwise false.
            */
            focused: {
                readOnly: true,
                type: Boolean,
                value: false,
                notify: true
            },

            /**
             * Determines whther label is floatable or not.
             */
            noLabelFloat: {
                type: Boolean,
                value: false,
            },
    
            /**
             * This published property specifies to what binding entity this editor should be bound.
             */
            entity: {
                type: Object,
                observer: '_entityChanged',
                notify: true
            },
            
            /**
             * The entity that contains original binding values. This should be used to identify whether _editingValue is modified from original _editingValue during editing.
             */
            originalEntity: {
                type: Object,
                observer: '_originalEntityChanged',
                notify: true
            },
            
            /**
             * This published property specifies to what property this editor should be bound.
             */
            propertyName: {
                type: String
            },
    
            /**
             * This callback should be used for custom action after the '_acceptedValue' has been changed (for e.g. validation).
             */
            validationCallback: {
                type: Function
            },
            
            /**
             * The state for the editor (governed by external hosts, that hold this editor).
             *
             * The editor can be only in two states: EDIT and VIEW. The state EDIT
             * allows user to edit property.
             *
             * The state VIEW allows user to review the property.
             *
             * The initial state can be VIEW or EDIT.
             */
            currentState: {
                type: String
                // TODO why is this needed??? reflectToAttribute: true
            },
            
            /**
             * The action object that represents an action to be embedded as an icon button inside this editor.
             *
             * If the action attribute is 'null' -- no action button should be displayed.
             *
             * Action object and 'null' are the only permitted values.
             */
            action: {
                type: Object
            },

            /**
             * The property action index to show. The default value should be '-1' to hide all property actions. The index should be calculated on server. 
             */
            propertyActionIndex: {
                type: Number,
                value: -1,
                observer: '_propertyActionIndexChanged'
            },

            /**
             * The property actions embedded into this editor. Only one of these action will be visible that corresponds to propertyActionIndex property 
             */
            propertyActions: {
                type: Array,
                value: () => []
            },
    
            ////////////////////////////////////// SUBSECTION: NOT MANDATORY PROPERTIES //////////////////////////////////////
            /**
             * Controls rendering of debug information for an entity editor. 
             */
            debug: {
                type: Boolean
            },
            
            /**
             * This modif holder is needed for lazy value conversion.
             */
            previousModifiedPropertiesHolder: {
                type: Object
            },

            /**
             * The object that holds callbacks for showing toast.
             */
            toaster: {
                type: Object,
                value: null
            },

            /**
             * Defines standard invalid message for built-in validation of 'input'.
             * Should be empty in case if such validation is not supported.
             */
            builtInValidationMessage: {
                type: String,
                value: null
            },

            /////////////////////////////////////////////////////////////////////////////////////////////////////////
            //////////////////////////////////////////// INNER PROPERTIES ///////////////////////////////////////////
            /////////////////////////////////////////////////////////////////////////////////////////////////////////
            // These properties derive from other properties and are considered as 'private' -- need to have '_'   //
            //   prefix and default values specified in 'value' specificator of the property definition (or,       //
            //   alternatively, computing function needs to be specified). 									       //
            /////////////////////////////////////////////////////////////////////////////////////////////////////////
            
            _hasLayer:{
                type: Boolean
            },
    
            _editorKind:{
                type: String
            },
    
            _disabled: {
                type: Boolean,
                computed: '_isDisabled(currentState, entity, propertyName)',
                observer: '_disabledChanged'
            },
    
            _invalid: {
                type: Boolean,
                value: false
            },
            
            /**
             * The message about the editor-specific validation. If 'null' -- the validation was successfull.
             */
            _editorValidationMsg: {
                type: String,
                value: null,
                observer: '_editorValidationMsgChanged'
            },
            
            /**
             * Returns 'true' in case where 'entity', 'propertyName' and '_editorValidationMsg' have been already defined, 'false' otherwise.
             */
            _validationComponentsDefined: {
                type: Boolean,
                value: false
            },
            
            /**
             * Indicates whether 'refresh cycle' has been initiated, which means that new entity has been arrived.  
             *   After the '_editingValue' has been populated -- this value should be immediately committed, but 
             *   without additional validation.
             *
             * 'true' and 'false' are the only permitted values.
             */
            _refreshCycleStarted: {
                type: Boolean, 
                value: false
            },
            
            /**
             * The validation error message.
             */
            _error: {
                type: String,
                value: null
            },

            /**
             * The extended validation error message.
             */
            _extendedError: {
                type: String,
                value: null
            },
    
            /////////////////////////////////////////////////////////////////////////////////////////////////////////
            //////////////////////////////// INNER PROPERTIES, THAT GOVERN CHILDREN /////////////////////////////////
            /////////////////////////////////////////////////////////////////////////////////////////////////////////
            // These properties derive from other properties and are considered as 'private' -- need to have '_'   //
            //   prefix. 																				           //
            // Also, these properties are designed to be bound to children element properties -- it is necessary to//
            //   populate their default values in ready callback (to have these values populated in children)!     //
            /////////////////////////////////////////////////////////////////////////////////////////////////////////
            
            /**
             * The value being edited (main editing capability). If there are other editing views in this editor -- maintain their editingValues separately.
             *
             * This value is of the data type for editing (main editing capability), most likely String.
             */
            _editingValue: {
                type: String,
                observer: '_editingValueChanged'
            },
            
            /**
             * The value being committed (main editing capability). If there are other editing views in this editor -- maintain their committedValues separately.
             *
             * This value is of the data type for editing (main editing capability), most likely String.
             */
            _commValue: {
                type: String,
                observer: '_commValueChanged'
            },
            
            /**
             * The value being accepted after the editing. The commit can be done using 'TAB off' or 'Enter key pressed'.
             *
             * This value is of the data type for concrete component, for e.g. for tg-datetime-picker it is Number, tg-textfield -- String etc.
             * The type strictly conforms to the type of 'bindTo' attribute.
             */
            _acceptedValue: {
                type: String,
                observer: '_acceptedValueChanged'
            },
            
            /**
             * The mouse tap event listener that selectes the text inside input when first time tapped.
             */
            _onMouseDown: {
                type: Function,
                value: function () {
                    return (function (event) {
                        if (this.shadowRoot.activeElement !== this.decoratedInput()) {
                            this.decoratedInput().select();
                            this._tearDownEventOnUp = true;
                        }
                    }).bind(this);
                }
            },

            _onMouseUp: {
                type: Function,
                value: function () {
                    return (function (event) {
                        if (this._tearDownEventOnUp) {
                            tearDownEvent(event);
                            delete this._tearDownEventOnUp;
                        }
                    }).bind(this);
                }
            },
            
            /**
             * This event is invoked after the component gained focus.
             *
             * Designated to be bound to child elements.
             */
            _onFocus: {
                type: Function,
                value: function () {
                    return (function (event) {
                        this._setFocused(true);
                    }).bind(this);
                }
            },
        
            /**
             * This event is invoked after the component lost focus.
             *
             * Designated to be bound to child elements.
             */
            _outFocus: {
                type: Function,
                value: function () {
                    return (function (event) {
                        this._setFocused(false);
                        this._checkBuiltInValidation();
                    }).bind(this);
                }
            },
            
            /**
             * This event is invoked after the component has been changed (it is invoked after the focus was lost). Provides value commit behaviour.
             *
             * Designated to be bound to child elements.
             */
            _onChange: {
                type: Function,
                value: function () {
                    return (function (event) {
                        // console.debug("_onChange:", event);
                        if (this['_onChange_handler']) {
                            clearTimeout(this['_onChange_handler']);
                        }
                        this['_onChange_handler'] = setTimeout(function() {
                            this.commitIfChanged();
                        }.bind(this), 50);
                    }).bind(this);
                    }
            },
            
            /**
             * This event is invoked after some key has been pressed. We are interested in 'Enter' key to provide value commit behaviour.
             *
             * Designated to be bound to child elements.
             */
            _onKeydown: {
                type: Function,
                value: function () {
                    return (function (event) {
                        // console.debug("_onKeydown:", event);
                        if (event.keyCode === 13) { // 'Enter' has been pressed
                            this._checkBuiltInValidation();
                            this.commitIfChanged();
                        } else if ((event.keyCode === 38 || event.keyCode === 40) 
                                    && (event.altKey || event.ctlKey || event.metaKey || event.shiftKey)) {
                            tearDownEvent(event);
                        }
                        this._handleCopy(event);

                    }).bind(this);
                }
            },
            
            /**
             * This event is invoked after some key has been pressed.
             *
             * Designated to be bound to child elements.
             */
            _onInput: {
                type: Function,
                value: function () {
                    return (function (event) {
                        // console.debug("_onInput:", event);
                    }).bind(this);
                }
            }
            
            /* The following functions will potentially be needed. In this case, use the appropriate form of 'function-property' definition (to be able to bind to child elements). */
    
            /* _onInput: function (event) {
                console.log("_onInput:", event);
            },
            
            _onBlur: function (event) {
                console.log("focus lost: _onBlur:", event);
            },
            
            _onFocus: function (event) {
                console.log("focus got: _onFocus:", event);
            }, */
        };
    }

    static get observers() {
        return [
            '_recordDefinition(entity, propertyName, _editorValidationMsg)',
            '_identifyModification(_editingValue, entity)',
            '_editedPropsChanged(entity.@editedProps)'
        ]
    }

    constructor () {
        super();
        this._reflector = new TgReflector();
        //////////// INNER PROPERTIES, THAT GOVERN CHILDREN: default values population ////////////
        this._editingValue = this._defaultEditingValue();
        // The following 'commit' call synchronises '_commValue' with '_editingValue' after default editing value population.
        //  Please, also note that this call also triggers '_acceptedValue' population, as per '_commValueChanged' method.
        this.commit();
    }

    ready () {
        super.ready();
        this._ensureAttribute('selectable-elements-container', true);
        this.decorator().labelVisible = false;
        this._ensureAttribute('tg-editor', true);
        if (!this._editorKind) {
            this._editorKind = 'NOT_MULTILINETEXT_OR_BOOLEAN';
        }
        //Initialising multi actions
        this.propertyActions = (this.$.actionSlot && [...this.$.actionSlot.assignedNodes({flatten: true})]) || [];
        this.propertyActions.forEach(action => {
            action.setAttribute('hidden', '');
        });
    }

    isInWarning () {
        return this.$.decorator.classList.contains("warning");
    }

    isWithInformative() {
        return this.$.decorator.classList.contains("informative");
    }

    reflector () {
        return this._reflector;
    }

    decorator () {
        return this.$.decorator;
    }

    _handleCopy (event) {
        if (event.keyCode === 67 && event.altKey && (event.ctrlKey || event.metaKey)) { //(CTRL/Meta) + ALT + C
            this.commitIfChanged();
            this._copyTap();
        }
    }
    
    _isMultilineText (editorKind) {
        return 'MULTILINE_TEXT' === editorKind;
    }

    /**
     * Calculates the style for container's label.
     */
    _calcLabelStyle (editorKind, _disabled) {
        var style = "";
        if ("BOOLEAN" === editorKind) {
            style += "visibility: hidden;"
        } else if ("COLLECTIONAL" === editorKind) {
            style += "display: none;"
        }
        if (_disabled === true) {
            style += "opacity: 1;"
        }
        return style;
    }
    
    /**
     * Calculates the style for decorator inner parts, based on '_disabled' property.
     */
    _calcDecoratorPartStyle (_disabled) {
        var style = "min-width: 0px;";
        if (_disabled === true) {
            style += "opacity: 1;"
        }
        return style;
    }

    /**
     * The observer to the '_disabled' property, which maintains appropriately the class list of the decorator (regarding the class 'decorator-disabled').
     */
    _disabledChanged (newValue, oldValue) {
        if (newValue === true) {
            this.$.decorator.classList.add("decorator-disabled");
        } else {
            this.$.decorator.classList.remove("decorator-disabled");
        }
        this.updateStyles();
    }
    
    _recordDefinition (entity, propertyName, _editorValidationMsg) {
        if (this._validationComponentsDefined === false) {
            this._bindMessages(entity, propertyName, _editorValidationMsg);
            this._validationComponentsDefined = true;
        }
    }
    
    _identifyModification(_editingValue, entity) {
        if (this.reflector().isEntity(entity)) {
            const _originalEditingValue = entity ? this._extractOriginalEditingValue(entity, this.propertyName) : _editingValue;
            // console.debug('_bindingEntity (_identifyModification) self = ', this.is, '_editingValue', _editingValue, '_originalEditingValue', _originalEditingValue);
            const prevEditedProps = entity['@editedProps'];
            const newEditedProps = {};
            for (var prop in prevEditedProps) {
                if (prevEditedProps.hasOwnProperty(prop)) {
                    newEditedProps[prop] = prevEditedProps[prop];
                }
            }
            if (!this.reflector().equalsEx(this._editingValue, _originalEditingValue)) {
                newEditedProps[this.propertyName] = true;
            } else {
                delete newEditedProps[this.propertyName];
            }
            this.set('entity.@editedProps', newEditedProps);
            // if ('some_name' === this.propertyName) { console.error('_identifyModification: prop [', this.propertyName, '] originalEditingValue = [', _originalEditingValue, '] editingValue = [', _editingValue, '] newEditedProps [', newEditedProps, ']'); }
        }
    }
    
    /**
     * Extracts 'original' version of editing value taking into account the erroneous properties.
     *
     * Please note that 'original' notion has nothing to do with 'entity.getOriginal() values' or 'originalBindingEntity'.
     * We just care about 'original' editing value that we started with immediately after validation request has bee completed 
     * and before next consequent validation request; aka during editing without value committing.
     *
     * Erroneous values are considered here too. Binding entities creation contains such logic.
     */
    _extractOriginalEditingValue (bindingEntity, propertyName) {
        return this.convertToString(this.reflector().tg_getBindingValue.bind(this.reflector())(bindingEntity, propertyName));
    }
    
    _editedPropsChanged (editedProps) {
    }

    /**
     * This function returns the tooltip for this editor.
     */
    _getTooltip (value) {
        var tooltip = this._formatTooltipText(value);
        tooltip += this.propDesc && (tooltip ? '<br><br>' : '') + this.propDesc;
        tooltip += (tooltip ? '<br><br>' : '') + this._getActionTooltip();
        return tooltip;
    }

    /**
     * Returns tooltip for action
     */
    _getActionTooltip () {
        return `<div style='display:flex;'>
            <div style='margin-right:10px;'>With action: </div>
            <div style='flex-grow:1;'><b>Copy</b><br>Copy content</div>
            </div>`
    }
    
    /**
     * This method returns a default value for '_editingValue', which is used 
     *  for representing the value when no entity was bound to this editor yet.
     *
     * Please, override this method in case where empty string is not applicable (for example in boolean editor 'true' or 'false' values are applicable only).
     */
    _defaultEditingValue () {
        return '';
    }
    
    decoratedInput () {
        return this.$.input;
    }
    
    /**
     * Returns 'true' if the editor is disabled, 'false' otherwise (based on the editor's state and 'editable' meta-state for the property).
     */
    _isDisabled (currentState, bindingEntity, propertyName) {
        if (!allDefined(arguments)) {
            return true;
        } else if (currentState === 'VIEW') {
            return true;
        } else if (currentState === 'EDIT') {
            if (this.reflector().isEntity(bindingEntity)) {
                return this.reflector().isDotNotated(propertyName) ? true : (!(bindingEntity["@" + propertyName + "_editable"]));
            } else {
                return true;
            }
        } else {
            throw "Unsupported state exception: " + currentState + ".";
        }
    }

    /**
     * This method is called during editing.
     *
     * IMPORTANT: please do override this method if needed, but only with this.super([oldValue, newValue]); invoked!
     */
    _editingValueChanged (newValue, oldValue) {
        // console.debug("_editingValueChanged", oldValue, newValue, "_refreshCycleStarted ==", this._refreshCycleStarted);
        
        // TODO provide alternative?
        // TODO provide alternative?
        // TODO provide alternative?
        // TODO provide alternative?
        // TODO provide alternative?
        // TODO provide alternative?
        // this.decorator().updateLabelVisibility(this._editingValue);

        if (this._refreshCycleStarted === true) {
            this.commit();
        }
    }

    /**
     * Converts 'property' value (original if 'original' === true or current otherwise).
     * 
     * All non-dot-notated properties are converted here.
     * 
     * Also, the method converts root properties for dot-notated properties. This is necessary to guarantee that root property value, assigned in a definer of another property,
     * would not get lost on subsequent validation/saving cycles. Such loss was happening in cases were a value, from which root property was defined, got removed as part of some domain logic (e.g., a definer).
     * The method implements an automatic conversion to include cases where a root property is not on the master and not in 'isNecessaryForConversion' list.
     */
    _convertPropertyValue (bindingEntity, property, original) {
        if (!this.reflector().isDotNotated(property)) {
            const fullEntity = this.reflector().tg_getFullEntity(bindingEntity);
            if (original) {
                this.reflector().tg_convertOriginalPropertyValue(bindingEntity, property, fullEntity);
            } else {
                this.reflector().tg_convertPropertyValue(bindingEntity, property, fullEntity, this.previousModifiedPropertiesHolder);
            }
        } else {
            this._convertPropertyValue(bindingEntity, property.substring(0, property.lastIndexOf('.')), original);
        }
    }

    _originalEntityChanged (newValue, oldValue) {
        if (this.reflector().isEntity(newValue)) {
            // lazy conversion of original property value performs here (previusly it was done for all properties inside tg-entity-binder-behavior)
            this._convertPropertyValue(newValue, this.propertyName, true /* original? */);
        }
    }

    /**
     * This method is called once the entity was changed from the outside of the component.
     *
     * IMPORTANT: please do override this method if needed, but only with this.super([oldValue, newValue]); invoked!
     */
    _entityChanged (newValue, oldValue) {
        // console.log("_entityChanged", newValue, oldValue, "still _refreshCycleStarted ==", this._refreshCycleStarted);
        if (this.reflector().isEntity(newValue)) {
            // IMPORTANT: Initiate 'refresh cycle' -- in new logic refresh cycle is also mandatory after 'validation' has been performed,
            // not only after master's 'save' / 'refresh' or centre's 'run', 'save' or 'discard'
            // (to be precise it is done for every case where _currBindingEntity is changed for this editor)
            this._refreshCycleStarted = true;
            
            // lazy conversion of property value performs here (previusly it was done for all properties inside tg-entity-binder-behavior)
            this._convertPropertyValue(newValue, this.propertyName, false /* original? */);
            
            const convertedValue = this.reflector().tg_getBindingValue.bind(this.reflector())(newValue, this.propertyName);
            const newEditingValue = this.convertToString(convertedValue);
            if (newEditingValue === this._editingValue) {
                this._refreshCycleStarted = false;
                this._updateMessagesForEntity(newValue);
            } else {
                const editingValueAfterPreviousRefreshCycleChanged = oldValue 
                    ? this.convertToString(this.reflector().tg_getBindingValue.bind(this.reflector())(oldValue, this.propertyName)) !== newEditingValue 
                    : true;
                
                if (!editingValueAfterPreviousRefreshCycleChanged) {
                    if (!newValue["@" + this.propertyName + "_editable"]) {
                        this._editingValue = newEditingValue;
                        this._updateMessagesForEntity(newValue);
                    } else {
                        this._refreshCycleStarted = false;
                    }
                } else {
                    this._editingValue = newEditingValue;
                    this._updateMessagesForEntity(newValue);
                }
            }
        } else {
            // console.debug("_entityChanged: Not yet initialised _currBindingEntity, from which to get binding value!");
            this._updateMessagesForEntity(newValue);
            this._editingValue = this._defaultEditingValue();
            this.commit();
        }
        this._tryFireErrorMsg(this._error);
    }

    _labelDownEventHandler (event) {
        // Select text inside editor and focus it, if it is enabled and not yet focused.
        // Selection of the text on-focus is consistent with on-tap action in the editor or focus gain logic when tabbing between editors.
        if (this.shadowRoot.activeElement !== this.decoratedInput() && !this._disabled) {
            this.decoratedInput().select();
            this.decoratedInput().focus();
        }
        // Need to tear down the event for the editor to remain focused.
        tearDownEvent(event);
    }

    _copyTap () {
        // copy to clipboard should happen only if there is something to copy
        if (navigator.clipboard && this._editingValue) {
            navigator.clipboard.writeText(this._editingValue);
            this._showCheckIconAndToast(this._editingValue);
        } else if (this.toaster) {
            this.toaster.openToastWithoutEntity("Nothing to copy", true, "There was nothing to copy.", false);
        }
    }

    _showCheckIconAndToast (text) {
        if (this.toaster) {
            this.toaster.openToastWithoutEntity("Copied!", true, text, false);
        }
        timeoutCheckIcon(this);
    }
    
    _updateMessagesForEntity (newEntity) {
        if (this._validationComponentsDefined === true) {
            this._bindMessages(newEntity, this.propertyName, this._editorValidationMsg);
        }
    }
    
    _assignConvertedValue (propValue) {
        const newEditingValue = this.convertToString(propValue);
        if (newEditingValue === this._editingValue && (this._refreshCycleStarted === true) ) {
            this._refreshCycleStarted = false;
        }
        this._editingValue = newEditingValue;
    }
    
    assignValue (entity, propertyName, tg_getBindingValueFromFullEntity) {
        const convertedValue = tg_getBindingValueFromFullEntity(entity, propertyName);
        this._assignConvertedValue(convertedValue);
    }
    
    assignConcreteValue (value, converter) {
        const convertedValue = converter(value);
        this._assignConvertedValue(convertedValue);
    }

    /**
     * This method is called once the the accepted value was changed after the editor has commited its value.
     *
     * IMPORTANT: please do not override this method.
     */
    _commValueChanged (newValue, oldValue) {
        // console.log("_commValueChanged", oldValue, newValue, "_refreshCycleStarted ==", this._refreshCycleStarted);
        try {
            const _refreshCycleStarted = this._refreshCycleStarted;
            this._acceptedValue = this.convertFromString(newValue);
            // if built-in 'input' validation is not supported, clear _editorValidationMsg on successful value conversion;
            // if built-in 'input' validation not supported, clear for the case if Refresh button pressed or in the case where the editor validation message not equals to built-in one
            if (!this.builtInValidationMessage || _refreshCycleStarted === true || this._editorValidationMsg !== this.builtInValidationMessage) {
                this._editorValidationMsg = null;
            }
        } catch (error) {
            console.log("_commValueChanged catched", error, this);
            this._editorValidationMsg = error;
        }
    }

    /**
     * This method is called once the the accepted value was changed after the editor has commited its value.
     *
     * IMPORTANT: please do not override this method. This method have some additional customisation points:
     * _shouldInvokeValidation() and _skipValidationAction().
     */
    _acceptedValueChanged (newValue, oldValue) {
        // console.log("_acceptedValueChanged", oldValue, newValue, "_refreshCycleStarted ==", this._refreshCycleStarted);

        if (this._refreshCycleStarted) {
            this._refreshCycleStarted = false;
            // console.log("_acceptedValueChanged should become false. _refreshCycleStarted ==", this._refreshCycleStarted);
        } else {
            // The following logic shouldn't be executed if binding entity is not fully initialised (i.e. this.entity wasn't defined or _entityChanged wasn't executed).
            // This is due to the problem that property change is not atomic in Polymer 3.
            // The problem manifests itself on an early stage of element lifecycle, before the element is attached.
            // All observers and ready callback are postponed until the element will be inserted into DOM (https://github.com/Polymer/polymer/issues/4526).
            if (this.reflector().isEntity(this.entity) && typeof this.entity[this.propertyName] !== 'undefined') {
                this.entity.setAndRegisterPropertyTouch(this.propertyName, newValue);
                
                if (this._shouldInvokeValidation()) {
                    this.validationCallback();
                } else {
                    this._skipValidationAction();
                }
            }
        }
    }
    
    /**
     * Commits recently edited value (_editingValue) skipping validation cycle.
     *
     * This method performs all editor-driven approximations, commits value to _commValue, _acceptedValue and into binding entity that is bound into this editor.
     */
    commitWithoutValidation () {
        // turn validation off
        const _shouldInvokeValidation = this._shouldInvokeValidation;
        this._shouldInvokeValidation = function () { return false; };
        // perform regular 'commit' with all (custom to concrete editor implementation) approximations, property touching logic etc.
        this.commit();
        // turn validation on again
        this._shouldInvokeValidation = _shouldInvokeValidation;
    }
    
    /**
     * Please override this method in case where no validation should occur after _acceptedValueChanged.
     */
    _shouldInvokeValidation () {
        return true;
    }

    /**
     * Please override this method in case where some custom action is needed if _shouldInvokeValidation() returns 'false' after _acceptedValueChanged.
     */
    _skipValidationAction () {}

    /**
     * Converts the value into string representation (which is used in editing / comm values). Override this method in descendant editor to get some specific behavior.
     */
    convertToString (value) {
        return this.reflector().tg_toString(value, this.entity.type(), this.propertyName, { bindingValue: true });
    }

    /**
     * Converts the value from string representation (which is used in editing / comm values) into concrete type of this editor component. Please implement this method in descendant editor.
     */
    convertFromString (strValue) {
        // return strValue;
        throw "Conversion from string into entity property type is not specified for this editor.";
    }

    /**
     * Commits editing value.
     */
    commit () {
        // console.debug('COMMIT: start.');
        if (this.reflector().isEntity(this.entity)) {
            if (typeof this.entity["@" + this.propertyName + "_uppercase"] !== 'undefined') {
                var upperCased = this._editingValue.toLocaleUpperCase();
                console.debug('COMMIT (value should be uppercased): current editingValue = [', this._editingValue, '] upperCased = [', upperCased, ']');
                if (!this.reflector().equalsEx(upperCased, this._editingValue)) {
                    console.debug('COMMIT (value should be uppercased): change editingValue to [', upperCased, ']');
                    this._editingValue = upperCased;
                }
            }
            this._commitForDescendants();
        }
        // console.debug("COMMIT: [", this._editingValue, "] value.");
        this._commValue = this._editingValue;
    }

    /**
     * Commits editing value '_editingValue' in case if it is changed from previously committed value '_commValue'.
     */
    commitIfChanged () {
        if (!this.reflector().equalsEx(this._editingValue, this._commValue)) {
            this.commit();
        }
    }
    
    /**
     * Please, override this method (in descendant editors) in case where some custom '_editingValue' preprocessing is needed. 
     */
    _commitForDescendants () {
    }
    
    _bindMessages (entity, propertyName, _editorValidationMsg) {
        // console.log("_bindMessages: ", entity, propertyName, _editorValidationMsg);
        if (_editorValidationMsg !== null) {
            this._bindError(resultMessages({ message: _editorValidationMsg }));
        } else if (this.reflector().isEntity(entity)) {
            // please, note that dot-notated property will not have any errors / warnings / requiredness
            //     - for these props it does not make sense to propagate such meta-information from
            //     parent property -- the parent prop (if added in master) will show that errors concisely
            if (typeof entity["@" + propertyName + "_error"] !== 'undefined') {
                this._bindError(resultMessages(entity["@" + propertyName + "_error"]));
            } else if (typeof entity["@" + propertyName + "_warning"] !== 'undefined') {
                this._bindWarning(resultMessages(entity["@" + propertyName + "_warning"]));
            } else if (typeof entity["@" + propertyName + "_informative"] !== 'undefined') {
                this._bindInformative(resultMessages(entity["@" + propertyName + "_informative"]));
            } else if (typeof entity["@" + propertyName + "_required"] !== 'undefined') {
                this._bindRequired(entity["@" + propertyName + "_required"]);
            } else {
                this._resetMessages();
            }

            this._bindUppercase(entity, propertyName);

        } else {
            this._resetMessages();
            this._resetMetaPropDecorations();
        }
    }
    
    _editorValidationMsgChanged (newValue, oldValue) {
        if (this._validationComponentsDefined === true) {
            this._bindMessages(this.entity, this.propertyName, newValue);
            this._tryFireErrorMsg(newValue);
        }
    }
    
    _tryFireErrorMsg (error) {
        if (error) {
            this.dispatchEvent(new CustomEvent('editor-error-appeared', { bubbles: true, composed: true, detail: this }));
        }
    }

    _bindUppercase (entity, propertyName) {
        if (typeof entity["@" + propertyName + "_uppercase"] !== 'undefined') {
            this.decoratedInput().classList.add("upper-case");
        } else {
            this.decoratedInput().classList.remove("upper-case");
        }
        this.updateStyles();
    }

    _resetMetaPropDecorations () {
        this.decorator().classList.remove("required");
        this.updateStyles();
    }

    _resetMessages () {
        this._invalid = false;
        this._error = null;
        this._extendedError = null;
        this.decorator().classList.remove("warning");
        this.decorator().classList.remove("informative");
        this.updateStyles();
    }

    _bindError (messages) {
        this._resetMessages();
        this.decorator().classList.remove("required");
        this._invalid = true;
        this._error = "" + messages.short;
        this._extendedError = "" + messages.extended;
        this.updateStyles();
    }
    
    _bindWarning (messages) {
        this._resetMessages();
        this.decorator().classList.remove("required");
        this.decorator().classList.add("warning");
        this._invalid = true;
        this._error = "" + messages.short;
        this._extendedError = "" + messages.extended;
        this.updateStyles();
    }

    _bindInformative (messages) {
        this._resetMessages();
        this.decorator().classList.remove("required");
        this.decorator().classList.add("informative");
        this._invalid = true;
        this._error = "" + messages.short;
        this._extendedError = "" + messages.extended;
        this.updateStyles();
    }

    _bindRequired (required) {
        this._resetMessages();
        if (required) {
            this.setAttribute("required", "");
            this.decorator().classList.add("required");
        } else {
            this.removeAttribute("required");
            this.decorator().classList.remove("required");
        }
        this.updateStyles();
    }

    /**
     * Overide this to provide custom formatting for entered text.
     */
    _formatText (value) {
        return value;
    }
    
        /**
     * Overide this to provide custom formatting for tooltip text.
     */
    _formatTooltipText (value) {
        const formatedText = this._formatText(value);
        return formatedText && "<b>" + formatedText + "</b>";
    }

    /**
     * Create context holder with custom '@@searchString' property ('tg-entity-editor' and 'tg-entity-search-criteria' only).
     */
    createContextHolder (inputText) {
        var contextHolder = this.reflector().createContextHolder(
            this.requireSelectionCriteria, this.requireSelectedEntities, this.requireMasterEntity,
            this.createModifiedPropertiesHolder, this.getSelectedEntities, this.getMasterEntity
        );
        this.reflector().setCustomProperty(contextHolder, "@@searchString", inputText);
        return contextHolder;
    }

    /**
     * Opens confirmation dialog for extended error / warning / informative message on tap.
     */
    _inputErrorTapHandler (event) {
        if (this._extendedError) {
            this.$.confirmationDialog.showConfirmationDialog(this._extendedError, [{name:'Close', confirm:true, autofocus:true}]);
        }
    }

    /**
     * Checks built-in validation of the 'input' element.
     * 
     * This is applicable e.g. for <input type="number"> elements, where characters like 'e', '.' and '-' are applicable but invalid combinations of those are possible.
     * 
     * In all cases such invalid input will lead to _editingValue === ''.
     * This complicates things, as _onChange may not be invoked at all.
     * So we use _outFocus (on-blur) and _onKeyDown (on-keydown) on-Enter callbacks to cover majority of cases.
     */
    _checkBuiltInValidation () {
        if (this.builtInValidationMessage && this.$ && this.$.input && this.$.input.checkValidity) {
            this._editorValidationMsg = this._editingValue === '' && !this.$.input.checkValidity() ? this.builtInValidationMessage : null;
        }
    }

    _propertyActionIndexChanged (newIndex, oldIndex) {
        let shouldBeFocused = false;
        if (oldIndex >= 0) {
            const oldAction = this.propertyActions[oldIndex];
            if (oldAction) {
                shouldBeFocused = isInHierarchy(oldAction, deepestActiveElement());
                oldAction.setAttribute('hidden', '');
            }
        }
        if (newIndex >= 0) {
            const newAction = this.propertyActions[newIndex];
            if (newAction) {
                newAction.removeAttribute('hidden');
                if (shouldBeFocused) {
                    newAction.$.iActionButton.focus();
                }
            }
        }
    }

}<|MERGE_RESOLUTION|>--- conflicted
+++ resolved
@@ -86,27 +86,15 @@
                 @apply --layout-horizontal;
                 @apply --layout-center;
             }
-<<<<<<< HEAD
-            #copyIcon {
-                flex-shrink: 0;
-                display: none;
-=======
             .label-title {
                 margin-right: 4px;
             }
             .label-action {
->>>>>>> ecfccc15
                 width: 18px;
                 height: 18px;
                 padding: 0 4px;
                 cursor: pointer;
             }
-<<<<<<< HEAD
-            :host(:hover) #copyIcon,#decorator[focused]  #copyIcon {
-                display: unset;
-            }
-=======
->>>>>>> ecfccc15
             .input-layer {
                 font-size: 16px;
                 line-height: 24px;
