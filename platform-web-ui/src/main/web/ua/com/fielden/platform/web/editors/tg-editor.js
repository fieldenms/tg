import '/resources/polymer/@polymer/iron-flex-layout/iron-flex-layout.js';
import '/resources/polymer/@polymer/iron-flex-layout/iron-flex-layout-classes.js';
import '/resources/polymer/@polymer/iron-icon/iron-icon.js';
import '/resources/polymer/@polymer/iron-icons/iron-icons.js';
import '/resources/polymer/@polymer/iron-icons/editor-icons.js';
import '/resources/polymer/@polymer/paper-input/paper-input-container.js';
import '/resources/polymer/@polymer/paper-input/paper-input-error.js';
import '/resources/polymer/@polymer/paper-input/paper-input-char-counter.js';

import {TgReflector} from '/app/tg-reflector.js';

import {PolymerElement, html} from '/resources/polymer/@polymer/polymer/polymer-element.js';

import { tearDownEvent, allDefined, errorMessages } from '/resources/reflection/tg-polymer-utils.js';

const defaultLabelTemplate = html`
    <label style$="[[_calcLabelStyle(_editorKind, _disabled)]]" disabled$="[[_disabled]]" tooltip-text$="[[_getTooltip(_editingValue)]]" slot="label">[[propTitle]]</label>`;

export function createEditorTemplate (additionalTemplate, customPrefixAttribute, customInput, inputLayer, customIconButtons, propertyAction, customLabelTemplate) {
    return html`
        <style>
            :host {
                --paper-input-container-input-color: var(--paper-grey-900);
                --paper-input-container-focus-color: var(--paper-indigo-500);
                --paper-input-container-color: var(--light-theme-secondary-color);
                --paper-input-container-disabled: {
                    opacity: 1;
                    pointer-events: auto;
                };
            }
            .custom-input-wrapper, .custom-input {
                @apply --paper-input-container-shared-input-style;
                font-weight: 500;
                text-align: left;
            }

            .input-layer {
                font-size: 16px;
                line-height: 24px;
                font-weight: 500;
                display: none;
                position: absolute;
                background-color: inherit;
                pointer-events: none;
                top: 0;
                bottom: 0;
                left: 0;
                right: 0;
            }

            .main-container {
                position:relative;
                @apply --layout-vertical;
            }

            .editor-prefix,
            .editor-suffix {
                @apply --layout-horizontal;
            }
            
            #decorator {
                --paper-input-container-input: {
                    font-weight: 500;
                }
            }
            
            #decorator[disabled] {
                --paper-input-container-underline-focus: {
                    visibility:hidden;
                }
            }
            #decorator[disabled] .input-layer {
                pointer-events: auto;
            }
            #decorator[has-layer][disabled] .input-layer,
            #decorator[has-layer]:not([focused]) .input-layer {
                display: var(--tg-editor-default-input-layer-display, inherit);
            }
            #decorator .input-layer {
                color: var(--paper-input-container-input-color, var(--primary-text-color));
            }
            #decorator[has-layer][disabled] .custom-input,
            #decorator[has-layer]:not([focused]) .custom-input {
                opacity: 0;
            }

            /* style requiredness */
            #decorator.required {
                --paper-input-container-color: #03A9F4;
                --paper-input-container-focus-color: #03A9F4;
            }

            /* style requiredness */
            #decorator[is-invalid].informative {
                --paper-input-container-color: #8E24AA;
                --paper-input-container-invalid-color: #8E24AA;
            }

            /* style warning */
            #decorator[is-invalid].warning {
                --paper-input-container-color: #FFA000;
                --paper-input-container-invalid-color: #FFA000;
            }

            #decorator[is-invalid]:not(.warning):not(.informative) {
                --paper-input-container-color: var(--google-red-500);
            }
        </style>
        <style include="iron-flex iron-flex-reverse iron-flex-alignment iron-flex-factors iron-positioning"></style>
        ${additionalTemplate}
        <paper-input-container id="decorator" always-float-label no-label-float="[[noLabelFloat]]" has-layer$="[[_hasLayer]]" invalid="[[_invalid]]" is-invalid$="[[_invalid]]" disabled$="[[_disabled]]" focused$="[[focused]]">
            <!-- flex auto  for textarea! -->
            ${customLabelTemplate || defaultLabelTemplate}
            <div clss="editor-prefix" slot="prefix">
                ${customPrefixAttribute}
            </div>
            <div class="main-container" slot="input">
                ${customInput}
                ${inputLayer}
            </div>
            <div class="editor-suffix" slot="suffix">
                ${customIconButtons}
                ${propertyAction}
            </div>
            <!-- 'autoValidate' attribute for paper-input-container is 'false' -- all validation is performed manually and is bound to paper-input-error, which could be hidden in case of empty '_error' property -->
<<<<<<< HEAD
            <paper-input-error hidden$="[[!_error]]" invalid$="[[_error]]" disabled$="[[_disabled]]" tooltip-text$="[[_extendedError]]" slot="add-on">[[_error]]</paper-input-error>
=======
            <paper-input-error hidden$="[[!_error]]" disabled$="[[_disabled]]" tooltip-text$="[[_error]]" slot="add-on">[[_error]]</paper-input-error>
>>>>>>> e6411a4a
            <!-- paper-input-char-counter addon is updated whenever 'bindValue' property of child '#input' element is changed -->
            <paper-input-char-counter id="inputCounter" class="footer" hidden$="[[!_isMultilineText(_editorKind)]]" disabled$="[[_disabled]]" slot="add-on"></paper-input-char-counter>
        </paper-input-container>
       
        <template is="dom-if" if="[[debug]]">
            <p>_editingValue: <i>[[_editingValue]]</i>
            </p>
            <p>_commValue: <i>[[_commValue]]</i>
            </p>
            <p>_acceptedValue: <i>[[_acceptedValue]]</i>
            </p>
        </template>`;
};

export class TgEditor extends PolymerElement {

    static get properties() {
        return {
            /////////////////////////////////////////////////////////////////////////////////////////////////////////
            ////////////////////////////////////////// EXTERNAL PROPERTIES //////////////////////////////////////////
            /////////////////////////////////////////////////////////////////////////////////////////////////////////
            // These mandatory properties must be specified in attributes, when constructing <tg-*-editor>s.       //
            // No default values are allowed in this case.														   //
            /////////////////////////////////////////////////////////////////////////////////////////////////////////
            
            /**
             * The title for this editor. It normally appears as the caption for the editor.
             */
            propTitle: {
                type: String
            },
    
            /**
             * The description for this editor.
             */
            propDesc: {
                type: String
            },
    
            /**
            * True if the input is in focus, otherwise false.
            */
            focused: {
                readOnly: true,
                type: Boolean,
                value: false,
                notify: true
            },

            /**
             * Determines whther label is floatable or not.
             */
            noLabelFloat: {
                type: Boolean,
                value: false,
            },
    
            /**
             * This published property specifies to what binding entity this editor should be bound.
             */
            entity: {
                type: Object,
                observer: '_entityChanged',
                notify: true
            },
            
            /**
             * The entity that contains original binding values. This should be used to identify whether _editingValue is modified from original _editingValue during editing.
             */
            originalEntity: {
                type: Object,
                observer: '_originalEntityChanged',
                notify: true
            },
            
            /**
             * This published property specifies to what property this editor should be bound.
             */
            propertyName: {
                type: String
            },
    
            /**
             * This callback should be used for custom action after the '_acceptedValue' has been changed (for e.g. validation).
             */
            validationCallback: {
                type: Function
            },
            
            /**
             * The state for the editor (governed by external hosts, that hold this editor).
             *
             * The editor can be only in two states: EDIT and VIEW. The state EDIT
             * allows user to edit property.
             *
             * The state VIEW allows user to review the property.
             *
             * The initial state can be VIEW or EDIT.
             */
            currentState: {
                type: String
                // TODO why is this needed??? reflectToAttribute: true
            },
            
            /**
             * The action object that represents an action to be embedded as an icon button inside this editor.
             *
             * If the action attribute is 'null' -- no action button should be displayed.
             *
             * Action object and 'null' are the only permitted values.
             */
            action: {
                type: Object
            },
    
            ////////////////////////////////////// SUBSECTION: NOT MANDATORY PROPERTIES //////////////////////////////////////
            /**
             * Controls rendering of debug information for an entity editor. 
             */
            debug: {
                type: Boolean
            },
            
            /**
             * This modif holder is needed for lazy value conversion.
             */
            previousModifiedPropertiesHolder: {
                type: Object
            },

            /////////////////////////////////////////////////////////////////////////////////////////////////////////
            //////////////////////////////////////////// INNER PROPERTIES ///////////////////////////////////////////
            /////////////////////////////////////////////////////////////////////////////////////////////////////////
            // These properties derive from other properties and are considered as 'private' -- need to have '_'   //
            //   prefix and default values specified in 'value' specificator of the property definition (or,       //
            //   alternatively, computing function needs to be specified). 									       //
            /////////////////////////////////////////////////////////////////////////////////////////////////////////
            
            _hasLayer:{
                type: Boolean
            },
    
            _editorKind:{
                type: String
            },
    
            _disabled: {
                type: Boolean,
                computed: '_isDisabled(currentState, entity, propertyName)',
                observer: '_disabledChanged'
            },
    
            _invalid: {
                type: Boolean,
                value: false
            },
            
            /**
             * The message about the editor-specific validation. If 'null' -- the validation was successfull.
             */
            _editorValidationMsg: {
                type: String,
                value: null,
                observer: '_editorValidationMsgChanged'
            },
            
            /**
             * Returns 'true' in case where 'entity', 'propertyName' and '_editorValidationMsg' have been already defined, 'false' otherwise.
             */
            _validationComponentsDefined: {
                type: Boolean,
                value: false
            },
            
            /**
             * Indicates whether 'refresh cycle' has been initiated, which means that new entity has been arrived.  
             *   After the '_editingValue' has been populated -- this value should be immediately committed, but 
             *   without additional validation.
             *
             * 'true' and 'false' are the only permitted values.
             */
            _refreshCycleStarted: {
                type: Boolean, 
                value: false
            },
            
            /**
             * The validation error message.
             */
            _error: {
                type: String,
                value: null
            },

            /**
             * The extended validation error message.
             */
            _extendedError: {
                type: String,
                value: null
            },
    
            /////////////////////////////////////////////////////////////////////////////////////////////////////////
            //////////////////////////////// INNER PROPERTIES, THAT GOVERN CHILDREN /////////////////////////////////
            /////////////////////////////////////////////////////////////////////////////////////////////////////////
            // These properties derive from other properties and are considered as 'private' -- need to have '_'   //
            //   prefix. 																				           //
            // Also, these properties are designed to be bound to children element properties -- it is necessary to//
            //   populate their default values in ready callback (to have these values populated in children)!     //
            /////////////////////////////////////////////////////////////////////////////////////////////////////////
            
            /**
             * The value being edited (main editing capability). If there are other editing views in this editor -- maintain their editingValues separately.
             *
             * This value is of the data type for editing (main editing capability), most likely String.
             */
            _editingValue: {
                type: String,
                observer: '_editingValueChanged'
            },
            
            /**
             * The value being committed (main editing capability). If there are other editing views in this editor -- maintain their committedValues separately.
             *
             * This value is of the data type for editing (main editing capability), most likely String.
             */
            _commValue: {
                type: String,
                observer: '_commValueChanged'
            },
            
            /**
             * The value being accepted after the editing. The commit can be done using 'TAB off' or 'Enter key pressed'.
             *
             * This value is of the data type for concrete component, for e.g. for tg-datetime-picker it is Number, tg-textfield -- String etc.
             * The type strictly conforms to the type of 'bindTo' attribute.
             */
            _acceptedValue: {
                type: String,
                observer: '_acceptedValueChanged'
            },
            
            /**
             * The mouse tap event listener that selectes the text inside input when first time tapped.
             */
            _onMouseDown: {
                type: Function,
                value: function () {
                    return (function (event) {
                        if (this.shadowRoot.activeElement !== this.decoratedInput()) {
                            this.decoratedInput().select();
                            this._tearDownEventOnUp = true;
                        }
                    }).bind(this);
                }
            },

            _onMouseUp: {
                type: Function,
                value: function () {
                    return (function (event) {
                        if (this._tearDownEventOnUp) {
                            tearDownEvent(event);
                            delete this._tearDownEventOnUp;
                        }
                    }).bind(this);
                }
            },
            
            /**
             * This event is invoked after the component gained focus.
             *
             * Designated to be bound to child elements.
             */
            _onFocus: {
                type: Function,
                value: function () {
                    return (function (event) {
                        this._setFocused(true);
                    }).bind(this);
                }
            },
        
            /**
             * This event is invoked after the component lost focus.
             *
             * Designated to be bound to child elements.
             */
            _outFocus: {
                type: Function,
                value: function () {
                    return (function (event) {
                        this._setFocused(false);
                    }).bind(this);
                }
            },
            
            /**
             * This event is invoked after the component has been changed (it is invoked after the focus was lost). Provides value commit behaviour.
             *
             * Designated to be bound to child elements.
             */
            _onChange: {
                type: Function,
                value: function () {
                    return (function (event) {
                        // console.debug("_onChange:", event);
                        if (this['_onChange_handler']) {
                            clearTimeout(this['_onChange_handler']);
                        }
                        this['_onChange_handler'] = setTimeout(function() {
                            this.commitIfChanged();
                        }.bind(this), 50);
                    }).bind(this);
                    }
            },
            
            /**
             * This event is invoked after some key has been pressed. We are interested in 'Enter' key to provide value commit behaviour.
             *
             * Designated to be bound to child elements.
             */
            _onKeydown: {
                type: Function,
                value: function () {
                    return (function (event) {
                        // console.debug("_onKeydown:", event);
                        if (event.keyCode === 13) { // 'Enter' has been pressed
                            this.commitIfChanged();
                        } else if ((event.keyCode === 38 || event.keyCode === 40) 
                                    && (event.altKey || event.ctlKey || event.metaKey || event.shiftKey)) {
                            tearDownEvent(event);
                        }
                    }).bind(this);
                }
            },
            
            /**
             * This event is invoked after some key has been pressed.
             *
             * Designated to be bound to child elements.
             */
            _onInput: {
                type: Function,
                value: function () {
                    return (function (event) {
                        // console.debug("_onInput:", event);
                    }).bind(this);
                }
            }
            
            /* The following functions will potentially be needed. In this case, use the appropriate form of 'function-property' definition (to be able to bind to child elements). */
    
            /* _onInput: function (event) {
                console.log("_onInput:", event);
            },
            
            _onBlur: function (event) {
                console.log("focus lost: _onBlur:", event);
            },
            
            _onFocus: function (event) {
                console.log("focus got: _onFocus:", event);
            }, */
        };
    }

    static get observers() {
        return [
            '_recordDefinition(entity, propertyName, _editorValidationMsg)',
            '_identifyModification(_editingValue, entity)',
            '_editedPropsChanged(entity.@editedProps)'
        ]
    }

    constructor () {
        super();
        this._reflector = new TgReflector();
        //////////// INNER PROPERTIES, THAT GOVERN CHILDREN: default values population ////////////
        this._editingValue = this._defaultEditingValue();
        // The following 'commit' call synchronises '_commValue' with '_editingValue' after default editing value population.
        //  Please, also note that this call also triggers '_acceptedValue' population, as per '_commValueChanged' method.
        this.commit();
    }

    ready () {
        super.ready();
        this._ensureAttribute('selectable-elements-container', true);
        this.decorator().labelVisible = false;
        this._ensureAttribute('tg-editor', true);
        if (!this._editorKind) {
            this._editorKind = 'NOT_MULTILINETEXT_OR_BOOLEAN';
        }
    }

    isInWarning () {
        return this.$.decorator.classList.contains("warning");
    }

    isWithInformative() {
        return this.$.decorator.classList.contains("informative");
    }

    reflector () {
        return this._reflector;
    }

    decorator () {
        return this.$.decorator;
    }
    
    _isMultilineText (editorKind) {
        return 'MULTILINE_TEXT' === editorKind;
    }

    /**
     * Calculates the style for container's label.
     */
    _calcLabelStyle (editorKind, _disabled) {
        var style = "";
        if ("BOOLEAN" === editorKind) {
            style += "visibility: hidden;"
        } else if ("COLLECTIONAL" === editorKind) {
            style += "display: none;"
        }
        if (_disabled === true) {
            style += "opacity: 1;"
        }
        return style;
    }
    
    /**
     * Calculates the style for decorator inner parts, based on '_disabled' property.
     */
    _calcDecoratorPartStyle (_disabled) {
        var style = "min-width: 0px;";
        if (_disabled === true) {
            style += "opacity: 1;"
        }
        return style;
    }

    /**
     * The observer to the '_disabled' property, which maintains appropriately the class list of the decorator (regarding the class 'decorator-disabled').
     */
    _disabledChanged (newValue, oldValue) {
        if (newValue === true) {
            this.$.decorator.classList.add("decorator-disabled");
        } else {
            this.$.decorator.classList.remove("decorator-disabled");
        }
        this.updateStyles();
    }
    
    _recordDefinition (entity, propertyName, _editorValidationMsg) {
        if (this._validationComponentsDefined === false) {
            this._bindMessages(entity, propertyName, _editorValidationMsg);
            this._validationComponentsDefined = true;
        }
    }
    
    _identifyModification(_editingValue, entity) {
        if (this.reflector().isEntity(entity)) {
            const _originalEditingValue = entity ? this._extractOriginalEditingValue(entity, this.propertyName) : _editingValue;
            // console.debug('_bindingEntity (_identifyModification) self = ', this.is, '_editingValue', _editingValue, '_originalEditingValue', _originalEditingValue);
            const prevEditedProps = entity['@editedProps'];
            const newEditedProps = {};
            for (var prop in prevEditedProps) {
                if (prevEditedProps.hasOwnProperty(prop)) {
                    newEditedProps[prop] = prevEditedProps[prop];
                }
            }
            if (!this.reflector().equalsEx(this._editingValue, _originalEditingValue)) {
                newEditedProps[this.propertyName] = true;
            } else {
                delete newEditedProps[this.propertyName];
            }
            this.set('entity.@editedProps', newEditedProps);
            // if ('some_name' === this.propertyName) { console.error('_identifyModification: prop [', this.propertyName, '] originalEditingValue = [', _originalEditingValue, '] editingValue = [', _editingValue, '] newEditedProps [', newEditedProps, ']'); }
        }
    }
    
    /**
     * Extracts 'original' version of editing value taking into account the erroneous properties.
     *
     * Please note that 'original' notion has nothing to do with 'entity.getOriginal() values' or 'originalBindingEntity'.
     * We just care about 'original' editing value that we started with immediately after validation request has bee completed 
     * and before next consequent validation request; aka during editing without value committing.
     *
     * Erroneous values are considered here too. Binding entities creation contains such logic.
     */
    _extractOriginalEditingValue (bindingEntity, propertyName) {
        return this.convertToString(this.reflector().tg_getBindingValue.bind(this.reflector())(bindingEntity, propertyName));
    }
    
    _editedPropsChanged (editedProps) {
    }

    /**
     * This function returns the tooltip for this editor.
     */
    _getTooltip (value) {
        var tooltip = this._formatTooltipText(value);
        tooltip += this.propDesc && (tooltip ? '<br><br>' : '') + this.propDesc;
        return tooltip;
    }
    
    /**
     * This method returns a default value for '_editingValue', which is used 
     *  for representing the value when no entity was bound to this editor yet.
     *
     * Please, override this method in case when empty string is not applicable (for example in boolean editor 'true' or 'false' values are applicable only).
     */
    _defaultEditingValue () {
        return '';
    }
    
    decoratedInput () {
        return this.$.input;
    }
    
    /**
     * Returns 'true' if the editor is disabled, 'false' otherwise (based on the editor's state and 'editable' meta-state for the property).
     */
    _isDisabled (currentState, bindingEntity, propertyName) {
        if (!allDefined(arguments)) {
            return true;
        } else if (currentState === 'VIEW') {
            return true;
        } else if (currentState === 'EDIT') {
            if (this.reflector().isEntity(bindingEntity)) {
                return this.reflector().isDotNotated(propertyName) ? true : (!(bindingEntity["@" + propertyName + "_editable"]));
            } else {
                return true;
            }
        } else {
            throw "Unsupported state exception: " + currentState + ".";
        }
    }

    /**
     * This method is called during editing.
     *
     * IMPORTANT: please do override this method if needed, but only with this.super([oldValue, newValue]); invoked!
     */
    _editingValueChanged (newValue, oldValue) {
        // console.debug("_editingValueChanged", oldValue, newValue, "_refreshCycleStarted ==", this._refreshCycleStarted);
        
        // TODO provide alternative?
        // TODO provide alternative?
        // TODO provide alternative?
        // TODO provide alternative?
        // TODO provide alternative?
        // TODO provide alternative?
        // this.decorator().updateLabelVisibility(this._editingValue);

        if (this._refreshCycleStarted === true) {
            this.commit();
        }
    }

    /**
     * Converts 'property' value (original if 'original' === true or current otherwise).
     * 
     * All non-dot-notated properties are converted here.
     * 
     * Also, the method converts root properties for dot-notated properties. This is necessary to guarantee that root property value, assigned in a definer of another property,
     * would not get lost on subsequent validation/saving cycles. Such loss was happening in cases were a value, from which root property was defined, got removed as part of some domain logic (e.g., a definer).
     * The method implements an automatic conversion to include cases where a root property is not on the master and not in 'isNecessaryForConversion' list.
     */
    _convertPropertyValue (bindingEntity, property, original) {
        if (!this.reflector().isDotNotated(property)) {
            const fullEntity = this.reflector().tg_getFullEntity(bindingEntity);
            if (original) {
                this.reflector().tg_convertOriginalPropertyValue(bindingEntity, property, fullEntity);
            } else {
                this.reflector().tg_convertPropertyValue(bindingEntity, property, fullEntity, this.previousModifiedPropertiesHolder);
            }
        } else {
            this._convertPropertyValue(bindingEntity, property.substring(0, property.lastIndexOf('.')), original);
        }
    }

    _originalEntityChanged (newValue, oldValue) {
        if (this.reflector().isEntity(newValue)) {
            // lazy conversion of original property value performs here (previusly it was done for all properties inside tg-entity-binder-behavior)
            this._convertPropertyValue(newValue, this.propertyName, true /* original? */);
        }
    }

    /**
     * This method is called once the entity was changed from the outside of the component.
     *
     * IMPORTANT: please do override this method if needed, but only with this.super([oldValue, newValue]); invoked!
     */
    _entityChanged (newValue, oldValue) {
        // console.log("_entityChanged", newValue, oldValue, "still _refreshCycleStarted ==", this._refreshCycleStarted);
        if (this.reflector().isEntity(newValue)) {
            // IMPORTANT: Initiate 'refresh cycle' -- in new logic refresh cycle is also mandatory after 'validation' has been performed,
            // not only after master's 'save' / 'refresh' or centre's 'run', 'save' or 'discard'
            // (to be precise it is done for every case when _currBindingEntity is changed for this editor)
            this._refreshCycleStarted = true;
            
            // lazy conversion of property value performs here (previusly it was done for all properties inside tg-entity-binder-behavior)
            this._convertPropertyValue(newValue, this.propertyName, false /* original? */);
            
            const convertedValue = this.reflector().tg_getBindingValue.bind(this.reflector())(newValue, this.propertyName);
            const newEditingValue = this.convertToString(convertedValue);
            if (newEditingValue === this._editingValue) {
                this._refreshCycleStarted = false;
                this._updateMessagesForEntity(newValue);
            } else {
                const editingValueAfterPreviousRefreshCycleChanged = oldValue 
                    ? this.convertToString(this.reflector().tg_getBindingValue.bind(this.reflector())(oldValue, this.propertyName)) !== newEditingValue 
                    : true;
                
                if (!editingValueAfterPreviousRefreshCycleChanged) {
                    if (!newValue["@" + this.propertyName + "_editable"]) {
                        this._editingValue = newEditingValue;
                        this._updateMessagesForEntity(newValue);
                    } else {
                        this._refreshCycleStarted = false;
                    }
                } else {
                    this._editingValue = newEditingValue;
                    this._updateMessagesForEntity(newValue);
                }
            }
        } else {
            // console.debug("_entityChanged: Not yet initialised _currBindingEntity, from which to get binding value!");
            this._updateMessagesForEntity(newValue);
            this._editingValue = this._defaultEditingValue();
            this.commit();
        }
        this._tryFireErrorMsg(this._error);
    }
    
    _updateMessagesForEntity (newEntity) {
        if (this._validationComponentsDefined === true) {
            this._bindMessages(newEntity, this.propertyName, this._editorValidationMsg);
        }
    }
    
    _assignConvertedValue (propValue) {
        const newEditingValue = this.convertToString(propValue);
        if (newEditingValue === this._editingValue && (this._refreshCycleStarted === true) ) {
            this._refreshCycleStarted = false;
        }
        this._editingValue = newEditingValue;
    }
    
    assignValue (entity, propertyName, tg_getBindingValueFromFullEntity) {
        const convertedValue = tg_getBindingValueFromFullEntity(entity, propertyName);
        this._assignConvertedValue(convertedValue);
    }
    
    assignConcreteValue (value, converter) {
        const convertedValue = converter(value);
        this._assignConvertedValue(convertedValue);
    }

    /**
     * This method is called once the the accepted value was changed after the editor has commited its value.
     *
     * IMPORTANT: please do not override this method.
     */
    _commValueChanged (newValue, oldValue) {
        // console.log("_commValueChanged", oldValue, newValue, "_refreshCycleStarted ==", this._refreshCycleStarted);
        try {
            this._acceptedValue = this.convertFromString(newValue);
            this._editorValidationMsg = null;
        } catch (error) {
            console.log("_commValueChanged catched", error, this);
            this._editorValidationMsg = error;
        }
    }

    /**
     * This method is called once the the accepted value was changed after the editor has commited its value.
     *
     * IMPORTANT: please do not override this method. This method have some additional customisation points:
     * _shouldInvokeValidation() and _skipValidationAction().
     */
    _acceptedValueChanged (newValue, oldValue) {
        // console.log("_acceptedValueChanged", oldValue, newValue, "_refreshCycleStarted ==", this._refreshCycleStarted);

        if (this._refreshCycleStarted) {
            this._refreshCycleStarted = false;
            // console.log("_acceptedValueChanged should become false. _refreshCycleStarted ==", this._refreshCycleStarted);
        } else {
            // The following logic shouldn't be executed if binding entity is not fully initialised (i.e. this.entity wasn't defined or _entityChanged wasn't executed).
            // This is due to the problem that property change is not atomic in Polymer 3.
            // The problem manifests itself on an early stage of element lifecycle, before the element is attached.
            // All observers and ready callback are postponed until the element will be inserted into DOM (https://github.com/Polymer/polymer/issues/4526).
            if (this.reflector().isEntity(this.entity) && typeof this.entity[this.propertyName] !== 'undefined') {
                this.entity.setAndRegisterPropertyTouch(this.propertyName, newValue);
                
                if (this._shouldInvokeValidation()) {
                    this.validationCallback();
                } else {
                    this._skipValidationAction();
                }
            }
        }
    }
    
    /**
     * Commits recently edited value (_editingValue) skipping validation cycle.
     *
     * This method performs all editor-driven approximations, commits value to _commValue, _acceptedValue and into binding entity that is bound into this editor.
     */
    commitWithoutValidation () {
        // turn validation off
        const _shouldInvokeValidation = this._shouldInvokeValidation;
        this._shouldInvokeValidation = function () { return false; };
        // perform regular 'commit' with all (custom to concrete editor implementation) approximations, property touching logic etc.
        this.commit();
        // turn validation on again
        this._shouldInvokeValidation = _shouldInvokeValidation;
    }
    
    /**
     * Please override this method in case when no validation should occur after _acceptedValueChanged.
     */
    _shouldInvokeValidation () {
        return true;
    }

    /**
     * Please override this method in case when some custom action is needed when _shouldInvokeValidation() returns 'false' after _acceptedValueChanged.
     */
    _skipValidationAction () {}

    /**
     * Converts the value into string representation (which is used in editing / comm values). Override this method in descendant editor to get some specific behavior.
     */
    convertToString (value) {
        return this.reflector().tg_toString(value, this.entity.type(), this.propertyName, { bindingValue: true });
    }

    /**
     * Converts the value from string representation (which is used in editing / comm values) into concrete type of this editor component. Please implement this method in descendant editor.
     */
    convertFromString (strValue) {
        // return strValue;
        throw "Conversion from string into entity property type is not specified for this editor.";
    }

    /**
     * Commits editing value.
     */
    commit () {
        // console.debug('COMMIT: start.');
        if (this.reflector().isEntity(this.entity)) {
            if (typeof this.entity["@" + this.propertyName + "_uppercase"] !== 'undefined') {
                var upperCased = this._editingValue.toLocaleUpperCase();
                console.debug('COMMIT (value should be uppercased): current editingValue = [', this._editingValue, '] upperCased = [', upperCased, ']');
                if (!this.reflector().equalsEx(upperCased, this._editingValue)) {
                    console.debug('COMMIT (value should be uppercased): change editingValue to [', upperCased, ']');
                    this._editingValue = upperCased;
                }
            }
            this._commitForDescendants();
        }
        // console.debug("COMMIT: [", this._editingValue, "] value.");
        this._commValue = this._editingValue;
    }

    /**
     * Commits editing value '_editingValue' in case if it is changed from previously committed value '_commValue'.
     */
    commitIfChanged () {
        if (!this.reflector().equalsEx(this._editingValue, this._commValue)) {
            this.commit();
        }
    }
    
    /**
     * Please, override this method (in descendant editors) in case where some custom '_editingValue' preprocessing is needed. 
     */
    _commitForDescendants () {
    }
    
    _bindMessages (entity, propertyName, _editorValidationMsg) {
        // console.log("_bindMessages: ", entity, propertyName, _editorValidationMsg);
        if (_editorValidationMsg !== null) {
            this._bindError(_editorValidationMsg);
        } else if (this.reflector().isEntity(entity)) {
            // please, note that dot-notated property will not have any errors / warnings / requiredness
            //     - for these props it does not make sense to propagate such meta-information from
            //     parent property -- the parent prop (if added in master) will show that errors concisely
            if (typeof entity["@" + propertyName + "_error"] !== 'undefined') {
                this._bindError(errorMessages(entity["@" + propertyName + "_error"]));
            } else if (typeof entity["@" + propertyName + "_warning"] !== 'undefined') {
                this._bindWarning(errorMessages(entity["@" + propertyName + "_warning"]));
            } else if (typeof entity["@" + propertyName + "_informative"] !== 'undefined') {
                this._bindInformative(errorMessages(entity["@" + propertyName + "_informative"]));
            } else if (typeof entity["@" + propertyName + "_required"] !== 'undefined') {
                this._bindRequired(entity["@" + propertyName + "_required"]);
            } else {
                this._resetMessages();
            }

            this._bindUppercase(entity, propertyName);

        } else {
            this._resetMessages();
            this._resetMetaPropDecorations();
        }
    }
    
    _editorValidationMsgChanged (newValue, oldValue) {
        if (this._validationComponentsDefined === true) {
            this._bindMessages(this.entity, this.propertyName, newValue);
            this._tryFireErrorMsg(newValue);
        }
    }
    
    _tryFireErrorMsg (error) {
        if (error) {
            this.dispatchEvent(new CustomEvent('editor-error-appeared', { bubbles: true, composed: true, detail: this }));
        }
    }

    _bindUppercase (entity, propertyName) {
        if (typeof entity["@" + propertyName + "_uppercase"] !== 'undefined') {
            this.decoratedInput().classList.add("upper-case");
        } else {
            this.decoratedInput().classList.remove("upper-case");
        }
        this.updateStyles();
    }

    _resetMetaPropDecorations () {
        this.decorator().classList.remove("required");
        this.updateStyles();
    }

    _resetMessages () {
        this._invalid = false;
        this._error = null;
        this._extendedError = null;
        this.decorator().classList.remove("warning");
        this.decorator().classList.remove("informative");
        this.updateStyles();
    }

    _bindError (msg) {
        this._resetMessages();
        this.decorator().classList.remove("required");
        this._invalid = true;
        this._error = "" + msg.short;
        this._extendedError = "" + msg.extended;
        this.updateStyles();
    }
    
    _bindWarning (msg) {
        this._resetMessages();
        this.decorator().classList.remove("required");
        this.decorator().classList.add("warning");
        this._invalid = true;
        this._error = "" + msg.short;
        this._extendedError = "" + msg.extended;
        this.updateStyles();
    }

    _bindInformative (msg) {
        this._resetMessages();
        this.decorator().classList.remove("required");
        this.decorator().classList.add("informative");
<<<<<<< HEAD
        this._error = "" + msg.short;
        this._extendedError = "" + msg.extended;
=======
        this._invalid = true;
        this._error = "" + msg;
>>>>>>> e6411a4a
        this.updateStyles();
    }

    _bindRequired (required) {
        this._resetMessages();
        if (required) {
            this.setAttribute("required", "");
            this.decorator().classList.add("required");
        } else {
            this.removeAttribute("required");
            this.decorator().classList.remove("required");
        }
        this.updateStyles();
    }

    /**
     * Overide this to provide custom formatting for entered text.
     */
    _formatText (value) {
        return value;
    }
    
        /**
     * Overide this to provide custom formatting for tooltip text.
     */
    _formatTooltipText (value) {
        const formatedText = this._formatText(value);
        return formatedText && "<b>" + formatedText + "</b>";
    }

    /**
     * Create context holder with custom '@@searchString' property ('tg-entity-editor' and 'tg-entity-search-criteria' only).
     */
    createContextHolder (inputText) {
        var contextHolder = this.reflector().createContextHolder(
            this.requireSelectionCriteria, this.requireSelectedEntities, this.requireMasterEntity,
            this.createModifiedPropertiesHolder, this.getSelectedEntities, this.getMasterEntity
        );
        this.reflector().setCustomProperty(contextHolder, "@@searchString", inputText);
        return contextHolder;
    }
}<|MERGE_RESOLUTION|>--- conflicted
+++ resolved
@@ -123,11 +123,7 @@
                 ${propertyAction}
             </div>
             <!-- 'autoValidate' attribute for paper-input-container is 'false' -- all validation is performed manually and is bound to paper-input-error, which could be hidden in case of empty '_error' property -->
-<<<<<<< HEAD
-            <paper-input-error hidden$="[[!_error]]" invalid$="[[_error]]" disabled$="[[_disabled]]" tooltip-text$="[[_extendedError]]" slot="add-on">[[_error]]</paper-input-error>
-=======
-            <paper-input-error hidden$="[[!_error]]" disabled$="[[_disabled]]" tooltip-text$="[[_error]]" slot="add-on">[[_error]]</paper-input-error>
->>>>>>> e6411a4a
+            <paper-input-error hidden$="[[!_error]]" disabled$="[[_disabled]]" tooltip-text$="[[_extendedError]]" slot="add-on">[[_error]]</paper-input-error>
             <!-- paper-input-char-counter addon is updated whenever 'bindValue' property of child '#input' element is changed -->
             <paper-input-char-counter id="inputCounter" class="footer" hidden$="[[!_isMultilineText(_editorKind)]]" disabled$="[[_disabled]]" slot="add-on"></paper-input-char-counter>
         </paper-input-container>
@@ -998,13 +994,9 @@
         this._resetMessages();
         this.decorator().classList.remove("required");
         this.decorator().classList.add("informative");
-<<<<<<< HEAD
+        this._invalid = true;
         this._error = "" + msg.short;
         this._extendedError = "" + msg.extended;
-=======
-        this._invalid = true;
-        this._error = "" + msg;
->>>>>>> e6411a4a
         this.updateStyles();
     }
 
