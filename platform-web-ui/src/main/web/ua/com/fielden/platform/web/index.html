<!DOCTYPE html>
<html>

<head>
    <meta charset="utf-8">
    <meta name="viewport" content="width=device-width, minimum-scale=1.0, initial-scale=1.0, user-scalable=yes">
    <title>@title</title>
    <!--<title>@title</title>-->
    <script src="/resources/polymer/webcomponentsjs/webcomponents-lite.js"></script>
<<<<<<< HEAD
    <link rel="import" href="/resources/startup-resources.html">
=======

    <!-- Add to homescreen for Chrome on Android -->
    <meta name="mobile-web-app-capable" content="yes">
    <meta name="application-name" content="@title">
    <link rel="icon" sizes="192x192" href="/resources/icons/tg-icon192x192.png">

    <!-- Add to homescreen for Safari on iOS -->
    <meta name="apple-mobile-web-app-capable" content="yes">
    <meta name="apple-mobile-web-app-status-bar-style" content="black">
    <meta name="apple-mobile-web-app-title" content="@title">
    <link rel="apple-touch-icon" href="/resources/icons/tg-icon.png">

    <!-- Tile icon for Win8 (144x144) -->
    <meta name="msapplication-TileImage" content="/resources/icons/tg-icon144x144.png">

    <link rel="import" href="/resources/polymer/paper-styles/paper-styles.html">
    <link rel="import" href="/app/tg-app.html">
>>>>>>> f5a0c909

    <style>
        html {
            font-size: 10pt;
        }
        body {
            font-family: 'Roboto', 'Helvetica Neue', Helvetica, Arial, sans-serif;
            font-size: 10pt;
        }
    </style>

</head>

<body unresolved class="fullbleed">
    <template is="dom-bind" id="app">
        <tg-app class="fit"></tg-app>
    </template>
    <script>
        (function () {
            var app = document.querySelector('#app');
        })();
    </script>
</body>

</html><|MERGE_RESOLUTION|>--- conflicted
+++ resolved
@@ -7,10 +7,8 @@
     <title>@title</title>
     <!--<title>@title</title>-->
     <script src="/resources/polymer/webcomponentsjs/webcomponents-lite.js"></script>
-<<<<<<< HEAD
     <link rel="import" href="/resources/startup-resources.html">
-=======
-
+    
     <!-- Add to homescreen for Chrome on Android -->
     <meta name="mobile-web-app-capable" content="yes">
     <meta name="application-name" content="@title">
@@ -24,10 +22,6 @@
 
     <!-- Tile icon for Win8 (144x144) -->
     <meta name="msapplication-TileImage" content="/resources/icons/tg-icon144x144.png">
-
-    <link rel="import" href="/resources/polymer/paper-styles/paper-styles.html">
-    <link rel="import" href="/app/tg-app.html">
->>>>>>> f5a0c909
 
     <style>
         html {
