<!DOCTYPE html>
<html>

<head>
    <!-- Startup configuration -->
    <link rel="manifest" href="/resources/manifest.webmanifest">
    
    <meta charset="utf-8">
    <meta name="viewport" content="width=device-width, minimum-scale=1.0, initial-scale=1.0, user-scalable=yes">
    <title>@title</title>
<<<<<<< HEAD
    <!--<title>@title</title>-->
    <script>
        const loadJavaScriptSync = function (filePath) {
            const req = new XMLHttpRequest();
            req.open("GET", filePath, false); // 'false': synchronous.
            req.send(null);

            const headElement = document.getElementsByTagName("head")[0];
            const newScriptElement = document.createElement("script");
            newScriptElement.type = "text/javascript";
            newScriptElement.text = req.responseText;
            headElement.appendChild(newScriptElement);
        }
        const loadJavaScript = function (filePath, async) {
            const headElement = document.getElementsByTagName('head')[0];
            const newScriptElement = document.createElement('script');
            newScriptElement.type = 'text/javascript';
            newScriptElement.src = filePath;
            newScriptElement.async = async;
            headElement.appendChild(newScriptElement);
        };
        const loadScripts = function () {
            loadJavaScript('/resources/polymer/@webcomponents/webcomponentsjs/webcomponents-bundle.js', 'true');
            loadJavaScript('/resources/polymer/web-animations-js/web-animations-next-lite.min.js', 'true');
            loadJavaScript('/resources/lodash/4.17.11/lodash.min.js', 'false');
            loadJavaScript('/resources/postal/2.0.5/postal.min.js', 'true');
            loadJavaScript('/resources/filesaver/FileSaver.min.js', 'true');
            import('/resources/@startupResources.js');
        };
        if (@service-worker && 'serviceWorker' in navigator) {
            navigator.serviceWorker.register('/service-worker.js').then(function (registration) {
                if (registration.active) {
                    loadScripts();
                } else {
                    registration.onupdatefound = function () {
                        const installingWorker = registration.installing;
                        installingWorker.onstatechange = function () {
                            if (installingWorker.state === 'activated') {
                                loadScripts();
                            }
                        };
                    };
                }
            });
        }
=======
    
    <script src='/resources/polymer/@webcomponents/webcomponentsjs/webcomponents-bundle.js'></script>
    <script src='/resources/polymer/web-animations-js/web-animations-next-lite.min.js'></script>
    <script src="/resources/filesaver/FileSaver.min.js"></script>
    <script type="module" crossorigin="use-credentials">
        import '/resources/@startupResources.js';
>>>>>>> d0b7355a
    </script>
    
    <!-- Add to homescreen for Chrome on Android -->
    <meta name="mobile-web-app-capable" content="yes">
    <meta name="application-name" content="@title">
    <link rel="icon" sizes="192x192" href="/resources/icons/tg-icon192x192.png">

    <!-- Add to homescreen for Safari on iOS -->
    <meta name="apple-mobile-web-app-capable" content="yes">
    <meta name="apple-mobile-web-app-status-bar-style" content="default">
    <meta name="apple-mobile-web-app-title" content="@title">
    <link rel="apple-touch-startup-image" href="/resources/icons/tg-icon192x192.png">
    <link rel="apple-touch-icon" href="/resources/icons/tg-icon192x192.png">

    <!-- Tile icon for Win8 (144x144) -->
    <meta name="msapplication-TileImage" content="/resources/icons/tg-icon144x144.png">
    <script>
        window.TG_APP = {
            watermark: @watermark
        };
    </script>
    <custom-style>
        <style include="iron-flex iron-flex-reverse iron-flex-alignment iron-flex-factors iron-positioning">
            html {
                font-size: 10pt;
                @panelColor
                --tg-watermark-style: {
                    @cssStyle
                };
            }
            body {
                font-family: 'Roboto', 'Helvetica Neue', Helvetica, Arial, sans-serif;
                font-size: 10pt;
            }
            tg-app-template {
                height: 100vh;
            }
        </style>
    </custom-style>
</head>

<body unresolved class="fullbleed">
    <tg-app-template class="layout vertical" app-title="@title"></tg-app-template>
</body>

</html><|MERGE_RESOLUTION|>--- conflicted
+++ resolved
@@ -8,9 +8,8 @@
     <meta charset="utf-8">
     <meta name="viewport" content="width=device-width, minimum-scale=1.0, initial-scale=1.0, user-scalable=yes">
     <title>@title</title>
-<<<<<<< HEAD
-    <!--<title>@title</title>-->
-    <script>
+    
+    <script crossorigin="use-credentials">
         const loadJavaScriptSync = function (filePath) {
             const req = new XMLHttpRequest();
             req.open("GET", filePath, false); // 'false': synchronous.
@@ -54,14 +53,6 @@
                 }
             });
         }
-=======
-    
-    <script src='/resources/polymer/@webcomponents/webcomponentsjs/webcomponents-bundle.js'></script>
-    <script src='/resources/polymer/web-animations-js/web-animations-next-lite.min.js'></script>
-    <script src="/resources/filesaver/FileSaver.min.js"></script>
-    <script type="module" crossorigin="use-credentials">
-        import '/resources/@startupResources.js';
->>>>>>> d0b7355a
     </script>
     
     <!-- Add to homescreen for Chrome on Android -->
