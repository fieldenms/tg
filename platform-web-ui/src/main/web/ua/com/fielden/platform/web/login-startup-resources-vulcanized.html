<html><head><meta charset="UTF-8"><script>(function () {
function resolve() {
document.body.removeAttribute('unresolved');
}
if (window.WebComponents) {
addEventListener('WebComponentsReady', resolve);
} else {
if (document.readyState === 'interactive' || document.readyState === 'complete') {
resolve();
} else {
addEventListener('DOMContentLoaded', resolve);
}
}
}());
window.Polymer = {
Settings: function () {
var settings = window.Polymer || {};
var parts = location.search.slice(1).split('&');
for (var i = 0, o; i < parts.length && (o = parts[i]); i++) {
o = o.split('=');
o[0] && (settings[o[0]] = o[1] || true);
}
settings.wantShadow = settings.dom === 'shadow';
settings.hasShadow = Boolean(Element.prototype.createShadowRoot);
settings.nativeShadow = settings.hasShadow && !window.ShadowDOMPolyfill;
settings.useShadow = settings.wantShadow && settings.hasShadow;
settings.hasNativeImports = Boolean('import' in document.createElement('link'));
settings.useNativeImports = settings.hasNativeImports;
settings.useNativeCustomElements = !window.CustomElements || window.CustomElements.useNative;
settings.useNativeShadow = settings.useShadow && settings.nativeShadow;
settings.usePolyfillProto = !settings.useNativeCustomElements && !Object.__proto__;
return settings;
}()
};
(function () {
var userPolymer = window.Polymer;
window.Polymer = function (prototype) {
if (typeof prototype === 'function') {
prototype = prototype.prototype;
}
if (!prototype) {
prototype = {};
}
var factory = desugar(prototype);
prototype = factory.prototype;
var options = { prototype: prototype };
if (prototype.extends) {
options.extends = prototype.extends;
}
Polymer.telemetry._registrate(prototype);
document.registerElement(prototype.is, options);
return factory;
};
var desugar = function (prototype) {
var base = Polymer.Base;
if (prototype.extends) {
base = Polymer.Base._getExtendedPrototype(prototype.extends);
}
prototype = Polymer.Base.chainObject(prototype, base);
prototype.registerCallback();
return prototype.constructor;
};
if (userPolymer) {
for (var i in userPolymer) {
Polymer[i] = userPolymer[i];
}
}
Polymer.Class = desugar;
}());
Polymer.telemetry = {
registrations: [],
_regLog: function (prototype) {
console.log('[' + prototype.is + ']: registered');
},
_registrate: function (prototype) {
this.registrations.push(prototype);
Polymer.log && this._regLog(prototype);
},
dumpRegistrations: function () {
this.registrations.forEach(this._regLog);
}
};
Object.defineProperty(window, 'currentImport', {
enumerable: true,
configurable: true,
get: function () {
return (document._currentScript || document.currentScript).ownerDocument;
}
});
Polymer.RenderStatus = {
_ready: false,
_callbacks: [],
whenReady: function (cb) {
if (this._ready) {
cb();
} else {
this._callbacks.push(cb);
}
},
_makeReady: function () {
this._ready = true;
for (var i = 0; i < this._callbacks.length; i++) {
this._callbacks[i]();
}
this._callbacks = [];
},
_catchFirstRender: function () {
requestAnimationFrame(function () {
Polymer.RenderStatus._makeReady();
});
},
_afterNextRenderQueue: [],
_waitingNextRender: false,
afterNextRender: function (element, fn, args) {
this._watchNextRender();
this._afterNextRenderQueue.push([
element,
fn,
args
]);
},
_watchNextRender: function () {
if (!this._waitingNextRender) {
this._waitingNextRender = true;
var fn = function () {
Polymer.RenderStatus._flushNextRender();
};
if (!this._ready) {
this.whenReady(fn);
} else {
requestAnimationFrame(fn);
}
}
},
_flushNextRender: function () {
var self = this;
setTimeout(function () {
self._flushRenderCallbacks(self._afterNextRenderQueue);
self._afterNextRenderQueue = [];
self._waitingNextRender = false;
});
},
_flushRenderCallbacks: function (callbacks) {
for (var i = 0, h; i < callbacks.length; i++) {
h = callbacks[i];
h[1].apply(h[0], h[2] || Polymer.nar);
}
}
};
if (window.HTMLImports) {
HTMLImports.whenReady(function () {
Polymer.RenderStatus._catchFirstRender();
});
} else {
Polymer.RenderStatus._catchFirstRender();
}
Polymer.ImportStatus = Polymer.RenderStatus;
Polymer.ImportStatus.whenLoaded = Polymer.ImportStatus.whenReady;
(function () {
'use strict';
var settings = Polymer.Settings;
Polymer.Base = {
__isPolymerInstance__: true,
_addFeature: function (feature) {
this.extend(this, feature);
},
registerCallback: function () {
this._desugarBehaviors();
this._doBehavior('beforeRegister');
this._registerFeatures();
if (!settings.lazyRegister) {
this.ensureRegisterFinished();
}
},
createdCallback: function () {
if (!this.__hasRegisterFinished) {
this._ensureRegisterFinished(this.__proto__);
}
Polymer.telemetry.instanceCount++;
this.root = this;
this._doBehavior('created');
this._initFeatures();
},
ensureRegisterFinished: function () {
this._ensureRegisterFinished(this);
},
_ensureRegisterFinished: function (proto) {
if (proto.__hasRegisterFinished !== proto.is) {
proto.__hasRegisterFinished = proto.is;
if (proto._finishRegisterFeatures) {
proto._finishRegisterFeatures();
}
proto._doBehavior('registered');
}
},
attachedCallback: function () {
var self = this;
Polymer.RenderStatus.whenReady(function () {
self.isAttached = true;
self._doBehavior('attached');
});
},
detachedCallback: function () {
this.isAttached = false;
this._doBehavior('detached');
},
attributeChangedCallback: function (name, oldValue, newValue) {
this._attributeChangedImpl(name);
this._doBehavior('attributeChanged', [
name,
oldValue,
newValue
]);
},
_attributeChangedImpl: function (name) {
this._setAttributeToProperty(this, name);
},
extend: function (prototype, api) {
if (prototype && api) {
var n$ = Object.getOwnPropertyNames(api);
for (var i = 0, n; i < n$.length && (n = n$[i]); i++) {
this.copyOwnProperty(n, api, prototype);
}
}
return prototype || api;
},
mixin: function (target, source) {
for (var i in source) {
target[i] = source[i];
}
return target;
},
copyOwnProperty: function (name, source, target) {
var pd = Object.getOwnPropertyDescriptor(source, name);
if (pd) {
Object.defineProperty(target, name, pd);
}
},
_log: console.log.apply.bind(console.log, console),
_warn: console.warn.apply.bind(console.warn, console),
_error: console.error.apply.bind(console.error, console),
_logf: function () {
return this._logPrefix.concat([this.is]).concat(Array.prototype.slice.call(arguments, 0));
}
};
Polymer.Base._logPrefix = function () {
var color = window.chrome || /firefox/i.test(navigator.userAgent);
return color ? [
'%c[%s::%s]:',
'font-weight: bold; background-color:#EEEE00;'
] : ['[%s::%s]:'];
}();
Polymer.Base.chainObject = function (object, inherited) {
if (object && inherited && object !== inherited) {
if (!Object.__proto__) {
object = Polymer.Base.extend(Object.create(inherited), object);
}
object.__proto__ = inherited;
}
return object;
};
Polymer.Base = Polymer.Base.chainObject(Polymer.Base, HTMLElement.prototype);
if (window.CustomElements) {
Polymer.instanceof = CustomElements.instanceof;
} else {
Polymer.instanceof = function (obj, ctor) {
return obj instanceof ctor;
};
}
Polymer.isInstance = function (obj) {
return Boolean(obj && obj.__isPolymerInstance__);
};
Polymer.telemetry.instanceCount = 0;
}());
(function () {
var modules = {};
var lcModules = {};
var findModule = function (id) {
return modules[id] || lcModules[id.toLowerCase()];
};
var DomModule = function () {
return document.createElement('dom-module');
};
DomModule.prototype = Object.create(HTMLElement.prototype);
Polymer.Base.extend(DomModule.prototype, {
constructor: DomModule,
createdCallback: function () {
this.register();
},
register: function (id) {
id = id || this.id || this.getAttribute('name') || this.getAttribute('is');
if (id) {
this.id = id;
modules[id] = this;
lcModules[id.toLowerCase()] = this;
}
},
import: function (id, selector) {
if (id) {
var m = findModule(id);
if (!m) {
forceDomModulesUpgrade();
m = findModule(id);
}
if (m && selector) {
m = m.querySelector(selector);
}
return m;
}
}
});
var cePolyfill = window.CustomElements && !CustomElements.useNative;
document.registerElement('dom-module', DomModule);
function forceDomModulesUpgrade() {
if (cePolyfill) {
var script = document._currentScript || document.currentScript;
var doc = script && script.ownerDocument || document;
var modules = doc.querySelectorAll('dom-module');
for (var i = modules.length - 1, m; i >= 0 && (m = modules[i]); i--) {
if (m.__upgraded__) {
return;
} else {
CustomElements.upgrade(m);
}
}
}
}
}());
Polymer.Base._addFeature({
_prepIs: function () {
if (!this.is) {
var module = (document._currentScript || document.currentScript).parentNode;
if (module.localName === 'dom-module') {
var id = module.id || module.getAttribute('name') || module.getAttribute('is');
this.is = id;
}
}
if (this.is) {
this.is = this.is.toLowerCase();
}
}
});
Polymer.Base._addFeature({
behaviors: [],
_desugarBehaviors: function () {
if (this.behaviors.length) {
this.behaviors = this._desugarSomeBehaviors(this.behaviors);
}
},
_desugarSomeBehaviors: function (behaviors) {
var behaviorSet = [];
behaviors = this._flattenBehaviorsList(behaviors);
for (var i = behaviors.length - 1; i >= 0; i--) {
var b = behaviors[i];
if (behaviorSet.indexOf(b) === -1) {
this._mixinBehavior(b);
behaviorSet.unshift(b);
}
}
return behaviorSet;
},
_flattenBehaviorsList: function (behaviors) {
var flat = [];
for (var i = 0; i < behaviors.length; i++) {
var b = behaviors[i];
if (b instanceof Array) {
flat = flat.concat(this._flattenBehaviorsList(b));
} else if (b) {
flat.push(b);
} else {
this._warn(this._logf('_flattenBehaviorsList', 'behavior is null, check for missing or 404 import'));
}
}
return flat;
},
_mixinBehavior: function (b) {
var n$ = Object.getOwnPropertyNames(b);
for (var i = 0, n; i < n$.length && (n = n$[i]); i++) {
if (!Polymer.Base._behaviorProperties[n] && !this.hasOwnProperty(n)) {
this.copyOwnProperty(n, b, this);
}
}
},
_prepBehaviors: function () {
this._prepFlattenedBehaviors(this.behaviors);
},
_prepFlattenedBehaviors: function (behaviors) {
for (var i = 0, l = behaviors.length; i < l; i++) {
this._prepBehavior(behaviors[i]);
}
this._prepBehavior(this);
},
_doBehavior: function (name, args) {
for (var i = 0; i < this.behaviors.length; i++) {
this._invokeBehavior(this.behaviors[i], name, args);
}
this._invokeBehavior(this, name, args);
},
_invokeBehavior: function (b, name, args) {
var fn = b[name];
if (fn) {
fn.apply(this, args || Polymer.nar);
}
},
_marshalBehaviors: function () {
for (var i = 0; i < this.behaviors.length; i++) {
this._marshalBehavior(this.behaviors[i]);
}
this._marshalBehavior(this);
}
});
Polymer.Base._behaviorProperties = {
hostAttributes: true,
beforeRegister: true,
registered: true,
properties: true,
observers: true,
listeners: true,
created: true,
attached: true,
detached: true,
attributeChanged: true,
ready: true
};
Polymer.Base._addFeature({
_getExtendedPrototype: function (tag) {
return this._getExtendedNativePrototype(tag);
},
_nativePrototypes: {},
_getExtendedNativePrototype: function (tag) {
var p = this._nativePrototypes[tag];
if (!p) {
var np = this.getNativePrototype(tag);
p = this.extend(Object.create(np), Polymer.Base);
this._nativePrototypes[tag] = p;
}
return p;
},
getNativePrototype: function (tag) {
return Object.getPrototypeOf(document.createElement(tag));
}
});
Polymer.Base._addFeature({
_prepConstructor: function () {
this._factoryArgs = this.extends ? [
this.extends,
this.is
] : [this.is];
var ctor = function () {
return this._factory(arguments);
};
if (this.hasOwnProperty('extends')) {
ctor.extends = this.extends;
}
Object.defineProperty(this, 'constructor', {
value: ctor,
writable: true,
configurable: true
});
ctor.prototype = this;
},
_factory: function (args) {
var elt = document.createElement.apply(document, this._factoryArgs);
if (this.factoryImpl) {
this.factoryImpl.apply(elt, args);
}
return elt;
}
});
Polymer.nob = Object.create(null);
Polymer.Base._addFeature({
properties: {},
getPropertyInfo: function (property) {
var info = this._getPropertyInfo(property, this.properties);
if (!info) {
for (var i = 0; i < this.behaviors.length; i++) {
info = this._getPropertyInfo(property, this.behaviors[i].properties);
if (info) {
return info;
}
}
}
return info || Polymer.nob;
},
_getPropertyInfo: function (property, properties) {
var p = properties && properties[property];
if (typeof p === 'function') {
p = properties[property] = { type: p };
}
if (p) {
p.defined = true;
}
return p;
},
_prepPropertyInfo: function () {
this._propertyInfo = {};
for (var i = 0; i < this.behaviors.length; i++) {
this._addPropertyInfo(this._propertyInfo, this.behaviors[i].properties);
}
this._addPropertyInfo(this._propertyInfo, this.properties);
this._addPropertyInfo(this._propertyInfo, this._propertyEffects);
},
_addPropertyInfo: function (target, source) {
if (source) {
var t, s;
for (var i in source) {
t = target[i];
s = source[i];
if (i[0] === '_' && !s.readOnly) {
continue;
}
if (!target[i]) {
target[i] = {
type: typeof s === 'function' ? s : s.type,
readOnly: s.readOnly,
attribute: Polymer.CaseMap.camelToDashCase(i)
};
} else {
if (!t.type) {
t.type = s.type;
}
if (!t.readOnly) {
t.readOnly = s.readOnly;
}
}
}
}
}
});
Polymer.CaseMap = {
_caseMap: {},
_rx: {
dashToCamel: /-[a-z]/g,
camelToDash: /([A-Z])/g
},
dashToCamelCase: function (dash) {
return this._caseMap[dash] || (this._caseMap[dash] = dash.indexOf('-') < 0 ? dash : dash.replace(this._rx.dashToCamel, function (m) {
return m[1].toUpperCase();
}));
},
camelToDashCase: function (camel) {
return this._caseMap[camel] || (this._caseMap[camel] = camel.replace(this._rx.camelToDash, '-$1').toLowerCase());
}
};
Polymer.Base._addFeature({
_addHostAttributes: function (attributes) {
if (!this._aggregatedAttributes) {
this._aggregatedAttributes = {};
}
if (attributes) {
this.mixin(this._aggregatedAttributes, attributes);
}
},
_marshalHostAttributes: function () {
if (this._aggregatedAttributes) {
this._applyAttributes(this, this._aggregatedAttributes);
}
},
_applyAttributes: function (node, attr$) {
for (var n in attr$) {
if (!this.hasAttribute(n) && n !== 'class') {
var v = attr$[n];
this.serializeValueToAttribute(v, n, this);
}
}
},
_marshalAttributes: function () {
this._takeAttributesToModel(this);
},
_takeAttributesToModel: function (model) {
if (this.hasAttributes()) {
for (var i in this._propertyInfo) {
var info = this._propertyInfo[i];
if (this.hasAttribute(info.attribute)) {
this._setAttributeToProperty(model, info.attribute, i, info);
}
}
}
},
_setAttributeToProperty: function (model, attribute, property, info) {
if (!this._serializing) {
property = property || Polymer.CaseMap.dashToCamelCase(attribute);
info = info || this._propertyInfo && this._propertyInfo[property];
if (info && !info.readOnly) {
var v = this.getAttribute(attribute);
model[property] = this.deserialize(v, info.type);
}
}
},
_serializing: false,
reflectPropertyToAttribute: function (property, attribute, value) {
this._serializing = true;
value = value === undefined ? this[property] : value;
this.serializeValueToAttribute(value, attribute || Polymer.CaseMap.camelToDashCase(property));
this._serializing = false;
},
serializeValueToAttribute: function (value, attribute, node) {
var str = this.serialize(value);
node = node || this;
if (str === undefined) {
node.removeAttribute(attribute);
} else {
node.setAttribute(attribute, str);
}
},
deserialize: function (value, type) {
switch (type) {
case Number:
value = Number(value);
break;
case Boolean:
value = value != null;
break;
case Object:
try {
value = JSON.parse(value);
} catch (x) {
}
break;
case Array:
try {
value = JSON.parse(value);
} catch (x) {
value = null;
console.warn('Polymer::Attributes: couldn`t decode Array as JSON');
}
break;
case Date:
value = new Date(value);
break;
case String:
default:
break;
}
return value;
},
serialize: function (value) {
switch (typeof value) {
case 'boolean':
return value ? '' : undefined;
case 'object':
if (value instanceof Date) {
return value.toString();
} else if (value) {
try {
return JSON.stringify(value);
} catch (x) {
return '';
}
}
default:
return value != null ? value : undefined;
}
}
});
Polymer.version = '1.4.0';
Polymer.Base._addFeature({
_registerFeatures: function () {
this._prepIs();
this._prepBehaviors();
this._prepConstructor();
this._prepPropertyInfo();
},
_prepBehavior: function (b) {
this._addHostAttributes(b.hostAttributes);
},
_marshalBehavior: function (b) {
},
_initFeatures: function () {
this._marshalHostAttributes();
this._marshalBehaviors();
}
});</script><script>Polymer.Base._addFeature({
_prepTemplate: function () {
if (this._template === undefined) {
this._template = Polymer.DomModule.import(this.is, 'template');
}
if (this._template && this._template.hasAttribute('is')) {
this._warn(this._logf('_prepTemplate', 'top-level Polymer template ' + 'must not be a type-extension, found', this._template, 'Move inside simple <template>.'));
}
if (this._template && !this._template.content && window.HTMLTemplateElement && HTMLTemplateElement.decorate) {
HTMLTemplateElement.decorate(this._template);
}
},
_stampTemplate: function () {
if (this._template) {
this.root = this.instanceTemplate(this._template);
}
},
instanceTemplate: function (template) {
var dom = document.importNode(template._content || template.content, true);
return dom;
}
});
(function () {
var baseAttachedCallback = Polymer.Base.attachedCallback;
Polymer.Base._addFeature({
_hostStack: [],
ready: function () {
},
_registerHost: function (host) {
this.dataHost = host = host || Polymer.Base._hostStack[Polymer.Base._hostStack.length - 1];
if (host && host._clients) {
host._clients.push(this);
}
this._clients = null;
this._clientsReadied = false;
},
_beginHosting: function () {
Polymer.Base._hostStack.push(this);
if (!this._clients) {
this._clients = [];
}
},
_endHosting: function () {
Polymer.Base._hostStack.pop();
},
_tryReady: function () {
this._readied = false;
if (this._canReady()) {
this._ready();
}
},
_canReady: function () {
return !this.dataHost || this.dataHost._clientsReadied;
},
_ready: function () {
this._beforeClientsReady();
if (this._template) {
this._setupRoot();
this._readyClients();
}
this._clientsReadied = true;
this._clients = null;
this._afterClientsReady();
this._readySelf();
},
_readyClients: function () {
this._beginDistribute();
var c$ = this._clients;
if (c$) {
for (var i = 0, l = c$.length, c; i < l && (c = c$[i]); i++) {
c._ready();
}
}
this._finishDistribute();
},
_readySelf: function () {
this._doBehavior('ready');
this._readied = true;
if (this._attachedPending) {
this._attachedPending = false;
this.attachedCallback();
}
},
_beforeClientsReady: function () {
},
_afterClientsReady: function () {
},
_beforeAttached: function () {
},
attachedCallback: function () {
if (this._readied) {
this._beforeAttached();
baseAttachedCallback.call(this);
} else {
this._attachedPending = true;
}
}
});
}());
Polymer.ArraySplice = function () {
function newSplice(index, removed, addedCount) {
return {
index: index,
removed: removed,
addedCount: addedCount
};
}
var EDIT_LEAVE = 0;
var EDIT_UPDATE = 1;
var EDIT_ADD = 2;
var EDIT_DELETE = 3;
function ArraySplice() {
}
ArraySplice.prototype = {
calcEditDistances: function (current, currentStart, currentEnd, old, oldStart, oldEnd) {
var rowCount = oldEnd - oldStart + 1;
var columnCount = currentEnd - currentStart + 1;
var distances = new Array(rowCount);
for (var i = 0; i < rowCount; i++) {
distances[i] = new Array(columnCount);
distances[i][0] = i;
}
for (var j = 0; j < columnCount; j++)
distances[0][j] = j;
for (i = 1; i < rowCount; i++) {
for (j = 1; j < columnCount; j++) {
if (this.equals(current[currentStart + j - 1], old[oldStart + i - 1]))
distances[i][j] = distances[i - 1][j - 1];
else {
var north = distances[i - 1][j] + 1;
var west = distances[i][j - 1] + 1;
distances[i][j] = north < west ? north : west;
}
}
}
return distances;
},
spliceOperationsFromEditDistances: function (distances) {
var i = distances.length - 1;
var j = distances[0].length - 1;
var current = distances[i][j];
var edits = [];
while (i > 0 || j > 0) {
if (i == 0) {
edits.push(EDIT_ADD);
j--;
continue;
}
if (j == 0) {
edits.push(EDIT_DELETE);
i--;
continue;
}
var northWest = distances[i - 1][j - 1];
var west = distances[i - 1][j];
var north = distances[i][j - 1];
var min;
if (west < north)
min = west < northWest ? west : northWest;
else
min = north < northWest ? north : northWest;
if (min == northWest) {
if (northWest == current) {
edits.push(EDIT_LEAVE);
} else {
edits.push(EDIT_UPDATE);
current = northWest;
}
i--;
j--;
} else if (min == west) {
edits.push(EDIT_DELETE);
i--;
current = west;
} else {
edits.push(EDIT_ADD);
j--;
current = north;
}
}
edits.reverse();
return edits;
},
calcSplices: function (current, currentStart, currentEnd, old, oldStart, oldEnd) {
var prefixCount = 0;
var suffixCount = 0;
var minLength = Math.min(currentEnd - currentStart, oldEnd - oldStart);
if (currentStart == 0 && oldStart == 0)
prefixCount = this.sharedPrefix(current, old, minLength);
if (currentEnd == current.length && oldEnd == old.length)
suffixCount = this.sharedSuffix(current, old, minLength - prefixCount);
currentStart += prefixCount;
oldStart += prefixCount;
currentEnd -= suffixCount;
oldEnd -= suffixCount;
if (currentEnd - currentStart == 0 && oldEnd - oldStart == 0)
return [];
if (currentStart == currentEnd) {
var splice = newSplice(currentStart, [], 0);
while (oldStart < oldEnd)
splice.removed.push(old[oldStart++]);
return [splice];
} else if (oldStart == oldEnd)
return [newSplice(currentStart, [], currentEnd - currentStart)];
var ops = this.spliceOperationsFromEditDistances(this.calcEditDistances(current, currentStart, currentEnd, old, oldStart, oldEnd));
splice = undefined;
var splices = [];
var index = currentStart;
var oldIndex = oldStart;
for (var i = 0; i < ops.length; i++) {
switch (ops[i]) {
case EDIT_LEAVE:
if (splice) {
splices.push(splice);
splice = undefined;
}
index++;
oldIndex++;
break;
case EDIT_UPDATE:
if (!splice)
splice = newSplice(index, [], 0);
splice.addedCount++;
index++;
splice.removed.push(old[oldIndex]);
oldIndex++;
break;
case EDIT_ADD:
if (!splice)
splice = newSplice(index, [], 0);
splice.addedCount++;
index++;
break;
case EDIT_DELETE:
if (!splice)
splice = newSplice(index, [], 0);
splice.removed.push(old[oldIndex]);
oldIndex++;
break;
}
}
if (splice) {
splices.push(splice);
}
return splices;
},
sharedPrefix: function (current, old, searchLength) {
for (var i = 0; i < searchLength; i++)
if (!this.equals(current[i], old[i]))
return i;
return searchLength;
},
sharedSuffix: function (current, old, searchLength) {
var index1 = current.length;
var index2 = old.length;
var count = 0;
while (count < searchLength && this.equals(current[--index1], old[--index2]))
count++;
return count;
},
calculateSplices: function (current, previous) {
return this.calcSplices(current, 0, current.length, previous, 0, previous.length);
},
equals: function (currentValue, previousValue) {
return currentValue === previousValue;
}
};
return new ArraySplice();
}();
Polymer.domInnerHTML = function () {
var escapeAttrRegExp = /[&\u00A0"]/g;
var escapeDataRegExp = /[&\u00A0<>]/g;
function escapeReplace(c) {
switch (c) {
case '&':
return '&amp;';
case '<':
return '&lt;';
case '>':
return '&gt;';
case '"':
return '&quot;';
case '\xA0':
return '&nbsp;';
}
}
function escapeAttr(s) {
return s.replace(escapeAttrRegExp, escapeReplace);
}
function escapeData(s) {
return s.replace(escapeDataRegExp, escapeReplace);
}
function makeSet(arr) {
var set = {};
for (var i = 0; i < arr.length; i++) {
set[arr[i]] = true;
}
return set;
}
var voidElements = makeSet([
'area',
'base',
'br',
'col',
'command',
'embed',
'hr',
'img',
'input',
'keygen',
'link',
'meta',
'param',
'source',
'track',
'wbr'
]);
var plaintextParents = makeSet([
'style',
'script',
'xmp',
'iframe',
'noembed',
'noframes',
'plaintext',
'noscript'
]);
function getOuterHTML(node, parentNode, composed) {
switch (node.nodeType) {
case Node.ELEMENT_NODE:
var tagName = node.localName;
var s = '<' + tagName;
var attrs = node.attributes;
for (var i = 0, attr; attr = attrs[i]; i++) {
s += ' ' + attr.name + '="' + escapeAttr(attr.value) + '"';
}
s += '>';
if (voidElements[tagName]) {
return s;
}
return s + getInnerHTML(node, composed) + '</' + tagName + '>';
case Node.TEXT_NODE:
var data = node.data;
if (parentNode && plaintextParents[parentNode.localName]) {
return data;
}
return escapeData(data);
case Node.COMMENT_NODE:
return '<!--' + node.data + '-->';
default:
console.error(node);
throw new Error('not implemented');
}
}
function getInnerHTML(node, composed) {
if (node instanceof HTMLTemplateElement)
node = node.content;
var s = '';
var c$ = Polymer.dom(node).childNodes;
for (var i = 0, l = c$.length, child; i < l && (child = c$[i]); i++) {
s += getOuterHTML(child, node, composed);
}
return s;
}
return { getInnerHTML: getInnerHTML };
}();
(function () {
'use strict';
var nativeInsertBefore = Element.prototype.insertBefore;
var nativeAppendChild = Element.prototype.appendChild;
var nativeRemoveChild = Element.prototype.removeChild;
Polymer.TreeApi = {
arrayCopyChildNodes: function (parent) {
var copy = [], i = 0;
for (var n = parent.firstChild; n; n = n.nextSibling) {
copy[i++] = n;
}
return copy;
},
arrayCopyChildren: function (parent) {
var copy = [], i = 0;
for (var n = parent.firstElementChild; n; n = n.nextElementSibling) {
copy[i++] = n;
}
return copy;
},
arrayCopy: function (a$) {
var l = a$.length;
var copy = new Array(l);
for (var i = 0; i < l; i++) {
copy[i] = a$[i];
}
return copy;
}
};
Polymer.TreeApi.Logical = {
hasParentNode: function (node) {
return Boolean(node.__dom && node.__dom.parentNode);
},
hasChildNodes: function (node) {
return Boolean(node.__dom && node.__dom.childNodes !== undefined);
},
getChildNodes: function (node) {
return this.hasChildNodes(node) ? this._getChildNodes(node) : node.childNodes;
},
_getChildNodes: function (node) {
if (!node.__dom.childNodes) {
node.__dom.childNodes = [];
for (var n = node.__dom.firstChild; n; n = n.__dom.nextSibling) {
node.__dom.childNodes.push(n);
}
}
return node.__dom.childNodes;
},
getParentNode: function (node) {
return node.__dom && node.__dom.parentNode !== undefined ? node.__dom.parentNode : node.parentNode;
},
getFirstChild: function (node) {
return node.__dom && node.__dom.firstChild !== undefined ? node.__dom.firstChild : node.firstChild;
},
getLastChild: function (node) {
return node.__dom && node.__dom.lastChild !== undefined ? node.__dom.lastChild : node.lastChild;
},
getNextSibling: function (node) {
return node.__dom && node.__dom.nextSibling !== undefined ? node.__dom.nextSibling : node.nextSibling;
},
getPreviousSibling: function (node) {
return node.__dom && node.__dom.previousSibling !== undefined ? node.__dom.previousSibling : node.previousSibling;
},
getFirstElementChild: function (node) {
return node.__dom && node.__dom.firstChild !== undefined ? this._getFirstElementChild(node) : node.firstElementChild;
},
_getFirstElementChild: function (node) {
var n = node.__dom.firstChild;
while (n && n.nodeType !== Node.ELEMENT_NODE) {
n = n.__dom.nextSibling;
}
return n;
},
getLastElementChild: function (node) {
return node.__dom && node.__dom.lastChild !== undefined ? this._getLastElementChild(node) : node.lastElementChild;
},
_getLastElementChild: function (node) {
var n = node.__dom.lastChild;
while (n && n.nodeType !== Node.ELEMENT_NODE) {
n = n.__dom.previousSibling;
}
return n;
},
getNextElementSibling: function (node) {
return node.__dom && node.__dom.nextSibling !== undefined ? this._getNextElementSibling(node) : node.nextElementSibling;
},
_getNextElementSibling: function (node) {
var n = node.__dom.nextSibling;
while (n && n.nodeType !== Node.ELEMENT_NODE) {
n = n.__dom.nextSibling;
}
return n;
},
getPreviousElementSibling: function (node) {
return node.__dom && node.__dom.previousSibling !== undefined ? this._getPreviousElementSibling(node) : node.previousElementSibling;
},
_getPreviousElementSibling: function (node) {
var n = node.__dom.previousSibling;
while (n && n.nodeType !== Node.ELEMENT_NODE) {
n = n.__dom.previousSibling;
}
return n;
},
saveChildNodes: function (node) {
if (!this.hasChildNodes(node)) {
node.__dom = node.__dom || {};
node.__dom.firstChild = node.firstChild;
node.__dom.lastChild = node.lastChild;
node.__dom.childNodes = [];
for (var n = node.firstChild; n; n = n.nextSibling) {
n.__dom = n.__dom || {};
n.__dom.parentNode = node;
node.__dom.childNodes.push(n);
n.__dom.nextSibling = n.nextSibling;
n.__dom.previousSibling = n.previousSibling;
}
}
},
recordInsertBefore: function (node, container, ref_node) {
container.__dom.childNodes = null;
if (node.nodeType === Node.DOCUMENT_FRAGMENT_NODE) {
for (var n = node.firstChild; n; n = n.nextSibling) {
this._linkNode(n, container, ref_node);
}
} else {
this._linkNode(node, container, ref_node);
}
},
_linkNode: function (node, container, ref_node) {
node.__dom = node.__dom || {};
container.__dom = container.__dom || {};
if (ref_node) {
ref_node.__dom = ref_node.__dom || {};
}
node.__dom.previousSibling = ref_node ? ref_node.__dom.previousSibling : container.__dom.lastChild;
if (node.__dom.previousSibling) {
node.__dom.previousSibling.__dom.nextSibling = node;
}
node.__dom.nextSibling = ref_node;
if (node.__dom.nextSibling) {
node.__dom.nextSibling.__dom.previousSibling = node;
}
node.__dom.parentNode = container;
if (ref_node) {
if (ref_node === container.__dom.firstChild) {
container.__dom.firstChild = node;
}
} else {
container.__dom.lastChild = node;
if (!container.__dom.firstChild) {
container.__dom.firstChild = node;
}
}
container.__dom.childNodes = null;
},
recordRemoveChild: function (node, container) {
node.__dom = node.__dom || {};
container.__dom = container.__dom || {};
if (node === container.__dom.firstChild) {
container.__dom.firstChild = node.__dom.nextSibling;
}
if (node === container.__dom.lastChild) {
container.__dom.lastChild = node.__dom.previousSibling;
}
var p = node.__dom.previousSibling;
var n = node.__dom.nextSibling;
if (p) {
p.__dom.nextSibling = n;
}
if (n) {
n.__dom.previousSibling = p;
}
node.__dom.parentNode = node.__dom.previousSibling = node.__dom.nextSibling = undefined;
container.__dom.childNodes = null;
}
};
Polymer.TreeApi.Composed = {
getChildNodes: function (node) {
return Polymer.TreeApi.arrayCopyChildNodes(node);
},
getParentNode: function (node) {
return node.parentNode;
},
clearChildNodes: function (node) {
node.textContent = '';
},
insertBefore: function (parentNode, newChild, refChild) {
return nativeInsertBefore.call(parentNode, newChild, refChild || null);
},
appendChild: function (parentNode, newChild) {
return nativeAppendChild.call(parentNode, newChild);
},
removeChild: function (parentNode, node) {
return nativeRemoveChild.call(parentNode, node);
}
};
}());
Polymer.DomApi = function () {
'use strict';
var Settings = Polymer.Settings;
var TreeApi = Polymer.TreeApi;
var DomApi = function (node) {
this.node = needsToWrap ? DomApi.wrap(node) : node;
};
var needsToWrap = Settings.hasShadow && !Settings.nativeShadow;
DomApi.wrap = window.wrap ? window.wrap : function (node) {
return node;
};
DomApi.prototype = {
flush: function () {
Polymer.dom.flush();
},
deepContains: function (node) {
if (this.node.contains(node)) {
return true;
}
var n = node;
var doc = node.ownerDocument;
while (n && n !== doc && n !== this.node) {
n = Polymer.dom(n).parentNode || n.host;
}
return n === this.node;
},
queryDistributedElements: function (selector) {
var c$ = this.getEffectiveChildNodes();
var list = [];
for (var i = 0, l = c$.length, c; i < l && (c = c$[i]); i++) {
if (c.nodeType === Node.ELEMENT_NODE && DomApi.matchesSelector.call(c, selector)) {
list.push(c);
}
}
return list;
},
getEffectiveChildNodes: function () {
var list = [];
var c$ = this.childNodes;
for (var i = 0, l = c$.length, c; i < l && (c = c$[i]); i++) {
if (c.localName === CONTENT) {
var d$ = dom(c).getDistributedNodes();
for (var j = 0; j < d$.length; j++) {
list.push(d$[j]);
}
} else {
list.push(c);
}
}
return list;
},
observeNodes: function (callback) {
if (callback) {
if (!this.observer) {
this.observer = this.node.localName === CONTENT ? new DomApi.DistributedNodesObserver(this) : new DomApi.EffectiveNodesObserver(this);
}
return this.observer.addListener(callback);
}
},
unobserveNodes: function (handle) {
if (this.observer) {
this.observer.removeListener(handle);
}
},
notifyObserver: function () {
if (this.observer) {
this.observer.notify();
}
},
_query: function (matcher, node, halter) {
node = node || this.node;
var list = [];
this._queryElements(TreeApi.Logical.getChildNodes(node), matcher, halter, list);
return list;
},
_queryElements: function (elements, matcher, halter, list) {
for (var i = 0, l = elements.length, c; i < l && (c = elements[i]); i++) {
if (c.nodeType === Node.ELEMENT_NODE) {
if (this._queryElement(c, matcher, halter, list)) {
return true;
}
}
}
},
_queryElement: function (node, matcher, halter, list) {
var result = matcher(node);
if (result) {
list.push(node);
}
if (halter && halter(result)) {
return result;
}
this._queryElements(TreeApi.Logical.getChildNodes(node), matcher, halter, list);
}
};
var CONTENT = DomApi.CONTENT = 'content';
var dom = DomApi.factory = function (node) {
node = node || document;
if (!node.__domApi) {
node.__domApi = new DomApi.ctor(node);
}
return node.__domApi;
};
DomApi.hasApi = function (node) {
return Boolean(node.__domApi);
};
DomApi.ctor = DomApi;
Polymer.dom = function (obj, patch) {
if (obj instanceof Event) {
return Polymer.EventApi.factory(obj);
} else {
return DomApi.factory(obj, patch);
}
};
var p = Element.prototype;
DomApi.matchesSelector = p.matches || p.matchesSelector || p.mozMatchesSelector || p.msMatchesSelector || p.oMatchesSelector || p.webkitMatchesSelector;
return DomApi;
}();
(function () {
'use strict';
var Settings = Polymer.Settings;
var DomApi = Polymer.DomApi;
var dom = DomApi.factory;
var TreeApi = Polymer.TreeApi;
var getInnerHTML = Polymer.domInnerHTML.getInnerHTML;
var CONTENT = DomApi.CONTENT;
if (Settings.useShadow) {
return;
}
var nativeCloneNode = Element.prototype.cloneNode;
var nativeImportNode = Document.prototype.importNode;
Polymer.Base.extend(DomApi.prototype, {
_lazyDistribute: function (host) {
if (host.shadyRoot && host.shadyRoot._distributionClean) {
host.shadyRoot._distributionClean = false;
Polymer.dom.addDebouncer(host.debounce('_distribute', host._distributeContent));
}
},
appendChild: function (node) {
return this.insertBefore(node);
},
insertBefore: function (node, ref_node) {
if (ref_node && TreeApi.Logical.getParentNode(ref_node) !== this.node) {
throw Error('The ref_node to be inserted before is not a child ' + 'of this node');
}
if (node.nodeType !== Node.DOCUMENT_FRAGMENT_NODE) {
var parent = TreeApi.Logical.getParentNode(node);
if (parent) {
if (DomApi.hasApi(parent)) {
dom(parent).notifyObserver();
}
this._removeNode(node);
} else {
this._removeOwnerShadyRoot(node);
}
}
if (!this._addNode(node, ref_node)) {
if (ref_node) {
ref_node = ref_node.localName === CONTENT ? this._firstComposedNode(ref_node) : ref_node;
}
var container = this.node._isShadyRoot ? this.node.host : this.node;
if (ref_node) {
TreeApi.Composed.insertBefore(container, node, ref_node);
} else {
TreeApi.Composed.appendChild(container, node);
}
}
this.notifyObserver();
return node;
},
_addNode: function (node, ref_node) {
var root = this.getOwnerRoot();
if (root) {
var ipAdded = this._maybeAddInsertionPoint(node, this.node);
if (!root._invalidInsertionPoints) {
root._invalidInsertionPoints = ipAdded;
}
this._addNodeToHost(root.host, node);
}
if (TreeApi.Logical.hasChildNodes(this.node)) {
TreeApi.Logical.recordInsertBefore(node, this.node, ref_node);
}
var handled = this._maybeDistribute(node) || this.node.shadyRoot;
if (handled) {
if (node.nodeType === Node.DOCUMENT_FRAGMENT_NODE) {
while (node.firstChild) {
TreeApi.Composed.removeChild(node, node.firstChild);
}
} else {
var parent = TreeApi.Composed.getParentNode(node);
if (parent) {
TreeApi.Composed.removeChild(parent, node);
}
}
}
return handled;
},
removeChild: function (node) {
if (TreeApi.Logical.getParentNode(node) !== this.node) {
throw Error('The node to be removed is not a child of this node: ' + node);
}
if (!this._removeNode(node)) {
var container = this.node._isShadyRoot ? this.node.host : this.node;
var parent = TreeApi.Composed.getParentNode(node);
if (container === parent) {
TreeApi.Composed.removeChild(container, node);
}
}
this.notifyObserver();
return node;
},
_removeNode: function (node) {
var logicalParent = TreeApi.Logical.hasParentNode(node) && TreeApi.Logical.getParentNode(node);
var distributed;
var root = this._ownerShadyRootForNode(node);
if (logicalParent) {
distributed = dom(node)._maybeDistributeParent();
TreeApi.Logical.recordRemoveChild(node, logicalParent);
if (root && this._removeDistributedChildren(root, node)) {
root._invalidInsertionPoints = true;
this._lazyDistribute(root.host);
}
}
this._removeOwnerShadyRoot(node);
if (root) {
this._removeNodeFromHost(root.host, node);
}
return distributed;
},
replaceChild: function (node, ref_node) {
this.insertBefore(node, ref_node);
this.removeChild(ref_node);
return node;
},
_hasCachedOwnerRoot: function (node) {
return Boolean(node._ownerShadyRoot !== undefined);
},
getOwnerRoot: function () {
return this._ownerShadyRootForNode(this.node);
},
_ownerShadyRootForNode: function (node) {
if (!node) {
return;
}
var root = node._ownerShadyRoot;
if (root === undefined) {
if (node._isShadyRoot) {
root = node;
} else {
var parent = TreeApi.Logical.getParentNode(node);
if (parent) {
root = parent._isShadyRoot ? parent : this._ownerShadyRootForNode(parent);
} else {
root = null;
}
}
if (root || document.documentElement.contains(node)) {
node._ownerShadyRoot = root;
}
}
return root;
},
_maybeDistribute: function (node) {
var fragContent = node.nodeType === Node.DOCUMENT_FRAGMENT_NODE && !node.__noContent && dom(node).querySelector(CONTENT);
var wrappedContent = fragContent && TreeApi.Logical.getParentNode(fragContent).nodeType !== Node.DOCUMENT_FRAGMENT_NODE;
var hasContent = fragContent || node.localName === CONTENT;
if (hasContent) {
var root = this.getOwnerRoot();
if (root) {
this._lazyDistribute(root.host);
}
}
var needsDist = this._nodeNeedsDistribution(this.node);
if (needsDist) {
this._lazyDistribute(this.node);
}
return needsDist || hasContent && !wrappedContent;
},
_maybeAddInsertionPoint: function (node, parent) {
var added;
if (node.nodeType === Node.DOCUMENT_FRAGMENT_NODE && !node.__noContent) {
var c$ = dom(node).querySelectorAll(CONTENT);
for (var i = 0, n, np, na; i < c$.length && (n = c$[i]); i++) {
np = TreeApi.Logical.getParentNode(n);
if (np === node) {
np = parent;
}
na = this._maybeAddInsertionPoint(n, np);
added = added || na;
}
} else if (node.localName === CONTENT) {
TreeApi.Logical.saveChildNodes(parent);
TreeApi.Logical.saveChildNodes(node);
added = true;
}
return added;
},
_updateInsertionPoints: function (host) {
var i$ = host.shadyRoot._insertionPoints = dom(host.shadyRoot).querySelectorAll(CONTENT);
for (var i = 0, c; i < i$.length; i++) {
c = i$[i];
TreeApi.Logical.saveChildNodes(c);
TreeApi.Logical.saveChildNodes(TreeApi.Logical.getParentNode(c));
}
},
_nodeNeedsDistribution: function (node) {
return node && node.shadyRoot && DomApi.hasInsertionPoint(node.shadyRoot);
},
_addNodeToHost: function (host, node) {
if (host._elementAdd) {
host._elementAdd(node);
}
},
_removeNodeFromHost: function (host, node) {
if (host._elementRemove) {
host._elementRemove(node);
}
},
_removeDistributedChildren: function (root, container) {
var hostNeedsDist;
var ip$ = root._insertionPoints;
for (var i = 0; i < ip$.length; i++) {
var content = ip$[i];
if (this._contains(container, content)) {
var dc$ = dom(content).getDistributedNodes();
for (var j = 0; j < dc$.length; j++) {
hostNeedsDist = true;
var node = dc$[j];
var parent = TreeApi.Composed.getParentNode(node);
if (parent) {
TreeApi.Composed.removeChild(parent, node);
}
}
}
}
return hostNeedsDist;
},
_contains: function (container, node) {
while (node) {
if (node == container) {
return true;
}
node = TreeApi.Logical.getParentNode(node);
}
},
_removeOwnerShadyRoot: function (node) {
if (this._hasCachedOwnerRoot(node)) {
var c$ = TreeApi.Logical.getChildNodes(node);
for (var i = 0, l = c$.length, n; i < l && (n = c$[i]); i++) {
this._removeOwnerShadyRoot(n);
}
}
node._ownerShadyRoot = undefined;
},
_firstComposedNode: function (content) {
var n$ = dom(content).getDistributedNodes();
for (var i = 0, l = n$.length, n, p$; i < l && (n = n$[i]); i++) {
p$ = dom(n).getDestinationInsertionPoints();
if (p$[p$.length - 1] === content) {
return n;
}
}
},
querySelector: function (selector) {
var result = this._query(function (n) {
return DomApi.matchesSelector.call(n, selector);
}, this.node, function (n) {
return Boolean(n);
})[0];
return result || null;
},
querySelectorAll: function (selector) {
return this._query(function (n) {
return DomApi.matchesSelector.call(n, selector);
}, this.node);
},
getDestinationInsertionPoints: function () {
return this.node._destinationInsertionPoints || [];
},
getDistributedNodes: function () {
return this.node._distributedNodes || [];
},
_clear: function () {
while (this.childNodes.length) {
this.removeChild(this.childNodes[0]);
}
},
setAttribute: function (name, value) {
this.node.setAttribute(name, value);
this._maybeDistributeParent();
},
removeAttribute: function (name) {
this.node.removeAttribute(name);
this._maybeDistributeParent();
},
_maybeDistributeParent: function () {
if (this._nodeNeedsDistribution(this.parentNode)) {
this._lazyDistribute(this.parentNode);
return true;
}
},
cloneNode: function (deep) {
var n = nativeCloneNode.call(this.node, false);
if (deep) {
var c$ = this.childNodes;
var d = dom(n);
for (var i = 0, nc; i < c$.length; i++) {
nc = dom(c$[i]).cloneNode(true);
d.appendChild(nc);
}
}
return n;
},
importNode: function (externalNode, deep) {
var doc = this.node instanceof Document ? this.node : this.node.ownerDocument;
var n = nativeImportNode.call(doc, externalNode, false);
if (deep) {
var c$ = TreeApi.Logical.getChildNodes(externalNode);
var d = dom(n);
for (var i = 0, nc; i < c$.length; i++) {
nc = dom(doc).importNode(c$[i], true);
d.appendChild(nc);
}
}
return n;
},
_getComposedInnerHTML: function () {
return getInnerHTML(this.node, true);
}
});
Object.defineProperties(DomApi.prototype, {
activeElement: {
get: function () {
var active = document.activeElement;
if (!active) {
return null;
}
var isShadyRoot = !!this.node._isShadyRoot;
if (this.node !== document) {
if (!isShadyRoot) {
return null;
}
if (this.node.host === active || !this.node.host.contains(active)) {
return null;
}
}
var activeRoot = dom(active).getOwnerRoot();
while (activeRoot && activeRoot !== this.node) {
active = activeRoot.host;
activeRoot = dom(active).getOwnerRoot();
}
if (this.node === document) {
return activeRoot ? null : active;
} else {
return activeRoot === this.node ? active : null;
}
},
configurable: true
},
childNodes: {
get: function () {
var c$ = TreeApi.Logical.getChildNodes(this.node);
return Array.isArray(c$) ? c$ : TreeApi.arrayCopyChildNodes(this.node);
},
configurable: true
},
children: {
get: function () {
if (TreeApi.Logical.hasChildNodes(this.node)) {
return Array.prototype.filter.call(this.childNodes, function (n) {
return n.nodeType === Node.ELEMENT_NODE;
});
} else {
return TreeApi.arrayCopyChildren(this.node);
}
},
configurable: true
},
parentNode: {
get: function () {
return TreeApi.Logical.getParentNode(this.node);
},
configurable: true
},
firstChild: {
get: function () {
return TreeApi.Logical.getFirstChild(this.node);
},
configurable: true
},
lastChild: {
get: function () {
return TreeApi.Logical.getLastChild(this.node);
},
configurable: true
},
nextSibling: {
get: function () {
return TreeApi.Logical.getNextSibling(this.node);
},
configurable: true
},
previousSibling: {
get: function () {
return TreeApi.Logical.getPreviousSibling(this.node);
},
configurable: true
},
firstElementChild: {
get: function () {
return TreeApi.Logical.getFirstElementChild(this.node);
},
configurable: true
},
lastElementChild: {
get: function () {
return TreeApi.Logical.getLastElementChild(this.node);
},
configurable: true
},
nextElementSibling: {
get: function () {
return TreeApi.Logical.getNextElementSibling(this.node);
},
configurable: true
},
previousElementSibling: {
get: function () {
return TreeApi.Logical.getPreviousElementSibling(this.node);
},
configurable: true
},
textContent: {
get: function () {
var nt = this.node.nodeType;
if (nt === Node.TEXT_NODE || nt === Node.COMMENT_NODE) {
return this.node.textContent;
} else {
var tc = [];
for (var i = 0, cn = this.childNodes, c; c = cn[i]; i++) {
if (c.nodeType !== Node.COMMENT_NODE) {
tc.push(c.textContent);
}
}
return tc.join('');
}
},
set: function (text) {
var nt = this.node.nodeType;
if (nt === Node.TEXT_NODE || nt === Node.COMMENT_NODE) {
this.node.textContent = text;
} else {
this._clear();
if (text) {
this.appendChild(document.createTextNode(text));
}
}
},
configurable: true
},
innerHTML: {
get: function () {
var nt = this.node.nodeType;
if (nt === Node.TEXT_NODE || nt === Node.COMMENT_NODE) {
return null;
} else {
return getInnerHTML(this.node);
}
},
set: function (text) {
var nt = this.node.nodeType;
if (nt !== Node.TEXT_NODE || nt !== Node.COMMENT_NODE) {
this._clear();
var d = document.createElement('div');
d.innerHTML = text;
var c$ = TreeApi.arrayCopyChildNodes(d);
for (var i = 0; i < c$.length; i++) {
this.appendChild(c$[i]);
}
}
},
configurable: true
}
});
DomApi.hasInsertionPoint = function (root) {
return Boolean(root && root._insertionPoints.length);
};
}());
(function () {
'use strict';
var Settings = Polymer.Settings;
var TreeApi = Polymer.TreeApi;
var DomApi = Polymer.DomApi;
if (!Settings.useShadow) {
return;
}
Polymer.Base.extend(DomApi.prototype, {
querySelectorAll: function (selector) {
return TreeApi.arrayCopy(this.node.querySelectorAll(selector));
},
getOwnerRoot: function () {
var n = this.node;
while (n) {
if (n.nodeType === Node.DOCUMENT_FRAGMENT_NODE && n.host) {
return n;
}
n = n.parentNode;
}
},
importNode: function (externalNode, deep) {
var doc = this.node instanceof Document ? this.node : this.node.ownerDocument;
return doc.importNode(externalNode, deep);
},
getDestinationInsertionPoints: function () {
var n$ = this.node.getDestinationInsertionPoints && this.node.getDestinationInsertionPoints();
return n$ ? TreeApi.arrayCopy(n$) : [];
},
getDistributedNodes: function () {
var n$ = this.node.getDistributedNodes && this.node.getDistributedNodes();
return n$ ? TreeApi.arrayCopy(n$) : [];
}
});
Object.defineProperties(DomApi.prototype, {
activeElement: {
get: function () {
var node = DomApi.wrap(this.node);
var activeElement = node.activeElement;
return node.contains(activeElement) ? activeElement : null;
},
configurable: true
},
childNodes: {
get: function () {
return TreeApi.arrayCopyChildNodes(this.node);
},
configurable: true
},
children: {
get: function () {
return TreeApi.arrayCopyChildren(this.node);
},
configurable: true
},
textContent: {
get: function () {
return this.node.textContent;
},
set: function (value) {
return this.node.textContent = value;
},
configurable: true
},
innerHTML: {
get: function () {
return this.node.innerHTML;
},
set: function (value) {
return this.node.innerHTML = value;
},
configurable: true
}
});
var forwardMethods = function (m$) {
for (var i = 0; i < m$.length; i++) {
forwardMethod(m$[i]);
}
};
var forwardMethod = function (method) {
DomApi.prototype[method] = function () {
return this.node[method].apply(this.node, arguments);
};
};
forwardMethods([
'cloneNode',
'appendChild',
'insertBefore',
'removeChild',
'replaceChild',
'setAttribute',
'removeAttribute',
'querySelector'
]);
var forwardProperties = function (f$) {
for (var i = 0; i < f$.length; i++) {
forwardProperty(f$[i]);
}
};
var forwardProperty = function (name) {
Object.defineProperty(DomApi.prototype, name, {
get: function () {
return this.node[name];
},
configurable: true
});
};
forwardProperties([
'parentNode',
'firstChild',
'lastChild',
'nextSibling',
'previousSibling',
'firstElementChild',
'lastElementChild',
'nextElementSibling',
'previousElementSibling'
]);
}());
Polymer.Base.extend(Polymer.dom, {
_flushGuard: 0,
_FLUSH_MAX: 100,
_needsTakeRecords: !Polymer.Settings.useNativeCustomElements,
_debouncers: [],
_staticFlushList: [],
_finishDebouncer: null,
flush: function () {
this._flushGuard = 0;
this._prepareFlush();
while (this._debouncers.length && this._flushGuard < this._FLUSH_MAX) {
while (this._debouncers.length) {
this._debouncers.shift().complete();
}
if (this._finishDebouncer) {
this._finishDebouncer.complete();
}
this._prepareFlush();
this._flushGuard++;
}
if (this._flushGuard >= this._FLUSH_MAX) {
console.warn('Polymer.dom.flush aborted. Flush may not be complete.');
}
},
_prepareFlush: function () {
if (this._needsTakeRecords) {
CustomElements.takeRecords();
}
for (var i = 0; i < this._staticFlushList.length; i++) {
this._staticFlushList[i]();
}
},
addStaticFlush: function (fn) {
this._staticFlushList.push(fn);
},
removeStaticFlush: function (fn) {
var i = this._staticFlushList.indexOf(fn);
if (i >= 0) {
this._staticFlushList.splice(i, 1);
}
},
addDebouncer: function (debouncer) {
this._debouncers.push(debouncer);
this._finishDebouncer = Polymer.Debounce(this._finishDebouncer, this._finishFlush);
},
_finishFlush: function () {
Polymer.dom._debouncers = [];
}
});
Polymer.EventApi = function () {
'use strict';
var DomApi = Polymer.DomApi.ctor;
var Settings = Polymer.Settings;
DomApi.Event = function (event) {
this.event = event;
};
if (Settings.useShadow) {
DomApi.Event.prototype = {
get rootTarget() {
return this.event.path[0];
},
get localTarget() {
return this.event.target;
},
get path() {
var path = this.event.path;
if (!Array.isArray(path)) {
path = Array.prototype.slice.call(path);
}
return path;
}
};
} else {
DomApi.Event.prototype = {
get rootTarget() {
return this.event.target;
},
get localTarget() {
var current = this.event.currentTarget;
var currentRoot = current && Polymer.dom(current).getOwnerRoot();
var p$ = this.path;
for (var i = 0; i < p$.length; i++) {
if (Polymer.dom(p$[i]).getOwnerRoot() === currentRoot) {
return p$[i];
}
}
},
get path() {
if (!this.event._path) {
var path = [];
var current = this.rootTarget;
while (current) {
path.push(current);
var insertionPoints = Polymer.dom(current).getDestinationInsertionPoints();
if (insertionPoints.length) {
for (var i = 0; i < insertionPoints.length - 1; i++) {
path.push(insertionPoints[i]);
}
current = insertionPoints[insertionPoints.length - 1];
} else {
current = Polymer.dom(current).parentNode || current.host;
}
}
path.push(window);
this.event._path = path;
}
return this.event._path;
}
};
}
var factory = function (event) {
if (!event.__eventApi) {
event.__eventApi = new DomApi.Event(event);
}
return event.__eventApi;
};
return { factory: factory };
}();
(function () {
'use strict';
var DomApi = Polymer.DomApi.ctor;
var useShadow = Polymer.Settings.useShadow;
Object.defineProperty(DomApi.prototype, 'classList', {
get: function () {
if (!this._classList) {
this._classList = new DomApi.ClassList(this);
}
return this._classList;
},
configurable: true
});
DomApi.ClassList = function (host) {
this.domApi = host;
this.node = host.node;
};
DomApi.ClassList.prototype = {
add: function () {
this.node.classList.add.apply(this.node.classList, arguments);
this._distributeParent();
},
remove: function () {
this.node.classList.remove.apply(this.node.classList, arguments);
this._distributeParent();
},
toggle: function () {
this.node.classList.toggle.apply(this.node.classList, arguments);
this._distributeParent();
},
_distributeParent: function () {
if (!useShadow) {
this.domApi._maybeDistributeParent();
}
},
contains: function () {
return this.node.classList.contains.apply(this.node.classList, arguments);
}
};
}());
(function () {
'use strict';
var DomApi = Polymer.DomApi.ctor;
var Settings = Polymer.Settings;
DomApi.EffectiveNodesObserver = function (domApi) {
this.domApi = domApi;
this.node = this.domApi.node;
this._listeners = [];
};
DomApi.EffectiveNodesObserver.prototype = {
addListener: function (callback) {
if (!this._isSetup) {
this._setup();
this._isSetup = true;
}
var listener = {
fn: callback,
_nodes: []
};
this._listeners.push(listener);
this._scheduleNotify();
return listener;
},
removeListener: function (handle) {
var i = this._listeners.indexOf(handle);
if (i >= 0) {
this._listeners.splice(i, 1);
handle._nodes = [];
}
if (!this._hasListeners()) {
this._cleanup();
this._isSetup = false;
}
},
_setup: function () {
this._observeContentElements(this.domApi.childNodes);
},
_cleanup: function () {
this._unobserveContentElements(this.domApi.childNodes);
},
_hasListeners: function () {
return Boolean(this._listeners.length);
},
_scheduleNotify: function () {
if (this._debouncer) {
this._debouncer.stop();
}
this._debouncer = Polymer.Debounce(this._debouncer, this._notify);
this._debouncer.context = this;
Polymer.dom.addDebouncer(this._debouncer);
},
notify: function () {
if (this._hasListeners()) {
this._scheduleNotify();
}
},
_notify: function () {
this._beforeCallListeners();
this._callListeners();
},
_beforeCallListeners: function () {
this._updateContentElements();
},
_updateContentElements: function () {
this._observeContentElements(this.domApi.childNodes);
},
_observeContentElements: function (elements) {
for (var i = 0, n; i < elements.length && (n = elements[i]); i++) {
if (this._isContent(n)) {
n.__observeNodesMap = n.__observeNodesMap || new WeakMap();
if (!n.__observeNodesMap.has(this)) {
n.__observeNodesMap.set(this, this._observeContent(n));
}
}
}
},
_observeContent: function (content) {
var self = this;
var h = Polymer.dom(content).observeNodes(function () {
self._scheduleNotify();
});
h._avoidChangeCalculation = true;
return h;
},
_unobserveContentElements: function (elements) {
for (var i = 0, n, h; i < elements.length && (n = elements[i]); i++) {
if (this._isContent(n)) {
h = n.__observeNodesMap.get(this);
if (h) {
Polymer.dom(n).unobserveNodes(h);
n.__observeNodesMap.delete(this);
}
}
}
},
_isContent: function (node) {
return node.localName === 'content';
},
_callListeners: function () {
var o$ = this._listeners;
var nodes = this._getEffectiveNodes();
for (var i = 0, o; i < o$.length && (o = o$[i]); i++) {
var info = this._generateListenerInfo(o, nodes);
if (info || o._alwaysNotify) {
this._callListener(o, info);
}
}
},
_getEffectiveNodes: function () {
return this.domApi.getEffectiveChildNodes();
},
_generateListenerInfo: function (listener, newNodes) {
if (listener._avoidChangeCalculation) {
return true;
}
var oldNodes = listener._nodes;
var info = {
target: this.node,
addedNodes: [],
removedNodes: []
};
var splices = Polymer.ArraySplice.calculateSplices(newNodes, oldNodes);
for (var i = 0, s; i < splices.length && (s = splices[i]); i++) {
for (var j = 0, n; j < s.removed.length && (n = s.removed[j]); j++) {
info.removedNodes.push(n);
}
}
for (i = 0, s; i < splices.length && (s = splices[i]); i++) {
for (j = s.index; j < s.index + s.addedCount; j++) {
info.addedNodes.push(newNodes[j]);
}
}
listener._nodes = newNodes;
if (info.addedNodes.length || info.removedNodes.length) {
return info;
}
},
_callListener: function (listener, info) {
return listener.fn.call(this.node, info);
},
enableShadowAttributeTracking: function () {
}
};
if (Settings.useShadow) {
var baseSetup = DomApi.EffectiveNodesObserver.prototype._setup;
var baseCleanup = DomApi.EffectiveNodesObserver.prototype._cleanup;
Polymer.Base.extend(DomApi.EffectiveNodesObserver.prototype, {
_setup: function () {
if (!this._observer) {
var self = this;
this._mutationHandler = function (mxns) {
if (mxns && mxns.length) {
self._scheduleNotify();
}
};
this._observer = new MutationObserver(this._mutationHandler);
this._boundFlush = function () {
self._flush();
};
Polymer.dom.addStaticFlush(this._boundFlush);
this._observer.observe(this.node, { childList: true });
}
baseSetup.call(this);
},
_cleanup: function () {
this._observer.disconnect();
this._observer = null;
this._mutationHandler = null;
Polymer.dom.removeStaticFlush(this._boundFlush);
baseCleanup.call(this);
},
_flush: function () {
if (this._observer) {
this._mutationHandler(this._observer.takeRecords());
}
},
enableShadowAttributeTracking: function () {
if (this._observer) {
this._makeContentListenersAlwaysNotify();
this._observer.disconnect();
this._observer.observe(this.node, {
childList: true,
attributes: true,
subtree: true
});
var root = this.domApi.getOwnerRoot();
var host = root && root.host;
if (host && Polymer.dom(host).observer) {
Polymer.dom(host).observer.enableShadowAttributeTracking();
}
}
},
_makeContentListenersAlwaysNotify: function () {
for (var i = 0, h; i < this._listeners.length; i++) {
h = this._listeners[i];
h._alwaysNotify = h._isContentListener;
}
}
});
}
}());
(function () {
'use strict';
var DomApi = Polymer.DomApi.ctor;
var Settings = Polymer.Settings;
DomApi.DistributedNodesObserver = function (domApi) {
DomApi.EffectiveNodesObserver.call(this, domApi);
};
DomApi.DistributedNodesObserver.prototype = Object.create(DomApi.EffectiveNodesObserver.prototype);
Polymer.Base.extend(DomApi.DistributedNodesObserver.prototype, {
_setup: function () {
},
_cleanup: function () {
},
_beforeCallListeners: function () {
},
_getEffectiveNodes: function () {
return this.domApi.getDistributedNodes();
}
});
if (Settings.useShadow) {
Polymer.Base.extend(DomApi.DistributedNodesObserver.prototype, {
_setup: function () {
if (!this._observer) {
var root = this.domApi.getOwnerRoot();
var host = root && root.host;
if (host) {
var self = this;
this._observer = Polymer.dom(host).observeNodes(function () {
self._scheduleNotify();
});
this._observer._isContentListener = true;
if (this._hasAttrSelect()) {
Polymer.dom(host).observer.enableShadowAttributeTracking();
}
}
}
},
_hasAttrSelect: function () {
var select = this.node.getAttribute('select');
return select && select.match(/[[.]+/);
},
_cleanup: function () {
var root = this.domApi.getOwnerRoot();
var host = root && root.host;
if (host) {
Polymer.dom(host).unobserveNodes(this._observer);
}
this._observer = null;
}
});
}
}());
(function () {
var DomApi = Polymer.DomApi;
var TreeApi = Polymer.TreeApi;
Polymer.Base._addFeature({
_prepShady: function () {
this._useContent = this._useContent || Boolean(this._template);
},
_setupShady: function () {
this.shadyRoot = null;
if (!this.__domApi) {
this.__domApi = null;
}
if (!this.__dom) {
this.__dom = null;
}
if (!this._ownerShadyRoot) {
this._ownerShadyRoot = undefined;
}
},
_poolContent: function () {
if (this._useContent) {
TreeApi.Logical.saveChildNodes(this);
}
},
_setupRoot: function () {
if (this._useContent) {
this._createLocalRoot();
if (!this.dataHost) {
upgradeLogicalChildren(TreeApi.Logical.getChildNodes(this));
}
}
},
_createLocalRoot: function () {
this.shadyRoot = this.root;
this.shadyRoot._distributionClean = false;
this.shadyRoot._hasDistributed = false;
this.shadyRoot._isShadyRoot = true;
this.shadyRoot._dirtyRoots = [];
var i$ = this.shadyRoot._insertionPoints = !this._notes || this._notes._hasContent ? this.shadyRoot.querySelectorAll('content') : [];
TreeApi.Logical.saveChildNodes(this.shadyRoot);
for (var i = 0, c; i < i$.length; i++) {
c = i$[i];
TreeApi.Logical.saveChildNodes(c);
TreeApi.Logical.saveChildNodes(c.parentNode);
}
this.shadyRoot.host = this;
},
get domHost() {
var root = Polymer.dom(this).getOwnerRoot();
return root && root.host;
},
distributeContent: function (updateInsertionPoints) {
if (this.shadyRoot) {
this.shadyRoot._invalidInsertionPoints = this.shadyRoot._invalidInsertionPoints || updateInsertionPoints;
var host = getTopDistributingHost(this);
Polymer.dom(this)._lazyDistribute(host);
}
},
_distributeContent: function () {
if (this._useContent && !this.shadyRoot._distributionClean) {
if (this.shadyRoot._invalidInsertionPoints) {
Polymer.dom(this)._updateInsertionPoints(this);
this.shadyRoot._invalidInsertionPoints = false;
}
this._beginDistribute();
this._distributeDirtyRoots();
this._finishDistribute();
}
},
_beginDistribute: function () {
if (this._useContent && DomApi.hasInsertionPoint(this.shadyRoot)) {
this._resetDistribution();
this._distributePool(this.shadyRoot, this._collectPool());
}
},
_distributeDirtyRoots: function () {
var c$ = this.shadyRoot._dirtyRoots;
for (var i = 0, l = c$.length, c; i < l && (c = c$[i]); i++) {
c._distributeContent();
}
this.shadyRoot._dirtyRoots = [];
},
_finishDistribute: function () {
if (this._useContent) {
this.shadyRoot._distributionClean = true;
if (DomApi.hasInsertionPoint(this.shadyRoot)) {
this._composeTree();
notifyContentObservers(this.shadyRoot);
} else {
if (!this.shadyRoot._hasDistributed) {
TreeApi.Composed.clearChildNodes(this);
this.appendChild(this.shadyRoot);
} else {
var children = this._composeNode(this);
this._updateChildNodes(this, children);
}
}
if (!this.shadyRoot._hasDistributed) {
notifyInitialDistribution(this);
}
this.shadyRoot._hasDistributed = true;
}
},
elementMatches: function (selector, node) {
node = node || this;
return DomApi.matchesSelector.call(node, selector);
},
_resetDistribution: function () {
var children = TreeApi.Logical.getChildNodes(this);
for (var i = 0; i < children.length; i++) {
var child = children[i];
if (child._destinationInsertionPoints) {
child._destinationInsertionPoints = undefined;
}
if (isInsertionPoint(child)) {
clearDistributedDestinationInsertionPoints(child);
}
}
var root = this.shadyRoot;
var p$ = root._insertionPoints;
for (var j = 0; j < p$.length; j++) {
p$[j]._distributedNodes = [];
}
},
_collectPool: function () {
var pool = [];
var children = TreeApi.Logical.getChildNodes(this);
for (var i = 0; i < children.length; i++) {
var child = children[i];
if (isInsertionPoint(child)) {
pool.push.apply(pool, child._distributedNodes);
} else {
pool.push(child);
}
}
return pool;
},
_distributePool: function (node, pool) {
var p$ = node._insertionPoints;
for (var i = 0, l = p$.length, p; i < l && (p = p$[i]); i++) {
this._distributeInsertionPoint(p, pool);
maybeRedistributeParent(p, this);
}
},
_distributeInsertionPoint: function (content, pool) {
var anyDistributed = false;
for (var i = 0, l = pool.length, node; i < l; i++) {
node = pool[i];
if (!node) {
continue;
}
if (this._matchesContentSelect(node, content)) {
distributeNodeInto(node, content);
pool[i] = undefined;
anyDistributed = true;
}
}
if (!anyDistributed) {
var children = TreeApi.Logical.getChildNodes(content);
for (var j = 0; j < children.length; j++) {
distributeNodeInto(children[j], content);
}
}
},
_composeTree: function () {
this._updateChildNodes(this, this._composeNode(this));
var p$ = this.shadyRoot._insertionPoints;
for (var i = 0, l = p$.length, p, parent; i < l && (p = p$[i]); i++) {
parent = TreeApi.Logical.getParentNode(p);
if (!parent._useContent && parent !== this && parent !== this.shadyRoot) {
this._updateChildNodes(parent, this._composeNode(parent));
}
}
},
_composeNode: function (node) {
var children = [];
var c$ = TreeApi.Logical.getChildNodes(node.shadyRoot || node);
for (var i = 0; i < c$.length; i++) {
var child = c$[i];
if (isInsertionPoint(child)) {
var distributedNodes = child._distributedNodes;
for (var j = 0; j < distributedNodes.length; j++) {
var distributedNode = distributedNodes[j];
if (isFinalDestination(child, distributedNode)) {
children.push(distributedNode);
}
}
} else {
children.push(child);
}
}
return children;
},
_updateChildNodes: function (container, children) {
var composed = TreeApi.Composed.getChildNodes(container);
var splices = Polymer.ArraySplice.calculateSplices(children, composed);
for (var i = 0, d = 0, s; i < splices.length && (s = splices[i]); i++) {
for (var j = 0, n; j < s.removed.length && (n = s.removed[j]); j++) {
if (TreeApi.Composed.getParentNode(n) === container) {
TreeApi.Composed.removeChild(container, n);
}
composed.splice(s.index + d, 1);
}
d -= s.addedCount;
}
for (var i = 0, s, next; i < splices.length && (s = splices[i]); i++) {
next = composed[s.index];
for (j = s.index, n; j < s.index + s.addedCount; j++) {
n = children[j];
TreeApi.Composed.insertBefore(container, n, next);
composed.splice(j, 0, n);
}
}
},
_matchesContentSelect: function (node, contentElement) {
var select = contentElement.getAttribute('select');
if (!select) {
return true;
}
select = select.trim();
if (!select) {
return true;
}
if (!(node instanceof Element)) {
return false;
}
var validSelectors = /^(:not\()?[*.#[a-zA-Z_|]/;
if (!validSelectors.test(select)) {
return false;
}
return this.elementMatches(select, node);
},
_elementAdd: function () {
},
_elementRemove: function () {
}
});
function distributeNodeInto(child, insertionPoint) {
insertionPoint._distributedNodes.push(child);
var points = child._destinationInsertionPoints;
if (!points) {
child._destinationInsertionPoints = [insertionPoint];
} else {
points.push(insertionPoint);
}
}
function clearDistributedDestinationInsertionPoints(content) {
var e$ = content._distributedNodes;
if (e$) {
for (var i = 0; i < e$.length; i++) {
var d = e$[i]._destinationInsertionPoints;
if (d) {
d.splice(d.indexOf(content) + 1, d.length);
}
}
}
}
function maybeRedistributeParent(content, host) {
var parent = TreeApi.Logical.getParentNode(content);
if (parent && parent.shadyRoot && DomApi.hasInsertionPoint(parent.shadyRoot) && parent.shadyRoot._distributionClean) {
parent.shadyRoot._distributionClean = false;
host.shadyRoot._dirtyRoots.push(parent);
}
}
function isFinalDestination(insertionPoint, node) {
var points = node._destinationInsertionPoints;
return points && points[points.length - 1] === insertionPoint;
}
function isInsertionPoint(node) {
return node.localName == 'content';
}
function getTopDistributingHost(host) {
while (host && hostNeedsRedistribution(host)) {
host = host.domHost;
}
return host;
}
function hostNeedsRedistribution(host) {
var c$ = TreeApi.Logical.getChildNodes(host);
for (var i = 0, c; i < c$.length; i++) {
c = c$[i];
if (c.localName && c.localName === 'content') {
return host.domHost;
}
}
}
function notifyContentObservers(root) {
for (var i = 0, c; i < root._insertionPoints.length; i++) {
c = root._insertionPoints[i];
if (DomApi.hasApi(c)) {
Polymer.dom(c).notifyObserver();
}
}
}
function notifyInitialDistribution(host) {
if (DomApi.hasApi(host)) {
Polymer.dom(host).notifyObserver();
}
}
var needsUpgrade = window.CustomElements && !CustomElements.useNative;
function upgradeLogicalChildren(children) {
if (needsUpgrade && children) {
for (var i = 0; i < children.length; i++) {
CustomElements.upgrade(children[i]);
}
}
}
}());
if (Polymer.Settings.useShadow) {
Polymer.Base._addFeature({
_poolContent: function () {
},
_beginDistribute: function () {
},
distributeContent: function () {
},
_distributeContent: function () {
},
_finishDistribute: function () {
},
_createLocalRoot: function () {
this.createShadowRoot();
this.shadowRoot.appendChild(this.root);
this.root = this.shadowRoot;
}
});
}
Polymer.Async = {
_currVal: 0,
_lastVal: 0,
_callbacks: [],
_twiddleContent: 0,
_twiddle: document.createTextNode(''),
run: function (callback, waitTime) {
if (waitTime > 0) {
return ~setTimeout(callback, waitTime);
} else {
this._twiddle.textContent = this._twiddleContent++;
this._callbacks.push(callback);
return this._currVal++;
}
},
cancel: function (handle) {
if (handle < 0) {
clearTimeout(~handle);
} else {
var idx = handle - this._lastVal;
if (idx >= 0) {
if (!this._callbacks[idx]) {
throw 'invalid async handle: ' + handle;
}
this._callbacks[idx] = null;
}
}
},
_atEndOfMicrotask: function () {
var len = this._callbacks.length;
for (var i = 0; i < len; i++) {
var cb = this._callbacks[i];
if (cb) {
try {
cb();
} catch (e) {
i++;
this._callbacks.splice(0, i);
this._lastVal += i;
this._twiddle.textContent = this._twiddleContent++;
throw e;
}
}
}
this._callbacks.splice(0, len);
this._lastVal += len;
}
};
new window.MutationObserver(function () {
Polymer.Async._atEndOfMicrotask();
}).observe(Polymer.Async._twiddle, { characterData: true });
Polymer.Debounce = function () {
var Async = Polymer.Async;
var Debouncer = function (context) {
this.context = context;
var self = this;
this.boundComplete = function () {
self.complete();
};
};
Debouncer.prototype = {
go: function (callback, wait) {
var h;
this.finish = function () {
Async.cancel(h);
};
h = Async.run(this.boundComplete, wait);
this.callback = callback;
},
stop: function () {
if (this.finish) {
this.finish();
this.finish = null;
}
},
complete: function () {
if (this.finish) {
this.stop();
this.callback.call(this.context);
}
}
};
function debounce(debouncer, callback, wait) {
if (debouncer) {
debouncer.stop();
} else {
debouncer = new Debouncer(this);
}
debouncer.go(callback, wait);
return debouncer;
}
return debounce;
}();
Polymer.Base._addFeature({
_setupDebouncers: function () {
this._debouncers = {};
},
debounce: function (jobName, callback, wait) {
return this._debouncers[jobName] = Polymer.Debounce.call(this, this._debouncers[jobName], callback, wait);
},
isDebouncerActive: function (jobName) {
var debouncer = this._debouncers[jobName];
return !!(debouncer && debouncer.finish);
},
flushDebouncer: function (jobName) {
var debouncer = this._debouncers[jobName];
if (debouncer) {
debouncer.complete();
}
},
cancelDebouncer: function (jobName) {
var debouncer = this._debouncers[jobName];
if (debouncer) {
debouncer.stop();
}
}
});
Polymer.DomModule = document.createElement('dom-module');
Polymer.Base._addFeature({
_registerFeatures: function () {
this._prepIs();
this._prepBehaviors();
this._prepConstructor();
this._prepTemplate();
this._prepShady();
this._prepPropertyInfo();
},
_prepBehavior: function (b) {
this._addHostAttributes(b.hostAttributes);
},
_initFeatures: function () {
this._registerHost();
if (this._template) {
this._poolContent();
this._beginHosting();
this._stampTemplate();
this._endHosting();
}
this._marshalHostAttributes();
this._setupDebouncers();
this._marshalBehaviors();
this._tryReady();
},
_marshalBehavior: function (b) {
}
});</script><script>Polymer.nar = [];
Polymer.Annotations = {
parseAnnotations: function (template) {
var list = [];
var content = template._content || template.content;
this._parseNodeAnnotations(content, list, template.hasAttribute('strip-whitespace'));
return list;
},
_parseNodeAnnotations: function (node, list, stripWhiteSpace) {
return node.nodeType === Node.TEXT_NODE ? this._parseTextNodeAnnotation(node, list) : this._parseElementAnnotations(node, list, stripWhiteSpace);
},
_bindingRegex: function () {
var IDENT = '(?:' + '[a-zA-Z_$][\\w.:$\\-*]*' + ')';
var NUMBER = '(?:' + '[-+]?[0-9]*\\.?[0-9]+(?:[eE][-+]?[0-9]+)?' + ')';
var SQUOTE_STRING = '(?:' + '\'(?:[^\'\\\\]|\\\\.)*\'' + ')';
var DQUOTE_STRING = '(?:' + '"(?:[^"\\\\]|\\\\.)*"' + ')';
var STRING = '(?:' + SQUOTE_STRING + '|' + DQUOTE_STRING + ')';
var ARGUMENT = '(?:' + IDENT + '|' + NUMBER + '|' + STRING + '\\s*' + ')';
var ARGUMENTS = '(?:' + ARGUMENT + '(?:,\\s*' + ARGUMENT + ')*' + ')';
var ARGUMENT_LIST = '(?:' + '\\(\\s*' + '(?:' + ARGUMENTS + '?' + ')' + '\\)\\s*' + ')';
var BINDING = '(' + IDENT + '\\s*' + ARGUMENT_LIST + '?' + ')';
var OPEN_BRACKET = '(\\[\\[|{{)' + '\\s*';
var CLOSE_BRACKET = '(?:]]|}})';
var NEGATE = '(?:(!)\\s*)?';
var EXPRESSION = OPEN_BRACKET + NEGATE + BINDING + CLOSE_BRACKET;
return new RegExp(EXPRESSION, 'g');
}(),
_parseBindings: function (text) {
var re = this._bindingRegex;
var parts = [];
var lastIndex = 0;
var m;
while ((m = re.exec(text)) !== null) {
if (m.index > lastIndex) {
parts.push({ literal: text.slice(lastIndex, m.index) });
}
var mode = m[1][0];
var negate = Boolean(m[2]);
var value = m[3].trim();
var customEvent, notifyEvent, colon;
if (mode == '{' && (colon = value.indexOf('::')) > 0) {
notifyEvent = value.substring(colon + 2);
value = value.substring(0, colon);
customEvent = true;
}
parts.push({
compoundIndex: parts.length,
value: value,
mode: mode,
negate: negate,
event: notifyEvent,
customEvent: customEvent
});
lastIndex = re.lastIndex;
}
if (lastIndex && lastIndex < text.length) {
var literal = text.substring(lastIndex);
if (literal) {
parts.push({ literal: literal });
}
}
if (parts.length) {
return parts;
}
},
_literalFromParts: function (parts) {
var s = '';
for (var i = 0; i < parts.length; i++) {
var literal = parts[i].literal;
s += literal || '';
}
return s;
},
_parseTextNodeAnnotation: function (node, list) {
var parts = this._parseBindings(node.textContent);
if (parts) {
node.textContent = this._literalFromParts(parts) || ' ';
var annote = {
bindings: [{
kind: 'text',
name: 'textContent',
parts: parts,
isCompound: parts.length !== 1
}]
};
list.push(annote);
return annote;
}
},
_parseElementAnnotations: function (element, list, stripWhiteSpace) {
var annote = {
bindings: [],
events: []
};
if (element.localName === 'content') {
list._hasContent = true;
}
this._parseChildNodesAnnotations(element, annote, list, stripWhiteSpace);
if (element.attributes) {
this._parseNodeAttributeAnnotations(element, annote, list);
if (this.prepElement) {
this.prepElement(element);
}
}
if (annote.bindings.length || annote.events.length || annote.id) {
list.push(annote);
}
return annote;
},
_parseChildNodesAnnotations: function (root, annote, list, stripWhiteSpace) {
if (root.firstChild) {
var node = root.firstChild;
var i = 0;
while (node) {
var next = node.nextSibling;
if (node.localName === 'template' && !node.hasAttribute('preserve-content')) {
this._parseTemplate(node, i, list, annote);
}
if (node.nodeType === Node.TEXT_NODE) {
var n = next;
while (n && n.nodeType === Node.TEXT_NODE) {
node.textContent += n.textContent;
next = n.nextSibling;
root.removeChild(n);
n = next;
}
if (stripWhiteSpace && !node.textContent.trim()) {
root.removeChild(node);
i--;
}
}
if (node.parentNode) {
var childAnnotation = this._parseNodeAnnotations(node, list, stripWhiteSpace);
if (childAnnotation) {
childAnnotation.parent = annote;
childAnnotation.index = i;
}
}
node = next;
i++;
}
}
},
_parseTemplate: function (node, index, list, parent) {
var content = document.createDocumentFragment();
content._notes = this.parseAnnotations(node);
content.appendChild(node.content);
list.push({
bindings: Polymer.nar,
events: Polymer.nar,
templateContent: content,
parent: parent,
index: index
});
},
_parseNodeAttributeAnnotations: function (node, annotation) {
var attrs = Array.prototype.slice.call(node.attributes);
for (var i = attrs.length - 1, a; a = attrs[i]; i--) {
var n = a.name;
var v = a.value;
var b;
if (n.slice(0, 3) === 'on-') {
node.removeAttribute(n);
annotation.events.push({
name: n.slice(3),
value: v
});
} else if (b = this._parseNodeAttributeAnnotation(node, n, v)) {
annotation.bindings.push(b);
} else if (n === 'id') {
annotation.id = v;
}
}
},
_parseNodeAttributeAnnotation: function (node, name, value) {
var parts = this._parseBindings(value);
if (parts) {
var origName = name;
var kind = 'property';
if (name[name.length - 1] == '$') {
name = name.slice(0, -1);
kind = 'attribute';
}
var literal = this._literalFromParts(parts);
if (literal && kind == 'attribute') {
node.setAttribute(name, literal);
}
if (node.localName === 'input' && origName === 'value') {
node.setAttribute(origName, '');
}
node.removeAttribute(origName);
var propertyName = Polymer.CaseMap.dashToCamelCase(name);
if (kind === 'property') {
name = propertyName;
}
return {
kind: kind,
name: name,
propertyName: propertyName,
parts: parts,
literal: literal,
isCompound: parts.length !== 1
};
}
},
findAnnotatedNode: function (root, annote) {
var parent = annote.parent && Polymer.Annotations.findAnnotatedNode(root, annote.parent);
if (parent) {
for (var n = parent.firstChild, i = 0; n; n = n.nextSibling) {
if (annote.index === i++) {
return n;
}
}
} else {
return root;
}
}
};
(function () {
function resolveCss(cssText, ownerDocument) {
return cssText.replace(CSS_URL_RX, function (m, pre, url, post) {
return pre + '\'' + resolve(url.replace(/["']/g, ''), ownerDocument) + '\'' + post;
});
}
function resolveAttrs(element, ownerDocument) {
for (var name in URL_ATTRS) {
var a$ = URL_ATTRS[name];
for (var i = 0, l = a$.length, a, at, v; i < l && (a = a$[i]); i++) {
if (name === '*' || element.localName === name) {
at = element.attributes[a];
v = at && at.value;
if (v && v.search(BINDING_RX) < 0) {
at.value = a === 'style' ? resolveCss(v, ownerDocument) : resolve(v, ownerDocument);
}
}
}
}
}
function resolve(url, ownerDocument) {
if (url && url[0] === '#') {
return url;
}
var resolver = getUrlResolver(ownerDocument);
resolver.href = url;
return resolver.href || url;
}
var tempDoc;
var tempDocBase;
function resolveUrl(url, baseUri) {
if (!tempDoc) {
tempDoc = document.implementation.createHTMLDocument('temp');
tempDocBase = tempDoc.createElement('base');
tempDoc.head.appendChild(tempDocBase);
}
tempDocBase.href = baseUri;
return resolve(url, tempDoc);
}
function getUrlResolver(ownerDocument) {
return ownerDocument.__urlResolver || (ownerDocument.__urlResolver = ownerDocument.createElement('a'));
}
var CSS_URL_RX = /(url\()([^)]*)(\))/g;
var URL_ATTRS = {
'*': [
'href',
'src',
'style',
'url'
],
form: ['action']
};
var BINDING_RX = /\{\{|\[\[/;
Polymer.ResolveUrl = {
resolveCss: resolveCss,
resolveAttrs: resolveAttrs,
resolveUrl: resolveUrl
};
}());
Polymer.Base._addFeature({
_prepAnnotations: function () {
if (!this._template) {
this._notes = [];
} else {
var self = this;
Polymer.Annotations.prepElement = function (element) {
self._prepElement(element);
};
if (this._template._content && this._template._content._notes) {
this._notes = this._template._content._notes;
} else {
this._notes = Polymer.Annotations.parseAnnotations(this._template);
this._processAnnotations(this._notes);
}
Polymer.Annotations.prepElement = null;
}
},
_processAnnotations: function (notes) {
for (var i = 0; i < notes.length; i++) {
var note = notes[i];
for (var j = 0; j < note.bindings.length; j++) {
var b = note.bindings[j];
for (var k = 0; k < b.parts.length; k++) {
var p = b.parts[k];
if (!p.literal) {
var signature = this._parseMethod(p.value);
if (signature) {
p.signature = signature;
} else {
p.model = this._modelForPath(p.value);
}
}
}
}
if (note.templateContent) {
this._processAnnotations(note.templateContent._notes);
var pp = note.templateContent._parentProps = this._discoverTemplateParentProps(note.templateContent._notes);
var bindings = [];
for (var prop in pp) {
bindings.push({
index: note.index,
kind: 'property',
name: '_parent_' + prop,
parts: [{
mode: '{',
model: prop,
value: prop
}]
});
}
note.bindings = note.bindings.concat(bindings);
}
}
},
_discoverTemplateParentProps: function (notes) {
var pp = {};
for (var i = 0, n; i < notes.length && (n = notes[i]); i++) {
for (var j = 0, b$ = n.bindings, b; j < b$.length && (b = b$[j]); j++) {
for (var k = 0, p$ = b.parts, p; k < p$.length && (p = p$[k]); k++) {
if (p.signature) {
var args = p.signature.args;
for (var kk = 0; kk < args.length; kk++) {
var model = args[kk].model;
if (model) {
pp[model] = true;
}
}
} else {
if (p.model) {
pp[p.model] = true;
}
}
}
}
if (n.templateContent) {
var tpp = n.templateContent._parentProps;
Polymer.Base.mixin(pp, tpp);
}
}
return pp;
},
_prepElement: function (element) {
Polymer.ResolveUrl.resolveAttrs(element, this._template.ownerDocument);
},
_findAnnotatedNode: Polymer.Annotations.findAnnotatedNode,
_marshalAnnotationReferences: function () {
if (this._template) {
this._marshalIdNodes();
this._marshalAnnotatedNodes();
this._marshalAnnotatedListeners();
}
},
_configureAnnotationReferences: function () {
var notes = this._notes;
var nodes = this._nodes;
for (var i = 0; i < notes.length; i++) {
var note = notes[i];
var node = nodes[i];
this._configureTemplateContent(note, node);
this._configureCompoundBindings(note, node);
}
},
_configureTemplateContent: function (note, node) {
if (note.templateContent) {
node._content = note.templateContent;
}
},
_configureCompoundBindings: function (note, node) {
var bindings = note.bindings;
for (var i = 0; i < bindings.length; i++) {
var binding = bindings[i];
if (binding.isCompound) {
var storage = node.__compoundStorage__ || (node.__compoundStorage__ = {});
var parts = binding.parts;
var literals = new Array(parts.length);
for (var j = 0; j < parts.length; j++) {
literals[j] = parts[j].literal;
}
var name = binding.name;
storage[name] = literals;
if (binding.literal && binding.kind == 'property') {
if (node._configValue) {
node._configValue(name, binding.literal);
} else {
node[name] = binding.literal;
}
}
}
}
},
_marshalIdNodes: function () {
this.$ = {};
for (var i = 0, l = this._notes.length, a; i < l && (a = this._notes[i]); i++) {
if (a.id) {
this.$[a.id] = this._findAnnotatedNode(this.root, a);
}
}
},
_marshalAnnotatedNodes: function () {
if (this._notes && this._notes.length) {
var r = new Array(this._notes.length);
for (var i = 0; i < this._notes.length; i++) {
r[i] = this._findAnnotatedNode(this.root, this._notes[i]);
}
this._nodes = r;
}
},
_marshalAnnotatedListeners: function () {
for (var i = 0, l = this._notes.length, a; i < l && (a = this._notes[i]); i++) {
if (a.events && a.events.length) {
var node = this._findAnnotatedNode(this.root, a);
for (var j = 0, e$ = a.events, e; j < e$.length && (e = e$[j]); j++) {
this.listen(node, e.name, e.value);
}
}
}
}
});
Polymer.Base._addFeature({
listeners: {},
_listenListeners: function (listeners) {
var node, name, eventName;
for (eventName in listeners) {
if (eventName.indexOf('.') < 0) {
node = this;
name = eventName;
} else {
name = eventName.split('.');
node = this.$[name[0]];
name = name[1];
}
this.listen(node, name, listeners[eventName]);
}
},
listen: function (node, eventName, methodName) {
var handler = this._recallEventHandler(this, eventName, node, methodName);
if (!handler) {
handler = this._createEventHandler(node, eventName, methodName);
}
if (handler._listening) {
return;
}
this._listen(node, eventName, handler);
handler._listening = true;
},
_boundListenerKey: function (eventName, methodName) {
return eventName + ':' + methodName;
},
_recordEventHandler: function (host, eventName, target, methodName, handler) {
var hbl = host.__boundListeners;
if (!hbl) {
hbl = host.__boundListeners = new WeakMap();
}
var bl = hbl.get(target);
if (!bl) {
bl = {};
hbl.set(target, bl);
}
var key = this._boundListenerKey(eventName, methodName);
bl[key] = handler;
},
_recallEventHandler: function (host, eventName, target, methodName) {
var hbl = host.__boundListeners;
if (!hbl) {
return;
}
var bl = hbl.get(target);
if (!bl) {
return;
}
var key = this._boundListenerKey(eventName, methodName);
return bl[key];
},
_createEventHandler: function (node, eventName, methodName) {
var host = this;
var handler = function (e) {
if (host[methodName]) {
host[methodName](e, e.detail);
} else {
host._warn(host._logf('_createEventHandler', 'listener method `' + methodName + '` not defined'));
}
};
handler._listening = false;
this._recordEventHandler(host, eventName, node, methodName, handler);
return handler;
},
unlisten: function (node, eventName, methodName) {
var handler = this._recallEventHandler(this, eventName, node, methodName);
if (handler) {
this._unlisten(node, eventName, handler);
handler._listening = false;
}
},
_listen: function (node, eventName, handler) {
node.addEventListener(eventName, handler);
},
_unlisten: function (node, eventName, handler) {
node.removeEventListener(eventName, handler);
}
});
(function () {
'use strict';
var wrap = Polymer.DomApi.wrap;
var HAS_NATIVE_TA = typeof document.head.style.touchAction === 'string';
var GESTURE_KEY = '__polymerGestures';
var HANDLED_OBJ = '__polymerGesturesHandled';
var TOUCH_ACTION = '__polymerGesturesTouchAction';
var TAP_DISTANCE = 25;
var TRACK_DISTANCE = 5;
var TRACK_LENGTH = 2;
var MOUSE_TIMEOUT = 2500;
var MOUSE_EVENTS = [
'mousedown',
'mousemove',
'mouseup',
'click'
];
var MOUSE_WHICH_TO_BUTTONS = [
0,
1,
4,
2
];
var MOUSE_HAS_BUTTONS = function () {
try {
return new MouseEvent('test', { buttons: 1 }).buttons === 1;
} catch (e) {
return false;
}
}();
var IS_TOUCH_ONLY = navigator.userAgent.match(/iP(?:[oa]d|hone)|Android/);
var mouseCanceller = function (mouseEvent) {
mouseEvent[HANDLED_OBJ] = { skip: true };
if (mouseEvent.type === 'click') {
var path = Polymer.dom(mouseEvent).path;
for (var i = 0; i < path.length; i++) {
if (path[i] === POINTERSTATE.mouse.target) {
return;
}
}
mouseEvent.preventDefault();
mouseEvent.stopPropagation();
}
};
function setupTeardownMouseCanceller(setup) {
for (var i = 0, en; i < MOUSE_EVENTS.length; i++) {
en = MOUSE_EVENTS[i];
if (setup) {
document.addEventListener(en, mouseCanceller, true);
} else {
document.removeEventListener(en, mouseCanceller, true);
}
}
}
function ignoreMouse() {
if (IS_TOUCH_ONLY) {
return;
}
if (!POINTERSTATE.mouse.mouseIgnoreJob) {
setupTeardownMouseCanceller(true);
}
var unset = function () {
setupTeardownMouseCanceller();
POINTERSTATE.mouse.target = null;
POINTERSTATE.mouse.mouseIgnoreJob = null;
};
POINTERSTATE.mouse.mouseIgnoreJob = Polymer.Debounce(POINTERSTATE.mouse.mouseIgnoreJob, unset, MOUSE_TIMEOUT);
}
function hasLeftMouseButton(ev) {
var type = ev.type;
if (MOUSE_EVENTS.indexOf(type) === -1) {
return false;
}
if (type === 'mousemove') {
var buttons = ev.buttons === undefined ? 1 : ev.buttons;
if (ev instanceof window.MouseEvent && !MOUSE_HAS_BUTTONS) {
buttons = MOUSE_WHICH_TO_BUTTONS[ev.which] || 0;
}
return Boolean(buttons & 1);
} else {
var button = ev.button === undefined ? 0 : ev.button;
return button === 0;
}
}
function isSyntheticClick(ev) {
if (ev.type === 'click') {
if (ev.detail === 0) {
return true;
}
var t = Gestures.findOriginalTarget(ev);
var bcr = t.getBoundingClientRect();
var x = ev.pageX, y = ev.pageY;
return !(x >= bcr.left && x <= bcr.right && (y >= bcr.top && y <= bcr.bottom));
}
return false;
}
var POINTERSTATE = {
mouse: {
target: null,
mouseIgnoreJob: null
},
touch: {
x: 0,
y: 0,
id: -1,
scrollDecided: false
}
};
function firstTouchAction(ev) {
var path = Polymer.dom(ev).path;
var ta = 'auto';
for (var i = 0, n; i < path.length; i++) {
n = path[i];
if (n[TOUCH_ACTION]) {
ta = n[TOUCH_ACTION];
break;
}
}
return ta;
}
function trackDocument(stateObj, movefn, upfn) {
stateObj.movefn = movefn;
stateObj.upfn = upfn;
document.addEventListener('mousemove', movefn);
document.addEventListener('mouseup', upfn);
}
function untrackDocument(stateObj) {
document.removeEventListener('mousemove', stateObj.movefn);
document.removeEventListener('mouseup', stateObj.upfn);
stateObj.movefn = null;
stateObj.upfn = null;
}
var Gestures = {
gestures: {},
recognizers: [],
deepTargetFind: function (x, y) {
var node = document.elementFromPoint(x, y);
var next = node;
while (next && next.shadowRoot) {
next = next.shadowRoot.elementFromPoint(x, y);
if (next) {
node = next;
}
}
return node;
},
findOriginalTarget: function (ev) {
if (ev.path) {
return ev.path[0];
}
return ev.target;
},
handleNative: function (ev) {
var handled;
var type = ev.type;
var node = wrap(ev.currentTarget);
var gobj = node[GESTURE_KEY];
if (!gobj) {
return;
}
var gs = gobj[type];
if (!gs) {
return;
}
if (!ev[HANDLED_OBJ]) {
ev[HANDLED_OBJ] = {};
if (type.slice(0, 5) === 'touch') {
var t = ev.changedTouches[0];
if (type === 'touchstart') {
if (ev.touches.length === 1) {
POINTERSTATE.touch.id = t.identifier;
}
}
if (POINTERSTATE.touch.id !== t.identifier) {
return;
}
if (!HAS_NATIVE_TA) {
if (type === 'touchstart' || type === 'touchmove') {
Gestures.handleTouchAction(ev);
}
}
if (type === 'touchend' && !ev.__polymerSimulatedTouch) {
POINTERSTATE.mouse.target = Polymer.dom(ev).rootTarget;
ignoreMouse(true);
}
}
}
handled = ev[HANDLED_OBJ];
if (handled.skip) {
return;
}
var recognizers = Gestures.recognizers;
for (var i = 0, r; i < recognizers.length; i++) {
r = recognizers[i];
if (gs[r.name] && !handled[r.name]) {
if (r.flow && r.flow.start.indexOf(ev.type) > -1 && r.reset) {
r.reset();
}
}
}
for (i = 0, r; i < recognizers.length; i++) {
r = recognizers[i];
if (gs[r.name] && !handled[r.name]) {
handled[r.name] = true;
r[type](ev);
}
}
},
handleTouchAction: function (ev) {
var t = ev.changedTouches[0];
var type = ev.type;
if (type === 'touchstart') {
POINTERSTATE.touch.x = t.clientX;
POINTERSTATE.touch.y = t.clientY;
POINTERSTATE.touch.scrollDecided = false;
} else if (type === 'touchmove') {
if (POINTERSTATE.touch.scrollDecided) {
return;
}
POINTERSTATE.touch.scrollDecided = true;
var ta = firstTouchAction(ev);
var prevent = false;
var dx = Math.abs(POINTERSTATE.touch.x - t.clientX);
var dy = Math.abs(POINTERSTATE.touch.y - t.clientY);
if (!ev.cancelable) {
} else if (ta === 'none') {
prevent = true;
} else if (ta === 'pan-x') {
prevent = dy > dx;
} else if (ta === 'pan-y') {
prevent = dx > dy;
}
if (prevent) {
ev.preventDefault();
} else {
Gestures.prevent('track');
}
}
},
add: function (node, evType, handler) {
node = wrap(node);
var recognizer = this.gestures[evType];
var deps = recognizer.deps;
var name = recognizer.name;
var gobj = node[GESTURE_KEY];
if (!gobj) {
node[GESTURE_KEY] = gobj = {};
}
for (var i = 0, dep, gd; i < deps.length; i++) {
dep = deps[i];
if (IS_TOUCH_ONLY && MOUSE_EVENTS.indexOf(dep) > -1) {
continue;
}
gd = gobj[dep];
if (!gd) {
gobj[dep] = gd = { _count: 0 };
}
if (gd._count === 0) {
node.addEventListener(dep, this.handleNative);
}
gd[name] = (gd[name] || 0) + 1;
gd._count = (gd._count || 0) + 1;
}
node.addEventListener(evType, handler);
if (recognizer.touchAction) {
this.setTouchAction(node, recognizer.touchAction);
}
},
remove: function (node, evType, handler) {
node = wrap(node);
var recognizer = this.gestures[evType];
var deps = recognizer.deps;
var name = recognizer.name;
var gobj = node[GESTURE_KEY];
if (gobj) {
for (var i = 0, dep, gd; i < deps.length; i++) {
dep = deps[i];
gd = gobj[dep];
if (gd && gd[name]) {
gd[name] = (gd[name] || 1) - 1;
gd._count = (gd._count || 1) - 1;
if (gd._count === 0) {
node.removeEventListener(dep, this.handleNative);
}
}
}
}
node.removeEventListener(evType, handler);
},
register: function (recog) {
this.recognizers.push(recog);
for (var i = 0; i < recog.emits.length; i++) {
this.gestures[recog.emits[i]] = recog;
}
},
findRecognizerByEvent: function (evName) {
for (var i = 0, r; i < this.recognizers.length; i++) {
r = this.recognizers[i];
for (var j = 0, n; j < r.emits.length; j++) {
n = r.emits[j];
if (n === evName) {
return r;
}
}
}
return null;
},
setTouchAction: function (node, value) {
if (HAS_NATIVE_TA) {
node.style.touchAction = value;
}
node[TOUCH_ACTION] = value;
},
fire: function (target, type, detail) {
var ev = Polymer.Base.fire(type, detail, {
node: target,
bubbles: true,
cancelable: true
});
if (ev.defaultPrevented) {
var se = detail.sourceEvent;
if (se && se.preventDefault) {
se.preventDefault();
}
}
},
prevent: function (evName) {
var recognizer = this.findRecognizerByEvent(evName);
if (recognizer.info) {
recognizer.info.prevent = true;
}
}
};
Gestures.register({
name: 'downup',
deps: [
'mousedown',
'touchstart',
'touchend'
],
flow: {
start: [
'mousedown',
'touchstart'
],
end: [
'mouseup',
'touchend'
]
},
emits: [
'down',
'up'
],
info: {
movefn: null,
upfn: null
},
reset: function () {
untrackDocument(this.info);
},
mousedown: function (e) {
if (!hasLeftMouseButton(e)) {
return;
}
var t = Gestures.findOriginalTarget(e);
var self = this;
var movefn = function movefn(e) {
if (!hasLeftMouseButton(e)) {
self.fire('up', t, e);
untrackDocument(self.info);
}
};
var upfn = function upfn(e) {
if (hasLeftMouseButton(e)) {
self.fire('up', t, e);
}
untrackDocument(self.info);
};
trackDocument(this.info, movefn, upfn);
this.fire('down', t, e);
},
touchstart: function (e) {
this.fire('down', Gestures.findOriginalTarget(e), e.changedTouches[0]);
},
touchend: function (e) {
this.fire('up', Gestures.findOriginalTarget(e), e.changedTouches[0]);
},
fire: function (type, target, event) {
Gestures.fire(target, type, {
x: event.clientX,
y: event.clientY,
sourceEvent: event,
prevent: function (e) {
return Gestures.prevent(e);
}
});
}
});
Gestures.register({
name: 'track',
touchAction: 'none',
deps: [
'mousedown',
'touchstart',
'touchmove',
'touchend'
],
flow: {
start: [
'mousedown',
'touchstart'
],
end: [
'mouseup',
'touchend'
]
},
emits: ['track'],
info: {
x: 0,
y: 0,
state: 'start',
started: false,
moves: [],
addMove: function (move) {
if (this.moves.length > TRACK_LENGTH) {
this.moves.shift();
}
this.moves.push(move);
},
movefn: null,
upfn: null,
prevent: false
},
reset: function () {
this.info.state = 'start';
this.info.started = false;
this.info.moves = [];
this.info.x = 0;
this.info.y = 0;
this.info.prevent = false;
untrackDocument(this.info);
},
hasMovedEnough: function (x, y) {
if (this.info.prevent) {
return false;
}
if (this.info.started) {
return true;
}
var dx = Math.abs(this.info.x - x);
var dy = Math.abs(this.info.y - y);
return dx >= TRACK_DISTANCE || dy >= TRACK_DISTANCE;
},
mousedown: function (e) {
if (!hasLeftMouseButton(e)) {
return;
}
var t = Gestures.findOriginalTarget(e);
var self = this;
var movefn = function movefn(e) {
var x = e.clientX, y = e.clientY;
if (self.hasMovedEnough(x, y)) {
self.info.state = self.info.started ? e.type === 'mouseup' ? 'end' : 'track' : 'start';
if (self.info.state === 'start') {
Gestures.prevent('tap');
}
self.info.addMove({
x: x,
y: y
});
if (!hasLeftMouseButton(e)) {
self.info.state = 'end';
untrackDocument(self.info);
}
self.fire(t, e);
self.info.started = true;
}
};
var upfn = function upfn(e) {
if (self.info.started) {
movefn(e);
}
untrackDocument(self.info);
};
trackDocument(this.info, movefn, upfn);
this.info.x = e.clientX;
this.info.y = e.clientY;
},
touchstart: function (e) {
var ct = e.changedTouches[0];
this.info.x = ct.clientX;
this.info.y = ct.clientY;
},
touchmove: function (e) {
var t = Gestures.findOriginalTarget(e);
var ct = e.changedTouches[0];
var x = ct.clientX, y = ct.clientY;
if (this.hasMovedEnough(x, y)) {
if (this.info.state === 'start') {
Gestures.prevent('tap');
}
this.info.addMove({
x: x,
y: y
});
this.fire(t, ct);
this.info.state = 'track';
this.info.started = true;
}
},
touchend: function (e) {
var t = Gestures.findOriginalTarget(e);
var ct = e.changedTouches[0];
if (this.info.started) {
this.info.state = 'end';
this.info.addMove({
x: ct.clientX,
y: ct.clientY
});
this.fire(t, ct);
}
},
fire: function (target, touch) {
var secondlast = this.info.moves[this.info.moves.length - 2];
var lastmove = this.info.moves[this.info.moves.length - 1];
var dx = lastmove.x - this.info.x;
var dy = lastmove.y - this.info.y;
var ddx, ddy = 0;
if (secondlast) {
ddx = lastmove.x - secondlast.x;
ddy = lastmove.y - secondlast.y;
}
return Gestures.fire(target, 'track', {
state: this.info.state,
x: touch.clientX,
y: touch.clientY,
dx: dx,
dy: dy,
ddx: ddx,
ddy: ddy,
sourceEvent: touch,
hover: function () {
return Gestures.deepTargetFind(touch.clientX, touch.clientY);
}
});
}
});
Gestures.register({
name: 'tap',
deps: [
'mousedown',
'click',
'touchstart',
'touchend'
],
flow: {
start: [
'mousedown',
'touchstart'
],
end: [
'click',
'touchend'
]
},
emits: ['tap'],
info: {
x: NaN,
y: NaN,
prevent: false
},
reset: function () {
this.info.x = NaN;
this.info.y = NaN;
this.info.prevent = false;
},
save: function (e) {
this.info.x = e.clientX;
this.info.y = e.clientY;
},
mousedown: function (e) {
if (hasLeftMouseButton(e)) {
this.save(e);
}
},
click: function (e) {
if (hasLeftMouseButton(e)) {
this.forward(e);
}
},
touchstart: function (e) {
this.save(e.changedTouches[0]);
},
touchend: function (e) {
this.forward(e.changedTouches[0]);
},
forward: function (e) {
var dx = Math.abs(e.clientX - this.info.x);
var dy = Math.abs(e.clientY - this.info.y);
var t = Gestures.findOriginalTarget(e);
if (isNaN(dx) || isNaN(dy) || dx <= TAP_DISTANCE && dy <= TAP_DISTANCE || isSyntheticClick(e)) {
if (!this.info.prevent) {
Gestures.fire(t, 'tap', {
x: e.clientX,
y: e.clientY,
sourceEvent: e
});
}
}
}
});
var DIRECTION_MAP = {
x: 'pan-x',
y: 'pan-y',
none: 'none',
all: 'auto'
};
Polymer.Base._addFeature({
_setupGestures: function () {
this.__polymerGestures = null;
},
_listen: function (node, eventName, handler) {
if (Gestures.gestures[eventName]) {
Gestures.add(node, eventName, handler);
} else {
node.addEventListener(eventName, handler);
}
},
_unlisten: function (node, eventName, handler) {
if (Gestures.gestures[eventName]) {
Gestures.remove(node, eventName, handler);
} else {
node.removeEventListener(eventName, handler);
}
},
setScrollDirection: function (direction, node) {
node = node || this;
Gestures.setTouchAction(node, DIRECTION_MAP[direction] || 'auto');
}
});
Polymer.Gestures = Gestures;
}());
Polymer.Base._addFeature({
$$: function (slctr) {
return Polymer.dom(this.root).querySelector(slctr);
},
toggleClass: function (name, bool, node) {
node = node || this;
if (arguments.length == 1) {
bool = !node.classList.contains(name);
}
if (bool) {
Polymer.dom(node).classList.add(name);
} else {
Polymer.dom(node).classList.remove(name);
}
},
toggleAttribute: function (name, bool, node) {
node = node || this;
if (arguments.length == 1) {
bool = !node.hasAttribute(name);
}
if (bool) {
Polymer.dom(node).setAttribute(name, '');
} else {
Polymer.dom(node).removeAttribute(name);
}
},
classFollows: function (name, toElement, fromElement) {
if (fromElement) {
Polymer.dom(fromElement).classList.remove(name);
}
if (toElement) {
Polymer.dom(toElement).classList.add(name);
}
},
attributeFollows: function (name, toElement, fromElement) {
if (fromElement) {
Polymer.dom(fromElement).removeAttribute(name);
}
if (toElement) {
Polymer.dom(toElement).setAttribute(name, '');
}
},
getEffectiveChildNodes: function () {
return Polymer.dom(this).getEffectiveChildNodes();
},
getEffectiveChildren: function () {
var list = Polymer.dom(this).getEffectiveChildNodes();
return list.filter(function (n) {
return n.nodeType === Node.ELEMENT_NODE;
});
},
getEffectiveTextContent: function () {
var cn = this.getEffectiveChildNodes();
var tc = [];
for (var i = 0, c; c = cn[i]; i++) {
if (c.nodeType !== Node.COMMENT_NODE) {
tc.push(Polymer.dom(c).textContent);
}
}
return tc.join('');
},
queryEffectiveChildren: function (slctr) {
var e$ = Polymer.dom(this).queryDistributedElements(slctr);
return e$ && e$[0];
},
queryAllEffectiveChildren: function (slctr) {
return Polymer.dom(this).queryDistributedElements(slctr);
},
getContentChildNodes: function (slctr) {
var content = Polymer.dom(this.root).querySelector(slctr || 'content');
return content ? Polymer.dom(content).getDistributedNodes() : [];
},
getContentChildren: function (slctr) {
return this.getContentChildNodes(slctr).filter(function (n) {
return n.nodeType === Node.ELEMENT_NODE;
});
},
fire: function (type, detail, options) {
options = options || Polymer.nob;
var node = options.node || this;
detail = detail === null || detail === undefined ? {} : detail;
var bubbles = options.bubbles === undefined ? true : options.bubbles;
var cancelable = Boolean(options.cancelable);
var useCache = options._useCache;
var event = this._getEvent(type, bubbles, cancelable, useCache);
event.detail = detail;
if (useCache) {
this.__eventCache[type] = null;
}
node.dispatchEvent(event);
if (useCache) {
this.__eventCache[type] = event;
}
return event;
},
__eventCache: {},
_getEvent: function (type, bubbles, cancelable, useCache) {
var event = useCache && this.__eventCache[type];
if (!event || (event.bubbles != bubbles || event.cancelable != cancelable)) {
event = new Event(type, {
bubbles: Boolean(bubbles),
cancelable: cancelable
});
}
return event;
},
async: function (callback, waitTime) {
var self = this;
return Polymer.Async.run(function () {
callback.call(self);
}, waitTime);
},
cancelAsync: function (handle) {
Polymer.Async.cancel(handle);
},
arrayDelete: function (path, item) {
var index;
if (Array.isArray(path)) {
index = path.indexOf(item);
if (index >= 0) {
return path.splice(index, 1);
}
} else {
var arr = this._get(path);
index = arr.indexOf(item);
if (index >= 0) {
return this.splice(path, index, 1);
}
}
},
transform: function (transform, node) {
node = node || this;
node.style.webkitTransform = transform;
node.style.transform = transform;
},
translate3d: function (x, y, z, node) {
node = node || this;
this.transform('translate3d(' + x + ',' + y + ',' + z + ')', node);
},
importHref: function (href, onload, onerror, optAsync) {
var l = document.createElement('link');
l.rel = 'import';
l.href = href;
optAsync = Boolean(optAsync);
if (optAsync) {
l.setAttribute('async', '');
}
var self = this;
if (onload) {
l.onload = function (e) {
return onload.call(self, e);
};
}
if (onerror) {
l.onerror = function (e) {
return onerror.call(self, e);
};
}
document.head.appendChild(l);
return l;
},
create: function (tag, props) {
var elt = document.createElement(tag);
if (props) {
for (var n in props) {
elt[n] = props[n];
}
}
return elt;
},
isLightDescendant: function (node) {
return this !== node && this.contains(node) && Polymer.dom(this).getOwnerRoot() === Polymer.dom(node).getOwnerRoot();
},
isLocalDescendant: function (node) {
return this.root === Polymer.dom(node).getOwnerRoot();
}
});
Polymer.Bind = {
_dataEventCache: {},
prepareModel: function (model) {
Polymer.Base.mixin(model, this._modelApi);
},
_modelApi: {
_notifyChange: function (source, event, value) {
value = value === undefined ? this[source] : value;
event = event || Polymer.CaseMap.camelToDashCase(source) + '-changed';
this.fire(event, { value: value }, {
bubbles: false,
cancelable: false,
_useCache: true
});
},
_propertySetter: function (property, value, effects, fromAbove) {
var old = this.__data__[property];
if (old !== value && (old === old || value === value)) {
this.__data__[property] = value;
if (typeof value == 'object') {
this._clearPath(property);
}
if (this._propertyChanged) {
this._propertyChanged(property, value, old);
}
if (effects) {
this._effectEffects(property, value, effects, old, fromAbove);
}
}
return old;
},
__setProperty: function (property, value, quiet, node) {
node = node || this;
var effects = node._propertyEffects && node._propertyEffects[property];
if (effects) {
node._propertySetter(property, value, effects, quiet);
} else {
node[property] = value;
}
},
_effectEffects: function (property, value, effects, old, fromAbove) {
for (var i = 0, l = effects.length, fx; i < l && (fx = effects[i]); i++) {
fx.fn.call(this, property, value, fx.effect, old, fromAbove);
}
},
_clearPath: function (path) {
for (var prop in this.__data__) {
if (prop.indexOf(path + '.') === 0) {
this.__data__[prop] = undefined;
}
}
}
},
ensurePropertyEffects: function (model, property) {
if (!model._propertyEffects) {
model._propertyEffects = {};
}
var fx = model._propertyEffects[property];
if (!fx) {
fx = model._propertyEffects[property] = [];
}
return fx;
},
addPropertyEffect: function (model, property, kind, effect) {
var fx = this.ensurePropertyEffects(model, property);
var propEffect = {
kind: kind,
effect: effect,
fn: Polymer.Bind['_' + kind + 'Effect']
};
fx.push(propEffect);
return propEffect;
},
createBindings: function (model) {
var fx$ = model._propertyEffects;
if (fx$) {
for (var n in fx$) {
var fx = fx$[n];
fx.sort(this._sortPropertyEffects);
this._createAccessors(model, n, fx);
}
}
},
_sortPropertyEffects: function () {
var EFFECT_ORDER = {
'compute': 0,
'annotation': 1,
'annotatedComputation': 2,
'reflect': 3,
'notify': 4,
'observer': 5,
'complexObserver': 6,
'function': 7
};
return function (a, b) {
return EFFECT_ORDER[a.kind] - EFFECT_ORDER[b.kind];
};
}(),
_createAccessors: function (model, property, effects) {
var defun = {
get: function () {
return this.__data__[property];
}
};
var setter = function (value) {
this._propertySetter(property, value, effects);
};
var info = model.getPropertyInfo && model.getPropertyInfo(property);
if (info && info.readOnly) {
if (!info.computed) {
model['_set' + this.upper(property)] = setter;
}
} else {
defun.set = setter;
}
Object.defineProperty(model, property, defun);
},
upper: function (name) {
return name[0].toUpperCase() + name.substring(1);
},
_addAnnotatedListener: function (model, index, property, path, event, negated) {
if (!model._bindListeners) {
model._bindListeners = [];
}
var fn = this._notedListenerFactory(property, path, this._isStructured(path), negated);
var eventName = event || Polymer.CaseMap.camelToDashCase(property) + '-changed';
model._bindListeners.push({
index: index,
property: property,
path: path,
changedFn: fn,
event: eventName
});
},
_isStructured: function (path) {
return path.indexOf('.') > 0;
},
_isEventBogus: function (e, target) {
return e.path && e.path[0] !== target;
},
_notedListenerFactory: function (property, path, isStructured, negated) {
return function (target, value, targetPath) {
if (targetPath) {
this._notifyPath(this._fixPath(path, property, targetPath), value);
} else {
value = target[property];
if (negated) {
value = !value;
}
if (!isStructured) {
this[path] = value;
} else {
if (this.__data__[path] != value) {
this.set(path, value);
}
}
}
};
},
prepareInstance: function (inst) {
inst.__data__ = Object.create(null);
},
setupBindListeners: function (inst) {
var b$ = inst._bindListeners;
for (var i = 0, l = b$.length, info; i < l && (info = b$[i]); i++) {
var node = inst._nodes[info.index];
this._addNotifyListener(node, inst, info.event, info.changedFn);
}
},
_addNotifyListener: function (element, context, event, changedFn) {
element.addEventListener(event, function (e) {
return context._notifyListener(changedFn, e);
});
}
};
Polymer.Base.extend(Polymer.Bind, {
_shouldAddListener: function (effect) {
return effect.name && effect.kind != 'attribute' && effect.kind != 'text' && !effect.isCompound && effect.parts[0].mode === '{';
},
_annotationEffect: function (source, value, effect) {
if (source != effect.value) {
value = this._get(effect.value);
this.__data__[effect.value] = value;
}
var calc = effect.negate ? !value : value;
if (!effect.customEvent || this._nodes[effect.index][effect.name] !== calc) {
return this._applyEffectValue(effect, calc);
}
},
_reflectEffect: function (source, value, effect) {
this.reflectPropertyToAttribute(source, effect.attribute, value);
},
_notifyEffect: function (source, value, effect, old, fromAbove) {
if (!fromAbove) {
this._notifyChange(source, effect.event, value);
}
},
_functionEffect: function (source, value, fn, old, fromAbove) {
fn.call(this, source, value, old, fromAbove);
},
_observerEffect: function (source, value, effect, old) {
var fn = this[effect.method];
if (fn) {
fn.call(this, value, old);
} else {
this._warn(this._logf('_observerEffect', 'observer method `' + effect.method + '` not defined'));
}
},
_complexObserverEffect: function (source, value, effect) {
var fn = this[effect.method];
if (fn) {
var args = Polymer.Bind._marshalArgs(this.__data__, effect, source, value);
if (args) {
fn.apply(this, args);
}
} else if (effect.dynamicFn) {
} else {
this._warn(this._logf('_complexObserverEffect', 'observer method `' + effect.method + '` not defined'));
}
},
_computeEffect: function (source, value, effect) {
var fn = this[effect.method];
if (fn) {
var args = Polymer.Bind._marshalArgs(this.__data__, effect, source, value);
if (args) {
var computedvalue = fn.apply(this, args);
this.__setProperty(effect.name, computedvalue);
}
} else if (effect.dynamicFn) {
} else {
this._warn(this._logf('_computeEffect', 'compute method `' + effect.method + '` not defined'));
}
},
_annotatedComputationEffect: function (source, value, effect) {
var computedHost = this._rootDataHost || this;
var fn = computedHost[effect.method];
if (fn) {
var args = Polymer.Bind._marshalArgs(this.__data__, effect, source, value);
if (args) {
var computedvalue = fn.apply(computedHost, args);
if (effect.negate) {
computedvalue = !computedvalue;
}
this._applyEffectValue(effect, computedvalue);
}
} else if (effect.dynamicFn) {
} else {
computedHost._warn(computedHost._logf('_annotatedComputationEffect', 'compute method `' + effect.method + '` not defined'));
}
},
_marshalArgs: function (model, effect, path, value) {
var values = [];
var args = effect.args;
var bailoutEarly = args.length > 1 || effect.dynamicFn;
for (var i = 0, l = args.length; i < l; i++) {
var arg = args[i];
var name = arg.name;
var v;
if (arg.literal) {
v = arg.value;
} else if (arg.structured) {
v = Polymer.Base._get(name, model);
} else {
v = model[name];
}
if (bailoutEarly && v === undefined) {
return;
}
if (arg.wildcard) {
var baseChanged = name.indexOf(path + '.') === 0;
var matches = effect.trigger.name.indexOf(name) === 0 && !baseChanged;
values[i] = {
path: matches ? path : name,
value: matches ? value : v,
base: v
};
} else {
values[i] = v;
}
}
return values;
}
});
Polymer.Base._addFeature({
_addPropertyEffect: function (property, kind, effect) {
var prop = Polymer.Bind.addPropertyEffect(this, property, kind, effect);
prop.pathFn = this['_' + prop.kind + 'PathEffect'];
},
_prepEffects: function () {
Polymer.Bind.prepareModel(this);
this._addAnnotationEffects(this._notes);
},
_prepBindings: function () {
Polymer.Bind.createBindings(this);
},
_addPropertyEffects: function (properties) {
if (properties) {
for (var p in properties) {
var prop = properties[p];
if (prop.observer) {
this._addObserverEffect(p, prop.observer);
}
if (prop.computed) {
prop.readOnly = true;
this._addComputedEffect(p, prop.computed);
}
if (prop.notify) {
this._addPropertyEffect(p, 'notify', { event: Polymer.CaseMap.camelToDashCase(p) + '-changed' });
}
if (prop.reflectToAttribute) {
var attr = Polymer.CaseMap.camelToDashCase(p);
if (attr[0] === '-') {
this._warn(this._logf('_addPropertyEffects', 'Property ' + p + ' cannot be reflected to attribute ' + attr + ' because "-" is not a valid starting attribute name. Use a lowercase first letter for the property instead.'));
} else {
this._addPropertyEffect(p, 'reflect', { attribute: attr });
}
}
if (prop.readOnly) {
Polymer.Bind.ensurePropertyEffects(this, p);
}
}
}
},
_addComputedEffect: function (name, expression) {
var sig = this._parseMethod(expression);
var dynamicFn = sig.dynamicFn;
for (var i = 0, arg; i < sig.args.length && (arg = sig.args[i]); i++) {
this._addPropertyEffect(arg.model, 'compute', {
method: sig.method,
args: sig.args,
trigger: arg,
name: name,
dynamicFn: dynamicFn
});
}
if (dynamicFn) {
this._addPropertyEffect(sig.method, 'compute', {
method: sig.method,
args: sig.args,
trigger: null,
name: name,
dynamicFn: dynamicFn
});
}
},
_addObserverEffect: function (property, observer) {
this._addPropertyEffect(property, 'observer', {
method: observer,
property: property
});
},
_addComplexObserverEffects: function (observers) {
if (observers) {
for (var i = 0, o; i < observers.length && (o = observers[i]); i++) {
this._addComplexObserverEffect(o);
}
}
},
_addComplexObserverEffect: function (observer) {
var sig = this._parseMethod(observer);
if (!sig) {
throw new Error('Malformed observer expression \'' + observer + '\'');
}
var dynamicFn = sig.dynamicFn;
for (var i = 0, arg; i < sig.args.length && (arg = sig.args[i]); i++) {
this._addPropertyEffect(arg.model, 'complexObserver', {
method: sig.method,
args: sig.args,
trigger: arg,
dynamicFn: dynamicFn
});
}
if (dynamicFn) {
this._addPropertyEffect(sig.method, 'complexObserver', {
method: sig.method,
args: sig.args,
trigger: null,
dynamicFn: dynamicFn
});
}
},
_addAnnotationEffects: function (notes) {
for (var i = 0, note; i < notes.length && (note = notes[i]); i++) {
var b$ = note.bindings;
for (var j = 0, binding; j < b$.length && (binding = b$[j]); j++) {
this._addAnnotationEffect(binding, i);
}
}
},
_addAnnotationEffect: function (note, index) {
if (Polymer.Bind._shouldAddListener(note)) {
Polymer.Bind._addAnnotatedListener(this, index, note.name, note.parts[0].value, note.parts[0].event, note.parts[0].negate);
}
for (var i = 0; i < note.parts.length; i++) {
var part = note.parts[i];
if (part.signature) {
this._addAnnotatedComputationEffect(note, part, index);
} else if (!part.literal) {
if (note.kind === 'attribute' && note.name[0] === '-') {
this._warn(this._logf('_addAnnotationEffect', 'Cannot set attribute ' + note.name + ' because "-" is not a valid attribute starting character'));
} else {
this._addPropertyEffect(part.model, 'annotation', {
kind: note.kind,
index: index,
name: note.name,
propertyName: note.propertyName,
value: part.value,
isCompound: note.isCompound,
compoundIndex: part.compoundIndex,
event: part.event,
customEvent: part.customEvent,
negate: part.negate
});
}
}
}
},
_addAnnotatedComputationEffect: function (note, part, index) {
var sig = part.signature;
if (sig.static) {
this.__addAnnotatedComputationEffect('__static__', index, note, part, null);
} else {
for (var i = 0, arg; i < sig.args.length && (arg = sig.args[i]); i++) {
if (!arg.literal) {
this.__addAnnotatedComputationEffect(arg.model, index, note, part, arg);
}
}
if (sig.dynamicFn) {
this.__addAnnotatedComputationEffect(sig.method, index, note, part, null);
}
}
},
__addAnnotatedComputationEffect: function (property, index, note, part, trigger) {
this._addPropertyEffect(property, 'annotatedComputation', {
index: index,
isCompound: note.isCompound,
compoundIndex: part.compoundIndex,
kind: note.kind,
name: note.name,
negate: part.negate,
method: part.signature.method,
args: part.signature.args,
trigger: trigger,
dynamicFn: part.signature.dynamicFn
});
},
_parseMethod: function (expression) {
var m = expression.match(/([^\s]+?)\(([\s\S]*)\)/);
if (m) {
var sig = {
method: m[1],
static: true
};
if (this.getPropertyInfo(sig.method) !== Polymer.nob) {
sig.static = false;
sig.dynamicFn = true;
}
if (m[2].trim()) {
var args = m[2].replace(/\\,/g, '&comma;').split(',');
return this._parseArgs(args, sig);
} else {
sig.args = Polymer.nar;
return sig;
}
}
},
_parseArgs: function (argList, sig) {
sig.args = argList.map(function (rawArg) {
var arg = this._parseArg(rawArg);
if (!arg.literal) {
sig.static = false;
}
return arg;
}, this);
return sig;
},
_parseArg: function (rawArg) {
var arg = rawArg.trim().replace(/&comma;/g, ',').replace(/\\(.)/g, '$1');
var a = { name: arg };
var fc = arg[0];
if (fc === '-') {
fc = arg[1];
}
if (fc >= '0' && fc <= '9') {
fc = '#';
}
switch (fc) {
case '\'':
case '"':
a.value = arg.slice(1, -1);
a.literal = true;
break;
case '#':
a.value = Number(arg);
a.literal = true;
break;
}
if (!a.literal) {
a.model = this._modelForPath(arg);
a.structured = arg.indexOf('.') > 0;
if (a.structured) {
a.wildcard = arg.slice(-2) == '.*';
if (a.wildcard) {
a.name = arg.slice(0, -2);
}
}
}
return a;
},
_marshalInstanceEffects: function () {
Polymer.Bind.prepareInstance(this);
if (this._bindListeners) {
Polymer.Bind.setupBindListeners(this);
}
},
_applyEffectValue: function (info, value) {
var node = this._nodes[info.index];
var property = info.name;
if (info.isCompound) {
var storage = node.__compoundStorage__[property];
storage[info.compoundIndex] = value;
value = storage.join('');
}
if (info.kind == 'attribute') {
this.serializeValueToAttribute(value, property, node);
} else {
if (property === 'className') {
value = this._scopeElementClass(node, value);
}
if (property === 'textContent' || node.localName == 'input' && property == 'value') {
value = value == undefined ? '' : value;
}
var pinfo;
if (!node._propertyInfo || !(pinfo = node._propertyInfo[property]) || !pinfo.readOnly) {
this.__setProperty(property, value, false, node);
}
}
},
_executeStaticEffects: function () {
if (this._propertyEffects && this._propertyEffects.__static__) {
this._effectEffects('__static__', null, this._propertyEffects.__static__);
}
}
});
(function () {
var usePolyfillProto = Polymer.Settings.usePolyfillProto;
Polymer.Base._addFeature({
_setupConfigure: function (initialConfig) {
this._config = {};
this._handlers = [];
this._aboveConfig = null;
if (initialConfig) {
for (var i in initialConfig) {
if (initialConfig[i] !== undefined) {
this._config[i] = initialConfig[i];
}
}
}
},
_marshalAttributes: function () {
this._takeAttributesToModel(this._config);
},
_attributeChangedImpl: function (name) {
var model = this._clientsReadied ? this : this._config;
this._setAttributeToProperty(model, name);
},
_configValue: function (name, value) {
var info = this._propertyInfo[name];
if (!info || !info.readOnly) {
this._config[name] = value;
}
},
_beforeClientsReady: function () {
this._configure();
},
_configure: function () {
this._configureAnnotationReferences();
this._aboveConfig = this.mixin({}, this._config);
var config = {};
for (var i = 0; i < this.behaviors.length; i++) {
this._configureProperties(this.behaviors[i].properties, config);
}
this._configureProperties(this.properties, config);
this.mixin(config, this._aboveConfig);
this._config = config;
if (this._clients && this._clients.length) {
this._distributeConfig(this._config);
}
},
_configureProperties: function (properties, config) {
for (var i in properties) {
var c = properties[i];
if (!usePolyfillProto && this.hasOwnProperty(i) && this._propertyEffects && this._propertyEffects[i]) {
config[i] = this[i];
delete this[i];
} else if (c.value !== undefined) {
var value = c.value;
if (typeof value == 'function') {
value = value.call(this, this._config);
}
config[i] = value;
}
}
},
_distributeConfig: function (config) {
var fx$ = this._propertyEffects;
if (fx$) {
for (var p in config) {
var fx = fx$[p];
if (fx) {
for (var i = 0, l = fx.length, x; i < l && (x = fx[i]); i++) {
if (x.kind === 'annotation' && !x.isCompound) {
var node = this._nodes[x.effect.index];
var name = x.effect.propertyName;
var isAttr = x.effect.kind == 'attribute';
var hasEffect = node._propertyEffects && node._propertyEffects[name];
if (node._configValue && (hasEffect || !isAttr)) {
var value = p === x.effect.value ? config[p] : this._get(x.effect.value, config);
if (isAttr) {
value = node.deserialize(this.serialize(value), node._propertyInfo[name].type);
}
node._configValue(name, value);
}
}
}
}
}
}
},
_afterClientsReady: function () {
this._executeStaticEffects();
this._applyConfig(this._config, this._aboveConfig);
this._flushHandlers();
},
_applyConfig: function (config, aboveConfig) {
for (var n in config) {
if (this[n] === undefined) {
this.__setProperty(n, config[n], n in aboveConfig);
}
}
},
_notifyListener: function (fn, e) {
if (!Polymer.Bind._isEventBogus(e, e.target)) {
var value, path;
if (e.detail) {
value = e.detail.value;
path = e.detail.path;
}
if (!this._clientsReadied) {
this._queueHandler([
fn,
e.target,
value,
path
]);
} else {
return fn.call(this, e.target, value, path);
}
}
},
_queueHandler: function (args) {
this._handlers.push(args);
},
_flushHandlers: function () {
var h$ = this._handlers;
for (var i = 0, l = h$.length, h; i < l && (h = h$[i]); i++) {
h[0].call(this, h[1], h[2], h[3]);
}
this._handlers = [];
}
});
}());
(function () {
'use strict';
Polymer.Base._addFeature({
notifyPath: function (path, value, fromAbove) {
var info = {};
this._get(path, this, info);
if (info.path) {
this._notifyPath(info.path, value, fromAbove);
}
},
_notifyPath: function (path, value, fromAbove) {
var old = this._propertySetter(path, value);
if (old !== value && (old === old || value === value)) {
this._pathEffector(path, value);
if (!fromAbove) {
this._notifyPathUp(path, value);
}
return true;
}
},
_getPathParts: function (path) {
if (Array.isArray(path)) {
var parts = [];
for (var i = 0; i < path.length; i++) {
var args = path[i].toString().split('.');
for (var j = 0; j < args.length; j++) {
parts.push(args[j]);
}
}
return parts;
} else {
return path.toString().split('.');
}
},
set: function (path, value, root) {
var prop = root || this;
var parts = this._getPathParts(path);
var array;
var last = parts[parts.length - 1];
if (parts.length > 1) {
for (var i = 0; i < parts.length - 1; i++) {
var part = parts[i];
if (array && part[0] == '#') {
prop = Polymer.Collection.get(array).getItem(part);
} else {
prop = prop[part];
if (array && parseInt(part, 10) == part) {
parts[i] = Polymer.Collection.get(array).getKey(prop);
}
}
if (!prop) {
return;
}
array = Array.isArray(prop) ? prop : null;
}
if (array) {
var coll = Polymer.Collection.get(array);
var old, key;
if (last[0] == '#') {
key = last;
old = coll.getItem(key);
last = array.indexOf(old);
coll.setItem(key, value);
} else if (parseInt(last, 10) == last) {
old = prop[last];
key = coll.getKey(old);
parts[i] = key;
coll.setItem(key, value);
}
}
prop[last] = value;
if (!root) {
this._notifyPath(parts.join('.'), value);
}
} else {
prop[path] = value;
}
},
get: function (path, root) {
return this._get(path, root);
},
_get: function (path, root, info) {
var prop = root || this;
var parts = this._getPathParts(path);
var array;
for (var i = 0; i < parts.length; i++) {
if (!prop) {
return;
}
var part = parts[i];
if (array && part[0] == '#') {
prop = Polymer.Collection.get(array).getItem(part);
} else {
prop = prop[part];
if (info && array && parseInt(part, 10) == part) {
parts[i] = Polymer.Collection.get(array).getKey(prop);
}
}
array = Array.isArray(prop) ? prop : null;
}
if (info) {
info.path = parts.join('.');
}
return prop;
},
_pathEffector: function (path, value) {
var model = this._modelForPath(path);
var fx$ = this._propertyEffects && this._propertyEffects[model];
if (fx$) {
for (var i = 0, fx; i < fx$.length && (fx = fx$[i]); i++) {
var fxFn = fx.pathFn;
if (fxFn) {
fxFn.call(this, path, value, fx.effect);
}
}
}
if (this._boundPaths) {
this._notifyBoundPaths(path, value);
}
},
_annotationPathEffect: function (path, value, effect) {
if (effect.value === path || effect.value.indexOf(path + '.') === 0) {
Polymer.Bind._annotationEffect.call(this, path, value, effect);
} else if (path.indexOf(effect.value + '.') === 0 && !effect.negate) {
var node = this._nodes[effect.index];
if (node && node._notifyPath) {
var p = this._fixPath(effect.name, effect.value, path);
node._notifyPath(p, value, true);
}
}
},
_complexObserverPathEffect: function (path, value, effect) {
if (this._pathMatchesEffect(path, effect)) {
Polymer.Bind._complexObserverEffect.call(this, path, value, effect);
}
},
_computePathEffect: function (path, value, effect) {
if (this._pathMatchesEffect(path, effect)) {
Polymer.Bind._computeEffect.call(this, path, value, effect);
}
},
_annotatedComputationPathEffect: function (path, value, effect) {
if (this._pathMatchesEffect(path, effect)) {
Polymer.Bind._annotatedComputationEffect.call(this, path, value, effect);
}
},
_pathMatchesEffect: function (path, effect) {
var effectArg = effect.trigger.name;
return effectArg == path || effectArg.indexOf(path + '.') === 0 || effect.trigger.wildcard && path.indexOf(effectArg) === 0;
},
linkPaths: function (to, from) {
this._boundPaths = this._boundPaths || {};
if (from) {
this._boundPaths[to] = from;
} else {
this.unlinkPaths(to);
}
},
unlinkPaths: function (path) {
if (this._boundPaths) {
delete this._boundPaths[path];
}
},
_notifyBoundPaths: function (path, value) {
for (var a in this._boundPaths) {
var b = this._boundPaths[a];
if (path.indexOf(a + '.') == 0) {
this._notifyPath(this._fixPath(b, a, path), value);
} else if (path.indexOf(b + '.') == 0) {
this._notifyPath(this._fixPath(a, b, path), value);
}
}
},
_fixPath: function (property, root, path) {
return property + path.slice(root.length);
},
_notifyPathUp: function (path, value) {
var rootName = this._modelForPath(path);
var dashCaseName = Polymer.CaseMap.camelToDashCase(rootName);
var eventName = dashCaseName + this._EVENT_CHANGED;
this.fire(eventName, {
path: path,
value: value
}, {
bubbles: false,
_useCache: true
});
},
_modelForPath: function (path) {
var dot = path.indexOf('.');
return dot < 0 ? path : path.slice(0, dot);
},
_EVENT_CHANGED: '-changed',
notifySplices: function (path, splices) {
var info = {};
var array = this._get(path, this, info);
this._notifySplices(array, info.path, splices);
},
_notifySplices: function (array, path, splices) {
var change = {
keySplices: Polymer.Collection.applySplices(array, splices),
indexSplices: splices
};
if (!array.hasOwnProperty('splices')) {
Object.defineProperty(array, 'splices', {
configurable: true,
writable: true
});
}
array.splices = change;
this._notifyPath(path + '.splices', change);
this._notifyPath(path + '.length', array.length);
change.keySplices = null;
change.indexSplices = null;
},
_notifySplice: function (array, path, index, added, removed) {
this._notifySplices(array, path, [{
index: index,
addedCount: added,
removed: removed,
object: array,
type: 'splice'
}]);
},
push: function (path) {
var info = {};
var array = this._get(path, this, info);
var args = Array.prototype.slice.call(arguments, 1);
var len = array.length;
var ret = array.push.apply(array, args);
if (args.length) {
this._notifySplice(array, info.path, len, args.length, []);
}
return ret;
},
pop: function (path) {
var info = {};
var array = this._get(path, this, info);
var hadLength = Boolean(array.length);
var args = Array.prototype.slice.call(arguments, 1);
var ret = array.pop.apply(array, args);
if (hadLength) {
this._notifySplice(array, info.path, array.length, 0, [ret]);
}
return ret;
},
splice: function (path, start) {
var info = {};
var array = this._get(path, this, info);
if (start < 0) {
start = array.length - Math.floor(-start);
} else {
start = Math.floor(start);
}
if (!start) {
start = 0;
}
var args = Array.prototype.slice.call(arguments, 1);
var ret = array.splice.apply(array, args);
var addedCount = Math.max(args.length - 2, 0);
if (addedCount || ret.length) {
this._notifySplice(array, info.path, start, addedCount, ret);
}
return ret;
},
shift: function (path) {
var info = {};
var array = this._get(path, this, info);
var hadLength = Boolean(array.length);
var args = Array.prototype.slice.call(arguments, 1);
var ret = array.shift.apply(array, args);
if (hadLength) {
this._notifySplice(array, info.path, 0, 0, [ret]);
}
return ret;
},
unshift: function (path) {
var info = {};
var array = this._get(path, this, info);
var args = Array.prototype.slice.call(arguments, 1);
var ret = array.unshift.apply(array, args);
if (args.length) {
this._notifySplice(array, info.path, 0, args.length, []);
}
return ret;
},
prepareModelNotifyPath: function (model) {
this.mixin(model, {
fire: Polymer.Base.fire,
_getEvent: Polymer.Base._getEvent,
__eventCache: Polymer.Base.__eventCache,
notifyPath: Polymer.Base.notifyPath,
_get: Polymer.Base._get,
_EVENT_CHANGED: Polymer.Base._EVENT_CHANGED,
_notifyPath: Polymer.Base._notifyPath,
_notifyPathUp: Polymer.Base._notifyPathUp,
_pathEffector: Polymer.Base._pathEffector,
_annotationPathEffect: Polymer.Base._annotationPathEffect,
_complexObserverPathEffect: Polymer.Base._complexObserverPathEffect,
_annotatedComputationPathEffect: Polymer.Base._annotatedComputationPathEffect,
_computePathEffect: Polymer.Base._computePathEffect,
_modelForPath: Polymer.Base._modelForPath,
_pathMatchesEffect: Polymer.Base._pathMatchesEffect,
_notifyBoundPaths: Polymer.Base._notifyBoundPaths,
_getPathParts: Polymer.Base._getPathParts
});
}
});
}());
Polymer.Base._addFeature({
resolveUrl: function (url) {
var module = Polymer.DomModule.import(this.is);
var root = '';
if (module) {
var assetPath = module.getAttribute('assetpath') || '';
root = Polymer.ResolveUrl.resolveUrl(assetPath, module.ownerDocument.baseURI);
}
return Polymer.ResolveUrl.resolveUrl(url, root);
}
});
Polymer.CssParse = function () {
return {
parse: function (text) {
text = this._clean(text);
return this._parseCss(this._lex(text), text);
},
_clean: function (cssText) {
return cssText.replace(this._rx.comments, '').replace(this._rx.port, '');
},
_lex: function (text) {
var root = {
start: 0,
end: text.length
};
var n = root;
for (var i = 0, l = text.length; i < l; i++) {
switch (text[i]) {
case this.OPEN_BRACE:
if (!n.rules) {
n.rules = [];
}
var p = n;
var previous = p.rules[p.rules.length - 1];
n = {
start: i + 1,
parent: p,
previous: previous
};
p.rules.push(n);
break;
case this.CLOSE_BRACE:
n.end = i + 1;
n = n.parent || root;
break;
}
}
return root;
},
_parseCss: function (node, text) {
var t = text.substring(node.start, node.end - 1);
node.parsedCssText = node.cssText = t.trim();
if (node.parent) {
var ss = node.previous ? node.previous.end : node.parent.start;
t = text.substring(ss, node.start - 1);
t = this._expandUnicodeEscapes(t);
t = t.replace(this._rx.multipleSpaces, ' ');
t = t.substring(t.lastIndexOf(';') + 1);
var s = node.parsedSelector = node.selector = t.trim();
node.atRule = s.indexOf(this.AT_START) === 0;
if (node.atRule) {
if (s.indexOf(this.MEDIA_START) === 0) {
node.type = this.types.MEDIA_RULE;
} else if (s.match(this._rx.keyframesRule)) {
node.type = this.types.KEYFRAMES_RULE;
node.keyframesName = node.selector.split(this._rx.multipleSpaces).pop();
}
} else {
if (s.indexOf(this.VAR_START) === 0) {
node.type = this.types.MIXIN_RULE;
} else {
node.type = this.types.STYLE_RULE;
}
}
}
var r$ = node.rules;
if (r$) {
for (var i = 0, l = r$.length, r; i < l && (r = r$[i]); i++) {
this._parseCss(r, text);
}
}
return node;
},
_expandUnicodeEscapes: function (s) {
return s.replace(/\\([0-9a-f]{1,6})\s/gi, function () {
var code = arguments[1], repeat = 6 - code.length;
while (repeat--) {
code = '0' + code;
}
return '\\' + code;
});
},
stringify: function (node, preserveProperties, text) {
text = text || '';
var cssText = '';
if (node.cssText || node.rules) {
var r$ = node.rules;
if (r$ && (preserveProperties || !this._hasMixinRules(r$))) {
for (var i = 0, l = r$.length, r; i < l && (r = r$[i]); i++) {
cssText = this.stringify(r, preserveProperties, cssText);
}
} else {
cssText = preserveProperties ? node.cssText : this.removeCustomProps(node.cssText);
cssText = cssText.trim();
if (cssText) {
cssText = '  ' + cssText + '\n';
}
}
}
if (cssText) {
if (node.selector) {
text += node.selector + ' ' + this.OPEN_BRACE + '\n';
}
text += cssText;
if (node.selector) {
text += this.CLOSE_BRACE + '\n\n';
}
}
return text;
},
_hasMixinRules: function (rules) {
return rules[0].selector.indexOf(this.VAR_START) === 0;
},
removeCustomProps: function (cssText) {
cssText = this.removeCustomPropAssignment(cssText);
return this.removeCustomPropApply(cssText);
},
removeCustomPropAssignment: function (cssText) {
return cssText.replace(this._rx.customProp, '').replace(this._rx.mixinProp, '');
},
removeCustomPropApply: function (cssText) {
return cssText.replace(this._rx.mixinApply, '').replace(this._rx.varApply, '');
},
types: {
STYLE_RULE: 1,
KEYFRAMES_RULE: 7,
MEDIA_RULE: 4,
MIXIN_RULE: 1000
},
OPEN_BRACE: '{',
CLOSE_BRACE: '}',
_rx: {
comments: /\/\*[^*]*\*+([^\/*][^*]*\*+)*\//gim,
port: /@import[^;]*;/gim,
customProp: /(?:^[^;\-\s}]+)?--[^;{}]*?:[^{};]*?(?:[;\n]|$)/gim,
mixinProp: /(?:^[^;\-\s}]+)?--[^;{}]*?:[^{};]*?{[^}]*?}(?:[;\n]|$)?/gim,
mixinApply: /@apply[\s]*\([^)]*?\)[\s]*(?:[;\n]|$)?/gim,
varApply: /[^;:]*?:[^;]*?var\([^;]*\)(?:[;\n]|$)?/gim,
keyframesRule: /^@[^\s]*keyframes/,
multipleSpaces: /\s+/g
},
VAR_START: '--',
MEDIA_START: '@media',
AT_START: '@'
};
}();
Polymer.StyleUtil = function () {
return {
MODULE_STYLES_SELECTOR: 'style, link[rel=import][type~=css], template',
INCLUDE_ATTR: 'include',
toCssText: function (rules, callback, preserveProperties) {
if (typeof rules === 'string') {
rules = this.parser.parse(rules);
}
if (callback) {
this.forEachRule(rules, callback);
}
return this.parser.stringify(rules, preserveProperties);
},
forRulesInStyles: function (styles, styleRuleCallback, keyframesRuleCallback) {
if (styles) {
for (var i = 0, l = styles.length, s; i < l && (s = styles[i]); i++) {
this.forEachRule(this.rulesForStyle(s), styleRuleCallback, keyframesRuleCallback);
}
}
},
rulesForStyle: function (style) {
if (!style.__cssRules && style.textContent) {
style.__cssRules = this.parser.parse(style.textContent);
}
return style.__cssRules;
},
isKeyframesSelector: function (rule) {
return rule.parent && rule.parent.type === this.ruleTypes.KEYFRAMES_RULE;
},
forEachRule: function (node, styleRuleCallback, keyframesRuleCallback) {
if (!node) {
return;
}
var skipRules = false;
if (node.type === this.ruleTypes.STYLE_RULE) {
styleRuleCallback(node);
} else if (keyframesRuleCallback && node.type === this.ruleTypes.KEYFRAMES_RULE) {
keyframesRuleCallback(node);
} else if (node.type === this.ruleTypes.MIXIN_RULE) {
skipRules = true;
}
var r$ = node.rules;
if (r$ && !skipRules) {
for (var i = 0, l = r$.length, r; i < l && (r = r$[i]); i++) {
this.forEachRule(r, styleRuleCallback, keyframesRuleCallback);
}
}
},
applyCss: function (cssText, moniker, target, contextNode) {
var style = this.createScopeStyle(cssText, moniker);
target = target || document.head;
var after = contextNode && contextNode.nextSibling || target.firstChild;
this.__lastHeadApplyNode = style;
return target.insertBefore(style, after);
},
createScopeStyle: function (cssText, moniker) {
var style = document.createElement('style');
if (moniker) {
style.setAttribute('scope', moniker);
}
style.textContent = cssText;
return style;
},
__lastHeadApplyNode: null,
applyStylePlaceHolder: function (moniker) {
var placeHolder = document.createComment(' Shady DOM styles for ' + moniker + ' ');
var after = this.__lastHeadApplyNode ? this.__lastHeadApplyNode.nextSibling : null;
var scope = document.head;
scope.insertBefore(placeHolder, after || scope.firstChild);
this.__lastHeadApplyNode = placeHolder;
return placeHolder;
},
cssFromModules: function (moduleIds, warnIfNotFound) {
var modules = moduleIds.trim().split(' ');
var cssText = '';
for (var i = 0; i < modules.length; i++) {
cssText += this.cssFromModule(modules[i], warnIfNotFound);
}
return cssText;
},
cssFromModule: function (moduleId, warnIfNotFound) {
var m = Polymer.DomModule.import(moduleId);
if (m && !m._cssText) {
m._cssText = this.cssFromElement(m);
}
if (!m && warnIfNotFound) {
console.warn('Could not find style data in module named', moduleId);
}
return m && m._cssText || '';
},
cssFromElement: function (element) {
var cssText = '';
var content = element.content || element;
var e$ = Polymer.TreeApi.arrayCopy(content.querySelectorAll(this.MODULE_STYLES_SELECTOR));
for (var i = 0, e; i < e$.length; i++) {
e = e$[i];
if (e.localName === 'template') {
cssText += this.cssFromElement(e);
} else {
if (e.localName === 'style') {
var include = e.getAttribute(this.INCLUDE_ATTR);
if (include) {
cssText += this.cssFromModules(include, true);
}
e = e.__appliedElement || e;
e.parentNode.removeChild(e);
cssText += this.resolveCss(e.textContent, element.ownerDocument);
} else if (e.import && e.import.body) {
cssText += this.resolveCss(e.import.body.textContent, e.import);
}
}
}
return cssText;
},
resolveCss: Polymer.ResolveUrl.resolveCss,
parser: Polymer.CssParse,
ruleTypes: Polymer.CssParse.types
};
}();
Polymer.StyleTransformer = function () {
var nativeShadow = Polymer.Settings.useNativeShadow;
var styleUtil = Polymer.StyleUtil;
var api = {
dom: function (node, scope, useAttr, shouldRemoveScope) {
this._transformDom(node, scope || '', useAttr, shouldRemoveScope);
},
_transformDom: function (node, selector, useAttr, shouldRemoveScope) {
if (node.setAttribute) {
this.element(node, selector, useAttr, shouldRemoveScope);
}
var c$ = Polymer.dom(node).childNodes;
for (var i = 0; i < c$.length; i++) {
this._transformDom(c$[i], selector, useAttr, shouldRemoveScope);
}
},
element: function (element, scope, useAttr, shouldRemoveScope) {
if (useAttr) {
if (shouldRemoveScope) {
element.removeAttribute(SCOPE_NAME);
} else {
element.setAttribute(SCOPE_NAME, scope);
}
} else {
if (scope) {
if (element.classList) {
if (shouldRemoveScope) {
element.classList.remove(SCOPE_NAME);
element.classList.remove(scope);
} else {
element.classList.add(SCOPE_NAME);
element.classList.add(scope);
}
} else if (element.getAttribute) {
var c = element.getAttribute(CLASS);
if (shouldRemoveScope) {
if (c) {
element.setAttribute(CLASS, c.replace(SCOPE_NAME, '').replace(scope, ''));
}
} else {
element.setAttribute(CLASS, (c ? c + ' ' : '') + SCOPE_NAME + ' ' + scope);
}
}
}
}
},
elementStyles: function (element, callback) {
var styles = element._styles;
var cssText = '';
for (var i = 0, l = styles.length, s; i < l && (s = styles[i]); i++) {
var rules = styleUtil.rulesForStyle(s);
cssText += nativeShadow ? styleUtil.toCssText(rules, callback) : this.css(rules, element.is, element.extends, callback, element._scopeCssViaAttr) + '\n\n';
}
return cssText.trim();
},
css: function (rules, scope, ext, callback, useAttr) {
var hostScope = this._calcHostScope(scope, ext);
scope = this._calcElementScope(scope, useAttr);
var self = this;
return styleUtil.toCssText(rules, function (rule) {
if (!rule.isScoped) {
self.rule(rule, scope, hostScope);
rule.isScoped = true;
}
if (callback) {
callback(rule, scope, hostScope);
}
});
},
_calcElementScope: function (scope, useAttr) {
if (scope) {
return useAttr ? CSS_ATTR_PREFIX + scope + CSS_ATTR_SUFFIX : CSS_CLASS_PREFIX + scope;
} else {
return '';
}
},
_calcHostScope: function (scope, ext) {
return ext ? '[is=' + scope + ']' : scope;
},
rule: function (rule, scope, hostScope) {
this._transformRule(rule, this._transformComplexSelector, scope, hostScope);
},
_transformRule: function (rule, transformer, scope, hostScope) {
var p$ = rule.selector.split(COMPLEX_SELECTOR_SEP);
if (!styleUtil.isKeyframesSelector(rule)) {
for (var i = 0, l = p$.length, p; i < l && (p = p$[i]); i++) {
p$[i] = transformer.call(this, p, scope, hostScope);
}
}
rule.selector = rule.transformedSelector = p$.join(COMPLEX_SELECTOR_SEP);
},
_transformComplexSelector: function (selector, scope, hostScope) {
var stop = false;
var hostContext = false;
var self = this;
selector = selector.replace(CONTENT_START, HOST + ' $1');
selector = selector.replace(SIMPLE_SELECTOR_SEP, function (m, c, s) {
if (!stop) {
var info = self._transformCompoundSelector(s, c, scope, hostScope);
stop = stop || info.stop;
hostContext = hostContext || info.hostContext;
c = info.combinator;
s = info.value;
} else {
s = s.replace(SCOPE_JUMP, ' ');
}
return c + s;
});
if (hostContext) {
selector = selector.replace(HOST_CONTEXT_PAREN, function (m, pre, paren, post) {
return pre + paren + ' ' + hostScope + post + COMPLEX_SELECTOR_SEP + ' ' + pre + hostScope + paren + post;
});
}
return selector;
},
_transformCompoundSelector: function (selector, combinator, scope, hostScope) {
var jumpIndex = selector.search(SCOPE_JUMP);
var hostContext = false;
if (selector.indexOf(HOST_CONTEXT) >= 0) {
hostContext = true;
} else if (selector.indexOf(HOST) >= 0) {
selector = selector.replace(HOST_PAREN, function (m, host, paren) {
return hostScope + paren;
});
selector = selector.replace(HOST, hostScope);
} else if (jumpIndex !== 0) {
selector = scope ? this._transformSimpleSelector(selector, scope) : selector;
}
if (selector.indexOf(CONTENT) >= 0) {
combinator = '';
}
var stop;
if (jumpIndex >= 0) {
selector = selector.replace(SCOPE_JUMP, ' ');
stop = true;
}
return {
value: selector,
combinator: combinator,
stop: stop,
hostContext: hostContext
};
},
_transformSimpleSelector: function (selector, scope) {
var p$ = selector.split(PSEUDO_PREFIX);
p$[0] += scope;
return p$.join(PSEUDO_PREFIX);
},
documentRule: function (rule) {
rule.selector = rule.parsedSelector;
this.normalizeRootSelector(rule);
if (!nativeShadow) {
this._transformRule(rule, this._transformDocumentSelector);
}
},
normalizeRootSelector: function (rule) {
if (rule.selector === ROOT) {
rule.selector = 'body';
}
},
_transformDocumentSelector: function (selector) {
return selector.match(SCOPE_JUMP) ? this._transformComplexSelector(selector, SCOPE_DOC_SELECTOR) : this._transformSimpleSelector(selector.trim(), SCOPE_DOC_SELECTOR);
},
SCOPE_NAME: 'style-scope'
};
var SCOPE_NAME = api.SCOPE_NAME;
var SCOPE_DOC_SELECTOR = ':not([' + SCOPE_NAME + '])' + ':not(.' + SCOPE_NAME + ')';
var COMPLEX_SELECTOR_SEP = ',';
var SIMPLE_SELECTOR_SEP = /(^|[\s>+~]+)((?:\[.+?\]|[^\s>+~=\[])+)/g;
var HOST = ':host';
var ROOT = ':root';
var HOST_PAREN = /(:host)(?:\(((?:\([^)(]*\)|[^)(]*)+?)\))/g;
var HOST_CONTEXT = ':host-context';
var HOST_CONTEXT_PAREN = /(.*)(?::host-context)(?:\(((?:\([^)(]*\)|[^)(]*)+?)\))(.*)/;
var CONTENT = '::content';
var SCOPE_JUMP = /::content|::shadow|\/deep\//;
var CSS_CLASS_PREFIX = '.';
var CSS_ATTR_PREFIX = '[' + SCOPE_NAME + '~=';
var CSS_ATTR_SUFFIX = ']';
var PSEUDO_PREFIX = ':';
var CLASS = 'class';
var CONTENT_START = new RegExp('^(' + CONTENT + ')');
return api;
}();
Polymer.StyleExtends = function () {
var styleUtil = Polymer.StyleUtil;
return {
hasExtends: function (cssText) {
return Boolean(cssText.match(this.rx.EXTEND));
},
transform: function (style) {
var rules = styleUtil.rulesForStyle(style);
var self = this;
styleUtil.forEachRule(rules, function (rule) {
self._mapRuleOntoParent(rule);
if (rule.parent) {
var m;
while (m = self.rx.EXTEND.exec(rule.cssText)) {
var extend = m[1];
var extendor = self._findExtendor(extend, rule);
if (extendor) {
self._extendRule(rule, extendor);
}
}
}
rule.cssText = rule.cssText.replace(self.rx.EXTEND, '');
});
return styleUtil.toCssText(rules, function (rule) {
if (rule.selector.match(self.rx.STRIP)) {
rule.cssText = '';
}
}, true);
},
_mapRuleOntoParent: function (rule) {
if (rule.parent) {
var map = rule.parent.map || (rule.parent.map = {});
var parts = rule.selector.split(',');
for (var i = 0, p; i < parts.length; i++) {
p = parts[i];
map[p.trim()] = rule;
}
return map;
}
},
_findExtendor: function (extend, rule) {
return rule.parent && rule.parent.map && rule.parent.map[extend] || this._findExtendor(extend, rule.parent);
},
_extendRule: function (target, source) {
if (target.parent !== source.parent) {
this._cloneAndAddRuleToParent(source, target.parent);
}
target.extends = target.extends || [];
target.extends.push(source);
source.selector = source.selector.replace(this.rx.STRIP, '');
source.selector = (source.selector && source.selector + ',\n') + target.selector;
if (source.extends) {
source.extends.forEach(function (e) {
this._extendRule(target, e);
}, this);
}
},
_cloneAndAddRuleToParent: function (rule, parent) {
rule = Object.create(rule);
rule.parent = parent;
if (rule.extends) {
rule.extends = rule.extends.slice();
}
parent.rules.push(rule);
},
rx: {
EXTEND: /@extends\(([^)]*)\)\s*?;/gim,
STRIP: /%[^,]*$/
}
};
}();
(function () {
var prepElement = Polymer.Base._prepElement;
var nativeShadow = Polymer.Settings.useNativeShadow;
var styleUtil = Polymer.StyleUtil;
var styleTransformer = Polymer.StyleTransformer;
var styleExtends = Polymer.StyleExtends;
Polymer.Base._addFeature({
_prepElement: function (element) {
if (this._encapsulateStyle) {
styleTransformer.element(element, this.is, this._scopeCssViaAttr);
}
prepElement.call(this, element);
},
_prepStyles: function () {
if (!nativeShadow) {
this._scopeStyle = styleUtil.applyStylePlaceHolder(this.is);
}
},
_prepShimStyles: function () {
if (this._template) {
if (this._encapsulateStyle === undefined) {
this._encapsulateStyle = !nativeShadow;
}
this._styles = this._collectStyles();
var cssText = styleTransformer.elementStyles(this);
this._prepStyleProperties();
if (!this._needsStyleProperties() && this._styles.length) {
styleUtil.applyCss(cssText, this.is, nativeShadow ? this._template.content : null, this._scopeStyle);
}
} else {
this._styles = [];
}
},
_collectStyles: function () {
var styles = [];
var cssText = '', m$ = this.styleModules;
if (m$) {
for (var i = 0, l = m$.length, m; i < l && (m = m$[i]); i++) {
cssText += styleUtil.cssFromModule(m);
}
}
cssText += styleUtil.cssFromModule(this.is);
var p = this._template && this._template.parentNode;
if (this._template && (!p || p.id.toLowerCase() !== this.is)) {
cssText += styleUtil.cssFromElement(this._template);
}
if (cssText) {
var style = document.createElement('style');
style.textContent = cssText;
if (styleExtends.hasExtends(style.textContent)) {
cssText = styleExtends.transform(style);
}
styles.push(style);
}
return styles;
},
_elementAdd: function (node) {
if (this._encapsulateStyle) {
if (node.__styleScoped) {
node.__styleScoped = false;
} else {
styleTransformer.dom(node, this.is, this._scopeCssViaAttr);
}
}
},
_elementRemove: function (node) {
if (this._encapsulateStyle) {
styleTransformer.dom(node, this.is, this._scopeCssViaAttr, true);
}
},
scopeSubtree: function (container, shouldObserve) {
if (nativeShadow) {
return;
}
var self = this;
var scopify = function (node) {
if (node.nodeType === Node.ELEMENT_NODE) {
var className = node.getAttribute('class');
node.setAttribute('class', self._scopeElementClass(node, className));
var n$ = node.querySelectorAll('*');
for (var i = 0, n; i < n$.length && (n = n$[i]); i++) {
className = n.getAttribute('class');
n.setAttribute('class', self._scopeElementClass(n, className));
}
}
};
scopify(container);
if (shouldObserve) {
var mo = new MutationObserver(function (mxns) {
for (var i = 0, m; i < mxns.length && (m = mxns[i]); i++) {
if (m.addedNodes) {
for (var j = 0; j < m.addedNodes.length; j++) {
scopify(m.addedNodes[j]);
}
}
}
});
mo.observe(container, {
childList: true,
subtree: true
});
return mo;
}
}
});
}());
Polymer.StyleProperties = function () {
'use strict';
var nativeShadow = Polymer.Settings.useNativeShadow;
var matchesSelector = Polymer.DomApi.matchesSelector;
var styleUtil = Polymer.StyleUtil;
var styleTransformer = Polymer.StyleTransformer;
return {
decorateStyles: function (styles) {
var self = this, props = {}, keyframes = [];
styleUtil.forRulesInStyles(styles, function (rule) {
self.decorateRule(rule);
self.collectPropertiesInCssText(rule.propertyInfo.cssText, props);
}, function onKeyframesRule(rule) {
keyframes.push(rule);
});
styles._keyframes = keyframes;
var names = [];
for (var i in props) {
names.push(i);
}
return names;
},
decorateRule: function (rule) {
if (rule.propertyInfo) {
return rule.propertyInfo;
}
var info = {}, properties = {};
var hasProperties = this.collectProperties(rule, properties);
if (hasProperties) {
info.properties = properties;
rule.rules = null;
}
info.cssText = this.collectCssText(rule);
rule.propertyInfo = info;
return info;
},
collectProperties: function (rule, properties) {
var info = rule.propertyInfo;
if (info) {
if (info.properties) {
Polymer.Base.mixin(properties, info.properties);
return true;
}
} else {
var m, rx = this.rx.VAR_ASSIGN;
var cssText = rule.parsedCssText;
var any;
while (m = rx.exec(cssText)) {
properties[m[1]] = (m[2] || m[3]).trim();
any = true;
}
return any;
}
},
collectCssText: function (rule) {
return this.collectConsumingCssText(rule.parsedCssText);
},
collectConsumingCssText: function (cssText) {
return cssText.replace(this.rx.BRACKETED, '').replace(this.rx.VAR_ASSIGN, '');
},
collectPropertiesInCssText: function (cssText, props) {
var m;
while (m = this.rx.VAR_CAPTURE.exec(cssText)) {
props[m[1]] = true;
var def = m[2];
if (def && def.match(this.rx.IS_VAR)) {
props[def] = true;
}
}
},
reify: function (props) {
var names = Object.getOwnPropertyNames(props);
for (var i = 0, n; i < names.length; i++) {
n = names[i];
props[n] = this.valueForProperty(props[n], props);
}
},
valueForProperty: function (property, props) {
if (property) {
if (property.indexOf(';') >= 0) {
property = this.valueForProperties(property, props);
} else {
var self = this;
var fn = function (all, prefix, value, fallback) {
var propertyValue = self.valueForProperty(props[value], props) || (props[fallback] ? self.valueForProperty(props[fallback], props) : fallback);
return prefix + (propertyValue || '');
};
property = property.replace(this.rx.VAR_MATCH, fn);
}
}
return property && property.trim() || '';
},
valueForProperties: function (property, props) {
var parts = property.split(';');
for (var i = 0, p, m; i < parts.length; i++) {
if (p = parts[i]) {
m = p.match(this.rx.MIXIN_MATCH);
if (m) {
p = this.valueForProperty(props[m[1]], props);
} else {
var colon = p.indexOf(':');
if (colon !== -1) {
var pp = p.substring(colon);
pp = pp.trim();
pp = this.valueForProperty(pp, props) || pp;
p = p.substring(0, colon) + pp;
}
}
parts[i] = p && p.lastIndexOf(';') === p.length - 1 ? p.slice(0, -1) : p || '';
}
}
return parts.join(';');
},
applyProperties: function (rule, props) {
var output = '';
if (!rule.propertyInfo) {
this.decorateRule(rule);
}
if (rule.propertyInfo.cssText) {
output = this.valueForProperties(rule.propertyInfo.cssText, props);
}
rule.cssText = output;
},
applyKeyframeTransforms: function (rule, keyframeTransforms) {
var input = rule.cssText;
var output = rule.cssText;
if (rule.hasAnimations == null) {
rule.hasAnimations = this.rx.ANIMATION_MATCH.test(input);
}
if (rule.hasAnimations) {
var transform;
if (rule.keyframeNamesToTransform == null) {
rule.keyframeNamesToTransform = [];
for (var keyframe in keyframeTransforms) {
transform = keyframeTransforms[keyframe];
output = transform(input);
if (input !== output) {
input = output;
rule.keyframeNamesToTransform.push(keyframe);
}
}
} else {
for (var i = 0; i < rule.keyframeNamesToTransform.length; ++i) {
transform = keyframeTransforms[rule.keyframeNamesToTransform[i]];
input = transform(input);
}
output = input;
}
}
rule.cssText = output;
},
propertyDataFromStyles: function (styles, element) {
var props = {}, self = this;
var o = [], i = 0;
styleUtil.forRulesInStyles(styles, function (rule) {
if (!rule.propertyInfo) {
self.decorateRule(rule);
}
if (element && rule.propertyInfo.properties && matchesSelector.call(element, rule.transformedSelector || rule.parsedSelector)) {
self.collectProperties(rule, props);
addToBitMask(i, o);
}
i++;
});
return {
properties: props,
key: o
};
},
scopePropertiesFromStyles: function (styles) {
if (!styles._scopeStyleProperties) {
styles._scopeStyleProperties = this.selectedPropertiesFromStyles(styles, this.SCOPE_SELECTORS);
}
return styles._scopeStyleProperties;
},
hostPropertiesFromStyles: function (styles) {
if (!styles._hostStyleProperties) {
styles._hostStyleProperties = this.selectedPropertiesFromStyles(styles, this.HOST_SELECTORS);
}
return styles._hostStyleProperties;
},
selectedPropertiesFromStyles: function (styles, selectors) {
var props = {}, self = this;
styleUtil.forRulesInStyles(styles, function (rule) {
if (!rule.propertyInfo) {
self.decorateRule(rule);
}
for (var i = 0; i < selectors.length; i++) {
if (rule.parsedSelector === selectors[i]) {
self.collectProperties(rule, props);
return;
}
}
});
return props;
},
transformStyles: function (element, properties, scopeSelector) {
var self = this;
var hostSelector = styleTransformer._calcHostScope(element.is, element.extends);
var rxHostSelector = element.extends ? '\\' + hostSelector.slice(0, -1) + '\\]' : hostSelector;
var hostRx = new RegExp(this.rx.HOST_PREFIX + rxHostSelector + this.rx.HOST_SUFFIX);
var keyframeTransforms = this._elementKeyframeTransforms(element, scopeSelector);
return styleTransformer.elementStyles(element, function (rule) {
self.applyProperties(rule, properties);
if (!nativeShadow && !Polymer.StyleUtil.isKeyframesSelector(rule) && rule.cssText) {
self.applyKeyframeTransforms(rule, keyframeTransforms);
self._scopeSelector(rule, hostRx, hostSelector, element._scopeCssViaAttr, scopeSelector);
}
});
},
_elementKeyframeTransforms: function (element, scopeSelector) {
var keyframesRules = element._styles._keyframes;
var keyframeTransforms = {};
if (!nativeShadow && keyframesRules) {
for (var i = 0, keyframesRule = keyframesRules[i]; i < keyframesRules.length; keyframesRule = keyframesRules[++i]) {
this._scopeKeyframes(keyframesRule, scopeSelector);
keyframeTransforms[keyframesRule.keyframesName] = this._keyframesRuleTransformer(keyframesRule);
}
}
return keyframeTransforms;
},
_keyframesRuleTransformer: function (keyframesRule) {
return function (cssText) {
return cssText.replace(keyframesRule.keyframesNameRx, keyframesRule.transformedKeyframesName);
};
},
_scopeKeyframes: function (rule, scopeId) {
rule.keyframesNameRx = new RegExp(rule.keyframesName, 'g');
rule.transformedKeyframesName = rule.keyframesName + '-' + scopeId;
rule.transformedSelector = rule.transformedSelector || rule.selector;
rule.selector = rule.transformedSelector.replace(rule.keyframesName, rule.transformedKeyframesName);
},
_scopeSelector: function (rule, hostRx, hostSelector, viaAttr, scopeId) {
rule.transformedSelector = rule.transformedSelector || rule.selector;
var selector = rule.transformedSelector;
var scope = viaAttr ? '[' + styleTransformer.SCOPE_NAME + '~=' + scopeId + ']' : '.' + scopeId;
var parts = selector.split(',');
for (var i = 0, l = parts.length, p; i < l && (p = parts[i]); i++) {
parts[i] = p.match(hostRx) ? p.replace(hostSelector, scope) : scope + ' ' + p;
}
rule.selector = parts.join(',');
},
applyElementScopeSelector: function (element, selector, old, viaAttr) {
var c = viaAttr ? element.getAttribute(styleTransformer.SCOPE_NAME) : element.getAttribute('class') || '';
var v = old ? c.replace(old, selector) : (c ? c + ' ' : '') + this.XSCOPE_NAME + ' ' + selector;
if (c !== v) {
if (viaAttr) {
element.setAttribute(styleTransformer.SCOPE_NAME, v);
} else {
element.setAttribute('class', v);
}
}
},
applyElementStyle: function (element, properties, selector, style) {
var cssText = style ? style.textContent || '' : this.transformStyles(element, properties, selector);
var s = element._customStyle;
if (s && !nativeShadow && s !== style) {
s._useCount--;
if (s._useCount <= 0 && s.parentNode) {
s.parentNode.removeChild(s);
}
}
if (nativeShadow || (!style || !style.parentNode)) {
if (nativeShadow && element._customStyle) {
element._customStyle.textContent = cssText;
style = element._customStyle;
} else if (cssText) {
style = styleUtil.applyCss(cssText, selector, nativeShadow ? element.root : null, element._scopeStyle);
}
}
if (style) {
style._useCount = style._useCount || 0;
if (element._customStyle != style) {
style._useCount++;
}
element._customStyle = style;
}
return style;
},
mixinCustomStyle: function (props, customStyle) {
var v;
for (var i in customStyle) {
v = customStyle[i];
if (v || v === 0) {
props[i] = v;
}
}
},
rx: {
VAR_ASSIGN: /(?:^|[;\s{]\s*)(--[\w-]*?)\s*:\s*(?:([^;{]*)|{([^}]*)})(?:(?=[;\s}])|$)/gi,
MIXIN_MATCH: /(?:^|\W+)@apply[\s]*\(([^)]*)\)/i,
VAR_MATCH: /(^|\W+)var\([\s]*([^,)]*)[\s]*,?[\s]*((?:[^,()]*)|(?:[^;()]*\([^;)]*\)))[\s]*?\)/gi,
VAR_CAPTURE: /\([\s]*(--[^,\s)]*)(?:,[\s]*(--[^,\s)]*))?(?:\)|,)/gi,
ANIMATION_MATCH: /(animation\s*:)|(animation-name\s*:)/,
IS_VAR: /^--/,
BRACKETED: /\{[^}]*\}/g,
HOST_PREFIX: '(?:^|[^.#[:])',
HOST_SUFFIX: '($|[.:[\\s>+~])'
},
HOST_SELECTORS: [':host'],
SCOPE_SELECTORS: [':root'],
XSCOPE_NAME: 'x-scope'
};
function addToBitMask(n, bits) {
var o = parseInt(n / 32);
var v = 1 << n % 32;
bits[o] = (bits[o] || 0) | v;
}
}();
(function () {
Polymer.StyleCache = function () {
this.cache = {};
};
Polymer.StyleCache.prototype = {
MAX: 100,
store: function (is, data, keyValues, keyStyles) {
data.keyValues = keyValues;
data.styles = keyStyles;
var s$ = this.cache[is] = this.cache[is] || [];
s$.push(data);
if (s$.length > this.MAX) {
s$.shift();
}
},
retrieve: function (is, keyValues, keyStyles) {
var cache = this.cache[is];
if (cache) {
for (var i = cache.length - 1, data; i >= 0; i--) {
data = cache[i];
if (keyStyles === data.styles && this._objectsEqual(keyValues, data.keyValues)) {
return data;
}
}
}
},
clear: function () {
this.cache = {};
},
_objectsEqual: function (target, source) {
var t, s;
for (var i in target) {
t = target[i], s = source[i];
if (!(typeof t === 'object' && t ? this._objectsStrictlyEqual(t, s) : t === s)) {
return false;
}
}
if (Array.isArray(target)) {
return target.length === source.length;
}
return true;
},
_objectsStrictlyEqual: function (target, source) {
return this._objectsEqual(target, source) && this._objectsEqual(source, target);
}
};
}());
Polymer.StyleDefaults = function () {
var styleProperties = Polymer.StyleProperties;
var StyleCache = Polymer.StyleCache;
var api = {
_styles: [],
_properties: null,
customStyle: {},
_styleCache: new StyleCache(),
addStyle: function (style) {
this._styles.push(style);
this._properties = null;
},
get _styleProperties() {
if (!this._properties) {
styleProperties.decorateStyles(this._styles);
this._styles._scopeStyleProperties = null;
this._properties = styleProperties.scopePropertiesFromStyles(this._styles);
styleProperties.mixinCustomStyle(this._properties, this.customStyle);
styleProperties.reify(this._properties);
}
return this._properties;
},
_needsStyleProperties: function () {
},
_computeStyleProperties: function () {
return this._styleProperties;
},
updateStyles: function (properties) {
this._properties = null;
if (properties) {
Polymer.Base.mixin(this.customStyle, properties);
}
this._styleCache.clear();
for (var i = 0, s; i < this._styles.length; i++) {
s = this._styles[i];
s = s.__importElement || s;
s._apply();
}
}
};
return api;
}();
(function () {
'use strict';
var serializeValueToAttribute = Polymer.Base.serializeValueToAttribute;
var propertyUtils = Polymer.StyleProperties;
var styleTransformer = Polymer.StyleTransformer;
var styleDefaults = Polymer.StyleDefaults;
var nativeShadow = Polymer.Settings.useNativeShadow;
Polymer.Base._addFeature({
_prepStyleProperties: function () {
this._ownStylePropertyNames = this._styles && this._styles.length ? propertyUtils.decorateStyles(this._styles) : null;
},
customStyle: null,
getComputedStyleValue: function (property) {
return this._styleProperties && this._styleProperties[property] || getComputedStyle(this).getPropertyValue(property);
},
_setupStyleProperties: function () {
this.customStyle = {};
this._styleCache = null;
this._styleProperties = null;
this._scopeSelector = null;
this._ownStyleProperties = null;
this._customStyle = null;
},
_needsStyleProperties: function () {
return Boolean(this._ownStylePropertyNames && this._ownStylePropertyNames.length);
},
_beforeAttached: function () {
if (!this._scopeSelector && this._needsStyleProperties()) {
this._updateStyleProperties();
}
},
_findStyleHost: function () {
var e = this, root;
while (root = Polymer.dom(e).getOwnerRoot()) {
if (Polymer.isInstance(root.host)) {
return root.host;
}
e = root.host;
}
return styleDefaults;
},
_updateStyleProperties: function () {
var info, scope = this._findStyleHost();
if (!scope._styleCache) {
scope._styleCache = new Polymer.StyleCache();
}
var scopeData = propertyUtils.propertyDataFromStyles(scope._styles, this);
scopeData.key.customStyle = this.customStyle;
info = scope._styleCache.retrieve(this.is, scopeData.key, this._styles);
var scopeCached = Boolean(info);
if (scopeCached) {
this._styleProperties = info._styleProperties;
} else {
this._computeStyleProperties(scopeData.properties);
}
this._computeOwnStyleProperties();
if (!scopeCached) {
info = styleCache.retrieve(this.is, this._ownStyleProperties, this._styles);
}
var globalCached = Boolean(info) && !scopeCached;
var style = this._applyStyleProperties(info);
if (!scopeCached) {
style = style && nativeShadow ? style.cloneNode(true) : style;
info = {
style: style,
_scopeSelector: this._scopeSelector,
_styleProperties: this._styleProperties
};
scopeData.key.customStyle = {};
this.mixin(scopeData.key.customStyle, this.customStyle);
scope._styleCache.store(this.is, info, scopeData.key, this._styles);
if (!globalCached) {
styleCache.store(this.is, Object.create(info), this._ownStyleProperties, this._styles);
}
}
},
_computeStyleProperties: function (scopeProps) {
var scope = this._findStyleHost();
if (!scope._styleProperties) {
scope._computeStyleProperties();
}
var props = Object.create(scope._styleProperties);
this.mixin(props, propertyUtils.hostPropertiesFromStyles(this._styles));
scopeProps = scopeProps || propertyUtils.propertyDataFromStyles(scope._styles, this).properties;
this.mixin(props, scopeProps);
this.mixin(props, propertyUtils.scopePropertiesFromStyles(this._styles));
propertyUtils.mixinCustomStyle(props, this.customStyle);
propertyUtils.reify(props);
this._styleProperties = props;
},
_computeOwnStyleProperties: function () {
var props = {};
for (var i = 0, n; i < this._ownStylePropertyNames.length; i++) {
n = this._ownStylePropertyNames[i];
props[n] = this._styleProperties[n];
}
this._ownStyleProperties = props;
},
_scopeCount: 0,
_applyStyleProperties: function (info) {
var oldScopeSelector = this._scopeSelector;
this._scopeSelector = info ? info._scopeSelector : this.is + '-' + this.__proto__._scopeCount++;
var style = propertyUtils.applyElementStyle(this, this._styleProperties, this._scopeSelector, info && info.style);
if (!nativeShadow) {
propertyUtils.applyElementScopeSelector(this, this._scopeSelector, oldScopeSelector, this._scopeCssViaAttr);
}
return style;
},
serializeValueToAttribute: function (value, attribute, node) {
node = node || this;
if (attribute === 'class' && !nativeShadow) {
var host = node === this ? this.domHost || this.dataHost : this;
if (host) {
value = host._scopeElementClass(node, value);
}
}
node = this.shadyRoot && this.shadyRoot._hasDistributed ? Polymer.dom(node) : node;
serializeValueToAttribute.call(this, value, attribute, node);
},
_scopeElementClass: function (element, selector) {
if (!nativeShadow && !this._scopeCssViaAttr) {
selector = (selector ? selector + ' ' : '') + SCOPE_NAME + ' ' + this.is + (element._scopeSelector ? ' ' + XSCOPE_NAME + ' ' + element._scopeSelector : '');
}
return selector;
},
updateStyles: function (properties) {
if (this.isAttached) {
if (properties) {
this.mixin(this.customStyle, properties);
}
if (this._needsStyleProperties()) {
this._updateStyleProperties();
} else {
this._styleProperties = null;
}
if (this._styleCache) {
this._styleCache.clear();
}
this._updateRootStyles();
}
},
_updateRootStyles: function (root) {
root = root || this.root;
var c$ = Polymer.dom(root)._query(function (e) {
return e.shadyRoot || e.shadowRoot;
});
for (var i = 0, l = c$.length, c; i < l && (c = c$[i]); i++) {
if (c.updateStyles) {
c.updateStyles();
}
}
}
});
Polymer.updateStyles = function (properties) {
styleDefaults.updateStyles(properties);
Polymer.Base._updateRootStyles(document);
};
var styleCache = new Polymer.StyleCache();
Polymer.customStyleCache = styleCache;
var SCOPE_NAME = styleTransformer.SCOPE_NAME;
var XSCOPE_NAME = propertyUtils.XSCOPE_NAME;
}());
Polymer.Base._addFeature({
_registerFeatures: function () {
this._prepIs();
this._prepConstructor();
this._prepStyles();
},
_finishRegisterFeatures: function () {
this._prepTemplate();
this._prepShimStyles();
this._prepAnnotations();
this._prepEffects();
this._prepBehaviors();
this._prepPropertyInfo();
this._prepBindings();
this._prepShady();
},
_prepBehavior: function (b) {
this._addPropertyEffects(b.properties);
this._addComplexObserverEffects(b.observers);
this._addHostAttributes(b.hostAttributes);
},
_initFeatures: function () {
this._setupGestures();
this._setupConfigure();
this._setupStyleProperties();
this._setupDebouncers();
this._setupShady();
this._registerHost();
if (this._template) {
this._poolContent();
this._beginHosting();
this._stampTemplate();
this._endHosting();
this._marshalAnnotationReferences();
}
this._marshalInstanceEffects();
this._marshalBehaviors();
this._marshalHostAttributes();
this._marshalAttributes();
this._tryReady();
},
_marshalBehavior: function (b) {
if (b.listeners) {
this._listenListeners(b.listeners);
}
}
});
(function () {
var propertyUtils = Polymer.StyleProperties;
var styleUtil = Polymer.StyleUtil;
var cssParse = Polymer.CssParse;
var styleDefaults = Polymer.StyleDefaults;
var styleTransformer = Polymer.StyleTransformer;
Polymer({
is: 'custom-style',
extends: 'style',
_template: null,
properties: { include: String },
ready: function () {
this._tryApply();
},
attached: function () {
this._tryApply();
},
_tryApply: function () {
if (!this._appliesToDocument) {
if (this.parentNode && this.parentNode.localName !== 'dom-module') {
this._appliesToDocument = true;
var e = this.__appliedElement || this;
styleDefaults.addStyle(e);
if (e.textContent || this.include) {
this._apply(true);
} else {
var self = this;
var observer = new MutationObserver(function () {
observer.disconnect();
self._apply(true);
});
observer.observe(e, { childList: true });
}
}
}
},
_apply: function (deferProperties) {
var e = this.__appliedElement || this;
if (this.include) {
e.textContent = styleUtil.cssFromModules(this.include, true) + e.textContent;
}
if (e.textContent) {
styleUtil.forEachRule(styleUtil.rulesForStyle(e), function (rule) {
styleTransformer.documentRule(rule);
});
var self = this;
var fn = function fn() {
self._applyCustomProperties(e);
};
if (this._pendingApplyProperties) {
cancelAnimationFrame(this._pendingApplyProperties);
this._pendingApplyProperties = null;
}
if (deferProperties) {
this._pendingApplyProperties = requestAnimationFrame(fn);
} else {
fn();
}
}
},
_applyCustomProperties: function (element) {
this._computeStyleProperties();
var props = this._styleProperties;
var rules = styleUtil.rulesForStyle(element);
element.textContent = styleUtil.toCssText(rules, function (rule) {
var css = rule.cssText = rule.parsedCssText;
if (rule.propertyInfo && rule.propertyInfo.cssText) {
css = cssParse.removeCustomPropAssignment(css);
rule.cssText = propertyUtils.valueForProperties(css, props);
}
});
}
});
}());
Polymer.Templatizer = {
properties: { __hideTemplateChildren__: { observer: '_showHideChildren' } },
_instanceProps: Polymer.nob,
_parentPropPrefix: '_parent_',
templatize: function (template) {
this._templatized = template;
if (!template._content) {
template._content = template.content;
}
if (template._content._ctor) {
this.ctor = template._content._ctor;
this._prepParentProperties(this.ctor.prototype, template);
return;
}
var archetype = Object.create(Polymer.Base);
this._customPrepAnnotations(archetype, template);
this._prepParentProperties(archetype, template);
archetype._prepEffects();
this._customPrepEffects(archetype);
archetype._prepBehaviors();
archetype._prepPropertyInfo();
archetype._prepBindings();
archetype._notifyPathUp = this._notifyPathUpImpl;
archetype._scopeElementClass = this._scopeElementClassImpl;
archetype.listen = this._listenImpl;
archetype._showHideChildren = this._showHideChildrenImpl;
archetype.__setPropertyOrig = this.__setProperty;
archetype.__setProperty = this.__setPropertyImpl;
var _constructor = this._constructorImpl;
var ctor = function TemplateInstance(model, host) {
_constructor.call(this, model, host);
};
ctor.prototype = archetype;
archetype.constructor = ctor;
template._content._ctor = ctor;
this.ctor = ctor;
},
_getRootDataHost: function () {
return this.dataHost && this.dataHost._rootDataHost || this.dataHost;
},
_showHideChildrenImpl: function (hide) {
var c = this._children;
for (var i = 0; i < c.length; i++) {
var n = c[i];
if (Boolean(hide) != Boolean(n.__hideTemplateChildren__)) {
if (n.nodeType === Node.TEXT_NODE) {
if (hide) {
n.__polymerTextContent__ = n.textContent;
n.textContent = '';
} else {
n.textContent = n.__polymerTextContent__;
}
} else if (n.style) {
if (hide) {
n.__polymerDisplay__ = n.style.display;
n.style.display = 'none';
} else {
n.style.display = n.__polymerDisplay__;
}
}
}
n.__hideTemplateChildren__ = hide;
}
},
__setPropertyImpl: function (property, value, fromAbove, node) {
if (node && node.__hideTemplateChildren__ && property == 'textContent') {
property = '__polymerTextContent__';
}
this.__setPropertyOrig(property, value, fromAbove, node);
},
_debounceTemplate: function (fn) {
Polymer.dom.addDebouncer(this.debounce('_debounceTemplate', fn));
},
_flushTemplates: function () {
Polymer.dom.flush();
},
_customPrepEffects: function (archetype) {
var parentProps = archetype._parentProps;
for (var prop in parentProps) {
archetype._addPropertyEffect(prop, 'function', this._createHostPropEffector(prop));
}
for (prop in this._instanceProps) {
archetype._addPropertyEffect(prop, 'function', this._createInstancePropEffector(prop));
}
},
_customPrepAnnotations: function (archetype, template) {
archetype._template = template;
var c = template._content;
if (!c._notes) {
var rootDataHost = archetype._rootDataHost;
if (rootDataHost) {
Polymer.Annotations.prepElement = function () {
rootDataHost._prepElement();
};
}
c._notes = Polymer.Annotations.parseAnnotations(template);
Polymer.Annotations.prepElement = null;
this._processAnnotations(c._notes);
}
archetype._notes = c._notes;
archetype._parentProps = c._parentProps;
},
_prepParentProperties: function (archetype, template) {
var parentProps = this._parentProps = archetype._parentProps;
if (this._forwardParentProp && parentProps) {
var proto = archetype._parentPropProto;
var prop;
if (!proto) {
for (prop in this._instanceProps) {
delete parentProps[prop];
}
proto = archetype._parentPropProto = Object.create(null);
if (template != this) {
Polymer.Bind.prepareModel(proto);
Polymer.Base.prepareModelNotifyPath(proto);
}
for (prop in parentProps) {
var parentProp = this._parentPropPrefix + prop;
var effects = [
{
kind: 'function',
effect: this._createForwardPropEffector(prop),
fn: Polymer.Bind._functionEffect
},
{
kind: 'notify',
fn: Polymer.Bind._notifyEffect,
effect: { event: Polymer.CaseMap.camelToDashCase(parentProp) + '-changed' }
}
];
Polymer.Bind._createAccessors(proto, parentProp, effects);
}
}
var self = this;
if (template != this) {
Polymer.Bind.prepareInstance(template);
template._forwardParentProp = function (source, value) {
self._forwardParentProp(source, value);
};
}
this._extendTemplate(template, proto);
template._pathEffector = function (path, value, fromAbove) {
return self._pathEffectorImpl(path, value, fromAbove);
};
}
},
_createForwardPropEffector: function (prop) {
return function (source, value) {
this._forwardParentProp(prop, value);
};
},
_createHostPropEffector: function (prop) {
var prefix = this._parentPropPrefix;
return function (source, value) {
this.dataHost._templatized[prefix + prop] = value;
};
},
_createInstancePropEffector: function (prop) {
return function (source, value, old, fromAbove) {
if (!fromAbove) {
this.dataHost._forwardInstanceProp(this, prop, value);
}
};
},
_extendTemplate: function (template, proto) {
var n$ = Object.getOwnPropertyNames(proto);
if (proto._propertySetter) {
template._propertySetter = proto._propertySetter;
}
for (var i = 0, n; i < n$.length && (n = n$[i]); i++) {
var val = template[n];
var pd = Object.getOwnPropertyDescriptor(proto, n);
Object.defineProperty(template, n, pd);
if (val !== undefined) {
template._propertySetter(n, val);
}
}
},
_showHideChildren: function (hidden) {
},
_forwardInstancePath: function (inst, path, value) {
},
_forwardInstanceProp: function (inst, prop, value) {
},
_notifyPathUpImpl: function (path, value) {
var dataHost = this.dataHost;
var dot = path.indexOf('.');
var root = dot < 0 ? path : path.slice(0, dot);
dataHost._forwardInstancePath.call(dataHost, this, path, value);
if (root in dataHost._parentProps) {
dataHost._templatized.notifyPath(dataHost._parentPropPrefix + path, value);
}
},
_pathEffectorImpl: function (path, value, fromAbove) {
if (this._forwardParentPath) {
if (path.indexOf(this._parentPropPrefix) === 0) {
var subPath = path.substring(this._parentPropPrefix.length);
var model = this._modelForPath(subPath);
if (model in this._parentProps) {
this._forwardParentPath(subPath, value);
}
}
}
Polymer.Base._pathEffector.call(this._templatized, path, value, fromAbove);
},
_constructorImpl: function (model, host) {
this._rootDataHost = host._getRootDataHost();
this._setupConfigure(model);
this._registerHost(host);
this._beginHosting();
this.root = this.instanceTemplate(this._template);
this.root.__noContent = !this._notes._hasContent;
this.root.__styleScoped = true;
this._endHosting();
this._marshalAnnotatedNodes();
this._marshalInstanceEffects();
this._marshalAnnotatedListeners();
var children = [];
for (var n = this.root.firstChild; n; n = n.nextSibling) {
children.push(n);
n._templateInstance = this;
}
this._children = children;
if (host.__hideTemplateChildren__) {
this._showHideChildren(true);
}
this._tryReady();
},
_listenImpl: function (node, eventName, methodName) {
var model = this;
var host = this._rootDataHost;
var handler = host._createEventHandler(node, eventName, methodName);
var decorated = function (e) {
e.model = model;
handler(e);
};
host._listen(node, eventName, decorated);
},
_scopeElementClassImpl: function (node, value) {
var host = this._rootDataHost;
if (host) {
return host._scopeElementClass(node, value);
}
},
stamp: function (model) {
model = model || {};
if (this._parentProps) {
var templatized = this._templatized;
for (var prop in this._parentProps) {
if (model[prop] === undefined) {
model[prop] = templatized[this._parentPropPrefix + prop];
}
}
}
return new this.ctor(model, this);
},
modelForElement: function (el) {
var model;
while (el) {
if (model = el._templateInstance) {
if (model.dataHost != this) {
el = model.dataHost;
} else {
return model;
}
} else {
el = el.parentNode;
}
}
}
};
Polymer({
is: 'dom-template',
extends: 'template',
_template: null,
behaviors: [Polymer.Templatizer],
ready: function () {
this.templatize(this);
}
});
Polymer._collections = new WeakMap();
Polymer.Collection = function (userArray) {
Polymer._collections.set(userArray, this);
this.userArray = userArray;
this.store = userArray.slice();
this.initMap();
};
Polymer.Collection.prototype = {
constructor: Polymer.Collection,
initMap: function () {
var omap = this.omap = new WeakMap();
var pmap = this.pmap = {};
var s = this.store;
for (var i = 0; i < s.length; i++) {
var item = s[i];
if (item && typeof item == 'object') {
omap.set(item, i);
} else {
pmap[item] = i;
}
}
},
add: function (item) {
var key = this.store.push(item) - 1;
if (item && typeof item == 'object') {
this.omap.set(item, key);
} else {
this.pmap[item] = key;
}
return '#' + key;
},
removeKey: function (key) {
if (key = this._parseKey(key)) {
this._removeFromMap(this.store[key]);
delete this.store[key];
}
},
_removeFromMap: function (item) {
if (item && typeof item == 'object') {
this.omap.delete(item);
} else {
delete this.pmap[item];
}
},
remove: function (item) {
var key = this.getKey(item);
this.removeKey(key);
return key;
},
getKey: function (item) {
var key;
if (item && typeof item == 'object') {
key = this.omap.get(item);
} else {
key = this.pmap[item];
}
if (key != undefined) {
return '#' + key;
}
},
getKeys: function () {
return Object.keys(this.store).map(function (key) {
return '#' + key;
});
},
_parseKey: function (key) {
if (key && key[0] == '#') {
return key.slice(1);
}
},
setItem: function (key, item) {
if (key = this._parseKey(key)) {
var old = this.store[key];
if (old) {
this._removeFromMap(old);
}
if (item && typeof item == 'object') {
this.omap.set(item, key);
} else {
this.pmap[item] = key;
}
this.store[key] = item;
}
},
getItem: function (key) {
if (key = this._parseKey(key)) {
return this.store[key];
}
},
getItems: function () {
var items = [], store = this.store;
for (var key in store) {
items.push(store[key]);
}
return items;
},
_applySplices: function (splices) {
var keyMap = {}, key;
for (var i = 0, s; i < splices.length && (s = splices[i]); i++) {
s.addedKeys = [];
for (var j = 0; j < s.removed.length; j++) {
key = this.getKey(s.removed[j]);
keyMap[key] = keyMap[key] ? null : -1;
}
for (j = 0; j < s.addedCount; j++) {
var item = this.userArray[s.index + j];
key = this.getKey(item);
key = key === undefined ? this.add(item) : key;
keyMap[key] = keyMap[key] ? null : 1;
s.addedKeys.push(key);
}
}
var removed = [];
var added = [];
for (key in keyMap) {
if (keyMap[key] < 0) {
this.removeKey(key);
removed.push(key);
}
if (keyMap[key] > 0) {
added.push(key);
}
}
return [{
removed: removed,
added: added
}];
}
};
Polymer.Collection.get = function (userArray) {
return Polymer._collections.get(userArray) || new Polymer.Collection(userArray);
};
Polymer.Collection.applySplices = function (userArray, splices) {
var coll = Polymer._collections.get(userArray);
return coll ? coll._applySplices(splices) : null;
};
Polymer({
is: 'dom-repeat',
extends: 'template',
_template: null,
properties: {
items: { type: Array },
as: {
type: String,
value: 'item'
},
indexAs: {
type: String,
value: 'index'
},
sort: {
type: Function,
observer: '_sortChanged'
},
filter: {
type: Function,
observer: '_filterChanged'
},
observe: {
type: String,
observer: '_observeChanged'
},
delay: Number,
renderedItemCount: {
type: Number,
notify: true,
readOnly: true
},
initialCount: {
type: Number,
observer: '_initializeChunking'
},
targetFramerate: {
type: Number,
value: 20
},
_targetFrameTime: {
type: Number,
computed: '_computeFrameTime(targetFramerate)'
}
},
behaviors: [Polymer.Templatizer],
observers: ['_itemsChanged(items.*)'],
created: function () {
this._instances = [];
this._pool = [];
this._limit = Infinity;
var self = this;
this._boundRenderChunk = function () {
self._renderChunk();
};
},
detached: function () {
this.__isDetached = true;
for (var i = 0; i < this._instances.length; i++) {
this._detachInstance(i);
}
},
attached: function () {
if (this.__isDetached) {
this.__isDetached = false;
var parent = Polymer.dom(Polymer.dom(this).parentNode);
for (var i = 0; i < this._instances.length; i++) {
this._attachInstance(i, parent);
}
}
},
ready: function () {
this._instanceProps = { __key__: true };
this._instanceProps[this.as] = true;
this._instanceProps[this.indexAs] = true;
if (!this.ctor) {
this.templatize(this);
}
},
_sortChanged: function (sort) {
var dataHost = this._getRootDataHost();
this._sortFn = sort && (typeof sort == 'function' ? sort : function () {
return dataHost[sort].apply(dataHost, arguments);
});
this._needFullRefresh = true;
if (this.items) {
this._debounceTemplate(this._render);
}
},
_filterChanged: function (filter) {
var dataHost = this._getRootDataHost();
this._filterFn = filter && (typeof filter == 'function' ? filter : function () {
return dataHost[filter].apply(dataHost, arguments);
});
this._needFullRefresh = true;
if (this.items) {
this._debounceTemplate(this._render);
}
},
_computeFrameTime: function (rate) {
return Math.ceil(1000 / rate);
},
_initializeChunking: function () {
if (this.initialCount) {
this._limit = this.initialCount;
this._chunkCount = this.initialCount;
this._lastChunkTime = performance.now();
}
},
_tryRenderChunk: function () {
if (this.items && this._limit < this.items.length) {
this.debounce('renderChunk', this._requestRenderChunk);
}
},
_requestRenderChunk: function () {
requestAnimationFrame(this._boundRenderChunk);
},
_renderChunk: function () {
var currChunkTime = performance.now();
var ratio = this._targetFrameTime / (currChunkTime - this._lastChunkTime);
this._chunkCount = Math.round(this._chunkCount * ratio) || 1;
this._limit += this._chunkCount;
this._lastChunkTime = currChunkTime;
this._debounceTemplate(this._render);
},
_observeChanged: function () {
this._observePaths = this.observe && this.observe.replace('.*', '.').split(' ');
},
_itemsChanged: function (change) {
if (change.path == 'items') {
if (Array.isArray(this.items)) {
this.collection = Polymer.Collection.get(this.items);
} else if (!this.items) {
this.collection = null;
} else {
this._error(this._logf('dom-repeat', 'expected array for `items`,' + ' found', this.items));
}
this._keySplices = [];
this._indexSplices = [];
this._needFullRefresh = true;
this._initializeChunking();
this._debounceTemplate(this._render);
} else if (change.path == 'items.splices') {
this._keySplices = this._keySplices.concat(change.value.keySplices);
this._indexSplices = this._indexSplices.concat(change.value.indexSplices);
this._debounceTemplate(this._render);
} else {
var subpath = change.path.slice(6);
this._forwardItemPath(subpath, change.value);
this._checkObservedPaths(subpath);
}
},
_checkObservedPaths: function (path) {
if (this._observePaths) {
path = path.substring(path.indexOf('.') + 1);
var paths = this._observePaths;
for (var i = 0; i < paths.length; i++) {
if (path.indexOf(paths[i]) === 0) {
this._needFullRefresh = true;
if (this.delay) {
this.debounce('render', this._render, this.delay);
} else {
this._debounceTemplate(this._render);
}
return;
}
}
}
},
render: function () {
this._needFullRefresh = true;
this._debounceTemplate(this._render);
this._flushTemplates();
},
_render: function () {
if (this._needFullRefresh) {
this._applyFullRefresh();
this._needFullRefresh = false;
} else if (this._keySplices.length) {
if (this._sortFn) {
this._applySplicesUserSort(this._keySplices);
} else {
if (this._filterFn) {
this._applyFullRefresh();
} else {
this._applySplicesArrayOrder(this._indexSplices);
}
}
} else {
}
this._keySplices = [];
this._indexSplices = [];
var keyToIdx = this._keyToInstIdx = {};
for (var i = this._instances.length - 1; i >= 0; i--) {
var inst = this._instances[i];
if (inst.isPlaceholder && i < this._limit) {
inst = this._insertInstance(i, inst.__key__);
} else if (!inst.isPlaceholder && i >= this._limit) {
inst = this._downgradeInstance(i, inst.__key__);
}
keyToIdx[inst.__key__] = i;
if (!inst.isPlaceholder) {
inst.__setProperty(this.indexAs, i, true);
}
}
this._pool.length = 0;
this._setRenderedItemCount(this._instances.length);
this.fire('dom-change');
this._tryRenderChunk();
},
_applyFullRefresh: function () {
var c = this.collection;
var keys;
if (this._sortFn) {
keys = c ? c.getKeys() : [];
} else {
keys = [];
var items = this.items;
if (items) {
for (var i = 0; i < items.length; i++) {
keys.push(c.getKey(items[i]));
}
}
}
var self = this;
if (this._filterFn) {
keys = keys.filter(function (a) {
return self._filterFn(c.getItem(a));
});
}
if (this._sortFn) {
keys.sort(function (a, b) {
return self._sortFn(c.getItem(a), c.getItem(b));
});
}
for (i = 0; i < keys.length; i++) {
var key = keys[i];
var inst = this._instances[i];
if (inst) {
inst.__key__ = key;
if (!inst.isPlaceholder && i < this._limit) {
inst.__setProperty(this.as, c.getItem(key), true);
}
} else if (i < this._limit) {
this._insertInstance(i, key);
} else {
this._insertPlaceholder(i, key);
}
}
for (var j = this._instances.length - 1; j >= i; j--) {
this._detachAndRemoveInstance(j);
}
},
_numericSort: function (a, b) {
return a - b;
},
_applySplicesUserSort: function (splices) {
var c = this.collection;
var keyMap = {};
var key;
for (var i = 0, s; i < splices.length && (s = splices[i]); i++) {
for (var j = 0; j < s.removed.length; j++) {
key = s.removed[j];
keyMap[key] = keyMap[key] ? null : -1;
}
for (j = 0; j < s.added.length; j++) {
key = s.added[j];
keyMap[key] = keyMap[key] ? null : 1;
}
}
var removedIdxs = [];
var addedKeys = [];
for (key in keyMap) {
if (keyMap[key] === -1) {
removedIdxs.push(this._keyToInstIdx[key]);
}
if (keyMap[key] === 1) {
addedKeys.push(key);
}
}
if (removedIdxs.length) {
removedIdxs.sort(this._numericSort);
for (i = removedIdxs.length - 1; i >= 0; i--) {
var idx = removedIdxs[i];
if (idx !== undefined) {
this._detachAndRemoveInstance(idx);
}
}
}
var self = this;
if (addedKeys.length) {
if (this._filterFn) {
addedKeys = addedKeys.filter(function (a) {
return self._filterFn(c.getItem(a));
});
}
addedKeys.sort(function (a, b) {
return self._sortFn(c.getItem(a), c.getItem(b));
});
var start = 0;
for (i = 0; i < addedKeys.length; i++) {
start = this._insertRowUserSort(start, addedKeys[i]);
}
}
},
_insertRowUserSort: function (start, key) {
var c = this.collection;
var item = c.getItem(key);
var end = this._instances.length - 1;
var idx = -1;
while (start <= end) {
var mid = start + end >> 1;
var midKey = this._instances[mid].__key__;
var cmp = this._sortFn(c.getItem(midKey), item);
if (cmp < 0) {
start = mid + 1;
} else if (cmp > 0) {
end = mid - 1;
} else {
idx = mid;
break;
}
}
if (idx < 0) {
idx = end + 1;
}
this._insertPlaceholder(idx, key);
return idx;
},
_applySplicesArrayOrder: function (splices) {
for (var i = 0, s; i < splices.length && (s = splices[i]); i++) {
for (var j = 0; j < s.removed.length; j++) {
this._detachAndRemoveInstance(s.index);
}
for (j = 0; j < s.addedKeys.length; j++) {
this._insertPlaceholder(s.index + j, s.addedKeys[j]);
}
}
},
_detachInstance: function (idx) {
var inst = this._instances[idx];
if (!inst.isPlaceholder) {
for (var i = 0; i < inst._children.length; i++) {
var el = inst._children[i];
Polymer.dom(inst.root).appendChild(el);
}
return inst;
}
},
_attachInstance: function (idx, parent) {
var inst = this._instances[idx];
if (!inst.isPlaceholder) {
parent.insertBefore(inst.root, this);
}
},
_detachAndRemoveInstance: function (idx) {
var inst = this._detachInstance(idx);
if (inst) {
this._pool.push(inst);
}
this._instances.splice(idx, 1);
},
_insertPlaceholder: function (idx, key) {
this._instances.splice(idx, 0, {
isPlaceholder: true,
__key__: key
});
},
_stampInstance: function (idx, key) {
var model = { __key__: key };
model[this.as] = this.collection.getItem(key);
model[this.indexAs] = idx;
return this.stamp(model);
},
_insertInstance: function (idx, key) {
var inst = this._pool.pop();
if (inst) {
inst.__setProperty(this.as, this.collection.getItem(key), true);
inst.__setProperty('__key__', key, true);
} else {
inst = this._stampInstance(idx, key);
}
var beforeRow = this._instances[idx + 1];
var beforeNode = beforeRow && !beforeRow.isPlaceholder ? beforeRow._children[0] : this;
var parentNode = Polymer.dom(this).parentNode;
Polymer.dom(parentNode).insertBefore(inst.root, beforeNode);
this._instances[idx] = inst;
return inst;
},
_downgradeInstance: function (idx, key) {
var inst = this._detachInstance(idx);
if (inst) {
this._pool.push(inst);
}
inst = {
isPlaceholder: true,
__key__: key
};
this._instances[idx] = inst;
return inst;
},
_showHideChildren: function (hidden) {
for (var i = 0; i < this._instances.length; i++) {
this._instances[i]._showHideChildren(hidden);
}
},
_forwardInstanceProp: function (inst, prop, value) {
if (prop == this.as) {
var idx;
if (this._sortFn || this._filterFn) {
idx = this.items.indexOf(this.collection.getItem(inst.__key__));
} else {
idx = inst[this.indexAs];
}
this.set('items.' + idx, value);
}
},
_forwardInstancePath: function (inst, path, value) {
if (path.indexOf(this.as + '.') === 0) {
this._notifyPath('items.' + inst.__key__ + '.' + path.slice(this.as.length + 1), value);
}
},
_forwardParentProp: function (prop, value) {
var i$ = this._instances;
for (var i = 0, inst; i < i$.length && (inst = i$[i]); i++) {
if (!inst.isPlaceholder) {
inst.__setProperty(prop, value, true);
}
}
},
_forwardParentPath: function (path, value) {
var i$ = this._instances;
for (var i = 0, inst; i < i$.length && (inst = i$[i]); i++) {
if (!inst.isPlaceholder) {
inst._notifyPath(path, value, true);
}
}
},
_forwardItemPath: function (path, value) {
if (this._keyToInstIdx) {
var dot = path.indexOf('.');
var key = path.substring(0, dot < 0 ? path.length : dot);
var idx = this._keyToInstIdx[key];
var inst = this._instances[idx];
if (inst && !inst.isPlaceholder) {
if (dot >= 0) {
path = this.as + '.' + path.substring(dot + 1);
inst._notifyPath(path, value, true);
} else {
inst.__setProperty(this.as, value, true);
}
}
}
},
itemForElement: function (el) {
var instance = this.modelForElement(el);
return instance && instance[this.as];
},
keyForElement: function (el) {
var instance = this.modelForElement(el);
return instance && instance.__key__;
},
indexForElement: function (el) {
var instance = this.modelForElement(el);
return instance && instance[this.indexAs];
}
});
Polymer({
is: 'array-selector',
_template: null,
properties: {
items: {
type: Array,
observer: 'clearSelection'
},
multi: {
type: Boolean,
value: false,
observer: 'clearSelection'
},
selected: {
type: Object,
notify: true
},
selectedItem: {
type: Object,
notify: true
},
toggle: {
type: Boolean,
value: false
}
},
clearSelection: function () {
if (Array.isArray(this.selected)) {
for (var i = 0; i < this.selected.length; i++) {
this.unlinkPaths('selected.' + i);
}
} else {
this.unlinkPaths('selected');
this.unlinkPaths('selectedItem');
}
if (this.multi) {
if (!this.selected || this.selected.length) {
this.selected = [];
this._selectedColl = Polymer.Collection.get(this.selected);
}
} else {
this.selected = null;
this._selectedColl = null;
}
this.selectedItem = null;
},
isSelected: function (item) {
if (this.multi) {
return this._selectedColl.getKey(item) !== undefined;
} else {
return this.selected == item;
}
},
deselect: function (item) {
if (this.multi) {
if (this.isSelected(item)) {
var skey = this._selectedColl.getKey(item);
this.arrayDelete('selected', item);
this.unlinkPaths('selected.' + skey);
}
} else {
this.selected = null;
this.selectedItem = null;
this.unlinkPaths('selected');
this.unlinkPaths('selectedItem');
}
},
select: function (item) {
var icol = Polymer.Collection.get(this.items);
var key = icol.getKey(item);
if (this.multi) {
if (this.isSelected(item)) {
if (this.toggle) {
this.deselect(item);
}
} else {
this.push('selected', item);
var skey = this._selectedColl.getKey(item);
this.linkPaths('selected.' + skey, 'items.' + key);
}
} else {
if (this.toggle && item == this.selected) {
this.deselect();
} else {
this.selected = item;
this.selectedItem = item;
this.linkPaths('selected', 'items.' + key);
this.linkPaths('selectedItem', 'items.' + key);
}
}
}
});
Polymer({
is: 'dom-if',
extends: 'template',
_template: null,
properties: {
'if': {
type: Boolean,
value: false,
observer: '_queueRender'
},
restamp: {
type: Boolean,
value: false,
observer: '_queueRender'
}
},
behaviors: [Polymer.Templatizer],
_queueRender: function () {
this._debounceTemplate(this._render);
},
detached: function () {
if (!this.parentNode || this.parentNode.nodeType == Node.DOCUMENT_FRAGMENT_NODE && (!Polymer.Settings.hasShadow || !(this.parentNode instanceof ShadowRoot))) {
this._teardownInstance();
}
},
attached: function () {
if (this.if && this.ctor) {
this.async(this._ensureInstance);
}
},
render: function () {
this._flushTemplates();
},
_render: function () {
if (this.if) {
if (!this.ctor) {
this.templatize(this);
}
this._ensureInstance();
this._showHideChildren();
} else if (this.restamp) {
this._teardownInstance();
}
if (!this.restamp && this._instance) {
this._showHideChildren();
}
if (this.if != this._lastIf) {
this.fire('dom-change');
this._lastIf = this.if;
}
},
_ensureInstance: function () {
var parentNode = Polymer.dom(this).parentNode;
if (parentNode) {
var parent = Polymer.dom(parentNode);
if (!this._instance) {
this._instance = this.stamp();
var root = this._instance.root;
parent.insertBefore(root, this);
} else {
var c$ = this._instance._children;
if (c$ && c$.length) {
var lastChild = Polymer.dom(this).previousSibling;
if (lastChild !== c$[c$.length - 1]) {
for (var i = 0, n; i < c$.length && (n = c$[i]); i++) {
parent.insertBefore(n, this);
}
}
}
}
}
},
_teardownInstance: function () {
if (this._instance) {
var c$ = this._instance._children;
if (c$ && c$.length) {
var parent = Polymer.dom(Polymer.dom(c$[0]).parentNode);
for (var i = 0, n; i < c$.length && (n = c$[i]); i++) {
parent.removeChild(n);
}
}
this._instance = null;
}
},
_showHideChildren: function () {
var hidden = this.__hideTemplateChildren__ || !this.if;
if (this._instance) {
this._instance._showHideChildren(hidden);
}
},
_forwardParentProp: function (prop, value) {
if (this._instance) {
this._instance[prop] = value;
}
},
_forwardParentPath: function (path, value) {
if (this._instance) {
this._instance._notifyPath(path, value, true);
}
}
});
Polymer({
is: 'dom-bind',
extends: 'template',
_template: null,
created: function () {
var self = this;
Polymer.RenderStatus.whenReady(function () {
if (document.readyState == 'loading') {
document.addEventListener('DOMContentLoaded', function () {
self._markImportsReady();
});
} else {
self._markImportsReady();
}
});
},
_ensureReady: function () {
if (!this._readied) {
this._readySelf();
}
},
_markImportsReady: function () {
this._importsReady = true;
this._ensureReady();
},
_registerFeatures: function () {
this._prepConstructor();
},
_insertChildren: function () {
var parentDom = Polymer.dom(Polymer.dom(this).parentNode);
parentDom.insertBefore(this.root, this);
},
_removeChildren: function () {
if (this._children) {
for (var i = 0; i < this._children.length; i++) {
this.root.appendChild(this._children[i]);
}
}
},
_initFeatures: function () {
},
_scopeElementClass: function (element, selector) {
if (this.dataHost) {
return this.dataHost._scopeElementClass(element, selector);
} else {
return selector;
}
},
_prepConfigure: function () {
var config = {};
for (var prop in this._propertyEffects) {
config[prop] = this[prop];
}
var setupConfigure = this._setupConfigure;
this._setupConfigure = function () {
setupConfigure.call(this, config);
};
},
attached: function () {
if (this._importsReady) {
this.render();
}
},
detached: function () {
this._removeChildren();
},
render: function () {
this._ensureReady();
if (!this._children) {
this._template = this;
this._prepAnnotations();
this._prepEffects();
this._prepBehaviors();
this._prepConfigure();
this._prepBindings();
this._prepPropertyInfo();
Polymer.Base._initFeatures.call(this);
this._children = Polymer.TreeApi.arrayCopyChildNodes(this.root);
}
this._insertChildren();
this.fire('dom-change');
}
});</script>
<!--
<<<<<<< HEAD
The `<iron-flex-layout>` component provides simple ways to use
[CSS flexible box layout](https://developer.mozilla.org/en-US/docs/Web/Guide/CSS/Flexible_boxes),
also known as flexbox. This component provides two different ways to use flexbox:

1. [Layout classes](https://github.com/PolymerElements/iron-flex-layout/tree/master/iron-flex-layout-classes.html).
The layout class stylesheet provides a simple set of class-based flexbox rules, that
let you specify layout properties directly in markup. You must include this file
in every element that needs to use them.

  Sample use:

      <link rel="import" href="../iron-flex-layout/iron-flex-layout-classes.html">
      <style is="custom-style" include="iron-flex iron-flex-alignment"></style>

      <div class="layout horizontal layout-start">
        <div>cross axis start alignment</div>
      </div>

2. [Custom CSS mixins](https://github.com/PolymerElements/iron-flex-layout/blob/master/iron-flex-layout.html).
The mixin stylesheet includes custom CSS mixins that can be applied inside a CSS rule using the `@apply` function.

Please note that the old [/deep/ layout classes](https://github.com/PolymerElements/iron-flex-layout/tree/master/classes)
are deprecated, and should not be used. To continue using layout properties
directly in markup, please switch to using the new `dom-module`-based
[layout classes](https://github.com/PolymerElements/iron-flex-layout/tree/master/iron-flex-layout-classes.html).
Please note that the new version does not use `/deep/`, and therefore requires you
to import the `dom-modules` in every element that needs to use them.
=======
`iron-meta` is a generic element you can use for sharing information across the DOM tree.
It uses [monostate pattern](http://c2.com/cgi/wiki?MonostatePattern) such that any
instance of iron-meta has access to the shared
information. You can use `iron-meta` to share whatever you want (or create an extension
[like x-meta] for enhancements).

The `iron-meta` instances containing your actual data can be loaded in an import,
or constructed in any way you see fit. The only requirement is that you create them
before you try to access them.
>>>>>>> 2e002742

Examples:

If I create an instance like this:

    <iron-meta key="info" value="foo/bar"></iron-meta>

Note that value="foo/bar" is the metadata I've defined. I could define more
attributes or use child nodes to define additional metadata.

Now I can access that element (and it's metadata) from any iron-meta instance
via the byKey method, e.g.

    meta.byKey('info').getAttribute('value');

<<<<<<< HEAD
    --layout-horizontal: {
      @apply(--layout);
=======
Pure imperative form would be like:
>>>>>>> 2e002742

    document.createElement('iron-meta').byKey('info').getAttribute('value');

<<<<<<< HEAD
    --layout-horizontal-reverse: {
      @apply(--layout);

      -ms-flex-direction: row-reverse;
      -webkit-flex-direction: row-reverse;
      flex-direction: row-reverse;
    };

    --layout-vertical: {
      @apply(--layout);
=======
Or, in a Polymer element, you can include a meta in your template:

    <iron-meta id="meta"></iron-meta>
    ...
    this.$.meta.byKey('info').getAttribute('value');
>>>>>>> 2e002742

@group Iron Elements
@demo demo/index.html
@hero hero.svg
@element iron-meta
-->

<<<<<<< HEAD
    --layout-vertical-reverse: {
      @apply(--layout);

      -ms-flex-direction: column-reverse;
      -webkit-flex-direction: column-reverse;
      flex-direction: column-reverse;
    };
=======
<script>
>>>>>>> 2e002742

  (function() {

    // monostate data
    var metaDatas = {};
    var metaArrays = {};
    var singleton = null;

    Polymer.IronMeta = Polymer({

      is: 'iron-meta',

      properties: {

        /**
         * The type of meta-data.  All meta-data of the same type is stored
         * together.
         */
        type: {
          type: String,
          value: 'default',
          observer: '_typeChanged'
        },

        /**
         * The key used to store `value` under the `type` namespace.
         */
        key: {
          type: String,
          observer: '_keyChanged'
        },

        /**
         * The meta-data to store or retrieve.
         */
        value: {
          type: Object,
          notify: true,
          observer: '_valueChanged'
        },

        /**
         * If true, `value` is set to the iron-meta instance itself.
         */
         self: {
          type: Boolean,
          observer: '_selfChanged'
        },

        /**
         * Array of all meta-data values for the given type.
         */
        list: {
          type: Array,
          notify: true
        }

      },

      hostAttributes: {
        hidden: true
      },

      /**
       * Only runs if someone invokes the factory/constructor directly
       * e.g. `new Polymer.IronMeta()`
       *
       * @param {{type: (string|undefined), key: (string|undefined), value}=} config
       */
      factoryImpl: function(config) {
        if (config) {
          for (var n in config) {
            switch(n) {
              case 'type':
              case 'key':
              case 'value':
                this[n] = config[n];
                break;
            }
          }
        }
      },

      created: function() {
        // TODO(sjmiles): good for debugging?
        this._metaDatas = metaDatas;
        this._metaArrays = metaArrays;
      },

      _keyChanged: function(key, old) {
        this._resetRegistration(old);
      },

      _valueChanged: function(value) {
        this._resetRegistration(this.key);
      },

      _selfChanged: function(self) {
        if (self) {
          this.value = this;
        }
      },

      _typeChanged: function(type) {
        this._unregisterKey(this.key);
        if (!metaDatas[type]) {
          metaDatas[type] = {};
        }
        this._metaData = metaDatas[type];
        if (!metaArrays[type]) {
          metaArrays[type] = [];
        }
        this.list = metaArrays[type];
        this._registerKeyValue(this.key, this.value);
      },

      /**
       * Retrieves meta data value by key.
       *
       * @method byKey
       * @param {string} key The key of the meta-data to be returned.
       * @return {*}
       */
      byKey: function(key) {
        return this._metaData && this._metaData[key];
      },

      _resetRegistration: function(oldKey) {
        this._unregisterKey(oldKey);
        this._registerKeyValue(this.key, this.value);
      },

<<<<<<< HEAD
    --layout-baseline: {
      -ms-flex-align: baseline;
      -webkit-align-items: baseline;
      align-items: baseline;
    };

    /* alignment in main axis */
=======
      _unregisterKey: function(key) {
        this._unregister(key, this._metaData, this.list);
      },
>>>>>>> 2e002742

      _registerKeyValue: function(key, value) {
        this._register(key, value, this._metaData, this.list);
      },

      _register: function(key, value, data, list) {
        if (key && data && value !== undefined) {
          data[key] = value;
          list.push(value);
        }
      },

      _unregister: function(key, data, list) {
        if (key && data) {
          if (key in data) {
            var value = data[key];
            delete data[key];
            this.arrayDelete(list, value);
          }
        }
      }

<<<<<<< HEAD
    --layout-around-justified: {
      -ms-flex-pack: distribute;
      -webkit-justify-content: space-around;
      justify-content: space-around;
    };
=======
    });
>>>>>>> 2e002742

    Polymer.IronMeta.getIronMeta = function getIronMeta() {
       if (singleton === null) {
         singleton = new Polymer.IronMeta();
       }
       return singleton;
     };

<<<<<<< HEAD
    --layout-center-center: {
      @apply(--layout-center);
      @apply(--layout-center-justified);
    };
=======
    /**
    `iron-meta-query` can be used to access infomation stored in `iron-meta`.
>>>>>>> 2e002742

    Examples:

    If I create an instance like this:

        <iron-meta key="info" value="foo/bar"></iron-meta>

    Note that value="foo/bar" is the metadata I've defined. I could define more
    attributes or use child nodes to define additional metadata.

    Now I can access that element (and it's metadata) from any `iron-meta-query` instance:

<<<<<<< HEAD
    --layout-self-baseline: {
      -ms-align-self: baseline;
      -webkit-align-self: baseline;
      align-self: baseline;
    };

    /* multi-line alignment in main axis */

    --layout-start-aligned: {
      -ms-flex-line-pack: start;  /* IE10 */
      -ms-align-content: flex-start;
      -webkit-align-content: flex-start;
      align-content: flex-start;
    };

    --layout-end-aligned: {
      -ms-flex-line-pack: end;  /* IE10 */
      -ms-align-content: flex-end;
      -webkit-align-content: flex-end;
      align-content: flex-end;
    };

    --layout-center-aligned: {
      -ms-flex-line-pack: center;  /* IE10 */
      -ms-align-content: center;
      -webkit-align-content: center;
      align-content: center;
    };

    --layout-between-aligned: {
      -ms-flex-line-pack: justify;  /* IE10 */
      -ms-align-content: space-between;
      -webkit-align-content: space-between;
      align-content: space-between;
    };

    --layout-around-aligned: {
      -ms-flex-line-pack: distribute;  /* IE10 */
      -ms-align-content: space-around;
      -webkit-align-content: space-around;
      align-content: space-around;
    };

    /*******************************
              Other Layout
    *******************************/
=======
         var value = new Polymer.IronMetaQuery({key: 'info'}).value;
>>>>>>> 2e002742

    @group Polymer Iron Elements
    @element iron-meta-query
    */
    Polymer.IronMetaQuery = Polymer({

      is: 'iron-meta-query',

      properties: {

        /**
         * The type of meta-data.  All meta-data of the same type is stored
         * together.
         */
        type: {
          type: String,
          value: 'default',
          observer: '_typeChanged'
        },

        /**
         * Specifies a key to use for retrieving `value` from the `type`
         * namespace.
         */
        key: {
          type: String,
          observer: '_keyChanged'
        },

<<<<<<< HEAD
    --layout-fullbleed: {
      margin: 0;
      height: 100vh;
    };
=======
        /**
         * The meta-data to store or retrieve.
         */
        value: {
          type: Object,
          notify: true,
          readOnly: true
        },
>>>>>>> 2e002742

        /**
         * Array of all meta-data values for the given type.
         */
        list: {
          type: Array,
          notify: true
        }

      },

      /**
       * Actually a factory method, not a true constructor. Only runs if
       * someone invokes it directly (via `new Polymer.IronMeta()`);
       *
       * @param {{type: (string|undefined), key: (string|undefined)}=} config
       */
      factoryImpl: function(config) {
        if (config) {
          for (var n in config) {
            switch(n) {
              case 'type':
              case 'key':
                this[n] = config[n];
                break;
            }
          }
        }
      },

      created: function() {
        // TODO(sjmiles): good for debugging?
        this._metaDatas = metaDatas;
        this._metaArrays = metaArrays;
      },

      _keyChanged: function(key) {
        this._setValue(this._metaData && this._metaData[key]);
      },

      _typeChanged: function(type) {
        this._metaData = metaDatas[type];
        this.list = metaArrays[type];
        if (this.key) {
          this._keyChanged(this.key);
        }
      },

<<<<<<< HEAD
</style>
<script>
  console.warn('This file is deprecated. Please use `iron-flex-layout/iron-flex-layout-classes.html`, and one of the specific dom-modules instead');
</script>

<style>
=======
      /**
       * Retrieves meta data value by key.
       * @param {string} key The key of the meta-data to be returned.
       * @return {*}
       */
      byKey: function(key) {
        return this._metaData && this._metaData[key];
      }
>>>>>>> 2e002742

    });

  })();
</script>
<script>

  /**
   * `Use Polymer.IronValidatableBehavior` to implement an element that validates user input.
   * Use the related `Polymer.IronValidatorBehavior` to add custom validation logic to an iron-input.
   *
   * By default, an `<iron-form>` element validates its fields when the user presses the submit button.
   * To validate a form imperatively, call the form's `validate()` method, which in turn will
   * call `validate()` on all its children. By using `Polymer.IronValidatableBehavior`, your
   * custom element will get a public `validate()`, which
   * will return the validity of the element, and a corresponding `invalid` attribute,
   * which can be used for styling.
   *
   * To implement the custom validation logic of your element, you must override
   * the protected `_getValidity()` method of this behaviour, rather than `validate()`.
   * See [this](https://github.com/PolymerElements/iron-form/blob/master/demo/simple-element.html)
   * for an example.
   *
   * ### Accessibility
   *
   * Changing the `invalid` property, either manually or by calling `validate()` will update the
   * `aria-invalid` attribute.
   *
   * @demo demo/index.html
   * @polymerBehavior
   */
  Polymer.IronValidatableBehavior = {

    properties: {

      /**
       * Namespace for this validator.
       */
      validatorType: {
        type: String,
        value: 'validator'
      },

      /**
       * Name of the validator to use.
       */
      validator: {
        type: String
      },

      /**
       * True if the last call to `validate` is invalid.
       */
      invalid: {
        notify: true,
        reflectToAttribute: true,
        type: Boolean,
        value: false
      },

      _validatorMeta: {
        type: Object
      }

    },

    observers: [
      '_invalidChanged(invalid)'
    ],

    get _validator() {
      return this._validatorMeta && this._validatorMeta.byKey(this.validator);
    },

    ready: function() {
      this._validatorMeta = new Polymer.IronMeta({type: this.validatorType});
    },

    _invalidChanged: function() {
      if (this.invalid) {
        this.setAttribute('aria-invalid', 'true');
      } else {
        this.removeAttribute('aria-invalid');
      }
    },

    /**
     * @return {boolean} True if the validator `validator` exists.
     */
    hasValidator: function() {
      return this._validator != null;
    },

    /**
     * Returns true if the `value` is valid, and updates `invalid`. If you want
     * your element to have custom validation logic, do not override this method;
     * override `_getValidity(value)` instead.

     * @param {Object} value The value to be validated. By default, it is passed
     * to the validator's `validate()` function, if a validator is set.
     * @return {boolean} True if `value` is valid.
     */
    validate: function(value) {
      this.invalid = !this._getValidity(value);
      return !this.invalid;
    },

    /**
     * Returns true if `value` is valid.  By default, it is passed
     * to the validator's `validate()` function, if a validator is set. You
     * should override this method if you want to implement custom validity
     * logic for your element.
     *
     * @param {Object} value The value to be validated.
     * @return {boolean} True if `value` is valid.
     */

    _getValidity: function(value) {
      if (this.hasValidator()) {
        return this._validator.validate(value);
      }
      return true;
    }
  };

</script>
<script>

/*
`<iron-input>` adds two-way binding and custom validators using `Polymer.IronValidatorBehavior`
to `<input>`.

### Two-way binding

By default you can only get notified of changes to an `input`'s `value` due to user input:

    <input value="{{myValue::input}}">

`iron-input` adds the `bind-value` property that mirrors the `value` property, and can be used
for two-way data binding. `bind-value` will notify if it is changed either by user input or by script.

    <input is="iron-input" bind-value="{{myValue}}">

### Custom validators

You can use custom validators that implement `Polymer.IronValidatorBehavior` with `<iron-input>`.

    <input is="iron-input" validator="my-custom-validator">

### Stopping invalid input

It may be desirable to only allow users to enter certain characters. You can use the
`prevent-invalid-input` and `allowed-pattern` attributes together to accomplish this. This feature
is separate from validation, and `allowed-pattern` does not affect how the input is validated.

    <!-- only allow characters that match [0-9] -->
    <input is="iron-input" prevent-invalid-input allowed-pattern="[0-9]">

@hero hero.svg
@demo demo/index.html
*/

  Polymer({

    is: 'iron-input',

    extends: 'input',

    behaviors: [
      Polymer.IronValidatableBehavior
    ],

    properties: {

      /**
       * Use this property instead of `value` for two-way data binding.
       */
      bindValue: {
        observer: '_bindValueChanged',
        type: String
      },

      /**
       * Set to true to prevent the user from entering invalid input. The new input characters are
       * matched with `allowedPattern` if it is set, otherwise it will use the `pattern` attribute if
       * set, or the `type` attribute (only supported for `type=number`).
       */
      preventInvalidInput: {
        type: Boolean
      },

      /**
       * Regular expression to match valid input characters.
       */
      allowedPattern: {
        type: String,
        observer: "_allowedPatternChanged"
      },

      _previousValidInput: {
        type: String,
        value: ''
      },

      _patternAlreadyChecked: {
        type: Boolean,
        value: false
      }

    },

    listeners: {
      'input': '_onInput',
      'keypress': '_onKeypress'
    },

    get _patternRegExp() {
      var pattern;
      if (this.allowedPattern) {
        pattern = new RegExp(this.allowedPattern);
      } else if (this.pattern) {
        pattern = new RegExp(this.pattern);
      } else {
        switch (this.type) {
          case 'number':
            pattern = /[0-9.,e-]/;
            break;
        }
      }
      return pattern;
    },

    ready: function() {
      this.bindValue = this.value;
    },

    /**
     * @suppress {checkTypes}
     */
    _bindValueChanged: function() {
      if (this.value !== this.bindValue) {
        this.value = !(this.bindValue || this.bindValue === 0) ? '' : this.bindValue;
      }
      // manually notify because we don't want to notify until after setting value
      this.fire('bind-value-changed', {value: this.bindValue});
    },

    _allowedPatternChanged: function() {
      // Force to prevent invalid input when an `allowed-pattern` is set
      this.preventInvalidInput = this.allowedPattern ? true : false;
    },

    _onInput: function() {
      // Need to validate each of the characters pasted if they haven't
      // been validated inside `_onKeypress` already.
      if (this.preventInvalidInput && !this._patternAlreadyChecked) {
        var valid = this._checkPatternValidity();
        if (!valid) {
          this.value = this._previousValidInput;
        }
      }

      this.bindValue = this.value;
      this._previousValidInput = this.value;
      this._patternAlreadyChecked = false;
    },

<<<<<<< HEAD
</style>
<script>
  console.warn('This file is deprecated. Please use `iron-flex-layout/iron-flex-layout-classes.html`, and one of the specific dom-modules instead');
</script>

<style>
=======
    _isPrintable: function(event) {
      // What a control/printable character is varies wildly based on the browser.
      // - most control characters (arrows, backspace) do not send a `keypress` event
      //   in Chrome, but the *do* on Firefox
      // - in Firefox, when they do send a `keypress` event, control chars have
      //   a charCode = 0, keyCode = xx (for ex. 40 for down arrow)
      // - printable characters always send a keypress event.
      // - in Firefox, printable chars always have a keyCode = 0. In Chrome, the keyCode
      //   always matches the charCode.
      // None of this makes any sense.
>>>>>>> 2e002742

      // For these keys, ASCII code == browser keycode.
      var anyNonPrintable =
        (event.keyCode == 8)   ||  // backspace
        (event.keyCode == 9)   ||  // tab
        (event.keyCode == 13)  ||  // enter
        (event.keyCode == 27);     // escape

      // For these keys, make sure it's a browser keycode and not an ASCII code.
      var mozNonPrintable =
        (event.keyCode == 19)  ||  // pause
        (event.keyCode == 20)  ||  // caps lock
        (event.keyCode == 45)  ||  // insert
        (event.keyCode == 46)  ||  // delete
        (event.keyCode == 144) ||  // num lock
        (event.keyCode == 145) ||  // scroll lock
        (event.keyCode > 32 && event.keyCode < 41)   || // page up/down, end, home, arrows
        (event.keyCode > 111 && event.keyCode < 124); // fn keys

      return !anyNonPrintable && !(event.charCode == 0 && mozNonPrintable);
    },

    _onKeypress: function(event) {
      if (!this.preventInvalidInput && this.type !== 'number') {
        return;
      }
      var regexp = this._patternRegExp;
      if (!regexp) {
        return;
      }

      // Handle special keys and backspace
      if (event.metaKey || event.ctrlKey || event.altKey)
        return;

      // Check the pattern either here or in `_onInput`, but not in both.
      this._patternAlreadyChecked = true;

      var thisChar = String.fromCharCode(event.charCode);
      if (this._isPrintable(event) && !regexp.test(thisChar)) {
        event.preventDefault();
      }
    },

    _checkPatternValidity: function() {
      var regexp = this._patternRegExp;
      if (!regexp) {
        return true;
      }
      for (var i = 0; i < this.value.length; i++) {
        if (!regexp.test(this.value[i])) {
          return false;
        }
      }
      return true;
    },

    /**
     * Returns true if `value` is valid. The validator provided in `validator` will be used first,
     * then any constraints.
     * @return {boolean} True if the value is valid.
     */
    validate: function() {
      // Empty, non-required input is valid.
      if (!this.required && this.value == '') {
        this.invalid = false;
        return true;
      }

      var valid;
      if (this.hasValidator()) {
        valid = Polymer.IronValidatableBehavior.validate.call(this, this.value);
      } else {
        this.invalid = !this.validity.valid;
        valid = this.validity.valid;
      }
      this.fire('iron-input-validate');
      return valid;
    }

  });

  /*
  The `iron-input-validate` event is fired whenever `validate()` is called.
  @event iron-input-validate
  */

</script>
<script>function MakePromise (asap) {
  function Promise(fn) {
		if (typeof this !== 'object' || typeof fn !== 'function') throw new TypeError();
		this._state = null;
		this._value = null;
		this._deferreds = []

		doResolve(fn, resolve.bind(this), reject.bind(this));
	}

	function handle(deferred) {
		var me = this;
		if (this._state === null) {
			this._deferreds.push(deferred);
			return
		}
		asap(function() {
			var cb = me._state ? deferred.onFulfilled : deferred.onRejected
			if (typeof cb !== 'function') {
				(me._state ? deferred.resolve : deferred.reject)(me._value);
				return;
			}
			var ret;
			try {
				ret = cb(me._value);
			}
			catch (e) {
				deferred.reject(e);
				return;
			}
			deferred.resolve(ret);
		})
	}

	function resolve(newValue) {
		try { //Promise Resolution Procedure: https://github.com/promises-aplus/promises-spec#the-promise-resolution-procedure
			if (newValue === this) throw new TypeError();
			if (newValue && (typeof newValue === 'object' || typeof newValue === 'function')) {
				var then = newValue.then;
				if (typeof then === 'function') {
					doResolve(then.bind(newValue), resolve.bind(this), reject.bind(this));
					return;
				}
			}
			this._state = true;
			this._value = newValue;
			finale.call(this);
		} catch (e) { reject.call(this, e); }
	}

	function reject(newValue) {
		this._state = false;
		this._value = newValue;
		finale.call(this);
	}

	function finale() {
		for (var i = 0, len = this._deferreds.length; i < len; i++) {
			handle.call(this, this._deferreds[i]);
		}
		this._deferreds = null;
	}

	/**
	 * Take a potentially misbehaving resolver function and make sure
	 * onFulfilled and onRejected are only called once.
	 *
	 * Makes no guarantees about asynchrony.
	 */
	function doResolve(fn, onFulfilled, onRejected) {
		var done = false;
		try {
			fn(function (value) {
				if (done) return;
				done = true;
				onFulfilled(value);
			}, function (reason) {
				if (done) return;
				done = true;
				onRejected(reason);
			})
		} catch (ex) {
			if (done) return;
			done = true;
			onRejected(ex);
		}
	}

	Promise.prototype['catch'] = function (onRejected) {
		return this.then(null, onRejected);
	};

	Promise.prototype.then = function(onFulfilled, onRejected) {
		var me = this;
		return new Promise(function(resolve, reject) {
      handle.call(me, {
        onFulfilled: onFulfilled,
        onRejected: onRejected,
        resolve: resolve,
        reject: reject
      });
		})
	};

	Promise.resolve = function (value) {
		if (value && typeof value === 'object' && value.constructor === Promise) {
			return value;
		}

		return new Promise(function (resolve) {
			resolve(value);
		});
	};

	Promise.reject = function (value) {
		return new Promise(function (resolve, reject) {
			reject(value);
		});
	};

	
  return Promise;
}

if (typeof module !== 'undefined') {
  module.exports = MakePromise;
}


</script>
<script>
if (!window.Promise) {
  window.Promise = MakePromise(Polymer.Base.async);
}
</script>
<!--
iron-request can be used to perform XMLHttpRequests.

    <iron-request id="xhr"></iron-request>
    ...
    this.$.xhr.send({url: url, params: params});
-->
<script>
  'use strict'

  Polymer({
    is: 'iron-request',

    hostAttributes: {
      hidden: true
    },

    properties: {

      /**
       * A reference to the XMLHttpRequest instance used to generate the
       * network request.
       *
       * @type {XMLHttpRequest}
       */
      xhr: {
        type: Object,
        notify: true,
        readOnly: true,
        value: function() {
          return new XMLHttpRequest();
        }
      },

      /**
       * A reference to the parsed response body, if the `xhr` has completely
       * resolved.
       *
       * @type {*}
       * @default null
       */
      response: {
        type: Object,
        notify: true,
        readOnly: true,
        value: function() {
          return null;
        }
      },

      /**
       * A reference to the status code, if the `xhr` has completely resolved.
       */
      status: {
        type: Number,
        notify: true,
        readOnly: true,
        value: 0
      },

      /**
       * A reference to the status text, if the `xhr` has completely resolved.
       */
      statusText: {
        type: String,
        notify: true,
        readOnly: true,
        value: ''
      },

      /**
       * A promise that resolves when the `xhr` response comes back, or rejects
       * if there is an error before the `xhr` completes.
       *
       * @type {Promise}
       */
      completes: {
        type: Object,
        readOnly: true,
        notify: true,
        value: function() {
          return new Promise(function (resolve, reject) {
            this.resolveCompletes = resolve;
            this.rejectCompletes = reject;
          }.bind(this));
        }
      },

      /**
       * An object that contains progress information emitted by the XHR if
       * available.
       *
       * @default {}
       */
      progress: {
        type: Object,
        notify: true,
        readOnly: true,
        value: function() {
          return {};
        }
      },

      /**
       * Aborted will be true if an abort of the request is attempted.
       */
      aborted: {
        type: Boolean,
        notify: true,
        readOnly: true,
        value: false,
      },

      /**
       * Errored will be true if the browser fired an error event from the
       * XHR object (mainly network errors).
       */
      errored: {
        type: Boolean,
        notify: true,
        readOnly: true,
        value: false
      },

      /**
       * TimedOut will be true if the XHR threw a timeout event.
       */
      timedOut: {
        type: Boolean,
        notify: true,
        readOnly: true,
        value: false
      }
    },

    /**
     * Succeeded is true if the request succeeded. The request succeeded if it
     * loaded without error, wasn't aborted, and the status code is ≥ 200, and
     * < 300, or if the status code is 0.
     *
     * The status code 0 is accepted as a success because some schemes - e.g.
     * file:// - don't provide status codes.
     *
     * @return {boolean}
     */
    get succeeded() {
      if (this.errored || this.aborted || this.timedOut) {
        return false;
      }
      var status = this.xhr.status || 0;

      // Note: if we are using the file:// protocol, the status code will be 0
      // for all outcomes (successful or otherwise).
      return status === 0 ||
        (status >= 200 && status < 300);
    },

    /**
     * Sends an HTTP request to the server and returns the XHR object.
     *
     * @param {{
     *   url: string,
     *   method: (string|undefined),
     *   async: (boolean|undefined),
     *   body: (ArrayBuffer|ArrayBufferView|Blob|Document|FormData|null|string|undefined|Object),
     *   headers: (Object|undefined),
     *   handleAs: (string|undefined),
     *   jsonPrefix: (string|undefined),
     *   withCredentials: (boolean|undefined)}} options -
     *     url The url to which the request is sent.
     *     method The HTTP method to use, default is GET.
     *     async By default, all requests are sent asynchronously. To send synchronous requests,
     *         set to true.
     *     body The content for the request body for POST method.
     *     headers HTTP request headers.
     *     handleAs The response type. Default is 'text'.
     *     withCredentials Whether or not to send credentials on the request. Default is false.
     *   timeout: (Number|undefined)
     * @return {Promise}
     */
    send: function (options) {
      var xhr = this.xhr;

      if (xhr.readyState > 0) {
        return null;
      }

      xhr.addEventListener('progress', function (progress) {
        this._setProgress({
          lengthComputable: progress.lengthComputable,
          loaded: progress.loaded,
          total: progress.total
        });
      }.bind(this))

      xhr.addEventListener('error', function (error) {
        this._setErrored(true);
        this._updateStatus();
        this.rejectCompletes(error);
      }.bind(this));

      xhr.addEventListener('timeout', function (error) {
        this._setTimedOut(true);
        this._updateStatus();
        this.rejectCompletes(error);
      }.bind(this));

      xhr.addEventListener('abort', function () {
        this._updateStatus();
        this.rejectCompletes(new Error('Request aborted.'));
      }.bind(this));


      // Called after all of the above.
      xhr.addEventListener('loadend', function () {
        this._updateStatus();

        if (!this.succeeded) {
          this.rejectCompletes(new Error('The request failed with status code: ' + this.xhr.status));
          return;
        }

        this._setResponse(this.parseResponse());
        this.resolveCompletes(this);
      }.bind(this));

      this.url = options.url;
      xhr.open(
        options.method || 'GET',
        options.url,
        options.async !== false
      );

      var acceptType = {
        'json': 'application/json',
        'text': 'text/plain',
        'html': 'text/html',
        'xml': 'application/xml',
        'arraybuffer': 'application/octet-stream'
      }[options.handleAs];
      var headers = options.headers || Object.create(null);
      var newHeaders = Object.create(null);
      for (var key in headers) {
        newHeaders[key.toLowerCase()] = headers[key];
      }
      headers = newHeaders;

      if (acceptType && !headers['accept']) {
        headers['accept'] = acceptType;
      }
      Object.keys(headers).forEach(function (requestHeader) {
        if (/[A-Z]/.test(requestHeader)) {
          console.error('Headers must be lower case, got', requestHeader);
        }
        xhr.setRequestHeader(
          requestHeader,
          headers[requestHeader]
        );
      }, this);

      if (options.async !== false) {
        var handleAs = options.handleAs;

        // If a JSON prefix is present, the responseType must be 'text' or the
        // browser won’t be able to parse the response.
        if (!!options.jsonPrefix || !handleAs) {
          handleAs = 'text';
        }

        // In IE, `xhr.responseType` is an empty string when the response
        // returns. Hence, caching it as `xhr._responseType`.
        xhr.responseType = xhr._responseType = handleAs;

        // Cache the JSON prefix, if it exists.
        if (!!options.jsonPrefix) {
          xhr._jsonPrefix = options.jsonPrefix;
        }
      }

      xhr.withCredentials = !!options.withCredentials;
      xhr.timeout = options.timeout;

      var body = this._encodeBodyObject(options.body, headers['content-type']);

      xhr.send(
        /** @type {ArrayBuffer|ArrayBufferView|Blob|Document|FormData|
                   null|string|undefined} */
        (body));

      return this.completes;
    },

    /**
     * Attempts to parse the response body of the XHR. If parsing succeeds,
     * the value returned will be deserialized based on the `responseType`
     * set on the XHR.
     *
     * @return {*} The parsed response,
     * or undefined if there was an empty response or parsing failed.
     */
    parseResponse: function () {
      var xhr = this.xhr;
      var responseType = xhr.responseType || xhr._responseType;
      var preferResponseText = !this.xhr.responseType;
      var prefixLen = (xhr._jsonPrefix && xhr._jsonPrefix.length) || 0;

      try {
        switch (responseType) {
          case 'json':
            // If the xhr object doesn't have a natural `xhr.responseType`,
            // we can assume that the browser hasn't parsed the response for us,
            // and so parsing is our responsibility. Likewise if response is
            // undefined, as there's no way to encode undefined in JSON.
            if (preferResponseText || xhr.response === undefined) {
              // Try to emulate the JSON section of the response body section of
              // the spec: https://xhr.spec.whatwg.org/#response-body
              // That is to say, we try to parse as JSON, but if anything goes
              // wrong return null.
              try {
                return JSON.parse(xhr.responseText);
              } catch (_) {
                return null;
              }
            }

<<<<<<< HEAD
    --paper-red-50: #ffebee;
    --paper-red-100: #ffcdd2;
    --paper-red-200: #ef9a9a;
    --paper-red-300: #e57373;
    --paper-red-400: #ef5350;
    --paper-red-500: #f44336;
    --paper-red-600: #e53935;
    --paper-red-700: #d32f2f;
    --paper-red-800: #c62828;
    --paper-red-900: #b71c1c;
    --paper-red-a100: #ff8a80;
    --paper-red-a200: #ff5252;
    --paper-red-a400: #ff1744;
    --paper-red-a700: #d50000;
 
    --paper-pink-50: #fce4ec;
    --paper-pink-100: #f8bbd0;
    --paper-pink-200: #f48fb1;
    --paper-pink-300: #f06292;
    --paper-pink-400: #ec407a;
    --paper-pink-500: #e91e63;
    --paper-pink-600: #d81b60;
    --paper-pink-700: #c2185b;
    --paper-pink-800: #ad1457;
    --paper-pink-900: #880e4f;
    --paper-pink-a100: #ff80ab;
    --paper-pink-a200: #ff4081;
    --paper-pink-a400: #f50057;
    --paper-pink-a700: #c51162;
 
    --paper-purple-50: #f3e5f5;
    --paper-purple-100: #e1bee7;
    --paper-purple-200: #ce93d8;
    --paper-purple-300: #ba68c8;
    --paper-purple-400: #ab47bc;
    --paper-purple-500: #9c27b0;
    --paper-purple-600: #8e24aa;
    --paper-purple-700: #7b1fa2;
    --paper-purple-800: #6a1b9a;
    --paper-purple-900: #4a148c;
    --paper-purple-a100: #ea80fc;
    --paper-purple-a200: #e040fb;
    --paper-purple-a400: #d500f9;
    --paper-purple-a700: #aa00ff;
 
    --paper-deep-purple-50: #ede7f6;
    --paper-deep-purple-100: #d1c4e9;
    --paper-deep-purple-200: #b39ddb;
    --paper-deep-purple-300: #9575cd;
    --paper-deep-purple-400: #7e57c2;
    --paper-deep-purple-500: #673ab7;
    --paper-deep-purple-600: #5e35b1;
    --paper-deep-purple-700: #512da8;
    --paper-deep-purple-800: #4527a0;
    --paper-deep-purple-900: #311b92;
    --paper-deep-purple-a100: #b388ff;
    --paper-deep-purple-a200: #7c4dff;
    --paper-deep-purple-a400: #651fff;
    --paper-deep-purple-a700: #6200ea;
 
    --paper-indigo-50: #e8eaf6;
    --paper-indigo-100: #c5cae9;
    --paper-indigo-200: #9fa8da;
    --paper-indigo-300: #7986cb;
    --paper-indigo-400: #5c6bc0;
    --paper-indigo-500: #3f51b5;
    --paper-indigo-600: #3949ab;
    --paper-indigo-700: #303f9f;
    --paper-indigo-800: #283593;
    --paper-indigo-900: #1a237e;
    --paper-indigo-a100: #8c9eff;
    --paper-indigo-a200: #536dfe;
    --paper-indigo-a400: #3d5afe;
    --paper-indigo-a700: #304ffe;
 
    --paper-blue-50: #e3f2fd;
    --paper-blue-100: #bbdefb;
    --paper-blue-200: #90caf9;
    --paper-blue-300: #64b5f6;
    --paper-blue-400: #42a5f5;
    --paper-blue-500: #2196f3;
    --paper-blue-600: #1e88e5;
    --paper-blue-700: #1976d2;
    --paper-blue-800: #1565c0;
    --paper-blue-900: #0d47a1;
    --paper-blue-a100: #82b1ff;
    --paper-blue-a200: #448aff;
    --paper-blue-a400: #2979ff;
    --paper-blue-a700: #2962ff;
 
    --paper-light-blue-50: #e1f5fe;
    --paper-light-blue-100: #b3e5fc;
    --paper-light-blue-200: #81d4fa;
    --paper-light-blue-300: #4fc3f7;
    --paper-light-blue-400: #29b6f6;
    --paper-light-blue-500: #03a9f4;
    --paper-light-blue-600: #039be5;
    --paper-light-blue-700: #0288d1;
    --paper-light-blue-800: #0277bd;
    --paper-light-blue-900: #01579b;
    --paper-light-blue-a100: #80d8ff;
    --paper-light-blue-a200: #40c4ff;
    --paper-light-blue-a400: #00b0ff;
    --paper-light-blue-a700: #0091ea;
 
    --paper-cyan-50: #e0f7fa;
    --paper-cyan-100: #b2ebf2;
    --paper-cyan-200: #80deea;
    --paper-cyan-300: #4dd0e1;
    --paper-cyan-400: #26c6da;
    --paper-cyan-500: #00bcd4;
    --paper-cyan-600: #00acc1;
    --paper-cyan-700: #0097a7;
    --paper-cyan-800: #00838f;
    --paper-cyan-900: #006064;
    --paper-cyan-a100: #84ffff;
    --paper-cyan-a200: #18ffff;
    --paper-cyan-a400: #00e5ff;
    --paper-cyan-a700: #00b8d4;
 
    --paper-teal-50: #e0f2f1;
    --paper-teal-100: #b2dfdb;
    --paper-teal-200: #80cbc4;
    --paper-teal-300: #4db6ac;
    --paper-teal-400: #26a69a;
    --paper-teal-500: #009688;
    --paper-teal-600: #00897b;
    --paper-teal-700: #00796b;
    --paper-teal-800: #00695c;
    --paper-teal-900: #004d40;
    --paper-teal-a100: #a7ffeb;
    --paper-teal-a200: #64ffda;
    --paper-teal-a400: #1de9b6;
    --paper-teal-a700: #00bfa5;
 
    --paper-green-50: #e8f5e9;
    --paper-green-100: #c8e6c9;
    --paper-green-200: #a5d6a7;
    --paper-green-300: #81c784;
    --paper-green-400: #66bb6a;
    --paper-green-500: #4caf50;
    --paper-green-600: #43a047;
    --paper-green-700: #388e3c;
    --paper-green-800: #2e7d32;
    --paper-green-900: #1b5e20;
    --paper-green-a100: #b9f6ca;
    --paper-green-a200: #69f0ae;
    --paper-green-a400: #00e676;
    --paper-green-a700: #00c853;
 
    --paper-light-green-50: #f1f8e9;
    --paper-light-green-100: #dcedc8;
    --paper-light-green-200: #c5e1a5;
    --paper-light-green-300: #aed581;
    --paper-light-green-400: #9ccc65;
    --paper-light-green-500: #8bc34a;
    --paper-light-green-600: #7cb342;
    --paper-light-green-700: #689f38;
    --paper-light-green-800: #558b2f;
    --paper-light-green-900: #33691e;
    --paper-light-green-a100: #ccff90;
    --paper-light-green-a200: #b2ff59;
    --paper-light-green-a400: #76ff03;
    --paper-light-green-a700: #64dd17;
 
    --paper-lime-50: #f9fbe7;
    --paper-lime-100: #f0f4c3;
    --paper-lime-200: #e6ee9c;
    --paper-lime-300: #dce775;
    --paper-lime-400: #d4e157;
    --paper-lime-500: #cddc39;
    --paper-lime-600: #c0ca33;
    --paper-lime-700: #afb42b;
    --paper-lime-800: #9e9d24;
    --paper-lime-900: #827717;
    --paper-lime-a100: #f4ff81;
    --paper-lime-a200: #eeff41;
    --paper-lime-a400: #c6ff00;
    --paper-lime-a700: #aeea00;
 
    --paper-yellow-50: #fffde7;
    --paper-yellow-100: #fff9c4;
    --paper-yellow-200: #fff59d;
    --paper-yellow-300: #fff176;
    --paper-yellow-400: #ffee58;
    --paper-yellow-500: #ffeb3b;
    --paper-yellow-600: #fdd835;
    --paper-yellow-700: #fbc02d;
    --paper-yellow-800: #f9a825;
    --paper-yellow-900: #f57f17;
    --paper-yellow-a100: #ffff8d;
    --paper-yellow-a200: #ffff00;
    --paper-yellow-a400: #ffea00;
    --paper-yellow-a700: #ffd600;
 
    --paper-amber-50: #fff8e1;
    --paper-amber-100: #ffecb3;
    --paper-amber-200: #ffe082;
    --paper-amber-300: #ffd54f;
    --paper-amber-400: #ffca28;
    --paper-amber-500: #ffc107;
    --paper-amber-600: #ffb300;
    --paper-amber-700: #ffa000;
    --paper-amber-800: #ff8f00;
    --paper-amber-900: #ff6f00;
    --paper-amber-a100: #ffe57f;
    --paper-amber-a200: #ffd740;
    --paper-amber-a400: #ffc400;
    --paper-amber-a700: #ffab00;
 
    --paper-orange-50: #fff3e0;
    --paper-orange-100: #ffe0b2;
    --paper-orange-200: #ffcc80;
    --paper-orange-300: #ffb74d;
    --paper-orange-400: #ffa726;
    --paper-orange-500: #ff9800;
    --paper-orange-600: #fb8c00;
    --paper-orange-700: #f57c00;
    --paper-orange-800: #ef6c00;
    --paper-orange-900: #e65100;
    --paper-orange-a100: #ffd180;
    --paper-orange-a200: #ffab40;
    --paper-orange-a400: #ff9100;
    --paper-orange-a700: #ff6500;
 
    --paper-deep-orange-50: #fbe9e7;
    --paper-deep-orange-100: #ffccbc;
    --paper-deep-orange-200: #ffab91;
    --paper-deep-orange-300: #ff8a65;
    --paper-deep-orange-400: #ff7043;
    --paper-deep-orange-500: #ff5722;
    --paper-deep-orange-600: #f4511e;
    --paper-deep-orange-700: #e64a19;
    --paper-deep-orange-800: #d84315;
    --paper-deep-orange-900: #bf360c;
    --paper-deep-orange-a100: #ff9e80;
    --paper-deep-orange-a200: #ff6e40;
    --paper-deep-orange-a400: #ff3d00;
    --paper-deep-orange-a700: #dd2c00;
 
    --paper-brown-50: #efebe9;
    --paper-brown-100: #d7ccc8;
    --paper-brown-200: #bcaaa4;
    --paper-brown-300: #a1887f;
    --paper-brown-400: #8d6e63;
    --paper-brown-500: #795548;
    --paper-brown-600: #6d4c41;
    --paper-brown-700: #5d4037;
    --paper-brown-800: #4e342e;
    --paper-brown-900: #3e2723;
 
    --paper-grey-50: #fafafa;
    --paper-grey-100: #f5f5f5;
    --paper-grey-200: #eeeeee;
    --paper-grey-300: #e0e0e0;
    --paper-grey-400: #bdbdbd;
    --paper-grey-500: #9e9e9e;
    --paper-grey-600: #757575;
    --paper-grey-700: #616161;
    --paper-grey-800: #424242;
    --paper-grey-900: #212121;
 
    --paper-blue-grey-50: #eceff1;
    --paper-blue-grey-100: #cfd8dc;
    --paper-blue-grey-200: #b0bec5;
    --paper-blue-grey-300: #90a4ae;
    --paper-blue-grey-400: #78909c;
    --paper-blue-grey-500: #607d8b;
    --paper-blue-grey-600: #546e7a;
    --paper-blue-grey-700: #455a64;
    --paper-blue-grey-800: #37474f;
    --paper-blue-grey-900: #263238;

    /* opacity for dark text on a light background */
    --dark-divider-opacity: 0.12;
    --dark-disabled-opacity: 0.38; /* or hint text or icon */
    --dark-secondary-opacity: 0.54;
    --dark-primary-opacity: 0.87;

    /* opacity for light text on a dark background */
    --light-divider-opacity: 0.12;
    --light-disabled-opacity: 0.3; /* or hint text or icon */
    --light-secondary-opacity: 0.7;
    --light-primary-opacity: 1.0;

  }

</style>
<!-- Taken from https://www.google.com/design/spec/style/color.html#color-ui-color-application -->

<style is="custom-style">

  :root {
    /*
     * You can use these generic variables in your elements for easy theming.
     * For example, if all your elements use `--primary-text-color` as its main
     * color, then switching from a light to a dark theme is just a matter of
     * changing the value of `--primary-text-color` in your application.
     */
    --primary-text-color: var(--light-theme-text-color);
    --primary-background-color: var(--light-theme-background-color);
    --secondary-text-color: var(--light-theme-secondary-color);
    --disabled-text-color: var(--light-theme-disabled-color);
    --divider-color: var(--light-theme-divider-color);
    --error-color: var(--paper-deep-orange-a700);

    /*
     * Primary and accent colors. Also see color.html for more colors.
     */
    --primary-color: var(--paper-indigo-500);
    --light-primary-color: var(--paper-indigo-100);
    --dark-primary-color: var(--paper-indigo-700);

    --accent-color: var(--paper-pink-a200);
    --light-accent-color: var(--paper-pink-a100);
    --dark-accent-color: var(--paper-pink-a400);


    /*
     * Material Design Light background theme
     */
    --light-theme-background-color: #ffffff;
    --light-theme-base-color: #000000;
    --light-theme-text-color: var(--paper-grey-900);
    --light-theme-secondary-color: #737373;  /* for secondary text and icons */
    --light-theme-disabled-color: #9b9b9b;  /* disabled/hint text */
    --light-theme-divider-color: #dbdbdb;

    /*
     * Material Design Dark background theme
     */
    --dark-theme-background-color: var(--paper-grey-900);
    --dark-theme-base-color: #ffffff;
    --dark-theme-text-color: #ffffff;
    --dark-theme-secondary-color: #bcbcbc;  /* for secondary text and icons */
    --dark-theme-disabled-color: #646464;  /* disabled/hint text */
    --dark-theme-divider-color: #3c3c3c;

    /*
     * Deprecated values because of their confusing names.
     */
    --text-primary-color: var(--dark-theme-text-color);
    --default-primary-color: var(--primary-color);

  }

</style>
<style is="custom-style">

  :root {

    --shadow-transition: {
      transition: box-shadow 0.28s cubic-bezier(0.4, 0, 0.2, 1);
    };
=======
            return xhr.response;
          case 'xml':
            return xhr.responseXML;
          case 'blob':
          case 'document':
          case 'arraybuffer':
            return xhr.response;
          case 'text':
          default: {
            // If `prefixLen` is set, it implies the response should be parsed
            // as JSON once the prefix of length `prefixLen` is stripped from
            // it. Emulate the behavior above where null is returned on failure
            // to parse.
            if (prefixLen) {
              try {
                return JSON.parse(xhr.responseText.substring(prefixLen));
              } catch (_) {
                return null;
              }
            }
            return xhr.responseText;
          }
        }
      } catch (e) {
        this.rejectCompletes(new Error('Could not parse response. ' + e.message));
      }
    },
>>>>>>> 2e002742

    /**
     * Aborts the request.
     */
    abort: function () {
      this._setAborted(true);
      this.xhr.abort();
    },

    /**
     * @param {*} body The given body of the request to try and encode.
     * @param {?string} contentType The given content type, to infer an encoding
     *     from.
     * @return {*} Either the encoded body as a string, if successful,
     *     or the unaltered body object if no encoding could be inferred.
     */
    _encodeBodyObject: function(body, contentType) {
      if (typeof body == 'string') {
        return body;  // Already encoded.
      }
      var bodyObj = /** @type {Object} */ (body);
      switch(contentType) {
        case('application/json'):
          return JSON.stringify(bodyObj);
        case('application/x-www-form-urlencoded'):
          return this._wwwFormUrlEncode(bodyObj);
      }
      return body;
    },

    /**
     * @param {Object} object The object to encode as x-www-form-urlencoded.
     * @return {string} .
     */
    _wwwFormUrlEncode: function(object) {
      if (!object) {
        return '';
      }
      var pieces = [];
      Object.keys(object).forEach(function(key) {
        // TODO(rictic): handle array values here, in a consistent way with
        //   iron-ajax params.
        pieces.push(
            this._wwwFormUrlEncodePiece(key) + '=' +
            this._wwwFormUrlEncodePiece(object[key]));
      }, this);
      return pieces.join('&');
    },

    /**
     * @param {*} str A key or value to encode as x-www-form-urlencoded.
     * @return {string} .
     */
    _wwwFormUrlEncodePiece: function(str) {
      // Spec says to normalize newlines to \r\n and replace %20 spaces with +.
      // jQuery does this as well, so this is likely to be widely compatible.
      return encodeURIComponent(str.toString().replace(/\r?\n/g, '\r\n'))
          .replace(/%20/g, '+');
    },

    /**
     * Updates the status code and status text.
     */
    _updateStatus: function() {
      this._setStatus(this.xhr.status);
      this._setStatusText((this.xhr.statusText === undefined) ? '' : this.xhr.statusText);
    }
  });
</script>

<!--
The `iron-ajax` element exposes network request functionality.

    <iron-ajax
        auto
        url="http://gdata.youtube.com/feeds/api/videos/"
        params='{"alt":"json", "q":"chrome"}'
        handle-as="json"
        on-response="handleResponse"
        debounce-duration="300"></iron-ajax>

<<<<<<< HEAD
    --shadow-elevation-12dp: {
      box-shadow: 0 12px 16px 1px rgba(0, 0, 0, 0.14),
                  0 4px 22px 3px rgba(0, 0, 0, 0.12),
                  0 6px 7px -4px rgba(0, 0, 0, 0.4);
    };

    --shadow-elevation-16dp: {
      box-shadow: 0 16px 24px 2px rgba(0, 0, 0, 0.14),
                  0  6px 30px 5px rgba(0, 0, 0, 0.12),
                  0  8px 10px -5px rgba(0, 0, 0, 0.4);
    };
=======
With `auto` set to `true`, the element performs a request whenever
its `url`, `params` or `body` properties are changed. Automatically generated
requests will be debounced in the case that multiple attributes are changed
sequentially.
>>>>>>> 2e002742

Note: The `params` attribute must be double quoted JSON.

You can trigger a request explicitly by calling `generateRequest` on the
element.

@demo demo/index.html
@hero hero.svg
-->

<<<<<<< HEAD
    /* Shared Styles */
    --paper-font-common-base: {
      font-family: 'Roboto', 'Noto', sans-serif;
      -webkit-font-smoothing: antialiased;
    };
=======
<script>
  'use strict';

  Polymer({
>>>>>>> 2e002742

    is: 'iron-ajax',

    /**
     * Fired when a request is sent.
     *
     * @event request
     */

    /**
     * Fired when a response is received.
     *
     * @event response
     */

    /**
     * Fired when an error is received.
     *
     * @event error
     */

<<<<<<< HEAD
    --paper-font-display4: {
      @apply(--paper-font-common-base);
      @apply(--paper-font-common-nowrap);
=======
    hostAttributes: {
      hidden: true
    },

    properties: {
      /**
       * The URL target of the request.
       */
      url: {
        type: String
      },
>>>>>>> 2e002742

      /**
       * An object that contains query parameters to be appended to the
       * specified `url` when generating a request. If you wish to set the body
       * content when making a POST request, you should use the `body` property
       * instead.
       */
      params: {
        type: Object,
        value: function() {
          return {};
        }
      },

<<<<<<< HEAD
    --paper-font-display3: {
      @apply(--paper-font-common-base);
      @apply(--paper-font-common-nowrap);
=======
      /**
       * The HTTP method to use such as 'GET', 'POST', 'PUT', or 'DELETE'.
       * Default is 'GET'.
       */
      method: {
        type: String,
        value: 'GET'
      },

      /**
       * HTTP request headers to send.
       *
       * Example:
       *
       *     <iron-ajax
       *         auto
       *         url="http://somesite.com"
       *         headers='{"X-Requested-With": "XMLHttpRequest"}'
       *         handle-as="json"></iron-ajax>
       *
       * Note: setting a `Content-Type` header here will override the value
       * specified by the `contentType` property of this element.
       */
      headers: {
        type: Object,
        value: function() {
          return {};
        }
      },
>>>>>>> 2e002742

      /**
       * Content type to use when sending data. If the `contentType` property
       * is set and a `Content-Type` header is specified in the `headers`
       * property, the `headers` property value will take precedence.
       */
      contentType: {
        type: String,
        value: null
      },

<<<<<<< HEAD
    --paper-font-display2: {
      @apply(--paper-font-common-base);
=======
      /**
       * Body content to send with the request, typically used with "POST"
       * requests.
       *
       * If body is a string it will be sent unmodified.
       *
       * If Content-Type is set to a value listed below, then
       * the body will be encoded accordingly.
       *
       *    * `content-type="application/json"`
       *      * body is encoded like `{"foo":"bar baz","x":1}`
       *    * `content-type="application/x-www-form-urlencoded"`
       *      * body is encoded like `foo=bar+baz&x=1`
       *
       * Otherwise the body will be passed to the browser unmodified, and it
       * will handle any encoding (e.g. for FormData, Blob, ArrayBuffer).
       *
       * @type (ArrayBuffer|ArrayBufferView|Blob|Document|FormData|null|string|undefined|Object)
       */
      body: {
        type: Object,
        value: null
      },

      /**
       * Toggle whether XHR is synchronous or asynchronous. Don't change this
       * to true unless You Know What You Are Doing™.
       */
      sync: {
        type: Boolean,
        value: false
      },
>>>>>>> 2e002742

      /**
       * Specifies what data to store in the `response` property, and
       * to deliver as `event.detail.response` in `response` events.
       *
       * One of:
       *
       *    `text`: uses `XHR.responseText`.
       *
       *    `xml`: uses `XHR.responseXML`.
       *
       *    `json`: uses `XHR.responseText` parsed as JSON.
       *
       *    `arraybuffer`: uses `XHR.response`.
       *
       *    `blob`: uses `XHR.response`.
       *
       *    `document`: uses `XHR.response`.
       */
      handleAs: {
        type: String,
        value: 'json'
      },

<<<<<<< HEAD
    --paper-font-display1: {
      @apply(--paper-font-common-base);
=======
      /**
       * Set the withCredentials flag on the request.
       */
      withCredentials: {
        type: Boolean,
        value: false
      },

      /**
       * Set the timeout flag on the request.
       */
      timeout: {
        type: Number,
        value: 0
      },
>>>>>>> 2e002742

      /**
       * If true, automatically performs an Ajax request when either `url` or
       * `params` changes.
       */
      auto: {
        type: Boolean,
        value: false
      },

<<<<<<< HEAD
    --paper-font-headline: {
      @apply(--paper-font-common-base);
=======
      /**
       * If true, error messages will automatically be logged to the console.
       */
      verbose: {
        type: Boolean,
        value: false
      },

      /**
       * The most recent request made by this iron-ajax element.
       */
      lastRequest: {
        type: Object,
        notify: true,
        readOnly: true
      },
>>>>>>> 2e002742

      /**
       * True while lastRequest is in flight.
       */
      loading: {
        type: Boolean,
        notify: true,
        readOnly: true
      },

<<<<<<< HEAD
    --paper-font-title: {
      @apply(--paper-font-common-base);
      @apply(--paper-font-common-nowrap);
=======
      /**
       * lastRequest's response.
       *
       * Note that lastResponse and lastError are set when lastRequest finishes,
       * so if loading is true, then lastResponse and lastError will correspond
       * to the result of the previous request.
       *
       * The type of the response is determined by the value of `handleAs` at
       * the time that the request was generated.
       *
       * @type {Object}
       */
      lastResponse: {
        type: Object,
        notify: true,
        readOnly: true
      },

      /**
       * lastRequest's error, if any.
       *
       * @type {Object}
       */
      lastError: {
        type: Object,
        notify: true,
        readOnly: true
      },
>>>>>>> 2e002742

      /**
       * An Array of all in-flight requests originating from this iron-ajax
       * element.
       */
      activeRequests: {
        type: Array,
        notify: true,
        readOnly: true,
        value: function() {
          return [];
        }
      },

<<<<<<< HEAD
    --paper-font-subhead: {
      @apply(--paper-font-common-base);
=======
      /**
       * Length of time in milliseconds to debounce multiple automatically generated requests.
       */
      debounceDuration: {
        type: Number,
        value: 0,
        notify: true
      },

      /**
       * Prefix to be stripped from a JSON response before parsing it.
       *
       * In order to prevent an attack using CSRF with Array responses
       * (http://haacked.com/archive/2008/11/20/anatomy-of-a-subtle-json-vulnerability.aspx/)
       * many backends will mitigate this by prefixing all JSON response bodies
       * with a string that would be nonsensical to a JavaScript parser.
       *
       */
      jsonPrefix: {
        type: String,
        value: ''
      },
>>>>>>> 2e002742

      _boundHandleResponse: {
        type: Function,
        value: function() {
          return this._handleResponse.bind(this);
        }
      }
    },

<<<<<<< HEAD
    --paper-font-body2: {
      @apply(--paper-font-common-base);
=======
    observers: [
      '_requestOptionsChanged(url, method, params.*, headers, contentType, ' +
          'body, sync, handleAs, jsonPrefix, withCredentials, timeout, auto)'
    ],
>>>>>>> 2e002742

    /**
     * The query string that should be appended to the `url`, serialized from
     * the current value of `params`.
     *
     * @return {string}
     */
    get queryString () {
      var queryParts = [];
      var param;
      var value;

<<<<<<< HEAD
    --paper-font-body1: {
      @apply(--paper-font-common-base);
=======
      for (param in this.params) {
        value = this.params[param];
        param = window.encodeURIComponent(param);
>>>>>>> 2e002742

        if (Array.isArray(value)) {
          for (var i = 0; i < value.length; i++) {
            queryParts.push(param + '=' + window.encodeURIComponent(value[i]));
          }
        } else if (value !== null) {
          queryParts.push(param + '=' + window.encodeURIComponent(value));
        } else {
          queryParts.push(param);
        }
      }

<<<<<<< HEAD
    --paper-font-caption: {
      @apply(--paper-font-common-base);
      @apply(--paper-font-common-nowrap);
=======
      return queryParts.join('&');
    },
>>>>>>> 2e002742

    /**
     * The `url` with query string (if `params` are specified), suitable for
     * providing to an `iron-request` instance.
     *
     * @return {string}
     */
    get requestUrl() {
      var queryString = this.queryString;

<<<<<<< HEAD
    --paper-font-menu: {
      @apply(--paper-font-common-base);
      @apply(--paper-font-common-nowrap);
=======
      if (queryString) {
        var bindingChar = this.url.indexOf('?') >= 0 ? '&' : '?';
        return this.url + bindingChar + queryString;
      }

      return this.url;
    },
>>>>>>> 2e002742

    /**
     * An object that maps header names to header values, first applying the
     * the value of `Content-Type` and then overlaying the headers specified
     * in the `headers` property.
     *
     * @return {Object}
     */
    get requestHeaders() {
      var headers = {};
      var contentType = this.contentType;
      if (contentType == null && (typeof this.body === 'string')) {
        contentType = 'application/x-www-form-urlencoded';
      }
      if (contentType) {
        headers['content-type'] = contentType;
      }
      var header;

<<<<<<< HEAD
    --paper-font-button: {
      @apply(--paper-font-common-base);
      @apply(--paper-font-common-nowrap);
=======
      if (this.headers instanceof Object) {
        for (header in this.headers) {
          headers[header] = this.headers[header].toString();
        }
      }

      return headers;
    },
>>>>>>> 2e002742

    /**
     * Request options suitable for generating an `iron-request` instance based
     * on the current state of the `iron-ajax` instance's properties.
     *
     * @return {{
     *   url: string,
     *   method: (string|undefined),
     *   async: (boolean|undefined),
     *   body: (ArrayBuffer|ArrayBufferView|Blob|Document|FormData|null|string|undefined|Object),
     *   headers: (Object|undefined),
     *   handleAs: (string|undefined),
     *   jsonPrefix: (string|undefined),
     *   withCredentials: (boolean|undefined)}}
     */
    toRequestOptions: function() {
      return {
        url: this.requestUrl || '',
        method: this.method,
        headers: this.requestHeaders,
        body: this.body,
        async: !this.sync,
        handleAs: this.handleAs,
        jsonPrefix: this.jsonPrefix,
        withCredentials: this.withCredentials,
        timeout: this.timeout
      };
    },

<<<<<<< HEAD
    --paper-font-code2: {
      @apply(--paper-font-common-code);
=======
    /**
     * Performs an AJAX request to the specified URL.
     *
     * @return {!IronRequestElement}
     */
    generateRequest: function() {
      var request = /** @type {!IronRequestElement} */ (document.createElement('iron-request'));
      var requestOptions = this.toRequestOptions();
>>>>>>> 2e002742

      this.activeRequests.push(request);

<<<<<<< HEAD
    --paper-font-code1: {
      @apply(--paper-font-common-code);
=======
      request.completes.then(
        this._boundHandleResponse
      ).catch(
        this._handleError.bind(this, request)
      ).then(
        this._discardRequest.bind(this, request)
      );
>>>>>>> 2e002742

      request.send(requestOptions);

      this._setLastRequest(request);
      this._setLoading(true);

      this.fire('request', {
        request: request,
        options: requestOptions
      }, {bubbles: false});

      return request;
    },

    _handleResponse: function(request) {
      if (request === this.lastRequest) {
        this._setLastResponse(request.response);
        this._setLastError(null);
        this._setLoading(false);
      }
      this.fire('response', request, {bubbles: false});
    },

    _handleError: function(request, error) {
      if (this.verbose) {
        console.error(error);
      }

      if (request === this.lastRequest) {
        this._setLastError({
          request: request,
          error: error
        });
        this._setLastResponse(null);
        this._setLoading(false);
      }
      this.fire('error', {
        request: request,
        error: error
      }, {bubbles: false});
    },

    _discardRequest: function(request) {
      var requestIndex = this.activeRequests.indexOf(request);

      if (requestIndex > -1) {
        this.activeRequests.splice(requestIndex, 1);
      }
    },

    _requestOptionsChanged: function() {
      this.debounce('generate-request', function() {
        if (this.url == null) {
          return;
        }

        if (this.auto) {
          this.generateRequest();
        }
      }, this.debounceDuration);
    },

  });
</script>
<script>
/*
`<iron-form>` is an HTML `<form>` element that can validate and submit any custom
elements that implement `Polymer.IronFormElementBehavior`, as well as any
native HTML elements.

It supports both `get` and `post` methods, and uses an `iron-ajax` element to
submit the form data to the action URL.

  Example:

    <form is="iron-form" id="form" method="post" action="/form/handler">
      <paper-input name="name" label="name"></paper-input>
      <input name="address">
      ...
    </form>

By default, a native `<button>` element will submit this form. However, if you
want to submit it from a custom element's click handler, you need to explicitly
call the form's `submit` method.

  Example:

    <paper-button raised onclick="submitForm()">Submit</paper-button>

<<<<<<< HEAD
    <iron-request id="xhr"></iron-request>
    ...
    this.$.xhr.send({url: url, params: params});
-->
<script>
  'use strict';
=======
    function submitForm() {
      document.getElementById('form').submit();
    }
>>>>>>> 2e002742

To customize the request sent to the server, you can listen to the `iron-form-presubmit`
event, and modify the form's[`iron-ajax`](https://elements.polymer-project.org/elements/iron-ajax)
object. However, If you want to not use `iron-ajax` at all, you can cancel the
event and do your own custom submission:

  Example of modifying the request, but still using the build-in form submission:

    form.addEventListener('iron-form-presubmit', function() {
      this.request.method = 'put';
      this.request.params = someCustomParams;
    });

  Example of bypassing the build-in form submission:

    form.addEventListener('iron-form-presubmit', function(event) {
      event.preventDefault();
      var firebase = new Firebase(form.getAttribute('action'));
      firebase.set(form.serialize());
    });

@demo demo/index.html
*/

  Polymer({

    is: 'iron-form',

    extends: 'form',

    properties: {
      /**
       * Content type to use when sending data.
       */
      contentType: {
        type: String,
        value: "application/x-www-form-urlencoded"
      },

      /**
       * By default, the form will display the browser's native validation
       * UI (i.e. popup bubbles and invalid styles on invalid fields). You can
       * manually disable this; however, if you do, note that you will have to
       * manually style invalid *native* HTML fields yourself, as you are
       * explicitly preventing the native form from doing so.
       */
      disableNativeValidationUi: {
        type: Boolean,
        value: false
      },

      /**
      * Set the withCredentials flag when sending data.
      */
      withCredentials: {
        type: Boolean,
        value: false
      },

      /**
      * HTTP request headers to send
      *
      * Note: setting a `Content-Type` header here will override the value
      * specified by the `contentType` property of this element.
      */
      headers: {
        type: Object,
        value: function() {
          return {};
        }
      },

      /**
      * iron-ajax request object used to submit the form.
      */
      request: {
        type: Object,
      }
    },

    /**
     * Fired if the form cannot be submitted because it's invalid.
     *
     * @event iron-form-invalid
     */

    /**
     * Fired before the form is submitted.
     *
<<<<<<< HEAD
     * The handling of the `body` parameter will vary based on the Content-Type
     * header. See the docs for iron-ajax's `body` param for details.
     *
     * @param {{
     *   url: string,
     *   method: (string|undefined),
     *   async: (boolean|undefined),
     *   body: (ArrayBuffer|ArrayBufferView|Blob|Document|FormData|null|string|undefined|Object),
     *   headers: (Object|undefined),
     *   handleAs: (string|undefined),
     *   jsonPrefix: (string|undefined),
     *   withCredentials: (boolean|undefined)}} options -
     *     url The url to which the request is sent.
     *     method The HTTP method to use, default is GET.
     *     async By default, all requests are sent asynchronously. To send synchronous requests,
     *         set to true.
     *     body The content for the request body for POST method.
     *     headers HTTP request headers.
     *     handleAs The response type. Default is 'text'.
     *     withCredentials Whether or not to send credentials on the request. Default is false.
     *   timeout: (Number|undefined)
     * @return {Promise}
=======
     * @event iron-form-presubmit
>>>>>>> 2e002742
     */

    /**
     * Fired after the form is submitted.
     *
     * @event iron-form-submit
     */

     /**
      * Fired after the form is reset.
      *
      * @event iron-form-reset
      */

    /**
    * Fired after the form is submitted and a response is received. An
    * IronRequestElement is included as the event.detail object.
    *
    * @event iron-form-response
    */

    /**
     * Fired after the form is submitted and an error is received. An
     * IronRequestElement is included as the event.detail object.
     *
     * @event iron-form-error
     */
    listeners: {
      'iron-form-element-register': '_registerElement',
      'iron-form-element-unregister': '_unregisterElement',
      'submit': '_onSubmit',
      'reset': '_onReset'
    },

    ready: function() {
      // Object that handles the ajax form submission request.
      this.request = document.createElement('iron-ajax');
      this.request.addEventListener('response', this._handleFormResponse.bind(this));
      this.request.addEventListener('error', this._handleFormError.bind(this));

      // Holds all the custom elements registered with this form.
      this._customElements = [];
      // Holds the initial values of the custom elements registered with this form.
      this._customElementsInitialValues = [];
    },

    /**
     * Submits the form.
     */
    submit: function() {
      if (!this.noValidate && !this.validate()) {
        // In order to trigger the native browser invalid-form UI, we need
        // to do perform a fake form submit.
        if (!this.disableNativeValidationUi) {
          this._doFakeSubmitForValidation();
        }
        this.fire('iron-form-invalid');
        return;
      }

      var json = this.serialize();

      // Native forms can also index elements magically by their name (can't make
      // this up if I tried) so we need to get the correct attributes, not the
      // elements with those names.
      this.request.url = this.getAttribute('action');
      this.request.method = this.getAttribute('method');
      this.request.contentType = this.contentType;
      this.request.withCredentials = this.withCredentials;
      this.request.headers = this.headers;

      if (this.method.toUpperCase() === 'POST') {
        this.request.body = json;
      } else {
        this.request.params = json;
      }

      // Allow for a presubmit hook
      var event = this.fire('iron-form-presubmit', {}, {cancelable: true});
      if(!event.defaultPrevented) {
        this.request.generateRequest();
        this.fire('iron-form-submit', json);
      }
    },

    /**
     * Handler that is called when the native form fires a `submit` event
     *
     * @param {Event} event A `submit` event.
     */
    _onSubmit: function(event) {
      this.submit();

      // Don't perform a page refresh.
      if (event) {
        event.preventDefault();
      }

      return false;
    },

    /**
     * Handler that is called when the native form fires a `reset` event
     *
     * @param {Event} event A `reset` event.
     */
    _onReset: function(event) {
      this._resetCustomElements();
    },

    /**
     * Returns a json object containing name/value pairs for all the registered
     * custom components and native elements of the form. If there are elements
     * with duplicate names, then their values will get aggregated into an
     * array of values.
     *
     * @return {!Object}
     */
    serialize: function() {
      var json = {};

      function addSerializedElement(el) {
        // If the name doesn't exist, add it. Otherwise, serialize it to
        // an array,
        if (!json[el.name]) {
          json[el.name] = el.value;
        } else {
          if (!Array.isArray(json[el.name])) {
            json[el.name] = [json[el.name]];
          }
          json[el.name].push(el.value);
        }
      }

      // Go through all of the registered custom components.
      for (var el, i = 0; el = this._customElements[i], i < this._customElements.length; i++) {
        if (this._useValue(el)) {
          addSerializedElement(el);
        }
      }

      // Also go through the form's native elements.
      for (var el, i = 0; el = this.elements[i], i < this.elements.length; i++) {
        // Checkboxes and radio buttons should only use their value if they're checked.
        // Also, custom elements that extend native elements (like an
        // `<input is="fancy-input">`) will appear in both lists. Since they
        // were already added as a custom element, they don't need
        // to be re-added.
        if (!this._useValue(el) ||
            (el.hasAttribute('is') && json[el.name])) {
          continue;
        }
        addSerializedElement(el);
      }

      return json;
    },

    _handleFormResponse: function (event) {
      this.fire('iron-form-response', event.detail);
    },

    _handleFormError: function (event) {
      this.fire('iron-form-error', event.detail);
    },

    _registerElement: function(e) {
      var element = e.target;
      element._parentForm = this;
      this._customElements.push(element);

      // Save the original value of this input.
      this._customElementsInitialValues.push(
          this._usesCheckedInsteadOfValue(element) ? element.checked : element.value);
    },

    _unregisterElement: function(e) {
      var target = e.detail.target;
      if (target) {
        var index = this._customElements.indexOf(target);
        if (index > -1) {
          this._customElements.splice(index, 1);
          this._customElementsInitialValues.splice(index, 1);
        }
      }
    },

    /**
     * Validates all the required elements (custom and native) in the form.
     * @return {boolean} True if all the elements are valid.
     */
    validate: function() {
      var valid = true;

      // Validate all the custom elements.
      var validatable;
      for (var el, i = 0; el = this._customElements[i], i < this._customElements.length; i++) {
        if (el.required && !el.disabled) {
          validatable = /** @type {{validate: (function() : boolean)}} */ (el);
          // Some elements may not have correctly defined a validate method.
          if (validatable.validate)
            valid = !!validatable.validate() && valid;
        }
      }

      // Validate the form's native elements.
      for (var el, i = 0; el = this.elements[i], i < this.elements.length; i++) {
        // Custom elements that extend a native element will also appear in
        // this list, but they've already been validated.
        if (!el.hasAttribute('is') && el.willValidate && el.checkValidity && el.name) {
          valid = el.checkValidity() && valid;
        }
      }

      return valid;
    },

    /**
     * Returns whether the given element is a radio-button or a checkbox.
     * @return {boolean} True if the element has a `checked` property.
     */
    _usesCheckedInsteadOfValue: function(el) {
      if (el.type == 'checkbox' ||
          el.type == 'radio' ||
          el.getAttribute('role') == 'checkbox' ||
          el.getAttribute('role') == 'radio' ||
          el._hasIronCheckedElementBehavior) {
        return true;
      }
      return false;
    },

    _useValue: function(el) {
      // Skip disabled elements or elements that don't have a `name` attribute.
      if (el.disabled || !el.name) {
        return false;
      }

      // Checkboxes and radio buttons should only use their value if they're
      // checked. Custom paper-checkbox and paper-radio-button elements
      // don't have a type, but they have the correct role set.
      if (this._usesCheckedInsteadOfValue(el))
        return el.checked;
      return true;
    },

    _doFakeSubmitForValidation: function() {
      var fakeSubmit = document.createElement('input');
      fakeSubmit.setAttribute('type', 'submit');
      fakeSubmit.style.display = 'none';
      this.appendChild(fakeSubmit);

      fakeSubmit.click();

      this.removeChild(fakeSubmit);
    },

    /**
     * Resets all non-disabled form custom elements to their initial values.
     */
    _resetCustomElements: function() {
      // Reset all the registered custom components. We need to do this after
      // the native reset, since programmatically changing the `value` of some
      // native elements (iron-input in particular) does not notify its
      // parent `paper-input`, which will now display the wrong value.
      this.async(function() {
        for (var el, i = 0; el = this._customElements[i], i < this._customElements.length; i++) {
          if (el.disabled)
            continue;

          if (this._usesCheckedInsteadOfValue(el)) {
            el.checked = this._customElementsInitialValues[i];
          } else {
            el.value = this._customElementsInitialValues[i];
          }
        }

        this.fire('iron-form-reset');
      }, 1);
    }

  });
<<<<<<< HEAD
=======

>>>>>>> 2e002742
</script>
<!--
The `<iron-flex-layout>` component provides simple ways to use [CSS flexible box layout](https://developer.mozilla.org/en-US/docs/Web/Guide/CSS/Flexible_boxes), also known as flexbox. This component provides two different ways to use flexbox:

1. [Layout classes](https://github.com/PolymerElements/iron-flex-layout/tree/master/classes). The layout class stylesheet provides a simple set of class-based flexbox rules. Layout classes let you specify layout properties directly in markup.

2. [Custom CSS mixins](https://github.com/PolymerElements/iron-flex-layout/blob/master/iron-flex-layout.html). The mixin stylesheet includes custom CSS mixins that can be applied inside a CSS rule using the `@apply` function.

A complete [guide](https://elements.polymer-project.org/guides/flex-layout) to `<iron-flex-layout>` is available.

@group Iron Elements
@pseudoElement iron-flex-layout
@demo demo/index.html
-->

<style>
  /* IE 10 support for HTML5 hidden attr */
  [hidden] {
    display: none !important;
  }
</style>

<style is="custom-style">
  :root {

    --layout: {
      display: -ms-flexbox;
      display: -webkit-flex;
      display: flex;
    };

    --layout-inline: {
      display: -ms-inline-flexbox;
      display: -webkit-inline-flex;
      display: inline-flex;
    };

    --layout-horizontal: {
      /* @apply(--layout); */
      display: -ms-flexbox;
      display: -webkit-flex;
      display: flex;

      -ms-flex-direction: row;
      -webkit-flex-direction: row;
      flex-direction: row;
    };

    --layout-horizontal-reverse: {
      -ms-flex-direction: row-reverse;
      -webkit-flex-direction: row-reverse;
      flex-direction: row-reverse;
    };

    --layout-vertical: {
      /* @apply(--layout); */
      display: -ms-flexbox;
      display: -webkit-flex;
      display: flex;

      -ms-flex-direction: column;
      -webkit-flex-direction: column;
      flex-direction: column;
    };

    --layout-vertical-reverse: {
      -ms-flex-direction: column-reverse;
      -webkit-flex-direction: column-reverse;
      flex-direction: column-reverse;
    };

    --layout-wrap: {
      -ms-flex-wrap: wrap;
      -webkit-flex-wrap: wrap;
      flex-wrap: wrap;
    };

<<<<<<< HEAD
      /**
       * Content type to use when sending data. If the `contentType` property
       * is set and a `Content-Type` header is specified in the `headers`
       * property, the `headers` property value will take precedence.
       *
       * Varies the handling of the `body` param.
       */
      contentType: {
        type: String,
        value: null
      },
=======
    --layout-wrap-reverse: {
      -ms-flex-wrap: wrap-reverse;
      -webkit-flex-wrap: wrap-reverse;
      flex-wrap: wrap-reverse;
    };
>>>>>>> 2e002742

    --layout-flex-auto: {
      -ms-flex: 1 1 auto;
      -webkit-flex: 1 1 auto;
      flex: 1 1 auto;
    };

    --layout-flex-none: {
      -ms-flex: none;
      -webkit-flex: none;
      flex: none;
    };

    --layout-flex: {
      -ms-flex: 1 1 0.000000001px;
      -webkit-flex: 1;
      flex: 1;
      -webkit-flex-basis: 0.000000001px;
      flex-basis: 0.000000001px;
    };

    --layout-flex-2: {
      -ms-flex: 2;
      -webkit-flex: 2;
      flex: 2;
    };

    --layout-flex-3: {
      -ms-flex: 3;
      -webkit-flex: 3;
      flex: 3;
    };

    --layout-flex-4: {
      -ms-flex: 4;
      -webkit-flex: 4;
      flex: 4;
    };

    --layout-flex-5: {
      -ms-flex: 5;
      -webkit-flex: 5;
      flex: 5;
    };

    --layout-flex-6: {
      -ms-flex: 6;
      -webkit-flex: 6;
      flex: 6;
    };

    --layout-flex-7: {
      -ms-flex: 7;
      -webkit-flex: 7;
      flex: 7;
    };

    --layout-flex-8: {
      -ms-flex: 8;
      -webkit-flex: 8;
      flex: 8;
    };

    --layout-flex-9: {
      -ms-flex: 9;
      -webkit-flex: 9;
      flex: 9;
    };

    --layout-flex-10: {
      -ms-flex: 10;
      -webkit-flex: 10;
      flex: 10;
    };

    --layout-flex-11: {
      -ms-flex: 11;
      -webkit-flex: 11;
      flex: 11;
    };

    --layout-flex-12: {
      -ms-flex: 12;
      -webkit-flex: 12;
      flex: 12;
    };

    /* alignment in cross axis */

<<<<<<< HEAD
      /**
       * By default, these events do not bubble largely because the `error` event has special
       * meaning in the window object. Setting this attribute will cause iron-ajax's request,
       * response, and error events to bubble to the window object.
       */
      bubbles: {
        type: Boolean,
        value: false
      },

      _boundHandleResponse: {
        type: Function,
        value: function() {
          return this._handleResponse.bind(this);
        }
      }
    },
=======
    --layout-start: {
      -ms-flex-align: start;
      -webkit-align-items: flex-start;
      align-items: flex-start;
    };
>>>>>>> 2e002742

    --layout-center: {
      -ms-flex-align: center;
      -webkit-align-items: center;
      align-items: center;
    };

    --layout-end: {
      -ms-flex-align: end;
      -webkit-align-items: flex-end;
      align-items: flex-end;
    };

    /* alignment in main axis */

    --layout-start-justified: {
      -ms-flex-pack: start;
      -webkit-justify-content: flex-start;
      justify-content: flex-start;
    };

    --layout-center-justified: {
      -ms-flex-pack: center;
      -webkit-justify-content: center;
      justify-content: center;
    };

    --layout-end-justified: {
      -ms-flex-pack: end;
      -webkit-justify-content: flex-end;
      justify-content: flex-end;
    };

    --layout-around-justified: {
      -ms-flex-pack: around;
      -webkit-justify-content: space-around;
      justify-content: space-around;
    };

    --layout-justified: {
      -ms-flex-pack: justify;
      -webkit-justify-content: space-between;
      justify-content: space-between;
    };

    --layout-center-center: {
      /* @apply(--layout-center --layout-center-justified); */
      -ms-flex-align: center;
      -webkit-align-items: center;
      align-items: center;
      -ms-flex-pack: center;
      -webkit-justify-content: center;
      justify-content: center;
    };

    /* self alignment */

    --layout-self-start: {
      -ms-align-self: flex-start;
      -webkit-align-self: flex-start;
      align-self: flex-start;
    };

    --layout-self-center: {
      -ms-align-self: center;
      -webkit-align-self: center;
      align-self: center;
    };

    --layout-self-end: {
      -ms-align-self: flex-end;
      -webkit-align-self: flex-end;
      align-self: flex-end;
    };

    --layout-self-stretch: {
      -ms-align-self: stretch;
      -webkit-align-self: stretch;
      align-self: stretch;
    };

    /*******************************
              Other Layout
    *******************************/

    --layout-block: {
      display: block;
    };

    --layout-invisible: {
      visibility: hidden !important;
    };

    --layout-relative: {
      position: relative;
    };

    --layout-fit: {
      position: absolute;
      top: 0;
      right: 0;
      bottom: 0;
      left: 0;
    };

    --layout-scroll: {
      -webkit-overflow-scrolling: touch;
      overflow: auto;
    };

<<<<<<< HEAD
      this.fire('request', {
        request: request,
        options: requestOptions
      }, {bubbles: this.bubbles});
=======
    --layout-fullbleed: {
      margin: 0;
      height: 100vh;
    }
>>>>>>> 2e002742

    /* fixed position */

<<<<<<< HEAD
    _handleResponse: function(request) {
      if (request === this.lastRequest) {
        this._setLastResponse(request.response);
        this._setLastError(null);
        this._setLoading(false);
      }
      this.fire('response', request, {bubbles: this.bubbles});
    },
=======
    --layout-fixed-top: {
      position: fixed;
      top: 0;
      left: 0;
      right: 0;
    };
>>>>>>> 2e002742

    --layout-fixed-right: {
      position: fixed;
      top: 0;
      right: 0;
      bottom: 0;
    };

<<<<<<< HEAD
      if (request === this.lastRequest) {
        this._setLastError({
          request: request,
          error: error
        });
        this._setLastResponse(null);
        this._setLoading(false);
      }
      this.fire('error', {
        request: request,
        error: error
      }, {bubbles: this.bubbles});
    },
=======
    --layout-fixed-bottom: {
      position: fixed;
      right: 0;
      bottom: 0;
      left: 0;
    };
>>>>>>> 2e002742

    --layout-fixed-left: {
      position: fixed;
      top: 0;
      bottom: 0;
      left: 0;
    };

  }

</style>
<style>

  /*******************************
            Flex Layout
  *******************************/

<<<<<<< HEAD
  });
</script>
<script>
/*
`<iron-form>` is an HTML `<form>` element that can validate and submit any custom
elements that implement `Polymer.IronFormElementBehavior`, as well as any
native HTML elements. For more information on which attributes are
available on the native form element, see https://developer.mozilla.org/en-US/docs/Web/HTML/Element/form
=======
  html /deep/ .layout.horizontal,
  html /deep/ .layout.horizontal-reverse,
  html /deep/ .layout.vertical,
  html /deep/ .layout.vertical-reverse {
    display: -ms-flexbox;
    display: -webkit-flex;
    display: flex;
  }
>>>>>>> 2e002742

  html /deep/ .layout.inline {
    display: -ms-inline-flexbox;
    display: -webkit-inline-flex;
    display: inline-flex;
  }

  html /deep/ .layout.horizontal {
    -ms-flex-direction: row;
    -webkit-flex-direction: row;
    flex-direction: row;
  }

  html /deep/ .layout.horizontal-reverse {
    -ms-flex-direction: row-reverse;
    -webkit-flex-direction: row-reverse;
    flex-direction: row-reverse;
  }

  html /deep/ .layout.vertical {
    -ms-flex-direction: column;
    -webkit-flex-direction: column;
    flex-direction: column;
  }

  html /deep/ .layout.vertical-reverse {
    -ms-flex-direction: column-reverse;
    -webkit-flex-direction: column-reverse;
    flex-direction: column-reverse;
  }

  html /deep/ .layout.wrap {
    -ms-flex-wrap: wrap;
    -webkit-flex-wrap: wrap;
    flex-wrap: wrap;
  }

  html /deep/ .layout.wrap-reverse {
    -ms-flex-wrap: wrap-reverse;
    -webkit-flex-wrap: wrap-reverse;
    flex-wrap: wrap-reverse;
  }

  html /deep/ .flex-auto {
    -ms-flex: 1 1 auto;
    -webkit-flex: 1 1 auto;
    flex: 1 1 auto;
  }

  html /deep/ .flex-none {
    -ms-flex: none;
    -webkit-flex: none;
    flex: none;
  }

  html /deep/ .flex,
  html /deep/ .flex-1 {
    -ms-flex: 1;
    -webkit-flex: 1;
    flex: 1;
  }

  html /deep/ .flex-2 {
    -ms-flex: 2;
    -webkit-flex: 2;
    flex: 2;
  }

  html /deep/ .flex-3 {
    -ms-flex: 3;
    -webkit-flex: 3;
    flex: 3;
  }

<<<<<<< HEAD
@demo demo/index.html
*/
  Polymer({
=======
  html /deep/ .flex-4 {
    -ms-flex: 4;
    -webkit-flex: 4;
    flex: 4;
  }

  html /deep/ .flex-5 {
    -ms-flex: 5;
    -webkit-flex: 5;
    flex: 5;
  }
>>>>>>> 2e002742

  html /deep/ .flex-6 {
    -ms-flex: 6;
    -webkit-flex: 6;
    flex: 6;
  }

  html /deep/ .flex-7 {
    -ms-flex: 7;
    -webkit-flex: 7;
    flex: 7;
  }

<<<<<<< HEAD
    properties: {
      /**
       * By default, the form will display the browser's native validation
       * UI (i.e. popup bubbles and invalid styles on invalid fields). You can
       * manually disable this; however, if you do, note that you will have to
       * manually style invalid *native* HTML fields yourself, as you are
       * explicitly preventing the native form from doing so.
       */
      disableNativeValidationUi: {
        type: Boolean,
        value: false
      },
=======
  html /deep/ .flex-8 {
    -ms-flex: 8;
    -webkit-flex: 8;
    flex: 8;
  }

  html /deep/ .flex-9 {
    -ms-flex: 9;
    -webkit-flex: 9;
    flex: 9;
  }
>>>>>>> 2e002742

  html /deep/ .flex-10 {
    -ms-flex: 10;
    -webkit-flex: 10;
    flex: 10;
  }

<<<<<<< HEAD
      /**
       * Content type to use when sending data. If the `contentType` property
       * is set and a `Content-Type` header is specified in the `headers`
       * property, the `headers` property value will take precedence.
       * If Content-Type is set to a value listed below, then
       * the `body` (typically used with POST requests) will be encoded accordingly.
       *
       *    * `content-type="application/json"`
       *      * body is encoded like `{"foo":"bar baz","x":1}`
       *    * `content-type="application/x-www-form-urlencoded"`
       *      * body is encoded like `foo=bar+baz&x=1`
       */
      contentType: {
        type: String,
        value: "application/x-www-form-urlencoded"
      },

      /**
      * HTTP request headers to send.
      *
      * Note: setting a `Content-Type` header here will override the value
      * specified by the `contentType` property of this element.
      */
      headers: {
        type: Object,
        value: function() {
          return {};
        }
      },
=======
  html /deep/ .flex-11 {
    -ms-flex: 11;
    -webkit-flex: 11;
    flex: 11;
  }
>>>>>>> 2e002742

  html /deep/ .flex-12 {
    -ms-flex: 12;
    -webkit-flex: 12;
    flex: 12;
  }

  /* alignment in cross axis */

  html /deep/ .layout.start {
    -ms-flex-align: start;
    -webkit-align-items: flex-start;
    align-items: flex-start;
  }

  html /deep/ .layout.center,
  html /deep/ .layout.center-center {
    -ms-flex-align: center;
    -webkit-align-items: center;
    align-items: center;
  }

  html /deep/ .layout.end {
    -ms-flex-align: end;
    -webkit-align-items: flex-end;
    align-items: flex-end;
  }

  /* alignment in main axis */

  html /deep/ .layout.start-justified {
    -ms-flex-pack: start;
    -webkit-justify-content: flex-start;
    justify-content: flex-start;
  }

  html /deep/ .layout.center-justified,
  html /deep/ .layout.center-center {
    -ms-flex-pack: center;
    -webkit-justify-content: center;
    justify-content: center;
  }

<<<<<<< HEAD
    registered: function() {
      // Dear reader: I apologize for what you're about to experience. You see,
      // Safari does not respect `required` on input elements, so it never
      // has any browser validation bubbles to show. And we have to feature
      // detect that, since we rely on the form submission to do the right thing.
      // See http://caniuse.com/#search=required.

      // Create a fake form, with an invalid input. If it gets submitted, it's Safari.
      var form = document.createElement('form');
      var input = document.createElement('input');
      input.setAttribute('required', 'true');
      form.appendChild(input);

      // If you call submit(), the form doesn't actually fire a submit event,
      // so you can't intercept it and cancel it. The event is only fired
      // from the magical button click submission.
      // See http://wayback.archive.org/web/20090323062817/http://blogs.vertigosoftware.com/snyholm/archive/2006/09/27/3788.aspx.
      var button = document.createElement('input');
      button.setAttribute('type', 'submit');
      form.appendChild(button);

      Polymer.clientSupportsFormValidationUI = true;
      form.addEventListener('submit', function(event) {
        // Oh good! We don't handle `required` correctly.
        Polymer.clientSupportsFormValidationUI = false;
        event.preventDefault();
      });
      button.click();
    },

    ready: function() {
      // Object that handles the ajax form submission request.
      this.request = document.createElement('iron-ajax');
      this.request.addEventListener('response', this._handleFormResponse.bind(this));
      this.request.addEventListener('error', this._handleFormError.bind(this));
=======
  html /deep/ .layout.end-justified {
    -ms-flex-pack: end;
    -webkit-justify-content: flex-end;
    justify-content: flex-end;
  }
>>>>>>> 2e002742

  html /deep/ .layout.around-justified {
    -ms-flex-pack: around;
    -webkit-justify-content: space-around;
    justify-content: space-around;
  }

<<<<<<< HEAD
    /**
     * Submits the form.
     */
    submit: function() {
      if (!this.noValidate && !this.validate()) {
        // In order to trigger the native browser invalid-form UI, we need
        // to do perform a fake form submit.
        if (Polymer.clientSupportsFormValidationUI && !this.disableNativeValidationUi) {
          this._doFakeSubmitForValidation();
        }
        this.fire('iron-form-invalid');
        return;
      }
=======
  html /deep/ .layout.justified {
    -ms-flex-pack: justify;
    -webkit-justify-content: space-between;
    justify-content: space-between;
  }
>>>>>>> 2e002742

  /* self alignment */

  html /deep/ .self-start {
    -ms-align-self: flex-start;
    -webkit-align-self: flex-start;
    align-self: flex-start;
  }

  html /deep/ .self-center {
    -ms-align-self: center;
    -webkit-align-self: center;
    align-self: center;
  }

  html /deep/ .self-end {
    -ms-align-self: flex-end;
    -webkit-align-self: flex-end;
    align-self: flex-end;
  }

  html /deep/ .self-stretch {
    -ms-align-self: stretch;
    -webkit-align-self: stretch;
    align-self: stretch;
  }

  /*******************************
            Other Layout
  *******************************/

  html /deep/ .block {
    display: block;
  }

  /* IE 10 support for HTML5 hidden attr */
  html /deep/ [hidden] {
    display: none !important;
  }

  html /deep/ .invisible {
    visibility: hidden !important;
  }

<<<<<<< HEAD
      function addSerializedElement(name, value) {
        // If the name doesn't exist, add it. Otherwise, serialize it to
        // an array,
        if (!json[name]) {
          json[name] = value;
        } else {
          if (!Array.isArray(json[name])) {
            json[name] = [json[name]];
          }
          json[name].push(value);
        }
      }

      // Go through all of the registered custom components.
      for (var el, i = 0; el = this._customElements[i], i < this._customElements.length; i++) {
        // If this custom element is inside a custom element that has already
        // registered to this form, skip it.
        if (!this._isChildOfRegisteredParent(el) && this._useValue(el)) {
          addSerializedElement(el.name, el.value);
        }
      }

      // Also go through the form's native elements.
      for (var el, i = 0; el = this.elements[i], i < this.elements.length; i++) {
        // If this native element is inside a custom element that has already
        // registered to this form, skip it.
        if (this._isChildOfRegisteredParent(el) || !this._useValue(el)) {
          continue;
        }

        // A <select multiple> has an array of values.
        if (el.tagName.toLowerCase() === 'select' && el.multiple) {
          for (var o = 0; o < el.options.length; o++) {
            if (el.options[o].selected) {
              addSerializedElement(el.name, el.options[o].value);
            }
          }
        } else {
          addSerializedElement(el.name, el.value);
        }
      }
=======
  html /deep/ .relative {
    position: relative;
  }

  html /deep/ .fit {
    position: absolute;
    top: 0;
    right: 0;
    bottom: 0;
    left: 0;
  }

  body.fullbleed {
    margin: 0;
    height: 100vh;
  }
>>>>>>> 2e002742

  html /deep/ .scroll {
    -webkit-overflow-scrolling: touch;
    overflow: auto;
  }

  .fixed-bottom,
  .fixed-left,
  .fixed-right,
  .fixed-top {
    position: fixed;
  }

  html /deep/ .fixed-top {
    top: 0;
    left: 0;
    right: 0;
  }

<<<<<<< HEAD
    _registerElement: function(e) {
      // Get the actual element that fired the event
      var element = Polymer.dom(e).rootTarget;

      element._parentForm = this;
      this._customElements.push(element);
=======
  html /deep/ .fixed-right {
    top: 0;
    right: 0;
    bottom: 0;
  }
>>>>>>> 2e002742

  html /deep/ .fixed-bottom {
    right: 0;
    bottom: 0;
    left: 0;
  }

  html /deep/ .fixed-left {
    top: 0;
    bottom: 0;
    left: 0;
  }

</style>
<style>

  /*******************************
            Flex Layout
  *******************************/

<<<<<<< HEAD
      // Validate the form's native elements.
      for (var el, i = 0; el = this.elements[i], i < this.elements.length; i++) {
        // Custom elements that extend a native element will also appear in
        // this list, but they've already been validated.
        if (!el.hasAttribute('is') && el.willValidate && el.checkValidity) {
          valid = el.checkValidity() && valid;
        }
      }
=======
  .layout.horizontal,
  .layout.horizontal-reverse,
  .layout.vertical,
  .layout.vertical-reverse {
    display: -ms-flexbox;
    display: -webkit-flex;
    display: flex;
  }
>>>>>>> 2e002742

  .layout.inline {
    display: -ms-inline-flexbox;
    display: -webkit-inline-flex;
    display: inline-flex;
  }

<<<<<<< HEAD
    /**
     * Returns whether the given element is a radio-button or a checkbox.
     * @return {boolean} True if the element has a `checked` property.
     */
    _usesCheckedInsteadOfValue: function(el) {
      if (el.type == 'checkbox' ||
          el.type == 'radio' ||
          el.getAttribute('role') == 'checkbox' ||
          el.getAttribute('role') == 'radio' ||
          el['_hasIronCheckedElementBehavior']) {
        return true;
      }
      return false;
    },
=======
  .layout.horizontal {
    -ms-flex-direction: row;
    -webkit-flex-direction: row;
    flex-direction: row;
  }
>>>>>>> 2e002742

  .layout.horizontal-reverse {
    -ms-flex-direction: row-reverse;
    -webkit-flex-direction: row-reverse;
    flex-direction: row-reverse;
  }

  .layout.vertical {
    -ms-flex-direction: column;
    -webkit-flex-direction: column;
    flex-direction: column;
  }

  .layout.vertical-reverse {
    -ms-flex-direction: column-reverse;
    -webkit-flex-direction: column-reverse;
    flex-direction: column-reverse;
  }

  .layout.wrap {
    -ms-flex-wrap: wrap;
    -webkit-flex-wrap: wrap;
    flex-wrap: wrap;
  }

  .layout.wrap-reverse {
    -ms-flex-wrap: wrap-reverse;
    -webkit-flex-wrap: wrap-reverse;
    flex-wrap: wrap-reverse;
  }

  .flex-auto {
    -ms-flex: 1 1 auto;
    -webkit-flex: 1 1 auto;
    flex: 1 1 auto;
  }

<<<<<<< HEAD
          if (this._usesCheckedInsteadOfValue(el)) {
            el.checked = this._customElementsInitialValues[i];
          } else {
            el.value = this._customElementsInitialValues[i];

            // In the shady DOM, the native form is all-seeing, and will
            // reset the nested inputs inside <paper-input> and <paper-textarea>.
            // In particular, it resets them to what it thinks the default value
            // is (i.e. "", before the bindings have ran), and since this is
            // a programmatic update, it also doesn't fire any events.
            // Which means we need to manually update the native element's value.
            if (el.inputElement) {
              el.inputElement.value = el.value;
            } else if (el.textarea) {
              el.textarea.value = el.value;
            }
          }
          el.invalid = false;
        }

        this.fire('iron-form-reset');
      }, 1);
    },

    /**
     * Returns true if `node` is in the shadow DOM of a different element,
     * that has also implemented IronFormElementBehavior and is registered
     * to this form.
     */
    _isChildOfRegisteredParent: function(node) {
      var parent = node;

      // At some point going up the tree we'll find either this form or the document.
      while (parent && parent !== document && parent != this) {
        // Use logical parentnode, or native ShadowRoot host.
        parent = Polymer.dom(parent).parentNode || parent.host;

        // Check if the parent was registered and submittable.
        if (parent && parent.name && parent._parentForm === this) {
          return true;
        }
      }
      return false;
    }
=======
  .flex-none {
    -ms-flex: none;
    -webkit-flex: none;
    flex: none;
  }

  .flex,
  .flex-1 {
    -ms-flex: 1;
    -webkit-flex: 1;
    flex: 1;
  }
>>>>>>> 2e002742

  .flex-2 {
    -ms-flex: 2;
    -webkit-flex: 2;
    flex: 2;
  }

  .flex-3 {
    -ms-flex: 3;
    -webkit-flex: 3;
    flex: 3;
  }

  .flex-4 {
    -ms-flex: 4;
    -webkit-flex: 4;
    flex: 4;
  }

  .flex-5 {
    -ms-flex: 5;
    -webkit-flex: 5;
    flex: 5;
  }

<<<<<<< HEAD
Do not wrap <paper-input-contanter> around elements that already include it, such as <paper-input>.
Doing so may cause events to bounce infintely between the container and its contained element.

### Listening for input changes
=======
  .flex-6 {
    -ms-flex: 6;
    -webkit-flex: 6;
    flex: 6;
  }
>>>>>>> 2e002742

  .flex-7 {
    -ms-flex: 7;
    -webkit-flex: 7;
    flex: 7;
  }

  .flex-8 {
    -ms-flex: 8;
    -webkit-flex: 8;
    flex: 8;
  }

  .flex-9 {
    -ms-flex: 9;
    -webkit-flex: 9;
    flex: 9;
  }

  .flex-10 {
    -ms-flex: 10;
    -webkit-flex: 10;
    flex: 10;
  }

<<<<<<< HEAD

If you're using a `<paper-input-container>` imperatively, it's important to make sure
that you attach its children (the `iron-input` and the optional `label`) before you
attach the `<paper-input-container>` itself, so that it can be set up correctly.

### Validation
=======
  .flex-11 {
    -ms-flex: 11;
    -webkit-flex: 11;
    flex: 11;
  }
>>>>>>> 2e002742

  .flex-12 {
    -ms-flex: 12;
    -webkit-flex: 12;
    flex: 12;
  }

  /* alignment in cross axis */

  .layout.start {
    -ms-flex-align: start;
    -webkit-align-items: flex-start;
    align-items: flex-start;
  }

  .layout.center,
  .layout.center-center {
    -ms-flex-align: center;
    -webkit-align-items: center;
    align-items: center;
  }

  .layout.end {
    -ms-flex-align: end;
    -webkit-align-items: flex-end;
    align-items: flex-end;
  }

  /* alignment in main axis */

  .layout.start-justified {
    -ms-flex-pack: start;
    -webkit-justify-content: flex-start;
    justify-content: flex-start;
  }

<<<<<<< HEAD
Custom property | Description | Default
----------------|-------------|----------
`--paper-input-container-color` | Label and underline color when the input is not focused | `--secondary-text-color`
`--paper-input-container-focus-color` | Label and underline color when the input is focused | `--primary-color`
`--paper-input-container-invalid-color` | Label and underline color when the input is is invalid | `--error-color`
`--paper-input-container-input-color` | Input foreground color | `--primary-text-color`
`--paper-input-container` | Mixin applied to the container | `{}`
`--paper-input-container-disabled` | Mixin applied to the container when it's disabled | `{}`
`--paper-input-container-label` | Mixin applied to the label | `{}`
`--paper-input-container-label-focus` | Mixin applied to the label when the input is focused | `{}`
`--paper-input-container-label-floating` | Mixin applied to the label when floating | `{}`
`--paper-input-container-input` | Mixin applied to the input | `{}`
`--paper-input-container-underline` | Mixin applied to the underline | `{}`
`--paper-input-container-underline-focus` | Mixin applied to the underline when the input is focused | `{}`
`--paper-input-container-underline-disabled` | Mixin applied to the underline when the input is disabled | `{}`
`--paper-input-prefix` | Mixin applied to the input prefix | `{}`
`--paper-input-suffix` | Mixin applied to the input suffix | `{}`

This element is `display:block` by default, but you can set the `inline` attribute to make it
`display:inline-block`.
-->

<!--
`iron-a11y-announcer` is a singleton element that is intended to add a11y
to features that require on-demand announcement from screen readers. In
order to make use of the announcer, it is best to request its availability
in the announcing element.

Example:

    Polymer({

      is: 'x-chatty',

      attached: function() {
        // This will create the singleton element if it has not
        // been created yet:
        Polymer.IronA11yAnnouncer.requestAvailability();
      }
    });

After the `iron-a11y-announcer` has been made available, elements can
make announces by firing bubbling `iron-announce` events.

Example:

    this.fire('iron-announce', {
      text: 'This is an announcement!'
    }, { bubbles: true });

Note: announcements are only audible if you have a screen reader enabled.

@group Iron Elements
@demo demo/index.html
-->

<!--
`iron-meta` is a generic element you can use for sharing information across the DOM tree.
It uses [monostate pattern](http://c2.com/cgi/wiki?MonostatePattern) such that any
instance of iron-meta has access to the shared
information. You can use `iron-meta` to share whatever you want (or create an extension
[like x-meta] for enhancements).
=======
  .layout.center-justified,
  .layout.center-center {
    -ms-flex-pack: center;
    -webkit-justify-content: center;
    justify-content: center;
  }

  .layout.end-justified {
    -ms-flex-pack: end;
    -webkit-justify-content: flex-end;
    justify-content: flex-end;
  }
>>>>>>> 2e002742

  .layout.around-justified {
    -ms-flex-pack: around;
    -webkit-justify-content: space-around;
    justify-content: space-around;
  }

  .layout.justified {
    -ms-flex-pack: justify;
    -webkit-justify-content: space-between;
    justify-content: space-between;
  }

  /* self alignment */

  .self-start {
    -ms-align-self: flex-start;
    -webkit-align-self: flex-start;
    align-self: flex-start;
  }

  .self-center {
    -ms-align-self: center;
    -webkit-align-self: center;
    align-self: center;
  }

  .self-end {
    -ms-align-self: flex-end;
    -webkit-align-self: flex-end;
    align-self: flex-end;
  }

  .self-stretch {
    -ms-align-self: stretch;
    -webkit-align-self: stretch;
    align-self: stretch;
  }

  /*******************************
            Other Layout
  *******************************/

  .block {
    display: block;
  }

  /* IE 10 support for HTML5 hidden attr */
  [hidden] {
    display: none !important;
  }

  .invisible {
    visibility: hidden !important;
  }

  .relative {
    position: relative;
  }

  .fit {
    position: absolute;
    top: 0;
    right: 0;
    bottom: 0;
    left: 0;
  }

  body.fullbleed {
    margin: 0;
    height: 100vh;
  }

  .scroll {
    -webkit-overflow-scrolling: touch;
    overflow: auto;
  }

  /* fixed position */

  .fixed-bottom,
  .fixed-left,
  .fixed-right,
  .fixed-top {
    position: fixed;
  }

  .fixed-top {
    top: 0;
    left: 0;
    right: 0;
  }

  .fixed-right {
    top: 0;
    right: 0;
    bottom: 0;
  }

  .fixed-bottom {
    right: 0;
    bottom: 0;
    left: 0;
  }

  .fixed-left {
    top: 0;
    bottom: 0;
    left: 0;
  }

</style>
<!--
The `<paper-styles>` component provides simple ways to use Material Design CSS styles
in your application. The following imports are available:

1. [color.html](https://github.com/PolymerElements/paper-styles/blob/master/color.html):
a complete list of the colors defined in the Material Design [palette](https://www.google.com/design/spec/style/color.html)

2. [default-theme.html](https://github.com/PolymerElements/paper-styles/blob/master/default-theme.html): text,
background and accent colors that match the default Material Design theme

3. [shadow.html](https://github.com/PolymerElements/paper-styles/blob/master/shadow.html): Material Design
[elevation](https://www.google.com/design/spec/what-is-material/elevation-shadows.html) and shadow styles

4. [typography.html](https://github.com/PolymerElements/paper-styles/blob/master/typography.html):
Material Design [font](http://www.google.com/design/spec/style/typography.html#typography-styles) styles and sizes

5. [demo-pages.html](https://github.com/PolymerElements/paper-styles/blob/master/demo-pages.html): generic styles
used in the PolymerElements demo pages

We recommend importing each of these individual files, and using the style mixins
available in each ones, rather than the aggregated `paper-styles.html` as a whole.

@group Paper Elements
@pseudoElement paper-styles
@demo demo/index.html
-->

<style is="custom-style">

  :root {

    /* Material Design color palette for Google products */

    --google-red-100: #f4c7c3;
    --google-red-300: #e67c73;
    --google-red-500: #db4437;
    --google-red-700: #c53929;

    --google-blue-100: #c6dafc;
    --google-blue-300: #7baaf7;
    --google-blue-500: #4285f4;
    --google-blue-700: #3367d6;

    --google-green-100: #b7e1cd;
    --google-green-300: #57bb8a;
    --google-green-500: #0f9d58;
    --google-green-700: #0b8043;

    --google-yellow-100: #fce8b2;
    --google-yellow-300: #f7cb4d;
    --google-yellow-500: #f4b400;
    --google-yellow-700: #f09300;

    --google-grey-100: #f5f5f5;
    --google-grey-300: #e0e0e0;
    --google-grey-500: #9e9e9e;
    --google-grey-700: #616161;
    
    /* Material Design color palette from online spec document */

    --paper-red-50: #ffebee;
    --paper-red-100: #ffcdd2;
    --paper-red-200: #ef9a9a;
    --paper-red-300: #e57373;
    --paper-red-400: #ef5350;
    --paper-red-500: #f44336;
    --paper-red-600: #e53935;
    --paper-red-700: #d32f2f;
    --paper-red-800: #c62828;
    --paper-red-900: #b71c1c;
    --paper-red-a100: #ff8a80;
    --paper-red-a200: #ff5252;
    --paper-red-a400: #ff1744;
    --paper-red-a700: #d50000;
 
    --paper-pink-50: #fce4ec;
    --paper-pink-100: #f8bbd0;
    --paper-pink-200: #f48fb1;
    --paper-pink-300: #f06292;
    --paper-pink-400: #ec407a;
    --paper-pink-500: #e91e63;
    --paper-pink-600: #d81b60;
    --paper-pink-700: #c2185b;
    --paper-pink-800: #ad1457;
    --paper-pink-900: #880e4f;
    --paper-pink-a100: #ff80ab;
    --paper-pink-a200: #ff4081;
    --paper-pink-a400: #f50057;
    --paper-pink-a700: #c51162;
 
    --paper-purple-50: #f3e5f5;
    --paper-purple-100: #e1bee7;
    --paper-purple-200: #ce93d8;
    --paper-purple-300: #ba68c8;
    --paper-purple-400: #ab47bc;
    --paper-purple-500: #9c27b0;
    --paper-purple-600: #8e24aa;
    --paper-purple-700: #7b1fa2;
    --paper-purple-800: #6a1b9a;
    --paper-purple-900: #4a148c;
    --paper-purple-a100: #ea80fc;
    --paper-purple-a200: #e040fb;
    --paper-purple-a400: #d500f9;
    --paper-purple-a700: #aa00ff;
 
    --paper-deep-purple-50: #ede7f6;
    --paper-deep-purple-100: #d1c4e9;
    --paper-deep-purple-200: #b39ddb;
    --paper-deep-purple-300: #9575cd;
    --paper-deep-purple-400: #7e57c2;
    --paper-deep-purple-500: #673ab7;
    --paper-deep-purple-600: #5e35b1;
    --paper-deep-purple-700: #512da8;
    --paper-deep-purple-800: #4527a0;
    --paper-deep-purple-900: #311b92;
    --paper-deep-purple-a100: #b388ff;
    --paper-deep-purple-a200: #7c4dff;
    --paper-deep-purple-a400: #651fff;
    --paper-deep-purple-a700: #6200ea;
 
    --paper-indigo-50: #e8eaf6;
    --paper-indigo-100: #c5cae9;
    --paper-indigo-200: #9fa8da;
    --paper-indigo-300: #7986cb;
    --paper-indigo-400: #5c6bc0;
    --paper-indigo-500: #3f51b5;
    --paper-indigo-600: #3949ab;
    --paper-indigo-700: #303f9f;
    --paper-indigo-800: #283593;
    --paper-indigo-900: #1a237e;
    --paper-indigo-a100: #8c9eff;
    --paper-indigo-a200: #536dfe;
    --paper-indigo-a400: #3d5afe;
    --paper-indigo-a700: #304ffe;
 
    --paper-blue-50: #e3f2fd;
    --paper-blue-100: #bbdefb;
    --paper-blue-200: #90caf9;
    --paper-blue-300: #64b5f6;
    --paper-blue-400: #42a5f5;
    --paper-blue-500: #2196f3;
    --paper-blue-600: #1e88e5;
    --paper-blue-700: #1976d2;
    --paper-blue-800: #1565c0;
    --paper-blue-900: #0d47a1;
    --paper-blue-a100: #82b1ff;
    --paper-blue-a200: #448aff;
    --paper-blue-a400: #2979ff;
    --paper-blue-a700: #2962ff;
 
    --paper-light-blue-50: #e1f5fe;
    --paper-light-blue-100: #b3e5fc;
    --paper-light-blue-200: #81d4fa;
    --paper-light-blue-300: #4fc3f7;
    --paper-light-blue-400: #29b6f6;
    --paper-light-blue-500: #03a9f4;
    --paper-light-blue-600: #039be5;
    --paper-light-blue-700: #0288d1;
    --paper-light-blue-800: #0277bd;
    --paper-light-blue-900: #01579b;
    --paper-light-blue-a100: #80d8ff;
    --paper-light-blue-a200: #40c4ff;
    --paper-light-blue-a400: #00b0ff;
    --paper-light-blue-a700: #0091ea;
 
    --paper-cyan-50: #e0f7fa;
    --paper-cyan-100: #b2ebf2;
    --paper-cyan-200: #80deea;
    --paper-cyan-300: #4dd0e1;
    --paper-cyan-400: #26c6da;
    --paper-cyan-500: #00bcd4;
    --paper-cyan-600: #00acc1;
    --paper-cyan-700: #0097a7;
    --paper-cyan-800: #00838f;
    --paper-cyan-900: #006064;
    --paper-cyan-a100: #84ffff;
    --paper-cyan-a200: #18ffff;
    --paper-cyan-a400: #00e5ff;
    --paper-cyan-a700: #00b8d4;
 
    --paper-teal-50: #e0f2f1;
    --paper-teal-100: #b2dfdb;
    --paper-teal-200: #80cbc4;
    --paper-teal-300: #4db6ac;
    --paper-teal-400: #26a69a;
    --paper-teal-500: #009688;
    --paper-teal-600: #00897b;
    --paper-teal-700: #00796b;
    --paper-teal-800: #00695c;
    --paper-teal-900: #004d40;
    --paper-teal-a100: #a7ffeb;
    --paper-teal-a200: #64ffda;
    --paper-teal-a400: #1de9b6;
    --paper-teal-a700: #00bfa5;
 
    --paper-green-50: #e8f5e9;
    --paper-green-100: #c8e6c9;
    --paper-green-200: #a5d6a7;
    --paper-green-300: #81c784;
    --paper-green-400: #66bb6a;
    --paper-green-500: #4caf50;
    --paper-green-600: #43a047;
    --paper-green-700: #388e3c;
    --paper-green-800: #2e7d32;
    --paper-green-900: #1b5e20;
    --paper-green-a100: #b9f6ca;
    --paper-green-a200: #69f0ae;
    --paper-green-a400: #00e676;
    --paper-green-a700: #00c853;
 
    --paper-light-green-50: #f1f8e9;
    --paper-light-green-100: #dcedc8;
    --paper-light-green-200: #c5e1a5;
    --paper-light-green-300: #aed581;
    --paper-light-green-400: #9ccc65;
    --paper-light-green-500: #8bc34a;
    --paper-light-green-600: #7cb342;
    --paper-light-green-700: #689f38;
    --paper-light-green-800: #558b2f;
    --paper-light-green-900: #33691e;
    --paper-light-green-a100: #ccff90;
    --paper-light-green-a200: #b2ff59;
    --paper-light-green-a400: #76ff03;
    --paper-light-green-a700: #64dd17;
 
    --paper-lime-50: #f9fbe7;
    --paper-lime-100: #f0f4c3;
    --paper-lime-200: #e6ee9c;
    --paper-lime-300: #dce775;
    --paper-lime-400: #d4e157;
    --paper-lime-500: #cddc39;
    --paper-lime-600: #c0ca33;
    --paper-lime-700: #afb42b;
    --paper-lime-800: #9e9d24;
    --paper-lime-900: #827717;
    --paper-lime-a100: #f4ff81;
    --paper-lime-a200: #eeff41;
    --paper-lime-a400: #c6ff00;
    --paper-lime-a700: #aeea00;
 
    --paper-yellow-50: #fffde7;
    --paper-yellow-100: #fff9c4;
    --paper-yellow-200: #fff59d;
    --paper-yellow-300: #fff176;
    --paper-yellow-400: #ffee58;
    --paper-yellow-500: #ffeb3b;
    --paper-yellow-600: #fdd835;
    --paper-yellow-700: #fbc02d;
    --paper-yellow-800: #f9a825;
    --paper-yellow-900: #f57f17;
    --paper-yellow-a100: #ffff8d;
    --paper-yellow-a200: #ffff00;
    --paper-yellow-a400: #ffea00;
    --paper-yellow-a700: #ffd600;
 
    --paper-amber-50: #fff8e1;
    --paper-amber-100: #ffecb3;
    --paper-amber-200: #ffe082;
    --paper-amber-300: #ffd54f;
    --paper-amber-400: #ffca28;
    --paper-amber-500: #ffc107;
    --paper-amber-600: #ffb300;
    --paper-amber-700: #ffa000;
    --paper-amber-800: #ff8f00;
    --paper-amber-900: #ff6f00;
    --paper-amber-a100: #ffe57f;
    --paper-amber-a200: #ffd740;
    --paper-amber-a400: #ffc400;
    --paper-amber-a700: #ffab00;
 
    --paper-orange-50: #fff3e0;
    --paper-orange-100: #ffe0b2;
    --paper-orange-200: #ffcc80;
    --paper-orange-300: #ffb74d;
    --paper-orange-400: #ffa726;
    --paper-orange-500: #ff9800;
    --paper-orange-600: #fb8c00;
    --paper-orange-700: #f57c00;
    --paper-orange-800: #ef6c00;
    --paper-orange-900: #e65100;
    --paper-orange-a100: #ffd180;
    --paper-orange-a200: #ffab40;
    --paper-orange-a400: #ff9100;
    --paper-orange-a700: #ff6500;
 
    --paper-deep-orange-50: #fbe9e7;
    --paper-deep-orange-100: #ffccbc;
    --paper-deep-orange-200: #ffab91;
    --paper-deep-orange-300: #ff8a65;
    --paper-deep-orange-400: #ff7043;
    --paper-deep-orange-500: #ff5722;
    --paper-deep-orange-600: #f4511e;
    --paper-deep-orange-700: #e64a19;
    --paper-deep-orange-800: #d84315;
    --paper-deep-orange-900: #bf360c;
    --paper-deep-orange-a100: #ff9e80;
    --paper-deep-orange-a200: #ff6e40;
    --paper-deep-orange-a400: #ff3d00;
    --paper-deep-orange-a700: #dd2c00;
 
    --paper-brown-50: #efebe9;
    --paper-brown-100: #d7ccc8;
    --paper-brown-200: #bcaaa4;
    --paper-brown-300: #a1887f;
    --paper-brown-400: #8d6e63;
    --paper-brown-500: #795548;
    --paper-brown-600: #6d4c41;
    --paper-brown-700: #5d4037;
    --paper-brown-800: #4e342e;
    --paper-brown-900: #3e2723;
 
    --paper-grey-50: #fafafa;
    --paper-grey-100: #f5f5f5;
    --paper-grey-200: #eeeeee;
    --paper-grey-300: #e0e0e0;
    --paper-grey-400: #bdbdbd;
    --paper-grey-500: #9e9e9e;
    --paper-grey-600: #757575;
    --paper-grey-700: #616161;
    --paper-grey-800: #424242;
    --paper-grey-900: #212121;
 
    --paper-blue-grey-50: #eceff1;
    --paper-blue-grey-100: #cfd8dc;
    --paper-blue-grey-200: #b0bec5;
    --paper-blue-grey-300: #90a4ae;
    --paper-blue-grey-400: #78909c;
    --paper-blue-grey-500: #607d8b;
    --paper-blue-grey-600: #546e7a;
    --paper-blue-grey-700: #455a64;
    --paper-blue-grey-800: #37474f;
    --paper-blue-grey-900: #263238;

    /* opacity for dark text on a light background */
    --dark-divider-opacity: 0.12;
    --dark-disabled-opacity: 0.38; /* or hint text or icon */
    --dark-secondary-opacity: 0.54;
    --dark-primary-opacity: 0.87;

    /* opacity for light text on a dark background */
    --light-divider-opacity: 0.12;
    --light-disabled-opacity: 0.3; /* or hint text or icon */
    --light-secondary-opacity: 0.7;
    --light-primary-opacity: 1.0;

  }

</style>
<style is="custom-style">

  :root {

    --dark-primary-color: #303f9f;

    --default-primary-color: #3f51b5;

    --light-primary-color: #c5cae9;

    --text-primary-color: #ffffff;

    --accent-color: #ff4081;

    --primary-background-color: #ffffff;

    --primary-text-color: #212121;

    --secondary-text-color: #757575;

    --disabled-text-color: #bdbdbd;

    --divider-color: #e0e0e0;

  }

</style>
<style is="custom-style">

  :root {

    --shadow-transition: {
      transition: box-shadow 0.28s cubic-bezier(0.4, 0, 0.2, 1);
    };

    --shadow-none: {
      box-shadow: none;
    };

    /* from http://codepen.io/shyndman/pen/c5394ddf2e8b2a5c9185904b57421cdb */

    --shadow-elevation-2dp: {
      box-shadow: 0 2px 2px 0 rgba(0, 0, 0, 0.14),
                  0 1px 5px 0 rgba(0, 0, 0, 0.12),
                  0 3px 1px -2px rgba(0, 0, 0, 0.2);
    };

    --shadow-elevation-3dp: {
      box-shadow: 0 3px 4px 0 rgba(0, 0, 0, 0.14),
                  0 1px 8px 0 rgba(0, 0, 0, 0.12),
                  0 3px 3px -2px rgba(0, 0, 0, 0.4);
    };

    --shadow-elevation-4dp: {
      box-shadow: 0 4px 5px 0 rgba(0, 0, 0, 0.14),
                  0 1px 10px 0 rgba(0, 0, 0, 0.12),
                  0 2px 4px -1px rgba(0, 0, 0, 0.4);
    };

    --shadow-elevation-6dp: {
      box-shadow: 0 6px 10px 0 rgba(0, 0, 0, 0.14),
                  0 1px 18px 0 rgba(0, 0, 0, 0.12),
                  0 3px 5px -1px rgba(0, 0, 0, 0.4);
    };

    --shadow-elevation-8dp: {
      box-shadow: 0 8px 10px 1px rgba(0, 0, 0, 0.14),
                  0 3px 14px 2px rgba(0, 0, 0, 0.12),
                  0 5px 5px -3px rgba(0, 0, 0, 0.4);
    };

    --shadow-elevation-16dp: {
      box-shadow: 0 16px 24px 2px rgba(0, 0, 0, 0.14),
                  0  6px 30px 5px rgba(0, 0, 0, 0.12),
                  0  8px 10px -5px rgba(0, 0, 0, 0.4);
    };

  }

</style>
<link rel="stylesheet" href="https://fonts.googleapis.com/css?family=Roboto:400,300,300italic,400italic,500,500italic,700,700italic">
<link rel="stylesheet" href="https://fonts.googleapis.com/css?family=Roboto+Mono:400,700">
<style is="custom-style">

  :root {

    /* Shared Styles */

    /*
    Unfortunately, we can't use nested rules
    See https://github.com/Polymer/polymer/issues/1399
    */
    --paper-font-common-base: {
      font-family: 'Roboto', 'Noto', sans-serif;
      -webkit-font-smoothing: antialiased;
    };

    --paper-font-common-code: {
      font-family: 'Roboto Mono', 'Consolas', 'Menlo', monospace;
      -webkit-font-smoothing: antialiased;
    };

    --paper-font-common-expensive-kerning: {
      text-rendering: optimizeLegibility;
    };

    --paper-font-common-nowrap: {
      white-space: nowrap;
      overflow: hidden;
      text-overflow: ellipsis;
    };

    /* Material Font Styles */

    --paper-font-display4: {
      /* @apply(--paper-font-common-base) */
      font-family: 'Roboto', 'Noto', sans-serif;
      -webkit-font-smoothing: antialiased;

      /* @apply(--paper-font-common-nowrap); */
      white-space: nowrap;
      overflow: hidden;
      text-overflow: ellipsis;

      font-size: 112px;
      font-weight: 300;
      letter-spacing: -.044em;
      line-height: 120px;
    };

    --paper-font-display3: {
      /* @apply(--paper-font-common-base) */
      font-family: 'Roboto', 'Noto', sans-serif;
      -webkit-font-smoothing: antialiased;

      /* @apply(--paper-font-common-nowrap); */
      white-space: nowrap;
      overflow: hidden;
      text-overflow: ellipsis;

      font-size: 56px;
      font-weight: 400;
      letter-spacing: -.026em;
      line-height: 60px;
    };

    --paper-font-display2: {
      /* @apply(--paper-font-common-base) */
      font-family: 'Roboto', 'Noto', sans-serif;
      -webkit-font-smoothing: antialiased;


      font-size: 45px;
      font-weight: 400;
      letter-spacing: -.018em;
      line-height: 48px;
    };

    --paper-font-display1: {
      /* @apply(--paper-font-common-base) */
      font-family: 'Roboto', 'Noto', sans-serif;
      -webkit-font-smoothing: antialiased;


      font-size: 34px;
      font-weight: 400;
      letter-spacing: -.01em;
      line-height: 40px;
    };

    --paper-font-headline: {
      /* @apply(--paper-font-common-base) */
      font-family: 'Roboto', 'Noto', sans-serif;
      -webkit-font-smoothing: antialiased;


      font-size: 24px;
      font-weight: 400;
      letter-spacing: -.012em;
      line-height: 32px;
    };

    --paper-font-title: {
      /* @apply(--paper-font-common-base) */
      font-family: 'Roboto', 'Noto', sans-serif;
      -webkit-font-smoothing: antialiased;

      /* @apply(--paper-font-common-nowrap); */
      white-space: nowrap;
      overflow: hidden;
      text-overflow: ellipsis;

      font-size: 20px;
      font-weight: 500;
      line-height: 28px;
    };

    --paper-font-subhead: {
      /* @apply(--paper-font-common-base) */
      font-family: 'Roboto', 'Noto', sans-serif;
      -webkit-font-smoothing: antialiased;


      font-size: 16px;
      font-weight: 400;
      line-height: 24px;
    };

    --paper-font-body2: {
      /* @apply(--paper-font-common-base) */
      font-family: 'Roboto', 'Noto', sans-serif;
      -webkit-font-smoothing: antialiased;

      font-size: 14px;
      font-weight: 500;
      line-height: 24px;
    };

    --paper-font-body1: {
      /* @apply(--paper-font-common-base) */
      font-family: 'Roboto', 'Noto', sans-serif;
      -webkit-font-smoothing: antialiased;

      font-size: 14px;
      font-weight: 400;
      line-height: 20px;
    };

    --paper-font-caption: {
      /* @apply(--paper-font-common-base) */
      font-family: 'Roboto', 'Noto', sans-serif;
      -webkit-font-smoothing: antialiased;
      /* @apply(--paper-font-common-nowrap); */
      white-space: nowrap;
      overflow: hidden;
      text-overflow: ellipsis;

      font-size: 12px;
      font-weight: 400;
      letter-spacing: 0.011em;
      line-height: 20px;
    };

    --paper-font-menu: {
      /* @apply(--paper-font-common-base) */
      font-family: 'Roboto', 'Noto', sans-serif;
      -webkit-font-smoothing: antialiased;

      /* @apply(--paper-font-common-nowrap); */
      white-space: nowrap;
      overflow: hidden;
      text-overflow: ellipsis;

<<<<<<< HEAD
      /**
       * Set to true to prevent the user from entering invalid input. If `allowedPattern` is set,
       * any character typed by the user will be matched against that pattern, and rejected if it's not a match.
       * Pasted input will have each character checked individually; if any character
       * doesn't match `allowedPattern`, the entire pasted string will be rejected.
       * If `allowedPattern` is not set, it will use the `type` attribute (only supported for `type=number`).
       */
      preventInvalidInput: {
        type: Boolean
      },

      /**
       * Regular expression that list the characters allowed as input.
       * This pattern represents the allowed characters for the field; as the user inputs text,
       * each individual character will be checked against the pattern (rather than checking
       * the entire value as a whole). The recommended format should be a list of allowed characters;
       * for example, `[a-zA-Z0-9.+-!;:]`
       */
      allowedPattern: {
        type: String,
        observer: "_allowedPatternChanged"
      },
=======
      font-size: 13px;
      font-weight: 500;
      line-height: 24px;
    };

    --paper-font-button: {
      /* @apply(--paper-font-common-base) */
      font-family: 'Roboto', 'Noto', sans-serif;
      -webkit-font-smoothing: antialiased;
>>>>>>> 2e002742

      /* @apply(--paper-font-common-nowrap); */
      white-space: nowrap;
      overflow: hidden;
      text-overflow: ellipsis;

      font-size: 14px;
      font-weight: 500;
      letter-spacing: 0.018em;
      line-height: 24px;
      text-transform: uppercase;
    };

    --paper-font-code2: {
      /* @apply(--paper-font-common-code); */
      font-family: 'Roboto Mono', 'Consolas', 'Menlo', monospace;
      -webkit-font-smoothing: antialiased;

      font-size: 14px;
      font-weight: 700;
      line-height: 20px;
    };

<<<<<<< HEAD
    registered: function() {
      // Feature detect whether we need to patch dispatchEvent (i.e. on FF and IE).
      if (!this._canDispatchEventOnDisabled()) {
        this._origDispatchEvent = this.dispatchEvent;
        this.dispatchEvent = this._dispatchEventFirefoxIE;
      }
    },

    created: function() {
      Polymer.IronA11yAnnouncer.requestAvailability();
    },

    _canDispatchEventOnDisabled: function() {
      var input = document.createElement('input');
      var canDispatch = false;
      input.disabled = true;

      input.addEventListener('feature-check-dispatch-event', function() {
        canDispatch = true;
      });

      try {
        input.dispatchEvent(new Event('feature-check-dispatch-event'));
      } catch(e) {}

      return canDispatch;
    },

    _dispatchEventFirefoxIE: function() {
      // Due to Firefox bug, events fired on disabled form controls can throw
      // errors; furthermore, neither IE nor Firefox will actually dispatch
      // events from disabled form controls; as such, we toggle disable around
      // the dispatch to allow notifying properties to notify
      // See issue #47 for details
      var disabled = this.disabled;
      this.disabled = false;
      this._origDispatchEvent.apply(this, arguments);
      this.disabled = disabled;
    },

    get _patternRegExp() {
      var pattern;
      if (this.allowedPattern) {
        pattern = new RegExp(this.allowedPattern);
      } else {
        switch (this.type) {
          case 'number':
            pattern = /[0-9.,e-]/;
            break;
        }
      }
      return pattern;
    },
=======
    --paper-font-code1: {
      /* @apply(--paper-font-common-code); */
      font-family: 'Roboto Mono', 'Consolas', 'Menlo', monospace;
      -webkit-font-smoothing: antialiased;
>>>>>>> 2e002742

      font-size: 14px;
      font-weight: 500;
      line-height: 20px;
    };

<<<<<<< HEAD
    /**
     * @suppress {checkTypes}
     */
    _bindValueChanged: function() {
      if (this.value !== this.bindValue) {
        this.value = !(this.bindValue || this.bindValue === 0 || this.bindValue === false) ? '' : this.bindValue;
      }
      // manually notify because we don't want to notify until after setting value
      this.fire('bind-value-changed', {value: this.bindValue});
    },
=======
  }
>>>>>>> 2e002742

</style>
<!--
`<paper-input-container>` is a container for a `<label>`, an `<input is="iron-input">` or
`<iron-autogrow-textarea>` and optional add-on elements such as an error message or character
counter, used to implement Material Design text fields.

<<<<<<< HEAD
    _onInput: function() {
      // Need to validate each of the characters pasted if they haven't
      // been validated inside `_onKeypress` already.
      if (this.preventInvalidInput && !this._patternAlreadyChecked) {
        var valid = this._checkPatternValidity();
        if (!valid) {
          this._announceInvalidCharacter('Invalid string of characters not entered.');
          this.value = this._previousValidInput;
        }
      }
=======
For example:
>>>>>>> 2e002742

    <paper-input-container>
      <label>Your name</label>
      <input is="iron-input">
    </paper-input-container>

### Listening for input changes

By default, it listens for changes on the `bind-value` attribute on its children nodes and perform
tasks such as auto-validating and label styling when the `bind-value` changes. You can configure
the attribute it listens to with the `attr-for-value` attribute.

### Using a custom input element

You can use a custom input element in a `<paper-input-container>`, for example to implement a
compound input field like a social security number input. The custom input element should have the
`paper-input-input` class, have a `notify:true` value property and optionally implements
`Polymer.IronValidatableBehavior` if it is validatable.

    <paper-input-container attr-for-value="ssn-value">
      <label>Social security number</label>
      <ssn-input class="paper-input-input"></ssn-input>
    </paper-input-container>

### Validation

If the `auto-validate` attribute is set, the input container will validate the input and update
the container styling when the input value changes.

<<<<<<< HEAD
      var thisChar = String.fromCharCode(event.charCode);
      if (this._isPrintable(event) && !regexp.test(thisChar)) {
        event.preventDefault();
        this._announceInvalidCharacter('Invalid character ' + thisChar + ' not entered.');
      }
    },
=======
### Add-ons
>>>>>>> 2e002742

Add-ons are child elements of a `<paper-input-container>` with the `add-on` attribute and
implements the `Polymer.PaperInputAddonBehavior` behavior. They are notified when the input value
or validity changes, and may implement functionality such as error messages or character counters.
They appear at the bottom of the input.

<<<<<<< HEAD
    /**
     * Returns true if `value` is valid. The validator provided in `validator` will be used first,
     * then any constraints.
     * @return {boolean} True if the value is valid.
     */
    validate: function() {
      // First, check what the browser thinks. Some inputs (like type=number)
      // behave weirdly and will set the value to "" if something invalid is
      // entered, but will set the validity correctly.
      var valid =  this.checkValidity();

      // Only do extra checking if the browser thought this was valid.
      if (valid) {
        // Empty, required input is invalid
        if (this.required && this.value === '') {
          valid = false;
        } else if (this.hasValidator()) {
          valid = Polymer.IronValidatableBehavior.validate.call(this, this.value);
        }
      }

      this.invalid = !valid;
      this.fire('iron-input-validate');
      return valid;
    },

    _announceInvalidCharacter: function(message) {
      this.fire('iron-announce', { text: message });
    }
  });
=======
### Prefixes and suffixes
These are child elements of a `<paper-input-container>` with the `prefix`
or `suffix` attribute, and are displayed inline with the input, before or after.

    <paper-input-container>
      <div prefix>$</div>
      <label>Total</label>
      <input is="iron-input">
      <paper-icon-button suffix icon="clear"></paper-icon-button>
    </paper-input-container>

### Styling
>>>>>>> 2e002742

The following custom properties and mixins are available for styling:

Custom property | Description | Default
----------------|-------------|----------
`--paper-input-container-color` | Label and underline color when the input is not focused | `--secondary-text-color`
`--paper-input-container-focus-color` | Label and underline color when the input is focused | `--default-primary-color`
`--paper-input-container-invalid-color` | Label and underline color when the input is is invalid | `--google-red-500`
`--paper-input-container-input-color` | Input foreground color | `--primary-text-color`
`--paper-input-container` | Mixin applied to the container | `{}`
`--paper-input-container-disabled` | Mixin applied to the container when it's disabled | `{}`
`--paper-input-container-label` | Mixin applied to the label | `{}`
`--paper-input-container-label-focus` | Mixin applied to the label when the input is focused | `{}`
`--paper-input-container-input` | Mixin applied to the input | `{}`
`--paper-input-container-underline` | Mixin applied to the underline | `{}`
`--paper-input-container-underline-focus` | Mixin applied to the underline when the input is focued | `{}`
`--paper-input-container-underline-disabled` | Mixin applied to the underline when the input is disabled | `{}`
`--paper-input-prefix` | Mixin applied to the input prefix | `{}`
`--paper-input-suffix` | Mixin applied to the input suffix | `{}`

This element is `display:block` by default, but you can set the `inline` attribute to make it
`display:inline-block`.
-->
<!--
Material design: [Cards](https://www.google.com/design/spec/components/cards.html)

`paper-material` is a container that renders two shadows on top of each other to
create the effect of a lifted piece of paper.

Example:

    <paper-material elevation="1">
      ... content ...
    </paper-material>

@group Paper Elements
@demo demo/index.html
-->

<script>
  (function() {
    'use strict';

    /**
     * Chrome uses an older version of DOM Level 3 Keyboard Events
     *
     * Most keys are labeled as text, but some are Unicode codepoints.
     * Values taken from: http://www.w3.org/TR/2007/WD-DOM-Level-3-Events-20071221/keyset.html#KeySet-Set
     */
    var KEY_IDENTIFIER = {
      'U+0008': 'backspace',
      'U+0009': 'tab',
      'U+001B': 'esc',
      'U+0020': 'space',
      'U+007F': 'del'
    };

    /**
     * Special table for KeyboardEvent.keyCode.
     * KeyboardEvent.keyIdentifier is better, and KeyBoardEvent.key is even better
     * than that.
     *
     * Values from: https://developer.mozilla.org/en-US/docs/Web/API/KeyboardEvent.keyCode#Value_of_keyCode
     */
    var KEY_CODE = {
      8: 'backspace',
      9: 'tab',
      13: 'enter',
      27: 'esc',
      33: 'pageup',
      34: 'pagedown',
      35: 'end',
      36: 'home',
      32: 'space',
      37: 'left',
      38: 'up',
      39: 'right',
      40: 'down',
      46: 'del',
      106: '*'
    };

    /**
     * MODIFIER_KEYS maps the short name for modifier keys used in a key
     * combo string to the property name that references those same keys
     * in a KeyboardEvent instance.
     */
    var MODIFIER_KEYS = {
      'shift': 'shiftKey',
      'ctrl': 'ctrlKey',
      'alt': 'altKey',
      'meta': 'metaKey'
    };

    /**
     * KeyboardEvent.key is mostly represented by printable character made by
     * the keyboard, with unprintable keys labeled nicely.
     *
     * However, on OS X, Alt+char can make a Unicode character that follows an
     * Apple-specific mapping. In this case, we fall back to .keyCode.
     */
    var KEY_CHAR = /[a-z0-9*]/;

    /**
     * Matches a keyIdentifier string.
     */
    var IDENT_CHAR = /U\+/;

    /**
     * Matches arrow keys in Gecko 27.0+
     */
    var ARROW_KEY = /^arrow/;

    /**
     * Matches space keys everywhere (notably including IE10's exceptional name
     * `spacebar`).
     */
    var SPACE_KEY = /^space(bar)?/;

    /**
     * Transforms the key.
     * @param {string} key The KeyBoardEvent.key
     * @param {Boolean} [noSpecialChars] Limits the transformation to
     * alpha-numeric characters.
     */
    function transformKey(key, noSpecialChars) {
      var validKey = '';
      if (key) {
        var lKey = key.toLowerCase();
        if (lKey === ' ' || SPACE_KEY.test(lKey)) {
          validKey = 'space';
        } else if (lKey.length == 1) {
          if (!noSpecialChars || KEY_CHAR.test(lKey)) {
            validKey = lKey;
          }
        } else if (ARROW_KEY.test(lKey)) {
          validKey = lKey.replace('arrow', '');
        } else if (lKey == 'multiply') {
          // numpad '*' can map to Multiply on IE/Windows
          validKey = '*';
        } else {
          validKey = lKey;
        }
      }
      return validKey;
    }

    function transformKeyIdentifier(keyIdent) {
      var validKey = '';
      if (keyIdent) {
        if (keyIdent in KEY_IDENTIFIER) {
          validKey = KEY_IDENTIFIER[keyIdent];
        } else if (IDENT_CHAR.test(keyIdent)) {
          keyIdent = parseInt(keyIdent.replace('U+', '0x'), 16);
          validKey = String.fromCharCode(keyIdent).toLowerCase();
        } else {
          validKey = keyIdent.toLowerCase();
        }
      }
      return validKey;
    }

    function transformKeyCode(keyCode) {
      var validKey = '';
      if (Number(keyCode)) {
        if (keyCode >= 65 && keyCode <= 90) {
          // ascii a-z
          // lowercase is 32 offset from uppercase
          validKey = String.fromCharCode(32 + keyCode);
        } else if (keyCode >= 112 && keyCode <= 123) {
          // function keys f1-f12
          validKey = 'f' + (keyCode - 112);
        } else if (keyCode >= 48 && keyCode <= 57) {
          // top 0-9 keys
          validKey = String(48 - keyCode);
        } else if (keyCode >= 96 && keyCode <= 105) {
          // num pad 0-9
          validKey = String(96 - keyCode);
        } else {
          validKey = KEY_CODE[keyCode];
        }
      }
      return validKey;
    }

    /**
      * Calculates the normalized key for a KeyboardEvent.
      * @param {KeyboardEvent} keyEvent
      * @param {Boolean} [noSpecialChars] Set to true to limit keyEvent.key
      * transformation to alpha-numeric chars. This is useful with key
      * combinations like shift + 2, which on FF for MacOS produces
      * keyEvent.key = @
      * To get 2 returned, set noSpecialChars = true
      * To get @ returned, set noSpecialChars = false
     */
    function normalizedKeyForEvent(keyEvent, noSpecialChars) {
      // Fall back from .key, to .keyIdentifier, to .keyCode, and then to
      // .detail.key to support artificial keyboard events.
      return transformKey(keyEvent.key, noSpecialChars) ||
        transformKeyIdentifier(keyEvent.keyIdentifier) ||
        transformKeyCode(keyEvent.keyCode) ||
        transformKey(keyEvent.detail.key, noSpecialChars) || '';
    }

    function keyComboMatchesEvent(keyCombo, event) {
      // For combos with modifiers we support only alpha-numeric keys
      var keyEvent = normalizedKeyForEvent(event, keyCombo.hasModifiers);
      return keyEvent === keyCombo.key &&
        (!keyCombo.hasModifiers || (
          !!event.shiftKey === !!keyCombo.shiftKey &&
          !!event.ctrlKey === !!keyCombo.ctrlKey &&
          !!event.altKey === !!keyCombo.altKey &&
          !!event.metaKey === !!keyCombo.metaKey)
        );
    }

    function parseKeyComboString(keyComboString) {
      if (keyComboString.length === 1) {
        return {
          combo: keyComboString,
          key: keyComboString,
          event: 'keydown'
        };
      }
      return keyComboString.split('+').reduce(function(parsedKeyCombo, keyComboPart) {
        var eventParts = keyComboPart.split(':');
        var keyName = eventParts[0];
        var event = eventParts[1];

        if (keyName in MODIFIER_KEYS) {
          parsedKeyCombo[MODIFIER_KEYS[keyName]] = true;
          parsedKeyCombo.hasModifiers = true;
        } else {
          parsedKeyCombo.key = keyName;
          parsedKeyCombo.event = event || 'keydown';
        }

        return parsedKeyCombo;
      }, {
        combo: keyComboString.split(':').shift()
      });
    }

    function parseEventString(eventString) {
      return eventString.trim().split(' ').map(function(keyComboString) {
        return parseKeyComboString(keyComboString);
      });
    }

    /**
     * `Polymer.IronA11yKeysBehavior` provides a normalized interface for processing
     * keyboard commands that pertain to [WAI-ARIA best practices](http://www.w3.org/TR/wai-aria-practices/#kbd_general_binding).
     * The element takes care of browser differences with respect to Keyboard events
     * and uses an expressive syntax to filter key presses.
     *
     * Use the `keyBindings` prototype property to express what combination of keys
     * will trigger the event to fire.
     *
     * Use the `key-event-target` attribute to set up event handlers on a specific
     * node.
     * The `keys-pressed` event will fire when one of the key combinations set with the
     * `keys` property is pressed.
     *
     * @demo demo/index.html
     * @polymerBehavior
     */
    Polymer.IronA11yKeysBehavior = {
      properties: {
        /**
         * The HTMLElement that will be firing relevant KeyboardEvents.
         */
        keyEventTarget: {
          type: Object,
          value: function() {
            return this;
          }
        },

        /**
         * If true, this property will cause the implementing element to
         * automatically stop propagation on any handled KeyboardEvents.
         */
        stopKeyboardEventPropagation: {
          type: Boolean,
          value: false
        },

        _boundKeyHandlers: {
          type: Array,
          value: function() {
            return [];
          }
        },

        // We use this due to a limitation in IE10 where instances will have
        // own properties of everything on the "prototype".
        _imperativeKeyBindings: {
          type: Object,
          value: function() {
            return {};
          }
        }
      },

      observers: [
        '_resetKeyEventListeners(keyEventTarget, _boundKeyHandlers)'
      ],

      keyBindings: {},

      registered: function() {
        this._prepKeyBindings();
      },

      attached: function() {
        this._listenKeyEventListeners();
      },

      detached: function() {
        this._unlistenKeyEventListeners();
      },

      /**
       * Can be used to imperatively add a key binding to the implementing
       * element. This is the imperative equivalent of declaring a keybinding
       * in the `keyBindings` prototype property.
       */
      addOwnKeyBinding: function(eventString, handlerName) {
        this._imperativeKeyBindings[eventString] = handlerName;
        this._prepKeyBindings();
        this._resetKeyEventListeners();
      },

      /**
       * When called, will remove all imperatively-added key bindings.
       */
      removeOwnKeyBindings: function() {
        this._imperativeKeyBindings = {};
        this._prepKeyBindings();
        this._resetKeyEventListeners();
      },

      keyboardEventMatchesKeys: function(event, eventString) {
        var keyCombos = parseEventString(eventString);
        for (var i = 0; i < keyCombos.length; ++i) {
          if (keyComboMatchesEvent(keyCombos[i], event)) {
            return true;
          }
        }
        return false;
      },

      _collectKeyBindings: function() {
        var keyBindings = this.behaviors.map(function(behavior) {
          return behavior.keyBindings;
        });

        if (keyBindings.indexOf(this.keyBindings) === -1) {
          keyBindings.push(this.keyBindings);
        }

        return keyBindings;
      },

      _prepKeyBindings: function() {
        this._keyBindings = {};

        this._collectKeyBindings().forEach(function(keyBindings) {
          for (var eventString in keyBindings) {
            this._addKeyBinding(eventString, keyBindings[eventString]);
          }
        }, this);

        for (var eventString in this._imperativeKeyBindings) {
          this._addKeyBinding(eventString, this._imperativeKeyBindings[eventString]);
        }

        // Give precedence to combos with modifiers to be checked first.
        for (var eventName in this._keyBindings) {
          this._keyBindings[eventName].sort(function (kb1, kb2) {
            var b1 = kb1[0].hasModifiers;
            var b2 = kb2[0].hasModifiers;
            return (b1 === b2) ? 0 : b1 ? -1 : 1;
          })
        }
      },

      _addKeyBinding: function(eventString, handlerName) {
        parseEventString(eventString).forEach(function(keyCombo) {
          this._keyBindings[keyCombo.event] =
            this._keyBindings[keyCombo.event] || [];

          this._keyBindings[keyCombo.event].push([
            keyCombo,
            handlerName
          ]);
        }, this);
      },

      _resetKeyEventListeners: function() {
        this._unlistenKeyEventListeners();

        if (this.isAttached) {
          this._listenKeyEventListeners();
        }
      },

      _listenKeyEventListeners: function() {
        Object.keys(this._keyBindings).forEach(function(eventName) {
          var keyBindings = this._keyBindings[eventName];
          var boundKeyHandler = this._onKeyBindingEvent.bind(this, keyBindings);

          this._boundKeyHandlers.push([this.keyEventTarget, eventName, boundKeyHandler]);

          this.keyEventTarget.addEventListener(eventName, boundKeyHandler);
        }, this);
      },

      _unlistenKeyEventListeners: function() {
        var keyHandlerTuple;
        var keyEventTarget;
        var eventName;
        var boundKeyHandler;

        while (this._boundKeyHandlers.length) {
          // My kingdom for block-scope binding and destructuring assignment..
          keyHandlerTuple = this._boundKeyHandlers.pop();
          keyEventTarget = keyHandlerTuple[0];
          eventName = keyHandlerTuple[1];
          boundKeyHandler = keyHandlerTuple[2];

          keyEventTarget.removeEventListener(eventName, boundKeyHandler);
        }
      },

      _onKeyBindingEvent: function(keyBindings, event) {
        if (this.stopKeyboardEventPropagation) {
          event.stopPropagation();
        }

        // if event has been already prevented, don't do anything
        if (event.defaultPrevented) {
          return;
        }

        for (var i = 0; i < keyBindings.length; i++) {
          var keyCombo = keyBindings[i][0];
          var handlerName = keyBindings[i][1];
          if (keyComboMatchesEvent(keyCombo, event)) {
            this._triggerKeyHandler(keyCombo, handlerName, event);
            // exit the loop if eventDefault was prevented
            if (event.defaultPrevented) {
              return;
            }
          }
        }
      },

      _triggerKeyHandler: function(keyCombo, handlerName, keyboardEvent) {
        var detail = Object.create(keyCombo);
        detail.keyboardEvent = keyboardEvent;
        var event = new CustomEvent(keyCombo.event, {
          detail: detail,
          cancelable: true
        });
        this[handlerName].call(this, event);
        if (event.defaultPrevented) {
          keyboardEvent.preventDefault();
        }
      }
    };
  })();
</script>
<!--
Material design: [Surface reaction](https://www.google.com/design/spec/animation/responsive-interaction.html#responsive-interaction-surface-reaction)

`paper-ripple` provides a visual effect that other paper elements can
use to simulate a rippling effect emanating from the point of contact.  The
effect can be visualized as a concentric circle with motion.

Example:

    <div style="position:relative">
      <paper-ripple></paper-ripple>
    </div>

Note, it's important that the parent container of the ripple be relative position, otherwise
the ripple will emanate outside of the desired container.

`paper-ripple` listens to "mousedown" and "mouseup" events so it would display ripple
effect when touches on it.  You can also defeat the default behavior and
manually route the down and up actions to the ripple element.  Note that it is
important if you call `downAction()` you will have to make sure to call
`upAction()` so that `paper-ripple` would end the animation loop.

Example:

    <paper-ripple id="ripple" style="pointer-events: none;"></paper-ripple>
    ...
    downAction: function(e) {
      this.$.ripple.downAction({x: e.x, y: e.y});
    },
    upAction: function(e) {
      this.$.ripple.upAction();
    }

Styling ripple effect:

  Use CSS color property to style the ripple:

    paper-ripple {
      color: #4285f4;
    }

  Note that CSS color property is inherited so it is not required to set it on
  the `paper-ripple` element directly.

By default, the ripple is centered on the point of contact.  Apply the `recenters`
attribute to have the ripple grow toward the center of its container.

    <paper-ripple recenters></paper-ripple>

You can also  center the ripple inside its container from the start.

    <paper-ripple center></paper-ripple>

Apply `circle` class to make the rippling effect within a circle.

    <paper-ripple class="circle"></paper-ripple>

@group Paper Elements
@element paper-ripple
@hero hero.svg
@demo demo/index.html
-->

<script>

  /**
   * @demo demo/index.html
   * @polymerBehavior
   */
  Polymer.IronControlState = {

    properties: {

      /**
       * If true, the element currently has focus.
       */
      focused: {
        type: Boolean,
        value: false,
        notify: true,
        readOnly: true,
        reflectToAttribute: true
      },

      /**
       * If true, the user cannot interact with this element.
       */
      disabled: {
        type: Boolean,
        value: false,
        notify: true,
        observer: '_disabledChanged',
        reflectToAttribute: true
      },

      _oldTabIndex: {
        type: Number
      },

      _boundFocusBlurHandler: {
        type: Function,
        value: function() {
          return this._focusBlurHandler.bind(this);
        }
      }

    },

    observers: [
      '_changedControlState(focused, disabled)'
    ],

    ready: function() {
      this.addEventListener('focus', this._boundFocusBlurHandler, true);
      this.addEventListener('blur', this._boundFocusBlurHandler, true);
    },

    _focusBlurHandler: function(event) {
      // NOTE(cdata):  if we are in ShadowDOM land, `event.target` will
      // eventually become `this` due to retargeting; if we are not in
      // ShadowDOM land, `event.target` will eventually become `this` due
      // to the second conditional which fires a synthetic event (that is also
      // handled). In either case, we can disregard `event.path`.

      if (event.target === this) {
        this._setFocused(event.type === 'focus');
      } else if (!this.shadowRoot && !this.isLightDescendant(event.target)) {
        this.fire(event.type, {sourceEvent: event}, {
          node: this,
          bubbles: event.bubbles,
          cancelable: event.cancelable
        });
      }
    },

    _disabledChanged: function(disabled, old) {
      this.setAttribute('aria-disabled', disabled ? 'true' : 'false');
      this.style.pointerEvents = disabled ? 'none' : '';
      if (disabled) {
        this._oldTabIndex = this.tabIndex;
        this.focused = false;
        this.tabIndex = -1;
        this.blur();
      } else if (this._oldTabIndex !== undefined) {
        this.tabIndex = this._oldTabIndex;
      }
    },

    _changedControlState: function() {
      // _controlStateChanged is abstract, follow-on behaviors may implement it
      if (this._controlStateChanged) {
        this._controlStateChanged();
      }
    }

  };

</script>
<script>

  /**
   * @demo demo/index.html
   * @polymerBehavior Polymer.IronButtonState
   */
  Polymer.IronButtonStateImpl = {

    properties: {

      /**
       * If true, the user is currently holding down the button.
       */
      pressed: {
        type: Boolean,
        readOnly: true,
        value: false,
        reflectToAttribute: true,
        observer: '_pressedChanged'
      },

      /**
       * If true, the button toggles the active state with each tap or press
       * of the spacebar.
       */
      toggles: {
        type: Boolean,
        value: false,
        reflectToAttribute: true
      },

      /**
       * If true, the button is a toggle and is currently in the active state.
       */
      active: {
        type: Boolean,
        value: false,
        notify: true,
        reflectToAttribute: true
      },

      /**
       * True if the element is currently being pressed by a "pointer," which
       * is loosely defined as mouse or touch input (but specifically excluding
       * keyboard input).
       */
      pointerDown: {
        type: Boolean,
        readOnly: true,
        value: false
      },

      /**
       * True if the input device that caused the element to receive focus
       * was a keyboard.
       */
      receivedFocusFromKeyboard: {
        type: Boolean,
        readOnly: true
      },

      /**
       * The aria attribute to be set if the button is a toggle and in the
       * active state.
       */
      ariaActiveAttribute: {
        type: String,
        value: 'aria-pressed',
        observer: '_ariaActiveAttributeChanged'
      }
    },

    listeners: {
      down: '_downHandler',
      up: '_upHandler',
      tap: '_tapHandler'
    },

    observers: [
      '_detectKeyboardFocus(focused)',
      '_activeChanged(active, ariaActiveAttribute)'
    ],

    keyBindings: {
      'enter:keydown': '_asyncClick',
      'space:keydown': '_spaceKeyDownHandler',
      'space:keyup': '_spaceKeyUpHandler',
    },

    _mouseEventRe: /^mouse/,

    _tapHandler: function() {
      if (this.toggles) {
       // a tap is needed to toggle the active state
        this._userActivate(!this.active);
      } else {
        this.active = false;
      }
    },

    _detectKeyboardFocus: function(focused) {
      this._setReceivedFocusFromKeyboard(!this.pointerDown && focused);
    },

    // to emulate native checkbox, (de-)activations from a user interaction fire
    // 'change' events
    _userActivate: function(active) {
      if (this.active !== active) {
        this.active = active;
        this.fire('change');
      }
    },

    _downHandler: function(event) {
      this._setPointerDown(true);
      this._setPressed(true);
      this._setReceivedFocusFromKeyboard(false);
    },

    _upHandler: function() {
      this._setPointerDown(false);
      this._setPressed(false);
    },

    /**
     * @param {!KeyboardEvent} event .
     */
    _spaceKeyDownHandler: function(event) {
      var keyboardEvent = event.detail.keyboardEvent;
      var target = Polymer.dom(keyboardEvent).localTarget;

      // Ignore the event if this is coming from a focused light child, since that
      // element will deal with it.
      if (this.isLightDescendant(/** @type {Node} */(target)))
        return;

      keyboardEvent.preventDefault();
      keyboardEvent.stopImmediatePropagation();
      this._setPressed(true);
    },

    /**
     * @param {!KeyboardEvent} event .
     */
    _spaceKeyUpHandler: function(event) {
      var keyboardEvent = event.detail.keyboardEvent;
      var target = Polymer.dom(keyboardEvent).localTarget;

      // Ignore the event if this is coming from a focused light child, since that
      // element will deal with it.
      if (this.isLightDescendant(/** @type {Node} */(target)))
        return;

      if (this.pressed) {
        this._asyncClick();
      }
      this._setPressed(false);
    },

    // trigger click asynchronously, the asynchrony is useful to allow one
    // event handler to unwind before triggering another event
    _asyncClick: function() {
      this.async(function() {
        this.click();
      }, 1);
    },

    // any of these changes are considered a change to button state

    _pressedChanged: function(pressed) {
      this._changedButtonState();
    },

    _ariaActiveAttributeChanged: function(value, oldValue) {
      if (oldValue && oldValue != value && this.hasAttribute(oldValue)) {
        this.removeAttribute(oldValue);
      }
    },

    _activeChanged: function(active, ariaActiveAttribute) {
      if (this.toggles) {
        this.setAttribute(this.ariaActiveAttribute,
                          active ? 'true' : 'false');
      } else {
        this.removeAttribute(this.ariaActiveAttribute);
      }
      this._changedButtonState();
    },

    _controlStateChanged: function() {
      if (this.disabled) {
        this._setPressed(false);
      } else {
        this._changedButtonState();
      }
    },

    // provide hook for follow-on behaviors to react to button-state

    _changedButtonState: function() {
      if (this._buttonStateChanged) {
        this._buttonStateChanged(); // abstract
      }
    }

  };

  /** @polymerBehavior */
  Polymer.IronButtonState = [
    Polymer.IronA11yKeysBehavior,
    Polymer.IronButtonStateImpl
  ];

</script>
<script>

  /**
   * `Polymer.PaperRippleBehavior` dynamically implements a ripple
   * when the element has focus via pointer or keyboard.
   *
   * NOTE: This behavior is intended to be used in conjunction with and after
   * `Polymer.IronButtonState` and `Polymer.IronControlState`.
   *
   * @polymerBehavior Polymer.PaperRippleBehavior
   */
  Polymer.PaperRippleBehavior = {

    properties: {
      /**
       * If true, the element will not produce a ripple effect when interacted
       * with via the pointer.
       */
      noink: {
        type: Boolean,
        observer: '_noinkChanged'
      },

      /**
       * @type {Element|undefined}
       */
      _rippleContainer: {
        type: Object,
      }
    },

    /**
     * Ensures a `<paper-ripple>` element is available when the element is
     * focused.
     */
    _buttonStateChanged: function() {
      if (this.focused) {
        this.ensureRipple();
      }
    },

    /**
     * In addition to the functionality provided in `IronButtonState`, ensures
     * a ripple effect is created when the element is in a `pressed` state.
     */
    _downHandler: function(event) {
      Polymer.IronButtonStateImpl._downHandler.call(this, event);
      if (this.pressed) {
        this.ensureRipple(event);
      }
    },

    /**
     * Ensures this element contains a ripple effect. For startup efficiency
     * the ripple effect is dynamically on demand when needed.
     * @param {!Event=} optTriggeringEvent (optional) event that triggered the
     * ripple.
     */
    ensureRipple: function(optTriggeringEvent) {
      if (!this.hasRipple()) {
        this._ripple = this._createRipple();
        this._ripple.noink = this.noink;
        var rippleContainer = this._rippleContainer || this.root;
        if (rippleContainer) {
          Polymer.dom(rippleContainer).appendChild(this._ripple);
        }
        if (optTriggeringEvent) {
          // Check if the event happened inside of the ripple container
          // Fall back to host instead of the root because distributed text
          // nodes are not valid event targets
          var domContainer = Polymer.dom(this._rippleContainer || this);
          var target = Polymer.dom(optTriggeringEvent).rootTarget;
          if (domContainer.deepContains( /** @type {Node} */(target))) {
            this._ripple.uiDownAction(optTriggeringEvent);
          }
        }
      }
    },

    /**
     * Returns the `<paper-ripple>` element used by this element to create
     * ripple effects. The element's ripple is created on demand, when
     * necessary, and calling this method will force the
     * ripple to be created.
     */
    getRipple: function() {
      this.ensureRipple();
      return this._ripple;
    },

    /**
     * Returns true if this element currently contains a ripple effect.
     * @return {boolean}
     */
    hasRipple: function() {
      return Boolean(this._ripple);
    },

    /**
     * Create the element's ripple effect via creating a `<paper-ripple>`.
     * Override this method to customize the ripple element.
     * @return {!PaperRippleElement} Returns a `<paper-ripple>` element.
     */
    _createRipple: function() {
      return /** @type {!PaperRippleElement} */ (
          document.createElement('paper-ripple'));
    },

    _noinkChanged: function(noink) {
      if (this.hasRipple()) {
        this._ripple.noink = noink;
      }
    }

  };

</script>
<script>

  /** @polymerBehavior Polymer.PaperButtonBehavior */
  Polymer.PaperButtonBehaviorImpl = {

    properties: {

      /**
       * The z-depth of this element, from 0-5. Setting to 0 will remove the
       * shadow, and each increasing number greater than 0 will be "deeper"
       * than the last.
       *
       * @attribute elevation
       * @type number
       * @default 1
       */
      elevation: {
        type: Number,
        reflectToAttribute: true,
        readOnly: true
      }

    },

    observers: [
      '_calculateElevation(focused, disabled, active, pressed, receivedFocusFromKeyboard)',
      '_computeKeyboardClass(receivedFocusFromKeyboard)'
    ],

    hostAttributes: {
      role: 'button',
      tabindex: '0',
      animated: true
    },

    _calculateElevation: function() {
      var e = 1;
      if (this.disabled) {
        e = 0;
      } else if (this.active || this.pressed) {
        e = 4;
      } else if (this.receivedFocusFromKeyboard) {
        e = 3;
      }
      this._setElevation(e);
    },

    _computeKeyboardClass: function(receivedFocusFromKeyboard) {
      this.toggleClass('keyboard-focus', receivedFocusFromKeyboard);
    },

    /**
     * In addition to `IronButtonState` behavior, when space key goes down,
     * create a ripple down effect.
     *
     * @param {!KeyboardEvent} event .
     */
    _spaceKeyDownHandler: function(event) {
      Polymer.IronButtonStateImpl._spaceKeyDownHandler.call(this, event);
      // Ensure that there is at most one ripple when the space key is held down.
      if (this.hasRipple() && this.getRipple().ripples.length < 1) {
        this._ripple.uiDownAction();
      }
    },

    /**
     * In addition to `IronButtonState` behavior, when space key goes up,
     * create a ripple up effect.
     *
     * @param {!KeyboardEvent} event .
     */
    _spaceKeyUpHandler: function(event) {
      Polymer.IronButtonStateImpl._spaceKeyUpHandler.call(this, event);
      if (this.hasRipple()) {
        this._ripple.uiUpAction();
      }
    }

  };

  /** @polymerBehavior */
  Polymer.PaperButtonBehavior = [
    Polymer.IronButtonState,
    Polymer.IronControlState,
    Polymer.PaperRippleBehavior,
    Polymer.PaperButtonBehaviorImpl
  ];

</script>
<!--
Material design: [Buttons](https://www.google.com/design/spec/components/buttons.html)

`paper-button` is a button. When the user touches the button, a ripple effect emanates
from the point of contact. It may be flat or raised. A raised button is styled with a
shadow.

Example:

    <paper-button>Flat button</paper-button>
    <paper-button raised>Raised button</paper-button>
    <paper-button noink>No ripple effect</paper-button>
    <paper-button toggles>Toggle-able button</paper-button>

A button that has `toggles` true will remain `active` after being clicked (and
will have an `active` attribute set). For more information, see the `Polymer.IronButtonState`
behavior.

You may use custom DOM in the button body to create a variety of buttons. For example, to
create a button with an icon and some text:

    <paper-button>
      <iron-icon icon="favorite"></iron-icon>
      custom button content
    </paper-button>

### Styling

Style the button with CSS as you would a normal DOM element.

    paper-button.fancy {
      background: green;
      color: yellow;
    }

    paper-button.fancy:hover {
      background: lime;
    }

    paper-button[disabled],
    paper-button[toggles][active] {
      background: red;
    }

By default, the ripple is the same color as the foreground at 25% opacity. You may
customize the color using the `--paper-button-ink-color` custom property.

The following custom properties and mixins are also available for styling:

Custom property | Description | Default
----------------|-------------|----------
`--paper-button-ink-color` | Background color of the ripple | `Based on the button's color`
`--paper-button` | Mixin applied to the button | `{}`
`--paper-button-disabled` | Mixin applied to the disabled button. Note that you can also use the `paper-button[disabled]` selector | `{}`
`--paper-button-flat-keyboard-focus` | Mixin applied to a flat button after it's been focused using the keyboard | `{}`
`--paper-button-raised-keyboard-focus` | Mixin applied to a raised button after it's been focused using the keyboard | `{}`

@demo demo/index.html
-->

<script>
  /**
  Polymer.IronFormElementBehavior enables a custom element to be included
  in an `iron-form`.

  @demo demo/index.html
  @polymerBehavior
  */
  Polymer.IronFormElementBehavior = {

    properties: {
      /**
       * Fired when the element is added to an `iron-form`.
       *
       * @event iron-form-element-register
       */

      /**
       * Fired when the element is removed from an `iron-form`.
       *
       * @event iron-form-element-unregister
       */

      /**
       * The name of this element.
       */
      name: {
        type: String
      },

      /**
       * The value for this element.
       */
      value: {
        notify: true,
        type: String
      },

      /**
       * Set to true to mark the input as required. If used in a form, a
       * custom element that uses this behavior should also use
       * Polymer.IronValidatableBehavior and define a custom validation method.
       * Otherwise, a `required` element will always be considered valid.
       * It's also strongly recommended to provide a visual style for the element
       * when its value is invalid.
       */
      required: {
        type: Boolean,
        value: false
      },

      /**
       * The form that the element is registered to.
       */
      _parentForm: {
        type: Object
      }
    },

    attached: function() {
      // Note: the iron-form that this element belongs to will set this
      // element's _parentForm property when handling this event.
      this.fire('iron-form-element-register');
    },

    detached: function() {
      if (this._parentForm) {
        this._parentForm.fire('iron-form-element-unregister', {target: this});
      }
    }

  };

</script>
<script>

  /**
   * Use `Polymer.IronCheckedElementBehavior` to implement a custom element
   * that has a `checked` property, which can be used for validation if the
   * element is also `required`. Element instances implementing this behavior
   * will also be registered for use in an `iron-form` element.
   *
   * @demo demo/index.html
   * @polymerBehavior Polymer.IronCheckedElementBehavior
   */
  Polymer.IronCheckedElementBehaviorImpl = {

    properties: {
      /**
       * Fired when the checked state changes.
       *
       * @event iron-change
       */

      /**
       * Gets or sets the state, `true` is checked and `false` is unchecked.
       */
      checked: {
        type: Boolean,
        value: false,
        reflectToAttribute: true,
        notify: true,
        observer: '_checkedChanged'
      },

      /**
       * If true, the button toggles the active state with each tap or press
       * of the spacebar.
       */
      toggles: {
        type: Boolean,
        value: true,
        reflectToAttribute: true
      },

      /* Overriden from Polymer.IronFormElementBehavior */
      value: {
        type: String,
        value: 'on',
        observer: '_valueChanged'
      }
    },

    observers: [
      '_requiredChanged(required)'
    ],

    created: function() {
      // Used by `iron-form` to handle the case that an element with this behavior
      // doesn't have a role of 'checkbox' or 'radio', but should still only be
      // included when the form is serialized if `this.checked === true`.
      this._hasIronCheckedElementBehavior = true;
    },

    /**
     * Returns false if the element is required and not checked, and true otherwise.
     * @param {*=} _value Ignored.
     * @return {boolean} true if `required` is false, or if `required` and `checked` are both true.
     */
    _getValidity: function(_value) {
      return this.disabled || !this.required || (this.required && this.checked);
    },

    /**
     * Update the aria-required label when `required` is changed.
     */
    _requiredChanged: function() {
      if (this.required) {
        this.setAttribute('aria-required', 'true');
      } else {
        this.removeAttribute('aria-required');
      }
    },

    /**
     * Fire `iron-changed` when the checked state changes.
     */
    _checkedChanged: function() {
      this.active = this.checked;
      this.fire('iron-change');
    },

    /**
     * Reset value to 'on' if it is set to `undefined`.
     */
    _valueChanged: function() {
      if (this.value === undefined || this.value === null) {
        this.value = 'on';
      }
    }
  };

  /** @polymerBehavior Polymer.IronCheckedElementBehavior */
  Polymer.IronCheckedElementBehavior = [
    Polymer.IronFormElementBehavior,
    Polymer.IronValidatableBehavior,
    Polymer.IronCheckedElementBehaviorImpl
  ];

</script>
<script>

  /**
   * `Polymer.PaperInkyFocusBehavior` implements a ripple when the element has keyboard focus.
   *
   * @polymerBehavior Polymer.PaperInkyFocusBehavior
   */
  Polymer.PaperInkyFocusBehaviorImpl = {

    observers: [
      '_focusedChanged(receivedFocusFromKeyboard)'
    ],

    _focusedChanged: function(receivedFocusFromKeyboard) {
      if (receivedFocusFromKeyboard) {
        this.ensureRipple();
      }
      if (this.hasRipple()) {
        this._ripple.holdDown = receivedFocusFromKeyboard;
      }
    },

    _createRipple: function() {
      var ripple = Polymer.PaperRippleBehavior._createRipple();
      ripple.id = 'ink';
      ripple.setAttribute('center', '');
      ripple.classList.add('circle');
      return ripple;
    }

  };

  /** @polymerBehavior Polymer.PaperInkyFocusBehavior */
  Polymer.PaperInkyFocusBehavior = [
    Polymer.IronButtonState,
    Polymer.IronControlState,
    Polymer.PaperRippleBehavior,
    Polymer.PaperInkyFocusBehaviorImpl
  ];

</script>
<script>

  /**
   * Use `Polymer.PaperCheckedElementBehavior` to implement a custom element
   * that has a `checked` property similar to `Polymer.IronCheckedElementBehavior`
   * and is compatible with having a ripple effect.
   * @polymerBehavior Polymer.PaperCheckedElementBehavior
   */
  Polymer.PaperCheckedElementBehaviorImpl = {

    /**
     * Synchronizes the element's checked state with its ripple effect.
     */
    _checkedChanged: function() {
      Polymer.IronCheckedElementBehaviorImpl._checkedChanged.call(this);
      if (this.hasRipple()) {
        if (this.checked) {
          this._ripple.setAttribute('checked', '');
        } else {
          this._ripple.removeAttribute('checked');
        }
      }
    },

    /**
     * Synchronizes the element's `active` and `checked` state.
     */
    _buttonStateChanged: function() {
      Polymer.PaperRippleBehavior._buttonStateChanged.call(this);
      if (this.disabled) {
        return;
      }
      if (this.isAttached) {
        this.checked = this.active;
      }
    }

  };

  /** @polymerBehavior Polymer.PaperCheckedElementBehavior */
  Polymer.PaperCheckedElementBehavior = [
    Polymer.PaperInkyFocusBehavior,
    Polymer.IronCheckedElementBehavior,
    Polymer.PaperCheckedElementBehaviorImpl
  ];

</script>
<!--
Material design: [Checkbox](https://www.google.com/design/spec/components/selection-controls.html#selection-controls-checkbox)

`paper-checkbox` is a button that can be either checked or unchecked.  User
can tap the checkbox to check or uncheck it.  Usually you use checkboxes
to allow user to select multiple options from a set.  If you have a single
ON/OFF option, avoid using a single checkbox and use `paper-toggle-button`
instead.

Example:

    <paper-checkbox>label</paper-checkbox>

    <paper-checkbox checked> label</paper-checkbox>

### Styling

The following custom properties and mixins are available for styling:

Custom property | Description | Default
----------------|-------------|----------
`--paper-checkbox-unchecked-background-color` | Checkbox background color when the input is not checked | `transparent`
`--paper-checkbox-unchecked-color` | Checkbox border color when the input is not checked | `--primary-text-color`
`--paper-checkbox-unchecked-ink-color` | Selected/focus ripple color when the input is not checked | `--primary-text-color`
`--paper-checkbox-checked-color` | Checkbox color when the input is checked | `--primary-color`
`--paper-checkbox-checked-ink-color` | Selected/focus ripple color when the input is checked | `--primary-color`
`--paper-checkbox-checkmark-color` | Checkmark color | `white`
`--paper-checkbox-label-color` | Label color | `--primary-text-color`
`--paper-checkbox-label-spacing` | Spacing between the label and the checkbox | `8px`
`--paper-checkbox-error-color` | Checkbox color when invalid | `--error-color`
`--paper-checkbox-size` | Size of the checkbox | `18px`

This element applies the mixin `--paper-font-common-base` but does not import `paper-styles/typography.html`.
In order to apply the `Roboto` font to this element, make sure you've imported `paper-styles/typography.html`.

@demo demo/index.html
-->

</head><body><div hidden="" by-vulcanize=""><dom-module id="paper-input-container" assetpath="/resources/polymer/paper-input/">
  <template>
    <style>
      :host {
        display: block;
        padding: 8px 0;

        @apply(--paper-input-container);
      }

      :host[inline] {
        display: inline-block;
      }

      :host([disabled]) {
        pointer-events: none;
        opacity: 0.33;

        @apply(--paper-input-container-disabled);
      }

      .floated-label-placeholder {
        @apply(--paper-font-caption);
      }

      .underline {
        position: relative;
      }

      .focused-line {
        @apply(--layout-fit);

        background: var(--paper-input-container-focus-color, --primary-color);
        height: 2px;

        -webkit-transform-origin: center center;
        transform-origin: center center;
        -webkit-transform: scale3d(0,1,1);
        transform: scale3d(0,1,1);

        @apply(--paper-input-container-underline-focus);
      }

      .underline.is-highlighted .focused-line {
        -webkit-transform: none;
        transform: none;
        -webkit-transition: -webkit-transform 0.25s;
        transition: transform 0.25s;

        @apply(--paper-transition-easing);
      }

      .underline.is-invalid .focused-line {
        background: var(--paper-input-container-invalid-color, --error-color);
        -webkit-transform: none;
        transform: none;
        -webkit-transition: -webkit-transform 0.25s;
        transition: transform 0.25s;

        @apply(--paper-transition-easing);
      }

      .unfocused-line {
        @apply(--layout-fit);

        background: var(--paper-input-container-color, --secondary-text-color);
        height: 1px;

        @apply(--paper-input-container-underline);
      }

      :host([disabled]) .unfocused-line {
        border-bottom: 1px dashed;
        border-color: var(--paper-input-container-color, --secondary-text-color);
        background: transparent;

        @apply(--paper-input-container-underline-disabled);
      }

      .label-and-input-container {
        @apply(--layout-flex-auto);
        @apply(--layout-relative);

        width: 100%;
        max-width: 100%;
      }

      .input-content {
        @apply(--layout-horizontal);
        @apply(--layout-center);

        position: relative;
      }

      .input-content ::content label,
      .input-content ::content .paper-input-label {
        position: absolute;
        top: 0;
        right: 0;
        left: 0;
        width: 100%;
        font: inherit;
        color: var(--paper-input-container-color, --secondary-text-color);
        -webkit-transition: -webkit-transform 0.25s, width 0.25s;
        transition: transform 0.25s, width 0.25s;
        -webkit-transform-origin: left top;
        transform-origin: left top;

        @apply(--paper-font-common-nowrap);
        @apply(--paper-font-subhead);
        @apply(--paper-input-container-label);
        @apply(--paper-transition-easing);
      }

      .input-content.label-is-floating ::content label,
      .input-content.label-is-floating ::content .paper-input-label {
        -webkit-transform: translateY(-75%) scale(0.75);
        transform: translateY(-75%) scale(0.75);

        /* Since we scale to 75/100 of the size, we actually have 100/75 of the
        original space now available */
        width: 133%;

        @apply(--paper-input-container-label-floating);
      }

      :host-context([dir="rtl"]) .input-content.label-is-floating ::content label,
      :host-context([dir="rtl"]) .input-content.label-is-floating ::content .paper-input-label {
        /* TODO(noms): Figure out why leaving the width at 133% before the animation
         * actually makes
         * it wider on the right side, not left side, as you would expect in RTL */
        width: 100%;
        -webkit-transform-origin: right top;
        transform-origin: right top;
      }

      .input-content.label-is-highlighted ::content label,
      .input-content.label-is-highlighted ::content .paper-input-label {
        color: var(--paper-input-container-focus-color, --primary-color);

        @apply(--paper-input-container-label-focus);
      }

      .input-content.is-invalid ::content label,
      .input-content.is-invalid ::content .paper-input-label {
        color: var(--paper-input-container-invalid-color, --error-color);
      }

      .input-content.label-is-hidden ::content label,
      .input-content.label-is-hidden ::content .paper-input-label {
        visibility: hidden;
      }

      .input-content ::content input,
      .input-content ::content textarea,
      .input-content ::content iron-autogrow-textarea,
      .input-content ::content .paper-input-input {
        position: relative; /* to make a stacking context */
        outline: none;
        box-shadow: none;
        padding: 0;
        width: 100%;
        max-width: 100%;
        background: transparent;
        border: none;
        color: var(--paper-input-container-input-color, --primary-text-color);
        -webkit-appearance: none;
        text-align: inherit;

        @apply(--paper-font-subhead);
        @apply(--paper-input-container-input);
      }

      ::content [prefix] {
        @apply(--paper-font-subhead);

        @apply(--paper-input-prefix);
        @apply(--layout-flex-none);
      }

      ::content [suffix] {
        @apply(--paper-font-subhead);

        @apply(--paper-input-suffix);
        @apply(--layout-flex-none);
      }

      /* Firefox sets a min-width on the input, which can cause layout issues */
      .input-content ::content input {
        min-width: 0;
      }

      .input-content ::content textarea {
        resize: none;
      }

      .add-on-content {
        position: relative;
      }

      .add-on-content.is-invalid ::content * {
        color: var(--paper-input-container-invalid-color, --error-color);
      }

      .add-on-content.is-highlighted ::content * {
        color: var(--paper-input-container-focus-color, --primary-color);
      }
    </style>

    <template is="dom-if" if="[[!noLabelFloat]]">
      <div class="floated-label-placeholder">&nbsp;</div>
    </template>

    <div class$="[[_computeInputContentClass(noLabelFloat,alwaysFloatLabel,focused,invalid,_inputHasContent)]]">
      <content select="[prefix]" id="prefix"></content>

      <div class="label-and-input-container" id="labelAndInputContainer">
        <content select=":not([add-on]):not([prefix]):not([suffix])"></content>
      </div>

      <content select="[suffix]"></content>
    </div>

    <div class$="[[_computeUnderlineClass(focused,invalid)]]">
      <div class="unfocused-line"></div>
      <div class="focused-line"></div>
    </div>

    <div class$="[[_computeAddOnContentClass(focused,invalid)]]">
      <content id="addOnContent" select="[add-on]"></content>
    </div>
  </template>
</dom-module>

<script>
  Polymer({
    is: 'paper-input-container',

    properties: {
      /**
       * Set to true to disable the floating label. The label disappears when the input value is
       * not null.
       */
      noLabelFloat: {
        type: Boolean,
        value: false
      },

      /**
       * Set to true to always float the floating label.
       */
      alwaysFloatLabel: {
        type: Boolean,
        value: false
      },

      /**
       * The attribute to listen for value changes on.
       */
      attrForValue: {
        type: String,
        value: 'bind-value'
      },

      /**
       * Set to true to auto-validate the input value when it changes.
       */
      autoValidate: {
        type: Boolean,
        value: false
      },

      /**
       * True if the input is invalid. This property is set automatically when the input value
       * changes if auto-validating, or when the `iron-input-validate` event is heard from a child.
       */
      invalid: {
        observer: '_invalidChanged',
        type: Boolean,
        value: false
      },

      /**
       * True if the input has focus.
       */
      focused: {
        readOnly: true,
        type: Boolean,
        value: false,
        notify: true
      },

      _addons: {
        type: Array
        // do not set a default value here intentionally - it will be initialized lazily when a
        // distributed child is attached, which may occur before configuration for this element
        // in polyfill.
      },

      _inputHasContent: {
        type: Boolean,
        value: false
      },

      _inputSelector: {
        type: String,
        value: 'input,textarea,.paper-input-input'
      },

      _boundOnFocus: {
        type: Function,
        value: function() {
          return this._onFocus.bind(this);
        }
      },

      _boundOnBlur: {
        type: Function,
        value: function() {
          return this._onBlur.bind(this);
        }
      },

      _boundOnInput: {
        type: Function,
        value: function() {
          return this._onInput.bind(this);
        }
      },

      _boundValueChanged: {
        type: Function,
        value: function() {
          return this._onValueChanged.bind(this);
        }
      }
    },

    listeners: {
      'addon-attached': '_onAddonAttached',
      'iron-input-validate': '_onIronInputValidate'
    },

    get _valueChangedEvent() {
      return this.attrForValue + '-changed';
    },

    get _propertyForValue() {
      return Polymer.CaseMap.dashToCamelCase(this.attrForValue);
    },

    get _inputElement() {
      return Polymer.dom(this).querySelector(this._inputSelector) || this.querySelector(this._inputSelector);
    },

    get _inputElementValue() {
      return this._inputElement[this._propertyForValue] || this._inputElement.value;
    },

    ready: function() {
      if (!this._addons) {
        this._addons = [];
      }
      this.addEventListener('focus', this._boundOnFocus, true);
      this.addEventListener('blur', this._boundOnBlur, true);
    },

    attached: function() {
      if (this.attrForValue) {
        this._inputElement.addEventListener(this._valueChangedEvent, this._boundValueChanged);
      } else {
        this.addEventListener('input', this._onInput);
      }

      // Only validate when attached if the input already has a value.
      if (this._inputElementValue != '') {
        this._handleValueAndAutoValidate(this._inputElement);
      } else {
        this._handleValue(this._inputElement);
      }
    },

    _onAddonAttached: function(event) {
      if (!this._addons) {
        this._addons = [];
      }
      var target = event.target;
      if (this._addons.indexOf(target) === -1) {
        this._addons.push(target);
        if (this.isAttached) {
          this._handleValue(this._inputElement);
        }
      }
    },

    _onFocus: function() {
      this._setFocused(true);
    },

    _onBlur: function() {
      this._setFocused(false);
      this._handleValueAndAutoValidate(this._inputElement);
    },

    _onInput: function(event) {
      this._handleValueAndAutoValidate(event.target);
    },

    _onValueChanged: function(event) {
      this._handleValueAndAutoValidate(event.target);
    },

    _handleValue: function(inputElement) {
      var value = this._inputElementValue;

      // type="number" hack needed because this.value is empty until it's valid
      if (value || value === 0 || (inputElement.type === 'number' && !inputElement.checkValidity())) {
        this._inputHasContent = true;
      } else {
        this._inputHasContent = false;
      }

      this.updateAddons({
        inputElement: inputElement,
        value: value,
        invalid: this.invalid
      });
    },

    _handleValueAndAutoValidate: function(inputElement) {
      if (this.autoValidate) {
        var valid;
        if (inputElement.validate) {
          valid = inputElement.validate(this._inputElementValue);
        } else {
          valid = inputElement.checkValidity();
        }
        this.invalid = !valid;
      }

      // Call this last to notify the add-ons.
      this._handleValue(inputElement);
    },

    _onIronInputValidate: function(event) {
      this.invalid = this._inputElement.invalid;
    },

    _invalidChanged: function() {
      if (this._addons) {
        this.updateAddons({invalid: this.invalid});
      }
    },

    /**
     * Call this to update the state of add-ons.
     * @param {Object} state Add-on state.
     */
    updateAddons: function(state) {
      for (var addon, index = 0; addon = this._addons[index]; index++) {
        addon.update(state);
      }
    },

    _computeInputContentClass: function(noLabelFloat, alwaysFloatLabel, focused, invalid, _inputHasContent) {
      var cls = 'input-content';
      if (!noLabelFloat) {
        var label = this.querySelector('label');

        if (alwaysFloatLabel || _inputHasContent) {
          cls += ' label-is-floating';
          // If the label is floating, ignore any offsets that may have been
          // applied from a prefix element.
          this.$.labelAndInputContainer.style.position = 'static';

          if (invalid) {
            cls += ' is-invalid';
          } else if (focused) {
            cls += " label-is-highlighted";
          }
        } else {
          // When the label is not floating, it should overlap the input element.
          if (label) {
            this.$.labelAndInputContainer.style.position = 'relative';
          }
        }
      } else {
        if (_inputHasContent) {
          cls += ' label-is-hidden';
        }
      }
      return cls;
    },

    _computeUnderlineClass: function(focused, invalid) {
      var cls = 'underline';
      if (invalid) {
        cls += ' is-invalid';
      } else if (focused) {
        cls += ' is-highlighted'
      }
      return cls;
    },

    _computeAddOnContentClass: function(focused, invalid) {
      var cls = 'add-on-content';
      if (invalid) {
        cls += ' is-invalid';
      } else if (focused) {
        cls += ' is-highlighted'
      }
      return cls;
    }
  });
</script>
<dom-module id="iron-a11y-announcer" assetpath="/resources/polymer/iron-a11y-announcer/">
  <style>
    :host {
      display: inline-block;
      position: fixed;
      clip: rect(0px,0px,0px,0px);
    }
  </style>

  <template>
    <div aria-live$="[[mode]]">[[_text]]</div>
  </template>

  <script>

    (function() {
      'use strict';

      Polymer.IronA11yAnnouncer = Polymer({
        is: 'iron-a11y-announcer',

        properties: {

          /**
           * The value of mode is used to set the `aria-live` attribute
           * for the element that will be announced. Valid values are: `off`,
           * `polite` and `assertive`.
           */
          mode: {
            type: String,
            value: 'polite'
          },

          _text: {
            type: String,
            value: ''
          }
        },

        created: function() {
          if (!Polymer.IronA11yAnnouncer.instance) {
            Polymer.IronA11yAnnouncer.instance = this;
          }

          document.body.addEventListener('iron-announce', this._onIronAnnounce.bind(this));
        },

        /**
         * Cause a text string to be announced by screen readers.
         *
         * @param {string} text The text that should be announced.
         */
        announce: function(text) {
          this._text = '';
          this.async(function() {
            this._text = text;
          }, 100);
        },

        _onIronAnnounce: function(event) {
          if (event.detail && event.detail.text) {
            this.announce(event.detail.text);
          }
        }
      });

      Polymer.IronA11yAnnouncer.instance = null;

      Polymer.IronA11yAnnouncer.requestAvailability = function() {
        if (!Polymer.IronA11yAnnouncer.instance) {
          Polymer.IronA11yAnnouncer.instance = document.createElement('iron-a11y-announcer');
        }

        document.body.appendChild(Polymer.IronA11yAnnouncer.instance);
      };
    })();

  </script>
</dom-module>
<dom-module id="paper-material-shared-styles" assetpath="/resources/polymer/paper-material/">
  <template>
    <style>
      :host {
        display: block;
        position: relative;
      }

      :host([elevation="1"]) {
        @apply(--shadow-elevation-2dp);
      }

      :host([elevation="2"]) {
        @apply(--shadow-elevation-4dp);
      }

      :host([elevation="3"]) {
        @apply(--shadow-elevation-6dp);
      }

      :host([elevation="4"]) {
        @apply(--shadow-elevation-8dp);
      }

      :host([elevation="5"]) {
        @apply(--shadow-elevation-16dp);
      }
    </style>
  </template>
</dom-module>
<dom-module id="paper-material" assetpath="/resources/polymer/paper-material/">
  <template>
    <style include="paper-material-shared-styles"></style>
    <style>
      :host([animated]) {
        @apply(--shadow-transition);
      }
    </style>

    <content></content>
  </template>
</dom-module>
<script>
  Polymer({
    is: 'paper-material',

    properties: {
      /**
       * The z-depth of this element, from 0-5. Setting to 0 will remove the
       * shadow, and each increasing number greater than 0 will be "deeper"
       * than the last.
       *
       * @attribute elevation
       * @type number
       * @default 1
       */
      elevation: {
        type: Number,
        reflectToAttribute: true,
        value: 1
      },

      /**
       * Set this to true to animate the shadow when setting a new
       * `elevation` value.
       *
       * @attribute animated
       * @type boolean
       * @default false
       */
      animated: {
        type: Boolean,
        reflectToAttribute: true,
        value: false
      }
    }
  });
</script>
<dom-module id="paper-ripple" assetpath="/resources/polymer/paper-ripple/">

  <!--
  Fired when the animation finishes. This is useful if you want to wait until the ripple
  animation finishes to perform some action.

  @event transitionend
  @param {Object} detail
  @param {Object} detail.node The animated node
  -->

  <template>
    <style>
      :host {
        display: block;
        position: absolute;
        border-radius: inherit;
        overflow: hidden;
        top: 0;
        left: 0;
        right: 0;
        bottom: 0;

        /* See PolymerElements/paper-behaviors/issues/34. On non-Chrome browsers,
         * creating a node (with a position:absolute) in the middle of an event
         * handler "interrupts" that event handler (which happens when the
         * ripple is created on demand) */
        pointer-events: none;
      }

      :host([animating]) {
        /* This resolves a rendering issue in Chrome (as of 40) where the
           ripple is not properly clipped by its parent (which may have
           rounded corners). See: http://jsbin.com/temexa/4

           Note: We only apply this style conditionally. Otherwise, the browser
           will create a new compositing layer for every ripple element on the
           page, and that would be bad. */
        -webkit-transform: translate(0, 0);
        transform: translate3d(0, 0, 0);
      }

      #background,
      #waves,
      .wave-container,
      .wave {
        pointer-events: none;
        position: absolute;
        top: 0;
        left: 0;
        width: 100%;
        height: 100%;
      }

      #background,
      .wave {
        opacity: 0;
      }

      #waves,
      .wave {
        overflow: hidden;
      }

      .wave-container,
      .wave {
        border-radius: 50%;
      }

      :host(.circle) #background,
      :host(.circle) #waves {
        border-radius: 50%;
      }

      :host(.circle) .wave-container {
        overflow: hidden;
      }
    </style>

    <div id="background"></div>
    <div id="waves"></div>
  </template>
</dom-module>
<script>
  (function() {
    var Utility = {
      distance: function(x1, y1, x2, y2) {
        var xDelta = (x1 - x2);
        var yDelta = (y1 - y2);

        return Math.sqrt(xDelta * xDelta + yDelta * yDelta);
      },

      now: window.performance && window.performance.now ?
          window.performance.now.bind(window.performance) : Date.now
    };

    /**
     * @param {HTMLElement} element
     * @constructor
     */
    function ElementMetrics(element) {
      this.element = element;
      this.width = this.boundingRect.width;
      this.height = this.boundingRect.height;

      this.size = Math.max(this.width, this.height);
    }

    ElementMetrics.prototype = {
      get boundingRect () {
        return this.element.getBoundingClientRect();
      },

      furthestCornerDistanceFrom: function(x, y) {
        var topLeft = Utility.distance(x, y, 0, 0);
        var topRight = Utility.distance(x, y, this.width, 0);
        var bottomLeft = Utility.distance(x, y, 0, this.height);
        var bottomRight = Utility.distance(x, y, this.width, this.height);

        return Math.max(topLeft, topRight, bottomLeft, bottomRight);
      }
    };

    /**
     * @param {HTMLElement} element
     * @constructor
     */
    function Ripple(element) {
      this.element = element;
      this.color = window.getComputedStyle(element).color;

      this.wave = document.createElement('div');
      this.waveContainer = document.createElement('div');
      this.wave.style.backgroundColor = this.color;
      this.wave.classList.add('wave');
      this.waveContainer.classList.add('wave-container');
      Polymer.dom(this.waveContainer).appendChild(this.wave);

      this.resetInteractionState();
    }

    Ripple.MAX_RADIUS = 300;

    Ripple.prototype = {
      get recenters() {
        return this.element.recenters;
      },

      get center() {
        return this.element.center;
      },

      get mouseDownElapsed() {
        var elapsed;

        if (!this.mouseDownStart) {
          return 0;
        }

        elapsed = Utility.now() - this.mouseDownStart;

        if (this.mouseUpStart) {
          elapsed -= this.mouseUpElapsed;
        }

        return elapsed;
      },

      get mouseUpElapsed() {
        return this.mouseUpStart ?
          Utility.now () - this.mouseUpStart : 0;
      },

      get mouseDownElapsedSeconds() {
        return this.mouseDownElapsed / 1000;
      },

      get mouseUpElapsedSeconds() {
        return this.mouseUpElapsed / 1000;
      },

      get mouseInteractionSeconds() {
        return this.mouseDownElapsedSeconds + this.mouseUpElapsedSeconds;
      },

      get initialOpacity() {
        return this.element.initialOpacity;
      },

      get opacityDecayVelocity() {
        return this.element.opacityDecayVelocity;
      },

      get radius() {
        var width2 = this.containerMetrics.width * this.containerMetrics.width;
        var height2 = this.containerMetrics.height * this.containerMetrics.height;
        var waveRadius = Math.min(
          Math.sqrt(width2 + height2),
          Ripple.MAX_RADIUS
        ) * 1.1 + 5;

        var duration = 1.1 - 0.2 * (waveRadius / Ripple.MAX_RADIUS);
        var timeNow = this.mouseInteractionSeconds / duration;
        var size = waveRadius * (1 - Math.pow(80, -timeNow));

        return Math.abs(size);
      },

      get opacity() {
        if (!this.mouseUpStart) {
          return this.initialOpacity;
        }

        return Math.max(
          0,
          this.initialOpacity - this.mouseUpElapsedSeconds * this.opacityDecayVelocity
        );
      },

      get outerOpacity() {
        // Linear increase in background opacity, capped at the opacity
        // of the wavefront (waveOpacity).
        var outerOpacity = this.mouseUpElapsedSeconds * 0.3;
        var waveOpacity = this.opacity;

        return Math.max(
          0,
          Math.min(outerOpacity, waveOpacity)
        );
      },

      get isOpacityFullyDecayed() {
        return this.opacity < 0.01 &&
          this.radius >= Math.min(this.maxRadius, Ripple.MAX_RADIUS);
      },

      get isRestingAtMaxRadius() {
        return this.opacity >= this.initialOpacity &&
          this.radius >= Math.min(this.maxRadius, Ripple.MAX_RADIUS);
      },

      get isAnimationComplete() {
        return this.mouseUpStart ?
          this.isOpacityFullyDecayed : this.isRestingAtMaxRadius;
      },

      get translationFraction() {
        return Math.min(
          1,
          this.radius / this.containerMetrics.size * 2 / Math.sqrt(2)
        );
      },

      get xNow() {
        if (this.xEnd) {
          return this.xStart + this.translationFraction * (this.xEnd - this.xStart);
        }

        return this.xStart;
      },

      get yNow() {
        if (this.yEnd) {
          return this.yStart + this.translationFraction * (this.yEnd - this.yStart);
        }

        return this.yStart;
      },

      get isMouseDown() {
        return this.mouseDownStart && !this.mouseUpStart;
      },

      resetInteractionState: function() {
        this.maxRadius = 0;
        this.mouseDownStart = 0;
        this.mouseUpStart = 0;

        this.xStart = 0;
        this.yStart = 0;
        this.xEnd = 0;
        this.yEnd = 0;
        this.slideDistance = 0;

        this.containerMetrics = new ElementMetrics(this.element);
      },

      draw: function() {
        var scale;
        var translateString;
        var dx;
        var dy;

        this.wave.style.opacity = this.opacity;

        scale = this.radius / (this.containerMetrics.size / 2);
        dx = this.xNow - (this.containerMetrics.width / 2);
        dy = this.yNow - (this.containerMetrics.height / 2);


        // 2d transform for safari because of border-radius and overflow:hidden clipping bug.
        // https://bugs.webkit.org/show_bug.cgi?id=98538
        this.waveContainer.style.webkitTransform = 'translate(' + dx + 'px, ' + dy + 'px)';
        this.waveContainer.style.transform = 'translate3d(' + dx + 'px, ' + dy + 'px, 0)';
        this.wave.style.webkitTransform = 'scale(' + scale + ',' + scale + ')';
        this.wave.style.transform = 'scale3d(' + scale + ',' + scale + ',1)';
      },

      /** @param {Event=} event */
      downAction: function(event) {
        var xCenter = this.containerMetrics.width / 2;
        var yCenter = this.containerMetrics.height / 2;

        this.resetInteractionState();
        this.mouseDownStart = Utility.now();

        if (this.center) {
          this.xStart = xCenter;
          this.yStart = yCenter;
          this.slideDistance = Utility.distance(
            this.xStart, this.yStart, this.xEnd, this.yEnd
          );
        } else {
          this.xStart = event ?
              event.detail.x - this.containerMetrics.boundingRect.left :
              this.containerMetrics.width / 2;
          this.yStart = event ?
              event.detail.y - this.containerMetrics.boundingRect.top :
              this.containerMetrics.height / 2;
        }

        if (this.recenters) {
          this.xEnd = xCenter;
          this.yEnd = yCenter;
          this.slideDistance = Utility.distance(
            this.xStart, this.yStart, this.xEnd, this.yEnd
          );
        }

        this.maxRadius = this.containerMetrics.furthestCornerDistanceFrom(
          this.xStart,
          this.yStart
        );

        this.waveContainer.style.top =
          (this.containerMetrics.height - this.containerMetrics.size) / 2 + 'px';
        this.waveContainer.style.left =
          (this.containerMetrics.width - this.containerMetrics.size) / 2 + 'px';

        this.waveContainer.style.width = this.containerMetrics.size + 'px';
        this.waveContainer.style.height = this.containerMetrics.size + 'px';
      },

      /** @param {Event=} event */
      upAction: function(event) {
        if (!this.isMouseDown) {
          return;
        }

        this.mouseUpStart = Utility.now();
      },

      remove: function() {
        Polymer.dom(this.waveContainer.parentNode).removeChild(
          this.waveContainer
        );
      }
    };

    Polymer({
      is: 'paper-ripple',

      behaviors: [
        Polymer.IronA11yKeysBehavior
      ],

      properties: {
        /**
         * The initial opacity set on the wave.
         *
         * @attribute initialOpacity
         * @type number
         * @default 0.25
         */
        initialOpacity: {
          type: Number,
          value: 0.25
        },

        /**
         * How fast (opacity per second) the wave fades out.
         *
         * @attribute opacityDecayVelocity
         * @type number
         * @default 0.8
         */
        opacityDecayVelocity: {
          type: Number,
          value: 0.8
        },

        /**
         * If true, ripples will exhibit a gravitational pull towards
         * the center of their container as they fade away.
         *
         * @attribute recenters
         * @type boolean
         * @default false
         */
        recenters: {
          type: Boolean,
          value: false
        },

        /**
         * If true, ripples will center inside its container
         *
         * @attribute recenters
         * @type boolean
         * @default false
         */
        center: {
          type: Boolean,
          value: false
        },

        /**
         * A list of the visual ripples.
         *
         * @attribute ripples
         * @type Array
         * @default []
         */
        ripples: {
          type: Array,
          value: function() {
            return [];
          }
        },

        /**
         * True when there are visible ripples animating within the
         * element.
         */
        animating: {
          type: Boolean,
          readOnly: true,
          reflectToAttribute: true,
          value: false
        },

        /**
         * If true, the ripple will remain in the "down" state until `holdDown`
         * is set to false again.
         */
        holdDown: {
          type: Boolean,
          value: false,
          observer: '_holdDownChanged'
        },

        /**
         * If true, the ripple will not generate a ripple effect
         * via pointer interaction.
         * Calling ripple's imperative api like `simulatedRipple` will
         * still generate the ripple effect.
         */
        noink: {
          type: Boolean,
          value: false
        },

        _animating: {
          type: Boolean
        },

        _boundAnimate: {
          type: Function,
          value: function() {
            return this.animate.bind(this);
          }
        }
      },

      get target () {
        var ownerRoot = Polymer.dom(this).getOwnerRoot();
        var target;

        if (this.parentNode.nodeType == 11) { // DOCUMENT_FRAGMENT_NODE
          target = ownerRoot.host;
        } else {
          target = this.parentNode;
        }

        return target;
      },

      keyBindings: {
        'enter:keydown': '_onEnterKeydown',
        'space:keydown': '_onSpaceKeydown',
        'space:keyup': '_onSpaceKeyup'
      },

      attached: function() {
        // Set up a11yKeysBehavior to listen to key events on the target,
        // so that space and enter activate the ripple even if the target doesn't
        // handle key events. The key handlers deal with `noink` themselves.
        this.keyEventTarget = this.target;
        this.listen(this.target, 'up', 'uiUpAction');
        this.listen(this.target, 'down', 'uiDownAction');
      },

      detached: function() {
        this.unlisten(this.target, 'up', 'uiUpAction');
        this.unlisten(this.target, 'down', 'uiDownAction');
      },

      get shouldKeepAnimating () {
        for (var index = 0; index < this.ripples.length; ++index) {
          if (!this.ripples[index].isAnimationComplete) {
            return true;
          }
        }

        return false;
      },

      simulatedRipple: function() {
        this.downAction(null);

        // Please see polymer/polymer#1305
        this.async(function() {
          this.upAction();
        }, 1);
      },

      /**
       * Provokes a ripple down effect via a UI event,
       * respecting the `noink` property.
       * @param {Event=} event
       */
      uiDownAction: function(event) {
        if (!this.noink) {
          this.downAction(event);
        }
      },

      /**
       * Provokes a ripple down effect via a UI event,
       * *not* respecting the `noink` property.
       * @param {Event=} event
       */
      downAction: function(event) {
        if (this.holdDown && this.ripples.length > 0) {
          return;
        }

        var ripple = this.addRipple();

        ripple.downAction(event);

        if (!this._animating) {
          this.animate();
        }
      },

      /**
       * Provokes a ripple up effect via a UI event,
       * respecting the `noink` property.
       * @param {Event=} event
       */
      uiUpAction: function(event) {
        if (!this.noink) {
          this.upAction(event);
        }
      },

      /**
       * Provokes a ripple up effect via a UI event,
       * *not* respecting the `noink` property.
       * @param {Event=} event
       */
      upAction: function(event) {
        if (this.holdDown) {
          return;
        }

        this.ripples.forEach(function(ripple) {
          ripple.upAction(event);
        });

        this.animate();
      },

      onAnimationComplete: function() {
        this._animating = false;
        this.$.background.style.backgroundColor = null;
        this.fire('transitionend');
      },

      addRipple: function() {
        var ripple = new Ripple(this);

        Polymer.dom(this.$.waves).appendChild(ripple.waveContainer);
        this.$.background.style.backgroundColor = ripple.color;
        this.ripples.push(ripple);

        this._setAnimating(true);

        return ripple;
      },

      removeRipple: function(ripple) {
        var rippleIndex = this.ripples.indexOf(ripple);

        if (rippleIndex < 0) {
          return;
        }

        this.ripples.splice(rippleIndex, 1);

        ripple.remove();

        if (!this.ripples.length) {
          this._setAnimating(false);
        }
      },

      animate: function() {
        var index;
        var ripple;

        this._animating = true;

        for (index = 0; index < this.ripples.length; ++index) {
          ripple = this.ripples[index];

          ripple.draw();

          this.$.background.style.opacity = ripple.outerOpacity;

          if (ripple.isOpacityFullyDecayed && !ripple.isRestingAtMaxRadius) {
            this.removeRipple(ripple);
          }
        }

        if (!this.shouldKeepAnimating && this.ripples.length === 0) {
          this.onAnimationComplete();
        } else {
          window.requestAnimationFrame(this._boundAnimate);
        }
      },

      _onEnterKeydown: function() {
        this.uiDownAction();
        this.async(this.uiUpAction, 1);
      },

      _onSpaceKeydown: function() {
        this.uiDownAction();
      },

      _onSpaceKeyup: function() {
        this.uiUpAction();
      },

      // note: holdDown does not respect noink since it can be a focus based
      // effect.
      _holdDownChanged: function(newVal, oldVal) {
        if (oldVal === undefined) {
          return;
        }
        if (newVal) {
          this.downAction();
        } else {
          this.upAction();
        }
      }
    });
  })();
</script>
<dom-module id="paper-button" assetpath="/resources/polymer/paper-button/">
  <template strip-whitespace="">

    <style include="paper-material">
      :host {
        display: inline-block;
        position: relative;
        box-sizing: border-box;
        min-width: 5.14em;
        margin: 0 0.29em;
        background: transparent;
        text-align: center;
        font: inherit;
        text-transform: uppercase;
        outline-width: 0;
        border-radius: 3px;
        -moz-user-select: none;
        -ms-user-select: none;
        -webkit-user-select: none;
        user-select: none;
        cursor: pointer;
        z-index: 0;
        padding: 0.7em 0.57em;

        @apply(--paper-button);
      }

      :host([raised].keyboard-focus) {
        font-weight: bold;
        @apply(--paper-button-raised-keyboard-focus);
      }

      :host(:not([raised]).keyboard-focus) {
        font-weight: bold;
        @apply(--paper-button-flat-keyboard-focus);
      }

      :host([disabled]) {
        background: #eaeaea;
        color: #a8a8a8;
        cursor: auto;
        pointer-events: none;

        @apply(--paper-button-disabled);
      }

      paper-ripple {
        color: var(--paper-button-ink-color);
      }

      :host > ::content * {
        text-transform: inherit;
      }
    </style>
    <content></content>
  </template>
</dom-module>

<script>
  Polymer({
    is: 'paper-button',

    behaviors: [
      Polymer.PaperButtonBehavior
    ],

    properties: {
      /**
       * If true, the button should be styled with a shadow.
       */
      raised: {
        type: Boolean,
        reflectToAttribute: true,
        value: false,
        observer: '_calculateElevation'
      }
    },

    _calculateElevation: function() {
      if (!this.raised) {
        this._setElevation(0);
      } else {
        Polymer.PaperButtonBehaviorImpl._calculateElevation.apply(this);
      }
    }
    /**

    Fired when the animation finishes.
    This is useful if you want to wait until
    the ripple animation finishes to perform some action.

    @event transitionend
    @param {{node: Object}} detail Contains the animated node.
    */
  });
</script>
<dom-module id="paper-checkbox" assetpath="/resources/polymer/paper-checkbox/">
  <template strip-whitespace="">
    <style>
      :host {
        display: inline-block;
        white-space: nowrap;
        cursor: pointer;
        --calculated-paper-checkbox-size: var(--paper-checkbox-size, 18px);
        @apply(--paper-font-common-base);
        line-height: 0;
      }

      :host(:focus) {
        outline: none;
      }

      .hidden {
        display: none;
      }

      #checkboxContainer {
        display: inline-block;
        position: relative;
        width: var(--calculated-paper-checkbox-size);
        height: var(--calculated-paper-checkbox-size);
        min-width: var(--calculated-paper-checkbox-size);
        vertical-align: middle;
        background-color: var(--paper-checkbox-unchecked-background-color, transparent);
      }

      #ink {
        position: absolute;

        /* Center the ripple in the checkbox by negative offsetting it by
         * (inkWidth - rippleWidth) / 2 */
        top: calc(0px - (2.66 * var(--calculated-paper-checkbox-size) - var(--calculated-paper-checkbox-size)) / 2);
        left: calc(0px - (2.66 * var(--calculated-paper-checkbox-size) - var(--calculated-paper-checkbox-size)) / 2);
        width: calc(2.66 * var(--calculated-paper-checkbox-size));
        height: calc(2.66 * var(--calculated-paper-checkbox-size));
        color: var(--paper-checkbox-unchecked-ink-color, --primary-text-color);
        opacity: 0.6;
        pointer-events: none;
      }

      :host-context([dir="rtl"]) #ink {
        right: calc(0px - (2.66 * var(--calculated-paper-checkbox-size) - var(--calculated-paper-checkbox-size)) / 2);
        left: auto;
      }

      #ink[checked] {
        color: var(--paper-checkbox-checked-ink-color, --primary-color);
      }

      #checkbox {
        position: relative;
        box-sizing: border-box;
        height: 100%;
        border: solid 2px;
        border-color: var(--paper-checkbox-unchecked-color, --primary-text-color);
        border-radius: 2px;
        pointer-events: none;
        -webkit-transition: background-color 140ms, border-color 140ms;
        transition: background-color 140ms, border-color 140ms;
      }

      /* checkbox checked animations */
      #checkbox.checked #checkmark {
        -webkit-animation: checkmark-expand 140ms ease-out forwards;
        animation: checkmark-expand 140ms ease-out forwards;
      }

      @-webkit-keyframes checkmark-expand {
        0% {
          -webkit-transform: scale(0, 0) rotate(45deg);
        }
        100% {
          -webkit-transform: scale(1, 1) rotate(45deg);
        }
      }

      @keyframes checkmark-expand {
        0% {
          transform: scale(0, 0) rotate(45deg);
        }
        100% {
          transform: scale(1, 1) rotate(45deg);
        }
      }

      #checkbox.checked {
        background-color: var(--paper-checkbox-checked-color, --primary-color);
        border-color: var(--paper-checkbox-checked-color, --primary-color);
      }

      #checkmark {
        position: absolute;
        width: 36%;
        height: 70%;
        border-style: solid;
        border-top: none;
        border-left: none;
        border-right-width: calc(2/15 * var(--calculated-paper-checkbox-size));
        border-bottom-width: calc(2/15 * var(--calculated-paper-checkbox-size));
        border-color: var(--paper-checkbox-checkmark-color, white);
        -webkit-transform-origin: 97% 86%;
        transform-origin: 97% 86%;
        box-sizing: content-box; /* protect against page-level box-sizing */
      }

      :host-context([dir="rtl"]) #checkmark {
        -webkit-transform-origin: 50% 14%;
        transform-origin: 50% 14%;
      }

      /* label */
      #checkboxLabel {
        position: relative;
        display: inline-block;
        vertical-align: middle;
        padding-left: var(--paper-checkbox-label-spacing, 8px);
        white-space: normal;
        line-height: normal;
        color: var(--paper-checkbox-label-color, --primary-text-color);
      }

      :host-context([dir="rtl"]) #checkboxLabel {
        padding-right: var(--paper-checkbox-label-spacing, 8px);
        padding-left: 0;
      }

      #checkboxLabel[hidden] {
        display: none;
      }

      /* disabled state */

      :host([disabled]) #checkbox {
        opacity: 0.5;
        border-color: var(--paper-checkbox-unchecked-color, --primary-text-color);
      }

      :host([disabled][checked]) #checkbox {
        background-color: var(--paper-checkbox-unchecked-color, --primary-text-color);
        opacity: 0.5;
      }

      :host([disabled]) #checkboxLabel  {
        opacity: 0.65;
      }

      /* invalid state */
      #checkbox.invalid:not(.checked) {
        border-color: var(--paper-checkbox-error-color, --error-color);
      }
    </style>

    <div id="checkboxContainer">
      <div id="checkbox" class$="[[_computeCheckboxClass(checked, invalid)]]">
        <div id="checkmark" class$="[[_computeCheckmarkClass(checked)]]"></div>
      </div>
    </div>

    <div id="checkboxLabel"><content></content></div>
  </template>

  <script>
    Polymer({
      is: 'paper-checkbox',

      behaviors: [
        Polymer.PaperCheckedElementBehavior
      ],

      hostAttributes: {
        role: 'checkbox',
        'aria-checked': false,
        tabindex: 0
      },

      properties: {
        /**
         * Fired when the checked state changes due to user interaction.
         *
         * @event change
         */

        /**
         * Fired when the checked state changes.
         *
         * @event iron-change
         */
        ariaActiveAttribute: {
          type: String,
          value: 'aria-checked'
        }
      },

      _computeCheckboxClass: function(checked, invalid) {
        var className = '';
        if (checked) {
          className += 'checked ';
        }
        if (invalid) {
          className += 'invalid';
        }
        return className;
      },

      _computeCheckmarkClass: function(checked) {
        return checked ? '' : 'hidden';
      },

      // create ripple inside the checkboxContainer
      _createRipple: function() {
        this._rippleContainer = this.$.checkboxContainer;
        return Polymer.PaperInkyFocusBehaviorImpl._createRipple.call(this);
      }

    });
  </script>
</dom-module>
</div></body></html><|MERGE_RESOLUTION|>--- conflicted
+++ resolved
@@ -7620,16 +7620,14 @@
 }
 });</script>
 <!--
-<<<<<<< HEAD
 The `<iron-flex-layout>` component provides simple ways to use
 [CSS flexible box layout](https://developer.mozilla.org/en-US/docs/Web/Guide/CSS/Flexible_boxes),
 also known as flexbox. This component provides two different ways to use flexbox:
-
+information. You can use `iron-meta` to share whatever you want (or create an extension
 1. [Layout classes](https://github.com/PolymerElements/iron-flex-layout/tree/master/iron-flex-layout-classes.html).
 The layout class stylesheet provides a simple set of class-based flexbox rules, that
 let you specify layout properties directly in markup. You must include this file
 in every element that needs to use them.
-
   Sample use:
 
       <link rel="import" href="../iron-flex-layout/iron-flex-layout-classes.html">
@@ -7648,17 +7646,16 @@
 [layout classes](https://github.com/PolymerElements/iron-flex-layout/tree/master/iron-flex-layout-classes.html).
 Please note that the new version does not use `/deep/`, and therefore requires you
 to import the `dom-modules` in every element that needs to use them.
-=======
-`iron-meta` is a generic element you can use for sharing information across the DOM tree.
-It uses [monostate pattern](http://c2.com/cgi/wiki?MonostatePattern) such that any
-instance of iron-meta has access to the shared
-information. You can use `iron-meta` to share whatever you want (or create an extension
-[like x-meta] for enhancements).
+      @apply(--layout);
+      @apply(--layout);
+
+      @apply(--layout);
+      @apply(--layout);
+
 
 The `iron-meta` instances containing your actual data can be loaded in an import,
 or constructed in any way you see fit. The only requirement is that you create them
 before you try to access them.
->>>>>>> 2e002742
 
 Examples:
 
@@ -7666,41 +7663,28 @@
 
     <iron-meta key="info" value="foo/bar"></iron-meta>
 
-Note that value="foo/bar" is the metadata I've defined. I could define more
-attributes or use child nodes to define additional metadata.
+    --layout-baseline: {
+      -ms-flex-align: baseline;
+      -webkit-align-items: baseline;
+      align-items: baseline;
+    };
+
 
 Now I can access that element (and it's metadata) from any iron-meta instance
 via the byKey method, e.g.
 
     meta.byKey('info').getAttribute('value');
 
-<<<<<<< HEAD
-    --layout-horizontal: {
-      @apply(--layout);
-=======
 Pure imperative form would be like:
->>>>>>> 2e002742
 
     document.createElement('iron-meta').byKey('info').getAttribute('value');
-
-<<<<<<< HEAD
-    --layout-horizontal-reverse: {
-      @apply(--layout);
-
-      -ms-flex-direction: row-reverse;
-      -webkit-flex-direction: row-reverse;
-      flex-direction: row-reverse;
-    };
-
-    --layout-vertical: {
-      @apply(--layout);
-=======
+      -ms-flex-pack: distribute;
+
 Or, in a Polymer element, you can include a meta in your template:
 
     <iron-meta id="meta"></iron-meta>
-    ...
-    this.$.meta.byKey('info').getAttribute('value');
->>>>>>> 2e002742
+      @apply(--layout-center);
+      @apply(--layout-center-justified);
 
 @group Iron Elements
 @demo demo/index.html
@@ -7708,17 +7692,7 @@
 @element iron-meta
 -->
 
-<<<<<<< HEAD
-    --layout-vertical-reverse: {
-      @apply(--layout);
-
-      -ms-flex-direction: column-reverse;
-      -webkit-flex-direction: column-reverse;
-      flex-direction: column-reverse;
-    };
-=======
 <script>
->>>>>>> 2e002742
 
   (function() {
 
@@ -7729,7 +7703,49 @@
 
     Polymer.IronMeta = Polymer({
 
-      is: 'iron-meta',
+    --layout-self-baseline: {
+      -ms-align-self: baseline;
+      -webkit-align-self: baseline;
+      align-self: baseline;
+    };
+
+    /* multi-line alignment in main axis */
+
+    --layout-start-aligned: {
+      -ms-flex-line-pack: start;  /* IE10 */
+      -ms-align-content: flex-start;
+      -webkit-align-content: flex-start;
+      align-content: flex-start;
+    };
+
+    --layout-end-aligned: {
+      -ms-flex-line-pack: end;  /* IE10 */
+      -ms-align-content: flex-end;
+      -webkit-align-content: flex-end;
+      align-content: flex-end;
+    };
+
+    --layout-center-aligned: {
+      -ms-flex-line-pack: center;  /* IE10 */
+      -ms-align-content: center;
+      -webkit-align-content: center;
+      align-content: center;
+    };
+
+    --layout-between-aligned: {
+      -ms-flex-line-pack: justify;  /* IE10 */
+      -ms-align-content: space-between;
+      -webkit-align-content: space-between;
+      align-content: space-between;
+    };
+
+    --layout-around-aligned: {
+      -ms-flex-line-pack: distribute;  /* IE10 */
+      -ms-align-content: space-around;
+      -webkit-align-content: space-around;
+      align-content: space-around;
+    };
+
 
       properties: {
 
@@ -7771,10 +7787,9 @@
         /**
          * Array of all meta-data values for the given type.
          */
-        list: {
+    };
           type: Array,
           notify: true
-        }
 
       },
 
@@ -7798,6 +7813,10 @@
                 this[n] = config[n];
                 break;
             }
+<script>
+  console.warn('This file is deprecated. Please use `iron-flex-layout/iron-flex-layout-classes.html`, and one of the specific dom-modules instead');
+</script>
+
           }
         }
       },
@@ -7851,19 +7870,9 @@
         this._registerKeyValue(this.key, this.value);
       },
 
-<<<<<<< HEAD
-    --layout-baseline: {
-      -ms-flex-align: baseline;
-      -webkit-align-items: baseline;
-      align-items: baseline;
-    };
-
-    /* alignment in main axis */
-=======
       _unregisterKey: function(key) {
         this._unregister(key, this._metaData, this.list);
       },
->>>>>>> 2e002742
 
       _registerKeyValue: function(key, value) {
         this._register(key, value, this._metaData, this.list);
@@ -7886,15 +7895,7 @@
         }
       }
 
-<<<<<<< HEAD
-    --layout-around-justified: {
-      -ms-flex-pack: distribute;
-      -webkit-justify-content: space-around;
-      justify-content: space-around;
-    };
-=======
     });
->>>>>>> 2e002742
 
     Polymer.IronMeta.getIronMeta = function getIronMeta() {
        if (singleton === null) {
@@ -7903,15 +7904,8 @@
        return singleton;
      };
 
-<<<<<<< HEAD
-    --layout-center-center: {
-      @apply(--layout-center);
-      @apply(--layout-center-justified);
-    };
-=======
     /**
     `iron-meta-query` can be used to access infomation stored in `iron-meta`.
->>>>>>> 2e002742
 
     Examples:
 
@@ -7924,56 +7918,7 @@
 
     Now I can access that element (and it's metadata) from any `iron-meta-query` instance:
 
-<<<<<<< HEAD
-    --layout-self-baseline: {
-      -ms-align-self: baseline;
-      -webkit-align-self: baseline;
-      align-self: baseline;
-    };
-
-    /* multi-line alignment in main axis */
-
-    --layout-start-aligned: {
-      -ms-flex-line-pack: start;  /* IE10 */
-      -ms-align-content: flex-start;
-      -webkit-align-content: flex-start;
-      align-content: flex-start;
-    };
-
-    --layout-end-aligned: {
-      -ms-flex-line-pack: end;  /* IE10 */
-      -ms-align-content: flex-end;
-      -webkit-align-content: flex-end;
-      align-content: flex-end;
-    };
-
-    --layout-center-aligned: {
-      -ms-flex-line-pack: center;  /* IE10 */
-      -ms-align-content: center;
-      -webkit-align-content: center;
-      align-content: center;
-    };
-
-    --layout-between-aligned: {
-      -ms-flex-line-pack: justify;  /* IE10 */
-      -ms-align-content: space-between;
-      -webkit-align-content: space-between;
-      align-content: space-between;
-    };
-
-    --layout-around-aligned: {
-      -ms-flex-line-pack: distribute;  /* IE10 */
-      -ms-align-content: space-around;
-      -webkit-align-content: space-around;
-      align-content: space-around;
-    };
-
-    /*******************************
-              Other Layout
-    *******************************/
-=======
          var value = new Polymer.IronMetaQuery({key: 'info'}).value;
->>>>>>> 2e002742
 
     @group Polymer Iron Elements
     @element iron-meta-query
@@ -8003,12 +7948,6 @@
           observer: '_keyChanged'
         },
 
-<<<<<<< HEAD
-    --layout-fullbleed: {
-      margin: 0;
-      height: 100vh;
-    };
-=======
         /**
          * The meta-data to store or retrieve.
          */
@@ -8017,7 +7956,6 @@
           notify: true,
           readOnly: true
         },
->>>>>>> 2e002742
 
         /**
          * Array of all meta-data values for the given type.
@@ -8066,14 +8004,6 @@
         }
       },
 
-<<<<<<< HEAD
-</style>
-<script>
-  console.warn('This file is deprecated. Please use `iron-flex-layout/iron-flex-layout-classes.html`, and one of the specific dom-modules instead');
-</script>
-
-<style>
-=======
       /**
        * Retrieves meta data value by key.
        * @param {string} key The key of the meta-data to be returned.
@@ -8082,7 +8012,6 @@
       byKey: function(key) {
         return this._metaData && this._metaData[key];
       }
->>>>>>> 2e002742
 
     });
 
@@ -8154,8 +8083,10 @@
     ],
 
     get _validator() {
-      return this._validatorMeta && this._validatorMeta.byKey(this.validator);
-    },
+<script>
+  console.warn('This file is deprecated. Please use `iron-flex-layout/iron-flex-layout-classes.html`, and one of the specific dom-modules instead');
+</script>
+
 
     ready: function() {
       this._validatorMeta = new Polymer.IronMeta({type: this.validatorType});
@@ -8350,14 +8281,6 @@
       this._patternAlreadyChecked = false;
     },
 
-<<<<<<< HEAD
-</style>
-<script>
-  console.warn('This file is deprecated. Please use `iron-flex-layout/iron-flex-layout-classes.html`, and one of the specific dom-modules instead');
-</script>
-
-<style>
-=======
     _isPrintable: function(event) {
       // What a control/printable character is varies wildly based on the browser.
       // - most control characters (arrows, backspace) do not send a `keypress` event
@@ -8368,7 +8291,6 @@
       // - in Firefox, printable chars always have a keyCode = 0. In Chrome, the keyCode
       //   always matches the charCode.
       // None of this makes any sense.
->>>>>>> 2e002742
 
       // For these keys, ASCII code == browser keycode.
       var anyNonPrintable =
@@ -8439,24 +8361,89 @@
       }
 
       var valid;
-      if (this.hasValidator()) {
-        valid = Polymer.IronValidatableBehavior.validate.call(this, this.value);
+<!-- Taken from https://www.google.com/design/spec/style/color.html#color-ui-color-application -->
+
       } else {
         this.invalid = !this.validity.valid;
         valid = this.validity.valid;
+    /*
+     * You can use these generic variables in your elements for easy theming.
+     * For example, if all your elements use `--primary-text-color` as its main
+     * color, then switching from a light to a dark theme is just a matter of
+     * changing the value of `--primary-text-color` in your application.
+     */
+    --primary-text-color: var(--light-theme-text-color);
+    --primary-background-color: var(--light-theme-background-color);
+    --secondary-text-color: var(--light-theme-secondary-color);
+    --disabled-text-color: var(--light-theme-disabled-color);
+    --divider-color: var(--light-theme-divider-color);
+    --error-color: var(--paper-deep-orange-a700);
+    /*
+     * Primary and accent colors. Also see color.html for more colors.
+     */
+    --primary-color: var(--paper-indigo-500);
+    --light-primary-color: var(--paper-indigo-100);
+    --dark-primary-color: var(--paper-indigo-700);
+    --accent-color: var(--paper-pink-a200);
+    --light-accent-color: var(--paper-pink-a100);
+    --dark-accent-color: var(--paper-pink-a400);
+    /*
+     * Material Design Light background theme
+     */
+    --light-theme-background-color: #ffffff;
+    --light-theme-base-color: #000000;
+    --light-theme-text-color: var(--paper-grey-900);
+    --light-theme-secondary-color: #737373;  /* for secondary text and icons */
+    --light-theme-disabled-color: #9b9b9b;  /* disabled/hint text */
+    --light-theme-divider-color: #dbdbdb;
+    /*
+     * Material Design Dark background theme
+     */
+    --dark-theme-background-color: var(--paper-grey-900);
+    --dark-theme-base-color: #ffffff;
+    --dark-theme-text-color: #ffffff;
+    --dark-theme-secondary-color: #bcbcbc;  /* for secondary text and icons */
+    --dark-theme-disabled-color: #646464;  /* disabled/hint text */
+    --dark-theme-divider-color: #3c3c3c;
+    /*
+     * Deprecated values because of their confusing names.
+     */
+    --text-primary-color: var(--dark-theme-text-color);
+    --default-primary-color: var(--primary-color);
       }
       this.fire('iron-input-validate');
       return valid;
+    --shadow-elevation-12dp: {
+      box-shadow: 0 12px 16px 1px rgba(0, 0, 0, 0.14),
+                  0 4px 22px 3px rgba(0, 0, 0, 0.12),
+                  0 6px 7px -4px rgba(0, 0, 0, 0.4);
+    };
+
     }
 
   });
 
-  /*
-  The `iron-input-validate` event is fired whenever `validate()` is called.
-  @event iron-input-validate
-  */
-
 </script>
+      @apply(--paper-font-common-base);
+      @apply(--paper-font-common-nowrap);
+      @apply(--paper-font-common-base);
+      @apply(--paper-font-common-nowrap);
+      @apply(--paper-font-common-base);
+      @apply(--paper-font-common-base);
+      @apply(--paper-font-common-base);
+      @apply(--paper-font-common-base);
+      @apply(--paper-font-common-nowrap);
+      @apply(--paper-font-common-base);
+      @apply(--paper-font-common-base);
+      @apply(--paper-font-common-base);
+      @apply(--paper-font-common-base);
+      @apply(--paper-font-common-nowrap);
+      @apply(--paper-font-common-base);
+      @apply(--paper-font-common-nowrap);
+      @apply(--paper-font-common-base);
+      @apply(--paper-font-common-nowrap);
+      @apply(--paper-font-common-code);
+      @apply(--paper-font-common-code);
 <script>function MakePromise (asap) {
   function Promise(fn) {
 		if (typeof this !== 'object' || typeof fn !== 'function') throw new TypeError();
@@ -8600,7 +8587,7 @@
     this.$.xhr.send({url: url, params: params});
 -->
 <script>
-  'use strict'
+  'use strict';
 
   Polymer({
     is: 'iron-request',
@@ -8751,6 +8738,9 @@
 
     /**
      * Sends an HTTP request to the server and returns the XHR object.
+     *
+     * The handling of the `body` parameter will vary based on the Content-Type
+     * header. See the docs for iron-ajax's `body` param for details.
      *
      * @param {{
      *   url: string,
@@ -8917,7 +8907,2129 @@
               }
             }
 
-<<<<<<< HEAD
+            return xhr.response;
+          case 'xml':
+            return xhr.responseXML;
+          case 'blob':
+          case 'document':
+          case 'arraybuffer':
+            return xhr.response;
+          case 'text':
+          default: {
+            // If `prefixLen` is set, it implies the response should be parsed
+            // as JSON once the prefix of length `prefixLen` is stripped from
+            // it. Emulate the behavior above where null is returned on failure
+            // to parse.
+            if (prefixLen) {
+              try {
+                return JSON.parse(xhr.responseText.substring(prefixLen));
+              } catch (_) {
+                return null;
+              }
+            }
+            return xhr.responseText;
+          }
+        }
+      } catch (e) {
+        this.rejectCompletes(new Error('Could not parse response. ' + e.message));
+      }
+    },
+
+    /**
+     * Aborts the request.
+     */
+    abort: function () {
+      this._setAborted(true);
+      this.xhr.abort();
+    },
+
+    /**
+     * @param {*} body The given body of the request to try and encode.
+     * @param {?string} contentType The given content type, to infer an encoding
+     *     from.
+     * @return {*} Either the encoded body as a string, if successful,
+     *     or the unaltered body object if no encoding could be inferred.
+     */
+    _encodeBodyObject: function(body, contentType) {
+      if (typeof body == 'string') {
+        return body;  // Already encoded.
+      }
+      var bodyObj = /** @type {Object} */ (body);
+      switch(contentType) {
+        case('application/json'):
+          return JSON.stringify(bodyObj);
+        case('application/x-www-form-urlencoded'):
+          return this._wwwFormUrlEncode(bodyObj);
+      }
+      return body;
+    },
+
+    /**
+     * @param {Object} object The object to encode as x-www-form-urlencoded.
+     * @return {string} .
+     */
+    _wwwFormUrlEncode: function(object) {
+      if (!object) {
+        return '';
+      }
+      var pieces = [];
+      Object.keys(object).forEach(function(key) {
+        // TODO(rictic): handle array values here, in a consistent way with
+        //   iron-ajax params.
+        pieces.push(
+            this._wwwFormUrlEncodePiece(key) + '=' +
+            this._wwwFormUrlEncodePiece(object[key]));
+      }, this);
+      return pieces.join('&');
+    },
+
+    /**
+     * @param {*} str A key or value to encode as x-www-form-urlencoded.
+     * @return {string} .
+     */
+    _wwwFormUrlEncodePiece: function(str) {
+      // Spec says to normalize newlines to \r\n and replace %20 spaces with +.
+      // jQuery does this as well, so this is likely to be widely compatible.
+      return encodeURIComponent(str.toString().replace(/\r?\n/g, '\r\n'))
+          .replace(/%20/g, '+');
+    },
+
+    /**
+     * Updates the status code and status text.
+     */
+    _updateStatus: function() {
+      this._setStatus(this.xhr.status);
+      this._setStatusText((this.xhr.statusText === undefined) ? '' : this.xhr.statusText);
+    }
+  });
+</script>
+<!--
+The `iron-ajax` element exposes network request functionality.
+
+    <iron-ajax
+        auto
+        url="http://gdata.youtube.com/feeds/api/videos/"
+        params='{"alt":"json", "q":"chrome"}'
+        handle-as="json"
+        on-response="handleResponse"
+        debounce-duration="300"></iron-ajax>
+
+With `auto` set to `true`, the element performs a request whenever
+its `url`, `params` or `body` properties are changed. Automatically generated
+requests will be debounced in the case that multiple attributes are changed
+sequentially.
+
+Note: The `params` attribute must be double quoted JSON.
+
+You can trigger a request explicitly by calling `generateRequest` on the
+element.
+
+@demo demo/index.html
+@hero hero.svg
+-->
+
+<script>
+  'use strict';
+
+  Polymer({
+
+    is: 'iron-ajax',
+
+    /**
+     * Fired when a request is sent.
+     *
+     * @event request
+     */
+
+    /**
+     * Fired when a response is received.
+     *
+     * @event response
+     */
+
+    /**
+     * Fired when an error is received.
+     *
+     * @event error
+     */
+
+    hostAttributes: {
+      hidden: true
+    },
+
+    properties: {
+      /**
+       * The URL target of the request.
+       */
+      url: {
+        type: String
+      },
+
+      /**
+       * An object that contains query parameters to be appended to the
+       * specified `url` when generating a request. If you wish to set the body
+       * content when making a POST request, you should use the `body` property
+       * instead.
+       */
+      params: {
+        type: Object,
+        value: function() {
+          return {};
+        }
+      },
+
+      /**
+       * The HTTP method to use such as 'GET', 'POST', 'PUT', or 'DELETE'.
+       * Default is 'GET'.
+       */
+      method: {
+        type: String,
+        value: 'GET'
+      },
+
+      /**
+       * HTTP request headers to send.
+       *
+       * Example:
+       *
+       *     <iron-ajax
+       *         auto
+       *         url="http://somesite.com"
+       *         headers='{"X-Requested-With": "XMLHttpRequest"}'
+       *         handle-as="json"></iron-ajax>
+       *
+       * Note: setting a `Content-Type` header here will override the value
+       * specified by the `contentType` property of this element.
+       */
+      headers: {
+        type: Object,
+        value: function() {
+          return {};
+        }
+      },
+
+      /**
+       * Content type to use when sending data. If the `contentType` property
+       * is set and a `Content-Type` header is specified in the `headers`
+       * property, the `headers` property value will take precedence.
+       *
+       * Varies the handling of the `body` param.
+       */
+      contentType: {
+        type: String,
+        value: null
+      },
+
+      /**
+       * Body content to send with the request, typically used with "POST"
+       * requests.
+       *
+       * If body is a string it will be sent unmodified.
+       *
+       * If Content-Type is set to a value listed below, then
+       * the body will be encoded accordingly.
+       *
+       *    * `content-type="application/json"`
+       *      * body is encoded like `{"foo":"bar baz","x":1}`
+       *    * `content-type="application/x-www-form-urlencoded"`
+       *      * body is encoded like `foo=bar+baz&x=1`
+       *
+       * Otherwise the body will be passed to the browser unmodified, and it
+       * will handle any encoding (e.g. for FormData, Blob, ArrayBuffer).
+       *
+       * @type (ArrayBuffer|ArrayBufferView|Blob|Document|FormData|null|string|undefined|Object)
+       */
+      body: {
+        type: Object,
+        value: null
+      },
+
+      /**
+       * Toggle whether XHR is synchronous or asynchronous. Don't change this
+       * to true unless You Know What You Are Doing™.
+       */
+      sync: {
+        type: Boolean,
+        value: false
+      },
+
+      /**
+       * Specifies what data to store in the `response` property, and
+       * to deliver as `event.detail.response` in `response` events.
+       *
+       * One of:
+       *
+       *    `text`: uses `XHR.responseText`.
+       *
+       *    `xml`: uses `XHR.responseXML`.
+       *
+       *    `json`: uses `XHR.responseText` parsed as JSON.
+       *
+       *    `arraybuffer`: uses `XHR.response`.
+       *
+       *    `blob`: uses `XHR.response`.
+       *
+       *    `document`: uses `XHR.response`.
+       */
+      handleAs: {
+        type: String,
+        value: 'json'
+      },
+
+      /**
+       * Set the withCredentials flag on the request.
+       */
+      withCredentials: {
+        type: Boolean,
+        value: false
+      },
+
+      /**
+       * Set the timeout flag on the request.
+       */
+      timeout: {
+        type: Number,
+        value: 0
+      },
+
+      /**
+       * If true, automatically performs an Ajax request when either `url` or
+       * `params` changes.
+       */
+      auto: {
+        type: Boolean,
+        value: false
+      },
+
+      /**
+       * If true, error messages will automatically be logged to the console.
+       */
+      verbose: {
+        type: Boolean,
+        value: false
+      },
+
+      /**
+       * The most recent request made by this iron-ajax element.
+       */
+      lastRequest: {
+        type: Object,
+        notify: true,
+        readOnly: true
+      },
+
+      /**
+       * True while lastRequest is in flight.
+       */
+      loading: {
+        type: Boolean,
+        notify: true,
+        readOnly: true
+      },
+
+      /**
+       * lastRequest's response.
+       *
+       * Note that lastResponse and lastError are set when lastRequest finishes,
+       * so if loading is true, then lastResponse and lastError will correspond
+       * to the result of the previous request.
+       *
+       * The type of the response is determined by the value of `handleAs` at
+       * the time that the request was generated.
+       *
+       * @type {Object}
+       */
+      lastResponse: {
+        type: Object,
+        notify: true,
+        readOnly: true
+      },
+
+      /**
+       * lastRequest's error, if any.
+       *
+       * @type {Object}
+       */
+      lastError: {
+        type: Object,
+        notify: true,
+        readOnly: true
+      },
+
+      /**
+       * An Array of all in-flight requests originating from this iron-ajax
+       * element.
+       */
+      activeRequests: {
+        type: Array,
+        notify: true,
+        readOnly: true,
+        value: function() {
+          return [];
+        }
+      },
+
+      /**
+       * Length of time in milliseconds to debounce multiple automatically generated requests.
+       */
+      debounceDuration: {
+        type: Number,
+        value: 0,
+        notify: true
+      },
+
+      /**
+       * Prefix to be stripped from a JSON response before parsing it.
+       *
+       * In order to prevent an attack using CSRF with Array responses
+       * (http://haacked.com/archive/2008/11/20/anatomy-of-a-subtle-json-vulnerability.aspx/)
+       * many backends will mitigate this by prefixing all JSON response bodies
+       * with a string that would be nonsensical to a JavaScript parser.
+       *
+       */
+      jsonPrefix: {
+        type: String,
+        value: ''
+      },
+
+      /**
+       * By default, these events do not bubble largely because the `error` event has special
+       * meaning in the window object. Setting this attribute will cause iron-ajax's request,
+       * response, and error events to bubble to the window object.
+       */
+      bubbles: {
+        type: Boolean,
+        value: false
+      },
+
+      _boundHandleResponse: {
+        type: Function,
+        value: function() {
+          return this._handleResponse.bind(this);
+        }
+      }
+    },
+
+    observers: [
+      '_requestOptionsChanged(url, method, params.*, headers, contentType, ' +
+          'body, sync, handleAs, jsonPrefix, withCredentials, timeout, auto)'
+    ],
+
+    /**
+     * The query string that should be appended to the `url`, serialized from
+     * the current value of `params`.
+     *
+     * @return {string}
+     */
+    get queryString () {
+      var queryParts = [];
+      var param;
+      var value;
+
+      for (param in this.params) {
+        value = this.params[param];
+        param = window.encodeURIComponent(param);
+
+        if (Array.isArray(value)) {
+          for (var i = 0; i < value.length; i++) {
+            queryParts.push(param + '=' + window.encodeURIComponent(value[i]));
+          }
+        } else if (value !== null) {
+          queryParts.push(param + '=' + window.encodeURIComponent(value));
+        } else {
+          queryParts.push(param);
+        }
+      }
+
+      return queryParts.join('&');
+    },
+
+    /**
+     * The `url` with query string (if `params` are specified), suitable for
+     * providing to an `iron-request` instance.
+     *
+     * @return {string}
+     */
+    get requestUrl() {
+      var queryString = this.queryString;
+
+      if (queryString) {
+        var bindingChar = this.url.indexOf('?') >= 0 ? '&' : '?';
+        return this.url + bindingChar + queryString;
+      }
+
+      return this.url;
+    },
+
+    /**
+     * An object that maps header names to header values, first applying the
+     * the value of `Content-Type` and then overlaying the headers specified
+     * in the `headers` property.
+     *
+     * @return {Object}
+     */
+    get requestHeaders() {
+      var headers = {};
+      var contentType = this.contentType;
+      if (contentType == null && (typeof this.body === 'string')) {
+        contentType = 'application/x-www-form-urlencoded';
+      }
+      if (contentType) {
+        headers['content-type'] = contentType;
+      }
+      var header;
+
+      if (this.headers instanceof Object) {
+        for (header in this.headers) {
+          headers[header] = this.headers[header].toString();
+        }
+      }
+
+      return headers;
+    },
+
+    /**
+     * Request options suitable for generating an `iron-request` instance based
+     * on the current state of the `iron-ajax` instance's properties.
+     *
+     * @return {{
+     *   url: string,
+     *   method: (string|undefined),
+     *   async: (boolean|undefined),
+     *   body: (ArrayBuffer|ArrayBufferView|Blob|Document|FormData|null|string|undefined|Object),
+     *   headers: (Object|undefined),
+     *   handleAs: (string|undefined),
+     *   jsonPrefix: (string|undefined),
+     *   withCredentials: (boolean|undefined)}}
+     */
+    toRequestOptions: function() {
+      return {
+        url: this.requestUrl || '',
+        method: this.method,
+        headers: this.requestHeaders,
+        body: this.body,
+        async: !this.sync,
+        handleAs: this.handleAs,
+        jsonPrefix: this.jsonPrefix,
+        withCredentials: this.withCredentials,
+        timeout: this.timeout
+      };
+    },
+
+    /**
+     * Performs an AJAX request to the specified URL.
+     *
+     * @return {!IronRequestElement}
+     */
+    generateRequest: function() {
+      var request = /** @type {!IronRequestElement} */ (document.createElement('iron-request'));
+      var requestOptions = this.toRequestOptions();
+
+      this.activeRequests.push(request);
+
+      request.completes.then(
+        this._boundHandleResponse
+      ).catch(
+        this._handleError.bind(this, request)
+      ).then(
+        this._discardRequest.bind(this, request)
+      );
+
+      request.send(requestOptions);
+
+      this._setLastRequest(request);
+      this._setLoading(true);
+
+      this.fire('request', {
+        request: request,
+        options: requestOptions
+      }, {bubbles: this.bubbles});
+
+      return request;
+    },
+
+    _handleResponse: function(request) {
+      if (request === this.lastRequest) {
+        this._setLastResponse(request.response);
+        this._setLastError(null);
+        this._setLoading(false);
+      }
+      this.fire('response', request, {bubbles: this.bubbles});
+    },
+
+    _handleError: function(request, error) {
+      if (this.verbose) {
+        console.error(error);
+      }
+
+      if (request === this.lastRequest) {
+        this._setLastError({
+          request: request,
+          error: error
+        });
+        this._setLastResponse(null);
+        this._setLoading(false);
+      }
+      this.fire('error', {
+        request: request,
+        error: error
+      }, {bubbles: this.bubbles});
+    },
+
+    _discardRequest: function(request) {
+      var requestIndex = this.activeRequests.indexOf(request);
+
+      if (requestIndex > -1) {
+        this.activeRequests.splice(requestIndex, 1);
+      }
+    },
+
+    _requestOptionsChanged: function() {
+      this.debounce('generate-request', function() {
+        if (this.url == null) {
+          return;
+        }
+
+        if (this.auto) {
+          this.generateRequest();
+        }
+      }, this.debounceDuration);
+    },
+
+  });
+</script>
+<script>
+/*
+`<iron-form>` is an HTML `<form>` element that can validate and submit any custom
+elements that implement `Polymer.IronFormElementBehavior`, as well as any
+native HTML elements. For more information on which attributes are
+available on the native form element, see https://developer.mozilla.org/en-US/docs/Web/HTML/Element/form
+
+It supports both `get` and `post` methods, and uses an `iron-ajax` element to
+submit the form data to the action URL.
+
+  Example:
+
+    <form is="iron-form" id="form" method="post" action="/form/handler">
+      <paper-input name="name" label="name"></paper-input>
+      <input name="address">
+      ...
+    </form>
+
+By default, a native `<button>` element will submit this form. However, if you
+want to submit it from a custom element's click handler, you need to explicitly
+call the form's `submit` method.
+
+  Example:
+
+    <paper-button raised onclick="submitForm()">Submit</paper-button>
+
+    function submitForm() {
+      document.getElementById('form').submit();
+    }
+
+To customize the request sent to the server, you can listen to the `iron-form-presubmit`
+event, and modify the form's[`iron-ajax`](https://elements.polymer-project.org/elements/iron-ajax)
+object. However, If you want to not use `iron-ajax` at all, you can cancel the
+event and do your own custom submission:
+
+  Example of modifying the request, but still using the build-in form submission:
+
+    form.addEventListener('iron-form-presubmit', function() {
+      this.request.method = 'put';
+      this.request.params = someCustomParams;
+    });
+
+  Example of bypassing the build-in form submission:
+
+    form.addEventListener('iron-form-presubmit', function(event) {
+      event.preventDefault();
+      var firebase = new Firebase(form.getAttribute('action'));
+      firebase.set(form.serialize());
+    });
+
+@demo demo/index.html
+*/
+  Polymer({
+
+    is: 'iron-form',
+
+    extends: 'form',
+
+    properties: {
+      /**
+       * By default, the form will display the browser's native validation
+       * UI (i.e. popup bubbles and invalid styles on invalid fields). You can
+       * manually disable this; however, if you do, note that you will have to
+       * manually style invalid *native* HTML fields yourself, as you are
+       * explicitly preventing the native form from doing so.
+       */
+      disableNativeValidationUi: {
+        type: Boolean,
+        value: false
+      },
+
+      /**
+      * Set the withCredentials flag when sending data.
+      */
+      withCredentials: {
+        type: Boolean,
+        value: false
+      },
+
+      /**
+       * Content type to use when sending data. If the `contentType` property
+       * is set and a `Content-Type` header is specified in the `headers`
+       * property, the `headers` property value will take precedence.
+       * If Content-Type is set to a value listed below, then
+       * the `body` (typically used with POST requests) will be encoded accordingly.
+       *
+       *    * `content-type="application/json"`
+       *      * body is encoded like `{"foo":"bar baz","x":1}`
+       *    * `content-type="application/x-www-form-urlencoded"`
+       *      * body is encoded like `foo=bar+baz&x=1`
+       */
+      contentType: {
+        type: String,
+        value: "application/x-www-form-urlencoded"
+      },
+
+      /**
+      * HTTP request headers to send.
+      *
+      * Note: setting a `Content-Type` header here will override the value
+      * specified by the `contentType` property of this element.
+      */
+      headers: {
+        type: Object,
+        value: function() {
+          return {};
+        }
+      },
+
+      /**
+      * iron-ajax request object used to submit the form.
+      */
+      request: {
+        type: Object,
+      }
+    },
+
+    /**
+     * Fired if the form cannot be submitted because it's invalid.
+     *
+     * @event iron-form-invalid
+     */
+
+    /**
+     * Fired before the form is submitted.
+     *
+     * @event iron-form-presubmit
+     */
+
+    /**
+     * Fired after the form is submitted.
+     *
+     * @event iron-form-submit
+     */
+
+     /**
+      * Fired after the form is reset.
+      *
+      * @event iron-form-reset
+      */
+
+    /**
+    * Fired after the form is submitted and a response is received. An
+    * IronRequestElement is included as the event.detail object.
+    *
+    * @event iron-form-response
+    */
+
+    /**
+     * Fired after the form is submitted and an error is received. An
+     * IronRequestElement is included as the event.detail object.
+     *
+     * @event iron-form-error
+     */
+    listeners: {
+      'iron-form-element-register': '_registerElement',
+      'iron-form-element-unregister': '_unregisterElement',
+      'submit': '_onSubmit',
+      'reset': '_onReset'
+    },
+
+    registered: function() {
+      // Dear reader: I apologize for what you're about to experience. You see,
+      // Safari does not respect `required` on input elements, so it never
+      // has any browser validation bubbles to show. And we have to feature
+      // detect that, since we rely on the form submission to do the right thing.
+      // See http://caniuse.com/#search=required.
+
+      // Create a fake form, with an invalid input. If it gets submitted, it's Safari.
+      var form = document.createElement('form');
+      var input = document.createElement('input');
+      input.setAttribute('required', 'true');
+      form.appendChild(input);
+
+      // If you call submit(), the form doesn't actually fire a submit event,
+      // so you can't intercept it and cancel it. The event is only fired
+      // from the magical button click submission.
+      // See http://wayback.archive.org/web/20090323062817/http://blogs.vertigosoftware.com/snyholm/archive/2006/09/27/3788.aspx.
+      var button = document.createElement('input');
+      button.setAttribute('type', 'submit');
+      form.appendChild(button);
+
+      Polymer.clientSupportsFormValidationUI = true;
+      form.addEventListener('submit', function(event) {
+        // Oh good! We don't handle `required` correctly.
+        Polymer.clientSupportsFormValidationUI = false;
+        event.preventDefault();
+      });
+      button.click();
+    },
+
+    ready: function() {
+      // Object that handles the ajax form submission request.
+      this.request = document.createElement('iron-ajax');
+      this.request.addEventListener('response', this._handleFormResponse.bind(this));
+      this.request.addEventListener('error', this._handleFormError.bind(this));
+
+      // Holds all the custom elements registered with this form.
+      this._customElements = [];
+      // Holds the initial values of the custom elements registered with this form.
+      this._customElementsInitialValues = [];
+    },
+
+    /**
+     * Submits the form.
+     */
+    submit: function() {
+      if (!this.noValidate && !this.validate()) {
+        // In order to trigger the native browser invalid-form UI, we need
+        // to do perform a fake form submit.
+        if (Polymer.clientSupportsFormValidationUI && !this.disableNativeValidationUi) {
+          this._doFakeSubmitForValidation();
+        }
+        this.fire('iron-form-invalid');
+        return;
+      }
+
+      var json = this.serialize();
+
+      // Native forms can also index elements magically by their name (can't make
+      // this up if I tried) so we need to get the correct attributes, not the
+      // elements with those names.
+      this.request.url = this.getAttribute('action');
+      this.request.method = this.getAttribute('method');
+      this.request.contentType = this.contentType;
+      this.request.withCredentials = this.withCredentials;
+      this.request.headers = this.headers;
+
+      if (this.method.toUpperCase() === 'POST') {
+        this.request.body = json;
+      } else {
+        this.request.params = json;
+      }
+
+      // Allow for a presubmit hook
+      var event = this.fire('iron-form-presubmit', {}, {cancelable: true});
+      if(!event.defaultPrevented) {
+        this.request.generateRequest();
+        this.fire('iron-form-submit', json);
+      }
+    },
+
+    /**
+     * Handler that is called when the native form fires a `submit` event
+     *
+     * @param {Event} event A `submit` event.
+     */
+    _onSubmit: function(event) {
+      this.submit();
+
+      // Don't perform a page refresh.
+      if (event) {
+        event.preventDefault();
+      }
+
+      return false;
+    },
+
+    /**
+     * Handler that is called when the native form fires a `reset` event
+     *
+     * @param {Event} event A `reset` event.
+     */
+    _onReset: function(event) {
+      this._resetCustomElements();
+    },
+
+    /**
+     * Returns a json object containing name/value pairs for all the registered
+     * custom components and native elements of the form. If there are elements
+     * with duplicate names, then their values will get aggregated into an
+     * array of values.
+     *
+     * @return {!Object}
+     */
+    serialize: function() {
+      var json = {};
+
+      function addSerializedElement(name, value) {
+        // If the name doesn't exist, add it. Otherwise, serialize it to
+        // an array,
+        if (!json[name]) {
+          json[name] = value;
+        } else {
+          if (!Array.isArray(json[name])) {
+            json[name] = [json[name]];
+          }
+          json[name].push(value);
+        }
+      }
+
+      // Go through all of the registered custom components.
+      for (var el, i = 0; el = this._customElements[i], i < this._customElements.length; i++) {
+        // If this custom element is inside a custom element that has already
+        // registered to this form, skip it.
+        if (!this._isChildOfRegisteredParent(el) && this._useValue(el)) {
+          addSerializedElement(el.name, el.value);
+        }
+      }
+
+      // Also go through the form's native elements.
+      for (var el, i = 0; el = this.elements[i], i < this.elements.length; i++) {
+        // If this native element is inside a custom element that has already
+        // registered to this form, skip it.
+        if (this._isChildOfRegisteredParent(el) || !this._useValue(el)) {
+          continue;
+        }
+
+        // A <select multiple> has an array of values.
+        if (el.tagName.toLowerCase() === 'select' && el.multiple) {
+          for (var o = 0; o < el.options.length; o++) {
+            if (el.options[o].selected) {
+              addSerializedElement(el.name, el.options[o].value);
+            }
+          }
+        } else {
+          addSerializedElement(el.name, el.value);
+        }
+      }
+
+      return json;
+    },
+
+    _handleFormResponse: function (event) {
+      this.fire('iron-form-response', event.detail);
+    },
+
+    _handleFormError: function (event) {
+      this.fire('iron-form-error', event.detail);
+    },
+
+    _registerElement: function(e) {
+      // Get the actual element that fired the event
+      var element = Polymer.dom(e).rootTarget;
+
+      element._parentForm = this;
+      this._customElements.push(element);
+
+      // Save the original value of this input.
+      this._customElementsInitialValues.push(
+          this._usesCheckedInsteadOfValue(element) ? element.checked : element.value);
+    },
+
+    _unregisterElement: function(e) {
+      var target = e.detail.target;
+      if (target) {
+        var index = this._customElements.indexOf(target);
+        if (index > -1) {
+          this._customElements.splice(index, 1);
+          this._customElementsInitialValues.splice(index, 1);
+        }
+      }
+    },
+
+    /**
+     * Validates all the required elements (custom and native) in the form.
+     * @return {boolean} True if all the elements are valid.
+     */
+    validate: function() {
+      var valid = true;
+
+      // Validate all the custom elements.
+      var validatable;
+      for (var el, i = 0; el = this._customElements[i], i < this._customElements.length; i++) {
+        if (el.required && !el.disabled) {
+          validatable = /** @type {{validate: (function() : boolean)}} */ (el);
+          // Some elements may not have correctly defined a validate method.
+          if (validatable.validate)
+            valid = !!validatable.validate() && valid;
+        }
+      }
+
+      // Validate the form's native elements.
+      for (var el, i = 0; el = this.elements[i], i < this.elements.length; i++) {
+        // Custom elements that extend a native element will also appear in
+        // this list, but they've already been validated.
+        if (!el.hasAttribute('is') && el.willValidate && el.checkValidity) {
+          valid = el.checkValidity() && valid;
+        }
+      }
+
+      return valid;
+    },
+
+    /**
+     * Returns whether the given element is a radio-button or a checkbox.
+     * @return {boolean} True if the element has a `checked` property.
+     */
+    _usesCheckedInsteadOfValue: function(el) {
+      if (el.type == 'checkbox' ||
+          el.type == 'radio' ||
+          el.getAttribute('role') == 'checkbox' ||
+          el.getAttribute('role') == 'radio' ||
+          el['_hasIronCheckedElementBehavior']) {
+        return true;
+      }
+      return false;
+    },
+
+    _useValue: function(el) {
+      // Skip disabled elements or elements that don't have a `name` attribute.
+      if (el.disabled || !el.name) {
+        return false;
+      }
+
+      // Checkboxes and radio buttons should only use their value if they're
+      // checked. Custom paper-checkbox and paper-radio-button elements
+      // don't have a type, but they have the correct role set.
+      if (this._usesCheckedInsteadOfValue(el))
+        return el.checked;
+      return true;
+    },
+
+    _doFakeSubmitForValidation: function() {
+      var fakeSubmit = document.createElement('input');
+      fakeSubmit.setAttribute('type', 'submit');
+      fakeSubmit.style.display = 'none';
+      this.appendChild(fakeSubmit);
+
+      fakeSubmit.click();
+
+      this.removeChild(fakeSubmit);
+    },
+
+    /**
+     * Resets all non-disabled form custom elements to their initial values.
+     */
+    _resetCustomElements: function() {
+      // Reset all the registered custom components. We need to do this after
+      // the native reset, since programmatically changing the `value` of some
+      // native elements (iron-input in particular) does not notify its
+      // parent `paper-input`, which will now display the wrong value.
+      this.async(function() {
+        for (var el, i = 0; el = this._customElements[i], i < this._customElements.length; i++) {
+          if (el.disabled)
+            continue;
+
+          if (this._usesCheckedInsteadOfValue(el)) {
+            el.checked = this._customElementsInitialValues[i];
+          } else {
+            el.value = this._customElementsInitialValues[i];
+
+            // In the shady DOM, the native form is all-seeing, and will
+            // reset the nested inputs inside <paper-input> and <paper-textarea>.
+            // In particular, it resets them to what it thinks the default value
+            // is (i.e. "", before the bindings have ran), and since this is
+            // a programmatic update, it also doesn't fire any events.
+            // Which means we need to manually update the native element's value.
+            if (el.inputElement) {
+              el.inputElement.value = el.value;
+            } else if (el.textarea) {
+              el.textarea.value = el.value;
+            }
+          }
+          el.invalid = false;
+        }
+
+        this.fire('iron-form-reset');
+      }, 1);
+    },
+
+    /**
+     * Returns true if `node` is in the shadow DOM of a different element,
+     * that has also implemented IronFormElementBehavior and is registered
+     * to this form.
+     */
+    _isChildOfRegisteredParent: function(node) {
+      var parent = node;
+
+      // At some point going up the tree we'll find either this form or the document.
+      while (parent && parent !== document && parent != this) {
+        // Use logical parentnode, or native ShadowRoot host.
+        parent = Polymer.dom(parent).parentNode || parent.host;
+
+        // Check if the parent was registered and submittable.
+        if (parent && parent.name && parent._parentForm === this) {
+          return true;
+        }
+      }
+      return false;
+    }
+
+  });
+
+</script>
+<!--
+The `<iron-flex-layout>` component provides simple ways to use [CSS flexible box layout](https://developer.mozilla.org/en-US/docs/Web/Guide/CSS/Flexible_boxes), also known as flexbox. This component provides two different ways to use flexbox:
+
+1. [Layout classes](https://github.com/PolymerElements/iron-flex-layout/tree/master/classes). The layout class stylesheet provides a simple set of class-based flexbox rules. Layout classes let you specify layout properties directly in markup.
+
+2. [Custom CSS mixins](https://github.com/PolymerElements/iron-flex-layout/blob/master/iron-flex-layout.html). The mixin stylesheet includes custom CSS mixins that can be applied inside a CSS rule using the `@apply` function.
+
+Do not wrap <paper-input-contanter> around elements that already include it, such as <paper-input>.
+Doing so may cause events to bounce infintely between the container and its contained element.
+
+
+@group Iron Elements
+@pseudoElement iron-flex-layout
+@demo demo/index.html
+-->
+
+<style>
+  /* IE 10 support for HTML5 hidden attr */
+  [hidden] {
+    display: none !important;
+  }
+</style>
+
+<style is="custom-style">
+  :root {
+
+    --layout: {
+      display: -ms-flexbox;
+      display: -webkit-flex;
+      display: flex;
+    };
+
+
+If you're using a `<paper-input-container>` imperatively, it's important to make sure
+that you attach its children (the `iron-input` and the optional `label`) before you
+attach the `<paper-input-container>` itself, so that it can be set up correctly.
+
+
+    --layout-horizontal: {
+      /* @apply(--layout); */
+      display: -ms-flexbox;
+      display: -webkit-flex;
+      display: flex;
+
+      -ms-flex-direction: row;
+      -webkit-flex-direction: row;
+      flex-direction: row;
+    };
+
+    --layout-horizontal-reverse: {
+      -ms-flex-direction: row-reverse;
+      -webkit-flex-direction: row-reverse;
+      flex-direction: row-reverse;
+    };
+
+    --layout-vertical: {
+      /* @apply(--layout); */
+      display: -ms-flexbox;
+      display: -webkit-flex;
+      display: flex;
+
+      -ms-flex-direction: column;
+      -webkit-flex-direction: column;
+      flex-direction: column;
+    };
+
+    --layout-vertical-reverse: {
+      -ms-flex-direction: column-reverse;
+      -webkit-flex-direction: column-reverse;
+      flex-direction: column-reverse;
+    };
+
+    --layout-wrap: {
+      -ms-flex-wrap: wrap;
+      -webkit-flex-wrap: wrap;
+      flex-wrap: wrap;
+    };
+
+    --layout-wrap-reverse: {
+      -ms-flex-wrap: wrap-reverse;
+      -webkit-flex-wrap: wrap-reverse;
+`--paper-input-container-focus-color` | Label and underline color when the input is focused | `--primary-color`
+`--paper-input-container-invalid-color` | Label and underline color when the input is is invalid | `--error-color`
+`--paper-input-container-label-floating` | Mixin applied to the label when floating | `{}`
+`--paper-input-container-underline-focus` | Mixin applied to the underline when the input is focused | `{}`
+
+    --layout-flex-auto: {
+      -ms-flex: 1 1 auto;
+      -webkit-flex: 1 1 auto;
+
+<!--
+`iron-a11y-announcer` is a singleton element that is intended to add a11y
+to features that require on-demand announcement from screen readers. In
+order to make use of the announcer, it is best to request its availability
+in the announcing element.
+
+Example:
+
+    Polymer({
+
+      is: 'x-chatty',
+
+      attached: function() {
+        // This will create the singleton element if it has not
+        // been created yet:
+        Polymer.IronA11yAnnouncer.requestAvailability();
+      }
+    });
+
+After the `iron-a11y-announcer` has been made available, elements can
+make announces by firing bubbling `iron-announce` events.
+
+Example:
+
+    this.fire('iron-announce', {
+      text: 'This is an announcement!'
+    }, { bubbles: true });
+
+Note: announcements are only audible if you have a screen reader enabled.
+
+@group Iron Elements
+@demo demo/index.html
+-->
+
+
+    --layout-flex-none: {
+      -ms-flex: none;
+      -webkit-flex: none;
+      flex: none;
+    };
+
+    --layout-flex: {
+      -ms-flex: 1 1 0.000000001px;
+      -webkit-flex: 1;
+      flex: 1;
+      -webkit-flex-basis: 0.000000001px;
+      flex-basis: 0.000000001px;
+    };
+
+    --layout-flex-2: {
+      -ms-flex: 2;
+      -webkit-flex: 2;
+      flex: 2;
+    };
+
+    --layout-flex-3: {
+      -ms-flex: 3;
+      -webkit-flex: 3;
+      flex: 3;
+    };
+
+    --layout-flex-4: {
+      -ms-flex: 4;
+      -webkit-flex: 4;
+      flex: 4;
+    };
+
+    --layout-flex-5: {
+      -ms-flex: 5;
+      -webkit-flex: 5;
+      flex: 5;
+    };
+
+    --layout-flex-6: {
+      -ms-flex: 6;
+      -webkit-flex: 6;
+      flex: 6;
+    };
+
+    --layout-flex-7: {
+      -ms-flex: 7;
+      -webkit-flex: 7;
+      flex: 7;
+    };
+
+    --layout-flex-8: {
+      -ms-flex: 8;
+      -webkit-flex: 8;
+      flex: 8;
+    };
+
+    --layout-flex-9: {
+      -ms-flex: 9;
+      -webkit-flex: 9;
+      flex: 9;
+    };
+
+    --layout-flex-10: {
+      -ms-flex: 10;
+      -webkit-flex: 10;
+      flex: 10;
+    };
+
+    --layout-flex-11: {
+      -ms-flex: 11;
+      -webkit-flex: 11;
+      flex: 11;
+    };
+
+    --layout-flex-12: {
+      -ms-flex: 12;
+      -webkit-flex: 12;
+      flex: 12;
+    };
+
+    /* alignment in cross axis */
+
+    --layout-start: {
+      -ms-flex-align: start;
+      -webkit-align-items: flex-start;
+      align-items: flex-start;
+    };
+
+    --layout-center: {
+      -ms-flex-align: center;
+      -webkit-align-items: center;
+      align-items: center;
+    };
+
+    --layout-end: {
+      -ms-flex-align: end;
+      -webkit-align-items: flex-end;
+      align-items: flex-end;
+    };
+
+    /* alignment in main axis */
+
+    --layout-start-justified: {
+      -ms-flex-pack: start;
+      -webkit-justify-content: flex-start;
+      justify-content: flex-start;
+    };
+
+    --layout-center-justified: {
+      -ms-flex-pack: center;
+      -webkit-justify-content: center;
+      justify-content: center;
+    };
+
+    --layout-end-justified: {
+      -ms-flex-pack: end;
+      -webkit-justify-content: flex-end;
+      justify-content: flex-end;
+    };
+
+    --layout-around-justified: {
+      -ms-flex-pack: around;
+      -webkit-justify-content: space-around;
+      justify-content: space-around;
+    };
+
+    --layout-justified: {
+      -ms-flex-pack: justify;
+      -webkit-justify-content: space-between;
+      justify-content: space-between;
+    };
+
+    --layout-center-center: {
+      /* @apply(--layout-center --layout-center-justified); */
+      -ms-flex-align: center;
+      -webkit-align-items: center;
+      align-items: center;
+      -ms-flex-pack: center;
+      -webkit-justify-content: center;
+      justify-content: center;
+    };
+
+    /* self alignment */
+
+    --layout-self-start: {
+      -ms-align-self: flex-start;
+      -webkit-align-self: flex-start;
+      align-self: flex-start;
+    };
+
+    --layout-self-center: {
+      -ms-align-self: center;
+      -webkit-align-self: center;
+      align-self: center;
+    };
+
+    --layout-self-end: {
+      -ms-align-self: flex-end;
+      -webkit-align-self: flex-end;
+      align-self: flex-end;
+    };
+
+    --layout-self-stretch: {
+      -ms-align-self: stretch;
+      -webkit-align-self: stretch;
+      align-self: stretch;
+    };
+
+    /*******************************
+              Other Layout
+    *******************************/
+
+    --layout-block: {
+      display: block;
+    };
+
+    --layout-invisible: {
+      visibility: hidden !important;
+    };
+
+    --layout-relative: {
+      position: relative;
+    };
+
+    --layout-fit: {
+      position: absolute;
+      top: 0;
+      right: 0;
+      bottom: 0;
+      left: 0;
+    };
+
+    --layout-scroll: {
+      -webkit-overflow-scrolling: touch;
+      overflow: auto;
+    };
+
+    --layout-fullbleed: {
+      margin: 0;
+      height: 100vh;
+    }
+
+    /* fixed position */
+
+    --layout-fixed-top: {
+      position: fixed;
+      top: 0;
+      left: 0;
+      right: 0;
+    };
+
+    --layout-fixed-right: {
+      position: fixed;
+      top: 0;
+      right: 0;
+      bottom: 0;
+    };
+
+    --layout-fixed-bottom: {
+      position: fixed;
+      right: 0;
+      bottom: 0;
+      left: 0;
+    };
+
+    --layout-fixed-left: {
+      position: fixed;
+      top: 0;
+      bottom: 0;
+      left: 0;
+    };
+
+  }
+
+</style>
+<style>
+
+  /*******************************
+            Flex Layout
+  *******************************/
+
+  html /deep/ .layout.horizontal,
+  html /deep/ .layout.horizontal-reverse,
+  html /deep/ .layout.vertical,
+  html /deep/ .layout.vertical-reverse {
+    display: -ms-flexbox;
+    display: -webkit-flex;
+    display: flex;
+  }
+
+  html /deep/ .layout.inline {
+    display: -ms-inline-flexbox;
+    display: -webkit-inline-flex;
+    display: inline-flex;
+  }
+
+  html /deep/ .layout.horizontal {
+    -ms-flex-direction: row;
+    -webkit-flex-direction: row;
+    flex-direction: row;
+  }
+
+  html /deep/ .layout.horizontal-reverse {
+    -ms-flex-direction: row-reverse;
+    -webkit-flex-direction: row-reverse;
+    flex-direction: row-reverse;
+  }
+
+  html /deep/ .layout.vertical {
+    -ms-flex-direction: column;
+    -webkit-flex-direction: column;
+    flex-direction: column;
+  }
+
+  html /deep/ .layout.vertical-reverse {
+    -ms-flex-direction: column-reverse;
+    -webkit-flex-direction: column-reverse;
+    flex-direction: column-reverse;
+  }
+
+  html /deep/ .layout.wrap {
+    -ms-flex-wrap: wrap;
+    -webkit-flex-wrap: wrap;
+    flex-wrap: wrap;
+  }
+
+  html /deep/ .layout.wrap-reverse {
+    -ms-flex-wrap: wrap-reverse;
+    -webkit-flex-wrap: wrap-reverse;
+    flex-wrap: wrap-reverse;
+  }
+
+  html /deep/ .flex-auto {
+    -ms-flex: 1 1 auto;
+    -webkit-flex: 1 1 auto;
+    flex: 1 1 auto;
+  }
+
+  html /deep/ .flex-none {
+    -ms-flex: none;
+    -webkit-flex: none;
+    flex: none;
+  }
+
+  html /deep/ .flex,
+  html /deep/ .flex-1 {
+    -ms-flex: 1;
+    -webkit-flex: 1;
+    flex: 1;
+  }
+
+  html /deep/ .flex-2 {
+    -ms-flex: 2;
+    -webkit-flex: 2;
+    flex: 2;
+  }
+
+  html /deep/ .flex-3 {
+    -ms-flex: 3;
+    -webkit-flex: 3;
+    flex: 3;
+  }
+
+  html /deep/ .flex-4 {
+    -ms-flex: 4;
+    -webkit-flex: 4;
+    flex: 4;
+  }
+
+  html /deep/ .flex-5 {
+    -ms-flex: 5;
+    -webkit-flex: 5;
+    flex: 5;
+  }
+
+  html /deep/ .flex-6 {
+    -ms-flex: 6;
+    -webkit-flex: 6;
+    flex: 6;
+  }
+
+  html /deep/ .flex-7 {
+    -ms-flex: 7;
+    -webkit-flex: 7;
+    flex: 7;
+  }
+
+  html /deep/ .flex-8 {
+    -ms-flex: 8;
+    -webkit-flex: 8;
+    flex: 8;
+  }
+
+  html /deep/ .flex-9 {
+    -ms-flex: 9;
+    -webkit-flex: 9;
+    flex: 9;
+  }
+
+  html /deep/ .flex-10 {
+    -ms-flex: 10;
+    -webkit-flex: 10;
+    flex: 10;
+  }
+
+  html /deep/ .flex-11 {
+    -ms-flex: 11;
+    -webkit-flex: 11;
+    flex: 11;
+  }
+
+  html /deep/ .flex-12 {
+    -ms-flex: 12;
+    -webkit-flex: 12;
+    flex: 12;
+  }
+
+  /* alignment in cross axis */
+
+  html /deep/ .layout.start {
+    -ms-flex-align: start;
+    -webkit-align-items: flex-start;
+    align-items: flex-start;
+  }
+
+  html /deep/ .layout.center,
+  html /deep/ .layout.center-center {
+    -ms-flex-align: center;
+    -webkit-align-items: center;
+    align-items: center;
+  }
+
+  html /deep/ .layout.end {
+    -ms-flex-align: end;
+    -webkit-align-items: flex-end;
+    align-items: flex-end;
+  }
+
+  /* alignment in main axis */
+
+  html /deep/ .layout.start-justified {
+    -ms-flex-pack: start;
+    -webkit-justify-content: flex-start;
+    justify-content: flex-start;
+  }
+
+  html /deep/ .layout.center-justified,
+  html /deep/ .layout.center-center {
+    -ms-flex-pack: center;
+    -webkit-justify-content: center;
+    justify-content: center;
+  }
+
+  html /deep/ .layout.end-justified {
+    -ms-flex-pack: end;
+    -webkit-justify-content: flex-end;
+    justify-content: flex-end;
+  }
+
+  html /deep/ .layout.around-justified {
+    -ms-flex-pack: around;
+    -webkit-justify-content: space-around;
+    justify-content: space-around;
+  }
+
+  html /deep/ .layout.justified {
+    -ms-flex-pack: justify;
+    -webkit-justify-content: space-between;
+    justify-content: space-between;
+  }
+
+  /* self alignment */
+
+  html /deep/ .self-start {
+    -ms-align-self: flex-start;
+    -webkit-align-self: flex-start;
+    align-self: flex-start;
+  }
+
+  html /deep/ .self-center {
+    -ms-align-self: center;
+    -webkit-align-self: center;
+    align-self: center;
+  }
+
+  html /deep/ .self-end {
+    -ms-align-self: flex-end;
+    -webkit-align-self: flex-end;
+    align-self: flex-end;
+  }
+
+  html /deep/ .self-stretch {
+    -ms-align-self: stretch;
+    -webkit-align-self: stretch;
+    align-self: stretch;
+  }
+
+  /*******************************
+            Other Layout
+  *******************************/
+
+  html /deep/ .block {
+    display: block;
+  }
+
+  /* IE 10 support for HTML5 hidden attr */
+  html /deep/ [hidden] {
+    display: none !important;
+  }
+
+  html /deep/ .invisible {
+    visibility: hidden !important;
+  }
+
+  html /deep/ .relative {
+    position: relative;
+  }
+
+  html /deep/ .fit {
+    position: absolute;
+    top: 0;
+    right: 0;
+    bottom: 0;
+    left: 0;
+  }
+
+  body.fullbleed {
+    margin: 0;
+    height: 100vh;
+  }
+
+  html /deep/ .scroll {
+    -webkit-overflow-scrolling: touch;
+    overflow: auto;
+  }
+
+  .fixed-bottom,
+  .fixed-left,
+  .fixed-right,
+  .fixed-top {
+    position: fixed;
+  }
+
+  html /deep/ .fixed-top {
+    top: 0;
+    left: 0;
+    right: 0;
+  }
+
+  html /deep/ .fixed-right {
+    top: 0;
+    right: 0;
+    bottom: 0;
+  }
+
+  html /deep/ .fixed-bottom {
+    right: 0;
+    bottom: 0;
+    left: 0;
+  }
+
+  html /deep/ .fixed-left {
+    top: 0;
+    bottom: 0;
+    left: 0;
+  }
+
+</style>
+<style>
+
+  /*******************************
+            Flex Layout
+  *******************************/
+
+  .layout.horizontal,
+  .layout.horizontal-reverse,
+  .layout.vertical,
+  .layout.vertical-reverse {
+    display: -ms-flexbox;
+    display: -webkit-flex;
+    display: flex;
+  }
+
+  .layout.inline {
+    display: -ms-inline-flexbox;
+    display: -webkit-inline-flex;
+    display: inline-flex;
+  }
+
+  .layout.horizontal {
+    -ms-flex-direction: row;
+    -webkit-flex-direction: row;
+    flex-direction: row;
+  }
+
+  .layout.horizontal-reverse {
+    -ms-flex-direction: row-reverse;
+    -webkit-flex-direction: row-reverse;
+    flex-direction: row-reverse;
+  }
+
+  .layout.vertical {
+    -ms-flex-direction: column;
+    -webkit-flex-direction: column;
+    flex-direction: column;
+  }
+
+  .layout.vertical-reverse {
+    -ms-flex-direction: column-reverse;
+    -webkit-flex-direction: column-reverse;
+    flex-direction: column-reverse;
+  }
+
+  .layout.wrap {
+    -ms-flex-wrap: wrap;
+    -webkit-flex-wrap: wrap;
+    flex-wrap: wrap;
+  }
+
+  .layout.wrap-reverse {
+    -ms-flex-wrap: wrap-reverse;
+    -webkit-flex-wrap: wrap-reverse;
+    flex-wrap: wrap-reverse;
+  }
+
+  .flex-auto {
+    -ms-flex: 1 1 auto;
+    -webkit-flex: 1 1 auto;
+    flex: 1 1 auto;
+  }
+
+  .flex-none {
+    -ms-flex: none;
+    -webkit-flex: none;
+    flex: none;
+  }
+
+  .flex,
+  .flex-1 {
+    -ms-flex: 1;
+    -webkit-flex: 1;
+    flex: 1;
+  }
+
+  .flex-2 {
+    -ms-flex: 2;
+    -webkit-flex: 2;
+    flex: 2;
+  }
+
+  .flex-3 {
+    -ms-flex: 3;
+    -webkit-flex: 3;
+    flex: 3;
+  }
+
+  .flex-4 {
+    -ms-flex: 4;
+    -webkit-flex: 4;
+    flex: 4;
+  }
+
+  .flex-5 {
+    -ms-flex: 5;
+    -webkit-flex: 5;
+    flex: 5;
+  }
+
+  .flex-6 {
+    -ms-flex: 6;
+    -webkit-flex: 6;
+    flex: 6;
+  }
+
+  .flex-7 {
+    -ms-flex: 7;
+    -webkit-flex: 7;
+    flex: 7;
+  }
+
+  .flex-8 {
+    -ms-flex: 8;
+    -webkit-flex: 8;
+    flex: 8;
+  }
+
+  .flex-9 {
+    -ms-flex: 9;
+    -webkit-flex: 9;
+    flex: 9;
+  }
+
+  .flex-10 {
+    -ms-flex: 10;
+    -webkit-flex: 10;
+    flex: 10;
+  }
+
+  .flex-11 {
+    -ms-flex: 11;
+    -webkit-flex: 11;
+    flex: 11;
+  }
+
+  .flex-12 {
+    -ms-flex: 12;
+    -webkit-flex: 12;
+    flex: 12;
+  }
+
+  /* alignment in cross axis */
+
+  .layout.start {
+       * Set to true to prevent the user from entering invalid input. If `allowedPattern` is set,
+       * any character typed by the user will be matched against that pattern, and rejected if it's not a match.
+       * Pasted input will have each character checked individually; if any character
+       * doesn't match `allowedPattern`, the entire pasted string will be rejected.
+       * If `allowedPattern` is not set, it will use the `type` attribute (only supported for `type=number`).
+
+  .layout.center,
+       * Regular expression that list the characters allowed as input.
+       * This pattern represents the allowed characters for the field; as the user inputs text,
+       * each individual character will be checked against the pattern (rather than checking
+       * the entire value as a whole). The recommended format should be a list of allowed characters;
+       * for example, `[a-zA-Z0-9.+-!;:]`
+
+  .layout.end {
+    -ms-flex-align: end;
+    -webkit-align-items: flex-end;
+    align-items: flex-end;
+  }
+
+  /* alignment in main axis */
+
+  .layout.start-justified {
+    -ms-flex-pack: start;
+    -webkit-justify-content: flex-start;
+    justify-content: flex-start;
+  }
+
+  .layout.center-justified,
+  .layout.center-center {
+    -ms-flex-pack: center;
+    -webkit-justify-content: center;
+    justify-content: center;
+  }
+
+  .layout.end-justified {
+    -ms-flex-pack: end;
+    -webkit-justify-content: flex-end;
+    justify-content: flex-end;
+  }
+
+    registered: function() {
+      // Feature detect whether we need to patch dispatchEvent (i.e. on FF and IE).
+      if (!this._canDispatchEventOnDisabled()) {
+        this._origDispatchEvent = this.dispatchEvent;
+        this.dispatchEvent = this._dispatchEventFirefoxIE;
+      }
+    },
+
+    created: function() {
+      Polymer.IronA11yAnnouncer.requestAvailability();
+    },
+
+    _canDispatchEventOnDisabled: function() {
+      var input = document.createElement('input');
+      var canDispatch = false;
+      input.disabled = true;
+
+      input.addEventListener('feature-check-dispatch-event', function() {
+        canDispatch = true;
+      });
+
+      try {
+        input.dispatchEvent(new Event('feature-check-dispatch-event'));
+      } catch(e) {}
+
+      return canDispatch;
+    },
+
+    _dispatchEventFirefoxIE: function() {
+      // Due to Firefox bug, events fired on disabled form controls can throw
+      // errors; furthermore, neither IE nor Firefox will actually dispatch
+      // events from disabled form controls; as such, we toggle disable around
+      // the dispatch to allow notifying properties to notify
+      // See issue #47 for details
+      var disabled = this.disabled;
+      this.disabled = false;
+      this._origDispatchEvent.apply(this, arguments);
+      this.disabled = disabled;
+    },
+
+  }
+
+  .layout.justified {
+    -ms-flex-pack: justify;
+    -webkit-justify-content: space-between;
+    justify-content: space-between;
+  }
+
+  /* self alignment */
+
+  .self-start {
+    -ms-align-self: flex-start;
+    -webkit-align-self: flex-start;
+    align-self: flex-start;
+        this.value = !(this.bindValue || this.bindValue === 0 || this.bindValue === false) ? '' : this.bindValue;
+  }
+
+  .self-center {
+    -ms-align-self: center;
+    -webkit-align-self: center;
+    align-self: center;
+  }
+
+  .self-end {
+    -ms-align-self: flex-end;
+    -webkit-align-self: flex-end;
+    align-self: flex-end;
+          this._announceInvalidCharacter('Invalid string of characters not entered.');
+  }
+
+  .self-stretch {
+    -ms-align-self: stretch;
+    -webkit-align-self: stretch;
+    align-self: stretch;
+  }
+
+  /*******************************
+            Other Layout
+  *******************************/
+
+  .block {
+    display: block;
+  }
+
+  /* IE 10 support for HTML5 hidden attr */
+  [hidden] {
+    display: none !important;
+  }
+
+  .invisible {
+    visibility: hidden !important;
+  }
+
+  .relative {
+    position: relative;
+  }
+
+  .fit {
+    position: absolute;
+    top: 0;
+    right: 0;
+    bottom: 0;
+    left: 0;
+  }
+
+  body.fullbleed {
+    margin: 0;
+    height: 100vh;
+  }
+
+  .scroll {
+    -webkit-overflow-scrolling: touch;
+    overflow: auto;
+  }
+
+  /* fixed position */
+
+  .fixed-bottom,
+  .fixed-left,
+  .fixed-right,
+        this._announceInvalidCharacter('Invalid character ' + thisChar + ' not entered.');
+    position: fixed;
+  }
+
+  .fixed-top {
+    top: 0;
+    left: 0;
+    right: 0;
+  }
+
+  .fixed-right {
+    top: 0;
+    right: 0;
+    bottom: 0;
+  }
+
+  .fixed-bottom {
+    right: 0;
+    bottom: 0;
+    left: 0;
+  }
+
+  .fixed-left {
+    top: 0;
+    bottom: 0;
+    left: 0;
+      // First, check what the browser thinks. Some inputs (like type=number)
+      // behave weirdly and will set the value to "" if something invalid is
+      // entered, but will set the validity correctly.
+      var valid =  this.checkValidity();
+
+      // Only do extra checking if the browser thought this was valid.
+      if (valid) {
+        // Empty, required input is invalid
+        if (this.required && this.value === '') {
+          valid = false;
+        } else if (this.hasValidator()) {
+          valid = Polymer.IronValidatableBehavior.validate.call(this, this.value);
+
+3. [shadow.html](https://github.com/PolymerElements/paper-styles/blob/master/shadow.html): Material Design
+[elevation](https://www.google.com/design/spec/what-is-material/elevation-shadows.html) and shadow styles
+
+4. [typography.html](https://github.com/PolymerElements/paper-styles/blob/master/typography.html):
+Material Design [font](http://www.google.com/design/spec/style/typography.html#typography-styles) styles and sizes
+
+5. [demo-pages.html](https://github.com/PolymerElements/paper-styles/blob/master/demo-pages.html): generic styles
+used in the PolymerElements demo pages
+
+We recommend importing each of these individual files, and using the style mixins
+available in each ones, rather than the aggregated `paper-styles.html` as a whole.
+
+@group Paper Elements
+@pseudoElement paper-styles
+@demo demo/index.html
+-->
+
+<style is="custom-style">
+
+  :root {
+
+    /* Material Design color palette for Google products */
+
+    --google-red-100: #f4c7c3;
+    --google-red-300: #e67c73;
+    --google-red-500: #db4437;
+    --google-red-700: #c53929;
+
+    --google-blue-100: #c6dafc;
+    --google-blue-300: #7baaf7;
+    --google-blue-500: #4285f4;
+    --google-blue-700: #3367d6;
+
+    --google-green-100: #b7e1cd;
+    --google-green-300: #57bb8a;
+    --google-green-500: #0f9d58;
+    --google-green-700: #0b8043;
+
+    --google-yellow-100: #fce8b2;
+    --google-yellow-300: #f7cb4d;
+    --google-yellow-500: #f4b400;
+    --google-yellow-700: #f09300;
+
+    --google-grey-100: #f5f5f5;
+    --google-grey-300: #e0e0e0;
+    --google-grey-500: #9e9e9e;
+    --google-grey-700: #616161;
+    
+    /* Material Design color palette from online spec document */
+
     --paper-red-50: #ffebee;
     --paper-red-100: #ffcdd2;
     --paper-red-200: #ef9a9a;
@@ -9203,2877 +11315,37 @@
     --light-secondary-opacity: 0.7;
     --light-primary-opacity: 1.0;
 
-  }
-
-</style>
-<!-- Taken from https://www.google.com/design/spec/style/color.html#color-ui-color-application -->
-
-<style is="custom-style">
+        }
+      }
+
+      this.invalid = !valid;
 
   :root {
-    /*
-     * You can use these generic variables in your elements for easy theming.
-     * For example, if all your elements use `--primary-text-color` as its main
-     * color, then switching from a light to a dark theme is just a matter of
-     * changing the value of `--primary-text-color` in your application.
-     */
-    --primary-text-color: var(--light-theme-text-color);
-    --primary-background-color: var(--light-theme-background-color);
-    --secondary-text-color: var(--light-theme-secondary-color);
-    --disabled-text-color: var(--light-theme-disabled-color);
-    --divider-color: var(--light-theme-divider-color);
-    --error-color: var(--paper-deep-orange-a700);
-
-    /*
-     * Primary and accent colors. Also see color.html for more colors.
-     */
-    --primary-color: var(--paper-indigo-500);
-    --light-primary-color: var(--paper-indigo-100);
-    --dark-primary-color: var(--paper-indigo-700);
-
-    --accent-color: var(--paper-pink-a200);
-    --light-accent-color: var(--paper-pink-a100);
-    --dark-accent-color: var(--paper-pink-a400);
-
-
-    /*
-     * Material Design Light background theme
-     */
-    --light-theme-background-color: #ffffff;
-    --light-theme-base-color: #000000;
-    --light-theme-text-color: var(--paper-grey-900);
-    --light-theme-secondary-color: #737373;  /* for secondary text and icons */
-    --light-theme-disabled-color: #9b9b9b;  /* disabled/hint text */
-    --light-theme-divider-color: #dbdbdb;
-
-    /*
-     * Material Design Dark background theme
-     */
-    --dark-theme-background-color: var(--paper-grey-900);
-    --dark-theme-base-color: #ffffff;
-    --dark-theme-text-color: #ffffff;
-    --dark-theme-secondary-color: #bcbcbc;  /* for secondary text and icons */
-    --dark-theme-disabled-color: #646464;  /* disabled/hint text */
-    --dark-theme-divider-color: #3c3c3c;
-
-    /*
-     * Deprecated values because of their confusing names.
-     */
-    --text-primary-color: var(--dark-theme-text-color);
-    --default-primary-color: var(--primary-color);
-
-  }
-
-</style>
-<style is="custom-style">
-
-  :root {
-
-    --shadow-transition: {
-      transition: box-shadow 0.28s cubic-bezier(0.4, 0, 0.2, 1);
-    };
-=======
-            return xhr.response;
-          case 'xml':
-            return xhr.responseXML;
-          case 'blob':
-          case 'document':
-          case 'arraybuffer':
-            return xhr.response;
-          case 'text':
-          default: {
-            // If `prefixLen` is set, it implies the response should be parsed
-            // as JSON once the prefix of length `prefixLen` is stripped from
-            // it. Emulate the behavior above where null is returned on failure
-            // to parse.
-            if (prefixLen) {
-              try {
-                return JSON.parse(xhr.responseText.substring(prefixLen));
-              } catch (_) {
-                return null;
-              }
-            }
-            return xhr.responseText;
-          }
-        }
-      } catch (e) {
-        this.rejectCompletes(new Error('Could not parse response. ' + e.message));
-      }
     },
->>>>>>> 2e002742
-
-    /**
-     * Aborts the request.
-     */
-    abort: function () {
-      this._setAborted(true);
-      this.xhr.abort();
-    },
-
-    /**
-     * @param {*} body The given body of the request to try and encode.
-     * @param {?string} contentType The given content type, to infer an encoding
-     *     from.
-     * @return {*} Either the encoded body as a string, if successful,
-     *     or the unaltered body object if no encoding could be inferred.
-     */
-    _encodeBodyObject: function(body, contentType) {
-      if (typeof body == 'string') {
-        return body;  // Already encoded.
-      }
-      var bodyObj = /** @type {Object} */ (body);
-      switch(contentType) {
-        case('application/json'):
-          return JSON.stringify(bodyObj);
-        case('application/x-www-form-urlencoded'):
-          return this._wwwFormUrlEncode(bodyObj);
-      }
-      return body;
-    },
-
-    /**
-     * @param {Object} object The object to encode as x-www-form-urlencoded.
-     * @return {string} .
-     */
-    _wwwFormUrlEncode: function(object) {
-      if (!object) {
-        return '';
-      }
-      var pieces = [];
-      Object.keys(object).forEach(function(key) {
-        // TODO(rictic): handle array values here, in a consistent way with
-        //   iron-ajax params.
-        pieces.push(
-            this._wwwFormUrlEncodePiece(key) + '=' +
-            this._wwwFormUrlEncodePiece(object[key]));
-      }, this);
-      return pieces.join('&');
-    },
-
-    /**
-     * @param {*} str A key or value to encode as x-www-form-urlencoded.
-     * @return {string} .
-     */
-    _wwwFormUrlEncodePiece: function(str) {
-      // Spec says to normalize newlines to \r\n and replace %20 spaces with +.
-      // jQuery does this as well, so this is likely to be widely compatible.
-      return encodeURIComponent(str.toString().replace(/\r?\n/g, '\r\n'))
-          .replace(/%20/g, '+');
-    },
-
-    /**
-     * Updates the status code and status text.
-     */
-    _updateStatus: function() {
-      this._setStatus(this.xhr.status);
-      this._setStatusText((this.xhr.statusText === undefined) ? '' : this.xhr.statusText);
+    --dark-primary-color: #303f9f;
+
+    --default-primary-color: #3f51b5;
+
+    --light-primary-color: #c5cae9;
+
+    --text-primary-color: #ffffff;
+
+    --accent-color: #ff4081;
+
+    --primary-background-color: #ffffff;
+
+    --primary-text-color: #212121;
+
+    --secondary-text-color: #757575;
+
+    --disabled-text-color: #bdbdbd;
+
+    --divider-color: #e0e0e0;
+
+
+    _announceInvalidCharacter: function(message) {
+      this.fire('iron-announce', { text: message });
     }
-  });
-</script>
-
-<!--
-The `iron-ajax` element exposes network request functionality.
-
-    <iron-ajax
-        auto
-        url="http://gdata.youtube.com/feeds/api/videos/"
-        params='{"alt":"json", "q":"chrome"}'
-        handle-as="json"
-        on-response="handleResponse"
-        debounce-duration="300"></iron-ajax>
-
-<<<<<<< HEAD
-    --shadow-elevation-12dp: {
-      box-shadow: 0 12px 16px 1px rgba(0, 0, 0, 0.14),
-                  0 4px 22px 3px rgba(0, 0, 0, 0.12),
-                  0 6px 7px -4px rgba(0, 0, 0, 0.4);
-    };
-
-    --shadow-elevation-16dp: {
-      box-shadow: 0 16px 24px 2px rgba(0, 0, 0, 0.14),
-                  0  6px 30px 5px rgba(0, 0, 0, 0.12),
-                  0  8px 10px -5px rgba(0, 0, 0, 0.4);
-    };
-=======
-With `auto` set to `true`, the element performs a request whenever
-its `url`, `params` or `body` properties are changed. Automatically generated
-requests will be debounced in the case that multiple attributes are changed
-sequentially.
->>>>>>> 2e002742
-
-Note: The `params` attribute must be double quoted JSON.
-
-You can trigger a request explicitly by calling `generateRequest` on the
-element.
-
-@demo demo/index.html
-@hero hero.svg
--->
-
-<<<<<<< HEAD
-    /* Shared Styles */
-    --paper-font-common-base: {
-      font-family: 'Roboto', 'Noto', sans-serif;
-      -webkit-font-smoothing: antialiased;
-    };
-=======
-<script>
-  'use strict';
-
-  Polymer({
->>>>>>> 2e002742
-
-    is: 'iron-ajax',
-
-    /**
-     * Fired when a request is sent.
-     *
-     * @event request
-     */
-
-    /**
-     * Fired when a response is received.
-     *
-     * @event response
-     */
-
-    /**
-     * Fired when an error is received.
-     *
-     * @event error
-     */
-
-<<<<<<< HEAD
-    --paper-font-display4: {
-      @apply(--paper-font-common-base);
-      @apply(--paper-font-common-nowrap);
-=======
-    hostAttributes: {
-      hidden: true
-    },
-
-    properties: {
-      /**
-       * The URL target of the request.
-       */
-      url: {
-        type: String
-      },
->>>>>>> 2e002742
-
-      /**
-       * An object that contains query parameters to be appended to the
-       * specified `url` when generating a request. If you wish to set the body
-       * content when making a POST request, you should use the `body` property
-       * instead.
-       */
-      params: {
-        type: Object,
-        value: function() {
-          return {};
-        }
-      },
-
-<<<<<<< HEAD
-    --paper-font-display3: {
-      @apply(--paper-font-common-base);
-      @apply(--paper-font-common-nowrap);
-=======
-      /**
-       * The HTTP method to use such as 'GET', 'POST', 'PUT', or 'DELETE'.
-       * Default is 'GET'.
-       */
-      method: {
-        type: String,
-        value: 'GET'
-      },
-
-      /**
-       * HTTP request headers to send.
-       *
-       * Example:
-       *
-       *     <iron-ajax
-       *         auto
-       *         url="http://somesite.com"
-       *         headers='{"X-Requested-With": "XMLHttpRequest"}'
-       *         handle-as="json"></iron-ajax>
-       *
-       * Note: setting a `Content-Type` header here will override the value
-       * specified by the `contentType` property of this element.
-       */
-      headers: {
-        type: Object,
-        value: function() {
-          return {};
-        }
-      },
->>>>>>> 2e002742
-
-      /**
-       * Content type to use when sending data. If the `contentType` property
-       * is set and a `Content-Type` header is specified in the `headers`
-       * property, the `headers` property value will take precedence.
-       */
-      contentType: {
-        type: String,
-        value: null
-      },
-
-<<<<<<< HEAD
-    --paper-font-display2: {
-      @apply(--paper-font-common-base);
-=======
-      /**
-       * Body content to send with the request, typically used with "POST"
-       * requests.
-       *
-       * If body is a string it will be sent unmodified.
-       *
-       * If Content-Type is set to a value listed below, then
-       * the body will be encoded accordingly.
-       *
-       *    * `content-type="application/json"`
-       *      * body is encoded like `{"foo":"bar baz","x":1}`
-       *    * `content-type="application/x-www-form-urlencoded"`
-       *      * body is encoded like `foo=bar+baz&x=1`
-       *
-       * Otherwise the body will be passed to the browser unmodified, and it
-       * will handle any encoding (e.g. for FormData, Blob, ArrayBuffer).
-       *
-       * @type (ArrayBuffer|ArrayBufferView|Blob|Document|FormData|null|string|undefined|Object)
-       */
-      body: {
-        type: Object,
-        value: null
-      },
-
-      /**
-       * Toggle whether XHR is synchronous or asynchronous. Don't change this
-       * to true unless You Know What You Are Doing™.
-       */
-      sync: {
-        type: Boolean,
-        value: false
-      },
->>>>>>> 2e002742
-
-      /**
-       * Specifies what data to store in the `response` property, and
-       * to deliver as `event.detail.response` in `response` events.
-       *
-       * One of:
-       *
-       *    `text`: uses `XHR.responseText`.
-       *
-       *    `xml`: uses `XHR.responseXML`.
-       *
-       *    `json`: uses `XHR.responseText` parsed as JSON.
-       *
-       *    `arraybuffer`: uses `XHR.response`.
-       *
-       *    `blob`: uses `XHR.response`.
-       *
-       *    `document`: uses `XHR.response`.
-       */
-      handleAs: {
-        type: String,
-        value: 'json'
-      },
-
-<<<<<<< HEAD
-    --paper-font-display1: {
-      @apply(--paper-font-common-base);
-=======
-      /**
-       * Set the withCredentials flag on the request.
-       */
-      withCredentials: {
-        type: Boolean,
-        value: false
-      },
-
-      /**
-       * Set the timeout flag on the request.
-       */
-      timeout: {
-        type: Number,
-        value: 0
-      },
->>>>>>> 2e002742
-
-      /**
-       * If true, automatically performs an Ajax request when either `url` or
-       * `params` changes.
-       */
-      auto: {
-        type: Boolean,
-        value: false
-      },
-
-<<<<<<< HEAD
-    --paper-font-headline: {
-      @apply(--paper-font-common-base);
-=======
-      /**
-       * If true, error messages will automatically be logged to the console.
-       */
-      verbose: {
-        type: Boolean,
-        value: false
-      },
-
-      /**
-       * The most recent request made by this iron-ajax element.
-       */
-      lastRequest: {
-        type: Object,
-        notify: true,
-        readOnly: true
-      },
->>>>>>> 2e002742
-
-      /**
-       * True while lastRequest is in flight.
-       */
-      loading: {
-        type: Boolean,
-        notify: true,
-        readOnly: true
-      },
-
-<<<<<<< HEAD
-    --paper-font-title: {
-      @apply(--paper-font-common-base);
-      @apply(--paper-font-common-nowrap);
-=======
-      /**
-       * lastRequest's response.
-       *
-       * Note that lastResponse and lastError are set when lastRequest finishes,
-       * so if loading is true, then lastResponse and lastError will correspond
-       * to the result of the previous request.
-       *
-       * The type of the response is determined by the value of `handleAs` at
-       * the time that the request was generated.
-       *
-       * @type {Object}
-       */
-      lastResponse: {
-        type: Object,
-        notify: true,
-        readOnly: true
-      },
-
-      /**
-       * lastRequest's error, if any.
-       *
-       * @type {Object}
-       */
-      lastError: {
-        type: Object,
-        notify: true,
-        readOnly: true
-      },
->>>>>>> 2e002742
-
-      /**
-       * An Array of all in-flight requests originating from this iron-ajax
-       * element.
-       */
-      activeRequests: {
-        type: Array,
-        notify: true,
-        readOnly: true,
-        value: function() {
-          return [];
-        }
-      },
-
-<<<<<<< HEAD
-    --paper-font-subhead: {
-      @apply(--paper-font-common-base);
-=======
-      /**
-       * Length of time in milliseconds to debounce multiple automatically generated requests.
-       */
-      debounceDuration: {
-        type: Number,
-        value: 0,
-        notify: true
-      },
-
-      /**
-       * Prefix to be stripped from a JSON response before parsing it.
-       *
-       * In order to prevent an attack using CSRF with Array responses
-       * (http://haacked.com/archive/2008/11/20/anatomy-of-a-subtle-json-vulnerability.aspx/)
-       * many backends will mitigate this by prefixing all JSON response bodies
-       * with a string that would be nonsensical to a JavaScript parser.
-       *
-       */
-      jsonPrefix: {
-        type: String,
-        value: ''
-      },
->>>>>>> 2e002742
-
-      _boundHandleResponse: {
-        type: Function,
-        value: function() {
-          return this._handleResponse.bind(this);
-        }
-      }
-    },
-
-<<<<<<< HEAD
-    --paper-font-body2: {
-      @apply(--paper-font-common-base);
-=======
-    observers: [
-      '_requestOptionsChanged(url, method, params.*, headers, contentType, ' +
-          'body, sync, handleAs, jsonPrefix, withCredentials, timeout, auto)'
-    ],
->>>>>>> 2e002742
-
-    /**
-     * The query string that should be appended to the `url`, serialized from
-     * the current value of `params`.
-     *
-     * @return {string}
-     */
-    get queryString () {
-      var queryParts = [];
-      var param;
-      var value;
-
-<<<<<<< HEAD
-    --paper-font-body1: {
-      @apply(--paper-font-common-base);
-=======
-      for (param in this.params) {
-        value = this.params[param];
-        param = window.encodeURIComponent(param);
->>>>>>> 2e002742
-
-        if (Array.isArray(value)) {
-          for (var i = 0; i < value.length; i++) {
-            queryParts.push(param + '=' + window.encodeURIComponent(value[i]));
-          }
-        } else if (value !== null) {
-          queryParts.push(param + '=' + window.encodeURIComponent(value));
-        } else {
-          queryParts.push(param);
-        }
-      }
-
-<<<<<<< HEAD
-    --paper-font-caption: {
-      @apply(--paper-font-common-base);
-      @apply(--paper-font-common-nowrap);
-=======
-      return queryParts.join('&');
-    },
->>>>>>> 2e002742
-
-    /**
-     * The `url` with query string (if `params` are specified), suitable for
-     * providing to an `iron-request` instance.
-     *
-     * @return {string}
-     */
-    get requestUrl() {
-      var queryString = this.queryString;
-
-<<<<<<< HEAD
-    --paper-font-menu: {
-      @apply(--paper-font-common-base);
-      @apply(--paper-font-common-nowrap);
-=======
-      if (queryString) {
-        var bindingChar = this.url.indexOf('?') >= 0 ? '&' : '?';
-        return this.url + bindingChar + queryString;
-      }
-
-      return this.url;
-    },
->>>>>>> 2e002742
-
-    /**
-     * An object that maps header names to header values, first applying the
-     * the value of `Content-Type` and then overlaying the headers specified
-     * in the `headers` property.
-     *
-     * @return {Object}
-     */
-    get requestHeaders() {
-      var headers = {};
-      var contentType = this.contentType;
-      if (contentType == null && (typeof this.body === 'string')) {
-        contentType = 'application/x-www-form-urlencoded';
-      }
-      if (contentType) {
-        headers['content-type'] = contentType;
-      }
-      var header;
-
-<<<<<<< HEAD
-    --paper-font-button: {
-      @apply(--paper-font-common-base);
-      @apply(--paper-font-common-nowrap);
-=======
-      if (this.headers instanceof Object) {
-        for (header in this.headers) {
-          headers[header] = this.headers[header].toString();
-        }
-      }
-
-      return headers;
-    },
->>>>>>> 2e002742
-
-    /**
-     * Request options suitable for generating an `iron-request` instance based
-     * on the current state of the `iron-ajax` instance's properties.
-     *
-     * @return {{
-     *   url: string,
-     *   method: (string|undefined),
-     *   async: (boolean|undefined),
-     *   body: (ArrayBuffer|ArrayBufferView|Blob|Document|FormData|null|string|undefined|Object),
-     *   headers: (Object|undefined),
-     *   handleAs: (string|undefined),
-     *   jsonPrefix: (string|undefined),
-     *   withCredentials: (boolean|undefined)}}
-     */
-    toRequestOptions: function() {
-      return {
-        url: this.requestUrl || '',
-        method: this.method,
-        headers: this.requestHeaders,
-        body: this.body,
-        async: !this.sync,
-        handleAs: this.handleAs,
-        jsonPrefix: this.jsonPrefix,
-        withCredentials: this.withCredentials,
-        timeout: this.timeout
-      };
-    },
-
-<<<<<<< HEAD
-    --paper-font-code2: {
-      @apply(--paper-font-common-code);
-=======
-    /**
-     * Performs an AJAX request to the specified URL.
-     *
-     * @return {!IronRequestElement}
-     */
-    generateRequest: function() {
-      var request = /** @type {!IronRequestElement} */ (document.createElement('iron-request'));
-      var requestOptions = this.toRequestOptions();
->>>>>>> 2e002742
-
-      this.activeRequests.push(request);
-
-<<<<<<< HEAD
-    --paper-font-code1: {
-      @apply(--paper-font-common-code);
-=======
-      request.completes.then(
-        this._boundHandleResponse
-      ).catch(
-        this._handleError.bind(this, request)
-      ).then(
-        this._discardRequest.bind(this, request)
-      );
->>>>>>> 2e002742
-
-      request.send(requestOptions);
-
-      this._setLastRequest(request);
-      this._setLoading(true);
-
-      this.fire('request', {
-        request: request,
-        options: requestOptions
-      }, {bubbles: false});
-
-      return request;
-    },
-
-    _handleResponse: function(request) {
-      if (request === this.lastRequest) {
-        this._setLastResponse(request.response);
-        this._setLastError(null);
-        this._setLoading(false);
-      }
-      this.fire('response', request, {bubbles: false});
-    },
-
-    _handleError: function(request, error) {
-      if (this.verbose) {
-        console.error(error);
-      }
-
-      if (request === this.lastRequest) {
-        this._setLastError({
-          request: request,
-          error: error
-        });
-        this._setLastResponse(null);
-        this._setLoading(false);
-      }
-      this.fire('error', {
-        request: request,
-        error: error
-      }, {bubbles: false});
-    },
-
-    _discardRequest: function(request) {
-      var requestIndex = this.activeRequests.indexOf(request);
-
-      if (requestIndex > -1) {
-        this.activeRequests.splice(requestIndex, 1);
-      }
-    },
-
-    _requestOptionsChanged: function() {
-      this.debounce('generate-request', function() {
-        if (this.url == null) {
-          return;
-        }
-
-        if (this.auto) {
-          this.generateRequest();
-        }
-      }, this.debounceDuration);
-    },
-
-  });
-</script>
-<script>
-/*
-`<iron-form>` is an HTML `<form>` element that can validate and submit any custom
-elements that implement `Polymer.IronFormElementBehavior`, as well as any
-native HTML elements.
-
-It supports both `get` and `post` methods, and uses an `iron-ajax` element to
-submit the form data to the action URL.
-
-  Example:
-
-    <form is="iron-form" id="form" method="post" action="/form/handler">
-      <paper-input name="name" label="name"></paper-input>
-      <input name="address">
-      ...
-    </form>
-
-By default, a native `<button>` element will submit this form. However, if you
-want to submit it from a custom element's click handler, you need to explicitly
-call the form's `submit` method.
-
-  Example:
-
-    <paper-button raised onclick="submitForm()">Submit</paper-button>
-
-<<<<<<< HEAD
-    <iron-request id="xhr"></iron-request>
-    ...
-    this.$.xhr.send({url: url, params: params});
--->
-<script>
-  'use strict';
-=======
-    function submitForm() {
-      document.getElementById('form').submit();
-    }
->>>>>>> 2e002742
-
-To customize the request sent to the server, you can listen to the `iron-form-presubmit`
-event, and modify the form's[`iron-ajax`](https://elements.polymer-project.org/elements/iron-ajax)
-object. However, If you want to not use `iron-ajax` at all, you can cancel the
-event and do your own custom submission:
-
-  Example of modifying the request, but still using the build-in form submission:
-
-    form.addEventListener('iron-form-presubmit', function() {
-      this.request.method = 'put';
-      this.request.params = someCustomParams;
-    });
-
-  Example of bypassing the build-in form submission:
-
-    form.addEventListener('iron-form-presubmit', function(event) {
-      event.preventDefault();
-      var firebase = new Firebase(form.getAttribute('action'));
-      firebase.set(form.serialize());
-    });
-
-@demo demo/index.html
-*/
-
-  Polymer({
-
-    is: 'iron-form',
-
-    extends: 'form',
-
-    properties: {
-      /**
-       * Content type to use when sending data.
-       */
-      contentType: {
-        type: String,
-        value: "application/x-www-form-urlencoded"
-      },
-
-      /**
-       * By default, the form will display the browser's native validation
-       * UI (i.e. popup bubbles and invalid styles on invalid fields). You can
-       * manually disable this; however, if you do, note that you will have to
-       * manually style invalid *native* HTML fields yourself, as you are
-       * explicitly preventing the native form from doing so.
-       */
-      disableNativeValidationUi: {
-        type: Boolean,
-        value: false
-      },
-
-      /**
-      * Set the withCredentials flag when sending data.
-      */
-      withCredentials: {
-        type: Boolean,
-        value: false
-      },
-
-      /**
-      * HTTP request headers to send
-      *
-      * Note: setting a `Content-Type` header here will override the value
-      * specified by the `contentType` property of this element.
-      */
-      headers: {
-        type: Object,
-        value: function() {
-          return {};
-        }
-      },
-
-      /**
-      * iron-ajax request object used to submit the form.
-      */
-      request: {
-        type: Object,
-      }
-    },
-
-    /**
-     * Fired if the form cannot be submitted because it's invalid.
-     *
-     * @event iron-form-invalid
-     */
-
-    /**
-     * Fired before the form is submitted.
-     *
-<<<<<<< HEAD
-     * The handling of the `body` parameter will vary based on the Content-Type
-     * header. See the docs for iron-ajax's `body` param for details.
-     *
-     * @param {{
-     *   url: string,
-     *   method: (string|undefined),
-     *   async: (boolean|undefined),
-     *   body: (ArrayBuffer|ArrayBufferView|Blob|Document|FormData|null|string|undefined|Object),
-     *   headers: (Object|undefined),
-     *   handleAs: (string|undefined),
-     *   jsonPrefix: (string|undefined),
-     *   withCredentials: (boolean|undefined)}} options -
-     *     url The url to which the request is sent.
-     *     method The HTTP method to use, default is GET.
-     *     async By default, all requests are sent asynchronously. To send synchronous requests,
-     *         set to true.
-     *     body The content for the request body for POST method.
-     *     headers HTTP request headers.
-     *     handleAs The response type. Default is 'text'.
-     *     withCredentials Whether or not to send credentials on the request. Default is false.
-     *   timeout: (Number|undefined)
-     * @return {Promise}
-=======
-     * @event iron-form-presubmit
->>>>>>> 2e002742
-     */
-
-    /**
-     * Fired after the form is submitted.
-     *
-     * @event iron-form-submit
-     */
-
-     /**
-      * Fired after the form is reset.
-      *
-      * @event iron-form-reset
-      */
-
-    /**
-    * Fired after the form is submitted and a response is received. An
-    * IronRequestElement is included as the event.detail object.
-    *
-    * @event iron-form-response
-    */
-
-    /**
-     * Fired after the form is submitted and an error is received. An
-     * IronRequestElement is included as the event.detail object.
-     *
-     * @event iron-form-error
-     */
-    listeners: {
-      'iron-form-element-register': '_registerElement',
-      'iron-form-element-unregister': '_unregisterElement',
-      'submit': '_onSubmit',
-      'reset': '_onReset'
-    },
-
-    ready: function() {
-      // Object that handles the ajax form submission request.
-      this.request = document.createElement('iron-ajax');
-      this.request.addEventListener('response', this._handleFormResponse.bind(this));
-      this.request.addEventListener('error', this._handleFormError.bind(this));
-
-      // Holds all the custom elements registered with this form.
-      this._customElements = [];
-      // Holds the initial values of the custom elements registered with this form.
-      this._customElementsInitialValues = [];
-    },
-
-    /**
-     * Submits the form.
-     */
-    submit: function() {
-      if (!this.noValidate && !this.validate()) {
-        // In order to trigger the native browser invalid-form UI, we need
-        // to do perform a fake form submit.
-        if (!this.disableNativeValidationUi) {
-          this._doFakeSubmitForValidation();
-        }
-        this.fire('iron-form-invalid');
-        return;
-      }
-
-      var json = this.serialize();
-
-      // Native forms can also index elements magically by their name (can't make
-      // this up if I tried) so we need to get the correct attributes, not the
-      // elements with those names.
-      this.request.url = this.getAttribute('action');
-      this.request.method = this.getAttribute('method');
-      this.request.contentType = this.contentType;
-      this.request.withCredentials = this.withCredentials;
-      this.request.headers = this.headers;
-
-      if (this.method.toUpperCase() === 'POST') {
-        this.request.body = json;
-      } else {
-        this.request.params = json;
-      }
-
-      // Allow for a presubmit hook
-      var event = this.fire('iron-form-presubmit', {}, {cancelable: true});
-      if(!event.defaultPrevented) {
-        this.request.generateRequest();
-        this.fire('iron-form-submit', json);
-      }
-    },
-
-    /**
-     * Handler that is called when the native form fires a `submit` event
-     *
-     * @param {Event} event A `submit` event.
-     */
-    _onSubmit: function(event) {
-      this.submit();
-
-      // Don't perform a page refresh.
-      if (event) {
-        event.preventDefault();
-      }
-
-      return false;
-    },
-
-    /**
-     * Handler that is called when the native form fires a `reset` event
-     *
-     * @param {Event} event A `reset` event.
-     */
-    _onReset: function(event) {
-      this._resetCustomElements();
-    },
-
-    /**
-     * Returns a json object containing name/value pairs for all the registered
-     * custom components and native elements of the form. If there are elements
-     * with duplicate names, then their values will get aggregated into an
-     * array of values.
-     *
-     * @return {!Object}
-     */
-    serialize: function() {
-      var json = {};
-
-      function addSerializedElement(el) {
-        // If the name doesn't exist, add it. Otherwise, serialize it to
-        // an array,
-        if (!json[el.name]) {
-          json[el.name] = el.value;
-        } else {
-          if (!Array.isArray(json[el.name])) {
-            json[el.name] = [json[el.name]];
-          }
-          json[el.name].push(el.value);
-        }
-      }
-
-      // Go through all of the registered custom components.
-      for (var el, i = 0; el = this._customElements[i], i < this._customElements.length; i++) {
-        if (this._useValue(el)) {
-          addSerializedElement(el);
-        }
-      }
-
-      // Also go through the form's native elements.
-      for (var el, i = 0; el = this.elements[i], i < this.elements.length; i++) {
-        // Checkboxes and radio buttons should only use their value if they're checked.
-        // Also, custom elements that extend native elements (like an
-        // `<input is="fancy-input">`) will appear in both lists. Since they
-        // were already added as a custom element, they don't need
-        // to be re-added.
-        if (!this._useValue(el) ||
-            (el.hasAttribute('is') && json[el.name])) {
-          continue;
-        }
-        addSerializedElement(el);
-      }
-
-      return json;
-    },
-
-    _handleFormResponse: function (event) {
-      this.fire('iron-form-response', event.detail);
-    },
-
-    _handleFormError: function (event) {
-      this.fire('iron-form-error', event.detail);
-    },
-
-    _registerElement: function(e) {
-      var element = e.target;
-      element._parentForm = this;
-      this._customElements.push(element);
-
-      // Save the original value of this input.
-      this._customElementsInitialValues.push(
-          this._usesCheckedInsteadOfValue(element) ? element.checked : element.value);
-    },
-
-    _unregisterElement: function(e) {
-      var target = e.detail.target;
-      if (target) {
-        var index = this._customElements.indexOf(target);
-        if (index > -1) {
-          this._customElements.splice(index, 1);
-          this._customElementsInitialValues.splice(index, 1);
-        }
-      }
-    },
-
-    /**
-     * Validates all the required elements (custom and native) in the form.
-     * @return {boolean} True if all the elements are valid.
-     */
-    validate: function() {
-      var valid = true;
-
-      // Validate all the custom elements.
-      var validatable;
-      for (var el, i = 0; el = this._customElements[i], i < this._customElements.length; i++) {
-        if (el.required && !el.disabled) {
-          validatable = /** @type {{validate: (function() : boolean)}} */ (el);
-          // Some elements may not have correctly defined a validate method.
-          if (validatable.validate)
-            valid = !!validatable.validate() && valid;
-        }
-      }
-
-      // Validate the form's native elements.
-      for (var el, i = 0; el = this.elements[i], i < this.elements.length; i++) {
-        // Custom elements that extend a native element will also appear in
-        // this list, but they've already been validated.
-        if (!el.hasAttribute('is') && el.willValidate && el.checkValidity && el.name) {
-          valid = el.checkValidity() && valid;
-        }
-      }
-
-      return valid;
-    },
-
-    /**
-     * Returns whether the given element is a radio-button or a checkbox.
-     * @return {boolean} True if the element has a `checked` property.
-     */
-    _usesCheckedInsteadOfValue: function(el) {
-      if (el.type == 'checkbox' ||
-          el.type == 'radio' ||
-          el.getAttribute('role') == 'checkbox' ||
-          el.getAttribute('role') == 'radio' ||
-          el._hasIronCheckedElementBehavior) {
-        return true;
-      }
-      return false;
-    },
-
-    _useValue: function(el) {
-      // Skip disabled elements or elements that don't have a `name` attribute.
-      if (el.disabled || !el.name) {
-        return false;
-      }
-
-      // Checkboxes and radio buttons should only use their value if they're
-      // checked. Custom paper-checkbox and paper-radio-button elements
-      // don't have a type, but they have the correct role set.
-      if (this._usesCheckedInsteadOfValue(el))
-        return el.checked;
-      return true;
-    },
-
-    _doFakeSubmitForValidation: function() {
-      var fakeSubmit = document.createElement('input');
-      fakeSubmit.setAttribute('type', 'submit');
-      fakeSubmit.style.display = 'none';
-      this.appendChild(fakeSubmit);
-
-      fakeSubmit.click();
-
-      this.removeChild(fakeSubmit);
-    },
-
-    /**
-     * Resets all non-disabled form custom elements to their initial values.
-     */
-    _resetCustomElements: function() {
-      // Reset all the registered custom components. We need to do this after
-      // the native reset, since programmatically changing the `value` of some
-      // native elements (iron-input in particular) does not notify its
-      // parent `paper-input`, which will now display the wrong value.
-      this.async(function() {
-        for (var el, i = 0; el = this._customElements[i], i < this._customElements.length; i++) {
-          if (el.disabled)
-            continue;
-
-          if (this._usesCheckedInsteadOfValue(el)) {
-            el.checked = this._customElementsInitialValues[i];
-          } else {
-            el.value = this._customElementsInitialValues[i];
-          }
-        }
-
-        this.fire('iron-form-reset');
-      }, 1);
-    }
-
-  });
-<<<<<<< HEAD
-=======
-
->>>>>>> 2e002742
-</script>
-<!--
-The `<iron-flex-layout>` component provides simple ways to use [CSS flexible box layout](https://developer.mozilla.org/en-US/docs/Web/Guide/CSS/Flexible_boxes), also known as flexbox. This component provides two different ways to use flexbox:
-
-1. [Layout classes](https://github.com/PolymerElements/iron-flex-layout/tree/master/classes). The layout class stylesheet provides a simple set of class-based flexbox rules. Layout classes let you specify layout properties directly in markup.
-
-2. [Custom CSS mixins](https://github.com/PolymerElements/iron-flex-layout/blob/master/iron-flex-layout.html). The mixin stylesheet includes custom CSS mixins that can be applied inside a CSS rule using the `@apply` function.
-
-A complete [guide](https://elements.polymer-project.org/guides/flex-layout) to `<iron-flex-layout>` is available.
-
-@group Iron Elements
-@pseudoElement iron-flex-layout
-@demo demo/index.html
--->
-
-<style>
-  /* IE 10 support for HTML5 hidden attr */
-  [hidden] {
-    display: none !important;
-  }
-</style>
-
-<style is="custom-style">
-  :root {
-
-    --layout: {
-      display: -ms-flexbox;
-      display: -webkit-flex;
-      display: flex;
-    };
-
-    --layout-inline: {
-      display: -ms-inline-flexbox;
-      display: -webkit-inline-flex;
-      display: inline-flex;
-    };
-
-    --layout-horizontal: {
-      /* @apply(--layout); */
-      display: -ms-flexbox;
-      display: -webkit-flex;
-      display: flex;
-
-      -ms-flex-direction: row;
-      -webkit-flex-direction: row;
-      flex-direction: row;
-    };
-
-    --layout-horizontal-reverse: {
-      -ms-flex-direction: row-reverse;
-      -webkit-flex-direction: row-reverse;
-      flex-direction: row-reverse;
-    };
-
-    --layout-vertical: {
-      /* @apply(--layout); */
-      display: -ms-flexbox;
-      display: -webkit-flex;
-      display: flex;
-
-      -ms-flex-direction: column;
-      -webkit-flex-direction: column;
-      flex-direction: column;
-    };
-
-    --layout-vertical-reverse: {
-      -ms-flex-direction: column-reverse;
-      -webkit-flex-direction: column-reverse;
-      flex-direction: column-reverse;
-    };
-
-    --layout-wrap: {
-      -ms-flex-wrap: wrap;
-      -webkit-flex-wrap: wrap;
-      flex-wrap: wrap;
-    };
-
-<<<<<<< HEAD
-      /**
-       * Content type to use when sending data. If the `contentType` property
-       * is set and a `Content-Type` header is specified in the `headers`
-       * property, the `headers` property value will take precedence.
-       *
-       * Varies the handling of the `body` param.
-       */
-      contentType: {
-        type: String,
-        value: null
-      },
-=======
-    --layout-wrap-reverse: {
-      -ms-flex-wrap: wrap-reverse;
-      -webkit-flex-wrap: wrap-reverse;
-      flex-wrap: wrap-reverse;
-    };
->>>>>>> 2e002742
-
-    --layout-flex-auto: {
-      -ms-flex: 1 1 auto;
-      -webkit-flex: 1 1 auto;
-      flex: 1 1 auto;
-    };
-
-    --layout-flex-none: {
-      -ms-flex: none;
-      -webkit-flex: none;
-      flex: none;
-    };
-
-    --layout-flex: {
-      -ms-flex: 1 1 0.000000001px;
-      -webkit-flex: 1;
-      flex: 1;
-      -webkit-flex-basis: 0.000000001px;
-      flex-basis: 0.000000001px;
-    };
-
-    --layout-flex-2: {
-      -ms-flex: 2;
-      -webkit-flex: 2;
-      flex: 2;
-    };
-
-    --layout-flex-3: {
-      -ms-flex: 3;
-      -webkit-flex: 3;
-      flex: 3;
-    };
-
-    --layout-flex-4: {
-      -ms-flex: 4;
-      -webkit-flex: 4;
-      flex: 4;
-    };
-
-    --layout-flex-5: {
-      -ms-flex: 5;
-      -webkit-flex: 5;
-      flex: 5;
-    };
-
-    --layout-flex-6: {
-      -ms-flex: 6;
-      -webkit-flex: 6;
-      flex: 6;
-    };
-
-    --layout-flex-7: {
-      -ms-flex: 7;
-      -webkit-flex: 7;
-      flex: 7;
-    };
-
-    --layout-flex-8: {
-      -ms-flex: 8;
-      -webkit-flex: 8;
-      flex: 8;
-    };
-
-    --layout-flex-9: {
-      -ms-flex: 9;
-      -webkit-flex: 9;
-      flex: 9;
-    };
-
-    --layout-flex-10: {
-      -ms-flex: 10;
-      -webkit-flex: 10;
-      flex: 10;
-    };
-
-    --layout-flex-11: {
-      -ms-flex: 11;
-      -webkit-flex: 11;
-      flex: 11;
-    };
-
-    --layout-flex-12: {
-      -ms-flex: 12;
-      -webkit-flex: 12;
-      flex: 12;
-    };
-
-    /* alignment in cross axis */
-
-<<<<<<< HEAD
-      /**
-       * By default, these events do not bubble largely because the `error` event has special
-       * meaning in the window object. Setting this attribute will cause iron-ajax's request,
-       * response, and error events to bubble to the window object.
-       */
-      bubbles: {
-        type: Boolean,
-        value: false
-      },
-
-      _boundHandleResponse: {
-        type: Function,
-        value: function() {
-          return this._handleResponse.bind(this);
-        }
-      }
-    },
-=======
-    --layout-start: {
-      -ms-flex-align: start;
-      -webkit-align-items: flex-start;
-      align-items: flex-start;
-    };
->>>>>>> 2e002742
-
-    --layout-center: {
-      -ms-flex-align: center;
-      -webkit-align-items: center;
-      align-items: center;
-    };
-
-    --layout-end: {
-      -ms-flex-align: end;
-      -webkit-align-items: flex-end;
-      align-items: flex-end;
-    };
-
-    /* alignment in main axis */
-
-    --layout-start-justified: {
-      -ms-flex-pack: start;
-      -webkit-justify-content: flex-start;
-      justify-content: flex-start;
-    };
-
-    --layout-center-justified: {
-      -ms-flex-pack: center;
-      -webkit-justify-content: center;
-      justify-content: center;
-    };
-
-    --layout-end-justified: {
-      -ms-flex-pack: end;
-      -webkit-justify-content: flex-end;
-      justify-content: flex-end;
-    };
-
-    --layout-around-justified: {
-      -ms-flex-pack: around;
-      -webkit-justify-content: space-around;
-      justify-content: space-around;
-    };
-
-    --layout-justified: {
-      -ms-flex-pack: justify;
-      -webkit-justify-content: space-between;
-      justify-content: space-between;
-    };
-
-    --layout-center-center: {
-      /* @apply(--layout-center --layout-center-justified); */
-      -ms-flex-align: center;
-      -webkit-align-items: center;
-      align-items: center;
-      -ms-flex-pack: center;
-      -webkit-justify-content: center;
-      justify-content: center;
-    };
-
-    /* self alignment */
-
-    --layout-self-start: {
-      -ms-align-self: flex-start;
-      -webkit-align-self: flex-start;
-      align-self: flex-start;
-    };
-
-    --layout-self-center: {
-      -ms-align-self: center;
-      -webkit-align-self: center;
-      align-self: center;
-    };
-
-    --layout-self-end: {
-      -ms-align-self: flex-end;
-      -webkit-align-self: flex-end;
-      align-self: flex-end;
-    };
-
-    --layout-self-stretch: {
-      -ms-align-self: stretch;
-      -webkit-align-self: stretch;
-      align-self: stretch;
-    };
-
-    /*******************************
-              Other Layout
-    *******************************/
-
-    --layout-block: {
-      display: block;
-    };
-
-    --layout-invisible: {
-      visibility: hidden !important;
-    };
-
-    --layout-relative: {
-      position: relative;
-    };
-
-    --layout-fit: {
-      position: absolute;
-      top: 0;
-      right: 0;
-      bottom: 0;
-      left: 0;
-    };
-
-    --layout-scroll: {
-      -webkit-overflow-scrolling: touch;
-      overflow: auto;
-    };
-
-<<<<<<< HEAD
-      this.fire('request', {
-        request: request,
-        options: requestOptions
-      }, {bubbles: this.bubbles});
-=======
-    --layout-fullbleed: {
-      margin: 0;
-      height: 100vh;
-    }
->>>>>>> 2e002742
-
-    /* fixed position */
-
-<<<<<<< HEAD
-    _handleResponse: function(request) {
-      if (request === this.lastRequest) {
-        this._setLastResponse(request.response);
-        this._setLastError(null);
-        this._setLoading(false);
-      }
-      this.fire('response', request, {bubbles: this.bubbles});
-    },
-=======
-    --layout-fixed-top: {
-      position: fixed;
-      top: 0;
-      left: 0;
-      right: 0;
-    };
->>>>>>> 2e002742
-
-    --layout-fixed-right: {
-      position: fixed;
-      top: 0;
-      right: 0;
-      bottom: 0;
-    };
-
-<<<<<<< HEAD
-      if (request === this.lastRequest) {
-        this._setLastError({
-          request: request,
-          error: error
-        });
-        this._setLastResponse(null);
-        this._setLoading(false);
-      }
-      this.fire('error', {
-        request: request,
-        error: error
-      }, {bubbles: this.bubbles});
-    },
-=======
-    --layout-fixed-bottom: {
-      position: fixed;
-      right: 0;
-      bottom: 0;
-      left: 0;
-    };
->>>>>>> 2e002742
-
-    --layout-fixed-left: {
-      position: fixed;
-      top: 0;
-      bottom: 0;
-      left: 0;
-    };
-
-  }
-
-</style>
-<style>
-
-  /*******************************
-            Flex Layout
-  *******************************/
-
-<<<<<<< HEAD
-  });
-</script>
-<script>
-/*
-`<iron-form>` is an HTML `<form>` element that can validate and submit any custom
-elements that implement `Polymer.IronFormElementBehavior`, as well as any
-native HTML elements. For more information on which attributes are
-available on the native form element, see https://developer.mozilla.org/en-US/docs/Web/HTML/Element/form
-=======
-  html /deep/ .layout.horizontal,
-  html /deep/ .layout.horizontal-reverse,
-  html /deep/ .layout.vertical,
-  html /deep/ .layout.vertical-reverse {
-    display: -ms-flexbox;
-    display: -webkit-flex;
-    display: flex;
-  }
->>>>>>> 2e002742
-
-  html /deep/ .layout.inline {
-    display: -ms-inline-flexbox;
-    display: -webkit-inline-flex;
-    display: inline-flex;
-  }
-
-  html /deep/ .layout.horizontal {
-    -ms-flex-direction: row;
-    -webkit-flex-direction: row;
-    flex-direction: row;
-  }
-
-  html /deep/ .layout.horizontal-reverse {
-    -ms-flex-direction: row-reverse;
-    -webkit-flex-direction: row-reverse;
-    flex-direction: row-reverse;
-  }
-
-  html /deep/ .layout.vertical {
-    -ms-flex-direction: column;
-    -webkit-flex-direction: column;
-    flex-direction: column;
-  }
-
-  html /deep/ .layout.vertical-reverse {
-    -ms-flex-direction: column-reverse;
-    -webkit-flex-direction: column-reverse;
-    flex-direction: column-reverse;
-  }
-
-  html /deep/ .layout.wrap {
-    -ms-flex-wrap: wrap;
-    -webkit-flex-wrap: wrap;
-    flex-wrap: wrap;
-  }
-
-  html /deep/ .layout.wrap-reverse {
-    -ms-flex-wrap: wrap-reverse;
-    -webkit-flex-wrap: wrap-reverse;
-    flex-wrap: wrap-reverse;
-  }
-
-  html /deep/ .flex-auto {
-    -ms-flex: 1 1 auto;
-    -webkit-flex: 1 1 auto;
-    flex: 1 1 auto;
-  }
-
-  html /deep/ .flex-none {
-    -ms-flex: none;
-    -webkit-flex: none;
-    flex: none;
-  }
-
-  html /deep/ .flex,
-  html /deep/ .flex-1 {
-    -ms-flex: 1;
-    -webkit-flex: 1;
-    flex: 1;
-  }
-
-  html /deep/ .flex-2 {
-    -ms-flex: 2;
-    -webkit-flex: 2;
-    flex: 2;
-  }
-
-  html /deep/ .flex-3 {
-    -ms-flex: 3;
-    -webkit-flex: 3;
-    flex: 3;
-  }
-
-<<<<<<< HEAD
-@demo demo/index.html
-*/
-  Polymer({
-=======
-  html /deep/ .flex-4 {
-    -ms-flex: 4;
-    -webkit-flex: 4;
-    flex: 4;
-  }
-
-  html /deep/ .flex-5 {
-    -ms-flex: 5;
-    -webkit-flex: 5;
-    flex: 5;
-  }
->>>>>>> 2e002742
-
-  html /deep/ .flex-6 {
-    -ms-flex: 6;
-    -webkit-flex: 6;
-    flex: 6;
-  }
-
-  html /deep/ .flex-7 {
-    -ms-flex: 7;
-    -webkit-flex: 7;
-    flex: 7;
-  }
-
-<<<<<<< HEAD
-    properties: {
-      /**
-       * By default, the form will display the browser's native validation
-       * UI (i.e. popup bubbles and invalid styles on invalid fields). You can
-       * manually disable this; however, if you do, note that you will have to
-       * manually style invalid *native* HTML fields yourself, as you are
-       * explicitly preventing the native form from doing so.
-       */
-      disableNativeValidationUi: {
-        type: Boolean,
-        value: false
-      },
-=======
-  html /deep/ .flex-8 {
-    -ms-flex: 8;
-    -webkit-flex: 8;
-    flex: 8;
-  }
-
-  html /deep/ .flex-9 {
-    -ms-flex: 9;
-    -webkit-flex: 9;
-    flex: 9;
-  }
->>>>>>> 2e002742
-
-  html /deep/ .flex-10 {
-    -ms-flex: 10;
-    -webkit-flex: 10;
-    flex: 10;
-  }
-
-<<<<<<< HEAD
-      /**
-       * Content type to use when sending data. If the `contentType` property
-       * is set and a `Content-Type` header is specified in the `headers`
-       * property, the `headers` property value will take precedence.
-       * If Content-Type is set to a value listed below, then
-       * the `body` (typically used with POST requests) will be encoded accordingly.
-       *
-       *    * `content-type="application/json"`
-       *      * body is encoded like `{"foo":"bar baz","x":1}`
-       *    * `content-type="application/x-www-form-urlencoded"`
-       *      * body is encoded like `foo=bar+baz&x=1`
-       */
-      contentType: {
-        type: String,
-        value: "application/x-www-form-urlencoded"
-      },
-
-      /**
-      * HTTP request headers to send.
-      *
-      * Note: setting a `Content-Type` header here will override the value
-      * specified by the `contentType` property of this element.
-      */
-      headers: {
-        type: Object,
-        value: function() {
-          return {};
-        }
-      },
-=======
-  html /deep/ .flex-11 {
-    -ms-flex: 11;
-    -webkit-flex: 11;
-    flex: 11;
-  }
->>>>>>> 2e002742
-
-  html /deep/ .flex-12 {
-    -ms-flex: 12;
-    -webkit-flex: 12;
-    flex: 12;
-  }
-
-  /* alignment in cross axis */
-
-  html /deep/ .layout.start {
-    -ms-flex-align: start;
-    -webkit-align-items: flex-start;
-    align-items: flex-start;
-  }
-
-  html /deep/ .layout.center,
-  html /deep/ .layout.center-center {
-    -ms-flex-align: center;
-    -webkit-align-items: center;
-    align-items: center;
-  }
-
-  html /deep/ .layout.end {
-    -ms-flex-align: end;
-    -webkit-align-items: flex-end;
-    align-items: flex-end;
-  }
-
-  /* alignment in main axis */
-
-  html /deep/ .layout.start-justified {
-    -ms-flex-pack: start;
-    -webkit-justify-content: flex-start;
-    justify-content: flex-start;
-  }
-
-  html /deep/ .layout.center-justified,
-  html /deep/ .layout.center-center {
-    -ms-flex-pack: center;
-    -webkit-justify-content: center;
-    justify-content: center;
-  }
-
-<<<<<<< HEAD
-    registered: function() {
-      // Dear reader: I apologize for what you're about to experience. You see,
-      // Safari does not respect `required` on input elements, so it never
-      // has any browser validation bubbles to show. And we have to feature
-      // detect that, since we rely on the form submission to do the right thing.
-      // See http://caniuse.com/#search=required.
-
-      // Create a fake form, with an invalid input. If it gets submitted, it's Safari.
-      var form = document.createElement('form');
-      var input = document.createElement('input');
-      input.setAttribute('required', 'true');
-      form.appendChild(input);
-
-      // If you call submit(), the form doesn't actually fire a submit event,
-      // so you can't intercept it and cancel it. The event is only fired
-      // from the magical button click submission.
-      // See http://wayback.archive.org/web/20090323062817/http://blogs.vertigosoftware.com/snyholm/archive/2006/09/27/3788.aspx.
-      var button = document.createElement('input');
-      button.setAttribute('type', 'submit');
-      form.appendChild(button);
-
-      Polymer.clientSupportsFormValidationUI = true;
-      form.addEventListener('submit', function(event) {
-        // Oh good! We don't handle `required` correctly.
-        Polymer.clientSupportsFormValidationUI = false;
-        event.preventDefault();
-      });
-      button.click();
-    },
-
-    ready: function() {
-      // Object that handles the ajax form submission request.
-      this.request = document.createElement('iron-ajax');
-      this.request.addEventListener('response', this._handleFormResponse.bind(this));
-      this.request.addEventListener('error', this._handleFormError.bind(this));
-=======
-  html /deep/ .layout.end-justified {
-    -ms-flex-pack: end;
-    -webkit-justify-content: flex-end;
-    justify-content: flex-end;
-  }
->>>>>>> 2e002742
-
-  html /deep/ .layout.around-justified {
-    -ms-flex-pack: around;
-    -webkit-justify-content: space-around;
-    justify-content: space-around;
-  }
-
-<<<<<<< HEAD
-    /**
-     * Submits the form.
-     */
-    submit: function() {
-      if (!this.noValidate && !this.validate()) {
-        // In order to trigger the native browser invalid-form UI, we need
-        // to do perform a fake form submit.
-        if (Polymer.clientSupportsFormValidationUI && !this.disableNativeValidationUi) {
-          this._doFakeSubmitForValidation();
-        }
-        this.fire('iron-form-invalid');
-        return;
-      }
-=======
-  html /deep/ .layout.justified {
-    -ms-flex-pack: justify;
-    -webkit-justify-content: space-between;
-    justify-content: space-between;
-  }
->>>>>>> 2e002742
-
-  /* self alignment */
-
-  html /deep/ .self-start {
-    -ms-align-self: flex-start;
-    -webkit-align-self: flex-start;
-    align-self: flex-start;
-  }
-
-  html /deep/ .self-center {
-    -ms-align-self: center;
-    -webkit-align-self: center;
-    align-self: center;
-  }
-
-  html /deep/ .self-end {
-    -ms-align-self: flex-end;
-    -webkit-align-self: flex-end;
-    align-self: flex-end;
-  }
-
-  html /deep/ .self-stretch {
-    -ms-align-self: stretch;
-    -webkit-align-self: stretch;
-    align-self: stretch;
-  }
-
-  /*******************************
-            Other Layout
-  *******************************/
-
-  html /deep/ .block {
-    display: block;
-  }
-
-  /* IE 10 support for HTML5 hidden attr */
-  html /deep/ [hidden] {
-    display: none !important;
-  }
-
-  html /deep/ .invisible {
-    visibility: hidden !important;
-  }
-
-<<<<<<< HEAD
-      function addSerializedElement(name, value) {
-        // If the name doesn't exist, add it. Otherwise, serialize it to
-        // an array,
-        if (!json[name]) {
-          json[name] = value;
-        } else {
-          if (!Array.isArray(json[name])) {
-            json[name] = [json[name]];
-          }
-          json[name].push(value);
-        }
-      }
-
-      // Go through all of the registered custom components.
-      for (var el, i = 0; el = this._customElements[i], i < this._customElements.length; i++) {
-        // If this custom element is inside a custom element that has already
-        // registered to this form, skip it.
-        if (!this._isChildOfRegisteredParent(el) && this._useValue(el)) {
-          addSerializedElement(el.name, el.value);
-        }
-      }
-
-      // Also go through the form's native elements.
-      for (var el, i = 0; el = this.elements[i], i < this.elements.length; i++) {
-        // If this native element is inside a custom element that has already
-        // registered to this form, skip it.
-        if (this._isChildOfRegisteredParent(el) || !this._useValue(el)) {
-          continue;
-        }
-
-        // A <select multiple> has an array of values.
-        if (el.tagName.toLowerCase() === 'select' && el.multiple) {
-          for (var o = 0; o < el.options.length; o++) {
-            if (el.options[o].selected) {
-              addSerializedElement(el.name, el.options[o].value);
-            }
-          }
-        } else {
-          addSerializedElement(el.name, el.value);
-        }
-      }
-=======
-  html /deep/ .relative {
-    position: relative;
-  }
-
-  html /deep/ .fit {
-    position: absolute;
-    top: 0;
-    right: 0;
-    bottom: 0;
-    left: 0;
-  }
-
-  body.fullbleed {
-    margin: 0;
-    height: 100vh;
-  }
->>>>>>> 2e002742
-
-  html /deep/ .scroll {
-    -webkit-overflow-scrolling: touch;
-    overflow: auto;
-  }
-
-  .fixed-bottom,
-  .fixed-left,
-  .fixed-right,
-  .fixed-top {
-    position: fixed;
-  }
-
-  html /deep/ .fixed-top {
-    top: 0;
-    left: 0;
-    right: 0;
-  }
-
-<<<<<<< HEAD
-    _registerElement: function(e) {
-      // Get the actual element that fired the event
-      var element = Polymer.dom(e).rootTarget;
-
-      element._parentForm = this;
-      this._customElements.push(element);
-=======
-  html /deep/ .fixed-right {
-    top: 0;
-    right: 0;
-    bottom: 0;
-  }
->>>>>>> 2e002742
-
-  html /deep/ .fixed-bottom {
-    right: 0;
-    bottom: 0;
-    left: 0;
-  }
-
-  html /deep/ .fixed-left {
-    top: 0;
-    bottom: 0;
-    left: 0;
-  }
-
-</style>
-<style>
-
-  /*******************************
-            Flex Layout
-  *******************************/
-
-<<<<<<< HEAD
-      // Validate the form's native elements.
-      for (var el, i = 0; el = this.elements[i], i < this.elements.length; i++) {
-        // Custom elements that extend a native element will also appear in
-        // this list, but they've already been validated.
-        if (!el.hasAttribute('is') && el.willValidate && el.checkValidity) {
-          valid = el.checkValidity() && valid;
-        }
-      }
-=======
-  .layout.horizontal,
-  .layout.horizontal-reverse,
-  .layout.vertical,
-  .layout.vertical-reverse {
-    display: -ms-flexbox;
-    display: -webkit-flex;
-    display: flex;
-  }
->>>>>>> 2e002742
-
-  .layout.inline {
-    display: -ms-inline-flexbox;
-    display: -webkit-inline-flex;
-    display: inline-flex;
-  }
-
-<<<<<<< HEAD
-    /**
-     * Returns whether the given element is a radio-button or a checkbox.
-     * @return {boolean} True if the element has a `checked` property.
-     */
-    _usesCheckedInsteadOfValue: function(el) {
-      if (el.type == 'checkbox' ||
-          el.type == 'radio' ||
-          el.getAttribute('role') == 'checkbox' ||
-          el.getAttribute('role') == 'radio' ||
-          el['_hasIronCheckedElementBehavior']) {
-        return true;
-      }
-      return false;
-    },
-=======
-  .layout.horizontal {
-    -ms-flex-direction: row;
-    -webkit-flex-direction: row;
-    flex-direction: row;
-  }
->>>>>>> 2e002742
-
-  .layout.horizontal-reverse {
-    -ms-flex-direction: row-reverse;
-    -webkit-flex-direction: row-reverse;
-    flex-direction: row-reverse;
-  }
-
-  .layout.vertical {
-    -ms-flex-direction: column;
-    -webkit-flex-direction: column;
-    flex-direction: column;
-  }
-
-  .layout.vertical-reverse {
-    -ms-flex-direction: column-reverse;
-    -webkit-flex-direction: column-reverse;
-    flex-direction: column-reverse;
-  }
-
-  .layout.wrap {
-    -ms-flex-wrap: wrap;
-    -webkit-flex-wrap: wrap;
-    flex-wrap: wrap;
-  }
-
-  .layout.wrap-reverse {
-    -ms-flex-wrap: wrap-reverse;
-    -webkit-flex-wrap: wrap-reverse;
-    flex-wrap: wrap-reverse;
-  }
-
-  .flex-auto {
-    -ms-flex: 1 1 auto;
-    -webkit-flex: 1 1 auto;
-    flex: 1 1 auto;
-  }
-
-<<<<<<< HEAD
-          if (this._usesCheckedInsteadOfValue(el)) {
-            el.checked = this._customElementsInitialValues[i];
-          } else {
-            el.value = this._customElementsInitialValues[i];
-
-            // In the shady DOM, the native form is all-seeing, and will
-            // reset the nested inputs inside <paper-input> and <paper-textarea>.
-            // In particular, it resets them to what it thinks the default value
-            // is (i.e. "", before the bindings have ran), and since this is
-            // a programmatic update, it also doesn't fire any events.
-            // Which means we need to manually update the native element's value.
-            if (el.inputElement) {
-              el.inputElement.value = el.value;
-            } else if (el.textarea) {
-              el.textarea.value = el.value;
-            }
-          }
-          el.invalid = false;
-        }
-
-        this.fire('iron-form-reset');
-      }, 1);
-    },
-
-    /**
-     * Returns true if `node` is in the shadow DOM of a different element,
-     * that has also implemented IronFormElementBehavior and is registered
-     * to this form.
-     */
-    _isChildOfRegisteredParent: function(node) {
-      var parent = node;
-
-      // At some point going up the tree we'll find either this form or the document.
-      while (parent && parent !== document && parent != this) {
-        // Use logical parentnode, or native ShadowRoot host.
-        parent = Polymer.dom(parent).parentNode || parent.host;
-
-        // Check if the parent was registered and submittable.
-        if (parent && parent.name && parent._parentForm === this) {
-          return true;
-        }
-      }
-      return false;
-    }
-=======
-  .flex-none {
-    -ms-flex: none;
-    -webkit-flex: none;
-    flex: none;
-  }
-
-  .flex,
-  .flex-1 {
-    -ms-flex: 1;
-    -webkit-flex: 1;
-    flex: 1;
-  }
->>>>>>> 2e002742
-
-  .flex-2 {
-    -ms-flex: 2;
-    -webkit-flex: 2;
-    flex: 2;
-  }
-
-  .flex-3 {
-    -ms-flex: 3;
-    -webkit-flex: 3;
-    flex: 3;
-  }
-
-  .flex-4 {
-    -ms-flex: 4;
-    -webkit-flex: 4;
-    flex: 4;
-  }
-
-  .flex-5 {
-    -ms-flex: 5;
-    -webkit-flex: 5;
-    flex: 5;
-  }
-
-<<<<<<< HEAD
-Do not wrap <paper-input-contanter> around elements that already include it, such as <paper-input>.
-Doing so may cause events to bounce infintely between the container and its contained element.
-
-### Listening for input changes
-=======
-  .flex-6 {
-    -ms-flex: 6;
-    -webkit-flex: 6;
-    flex: 6;
-  }
->>>>>>> 2e002742
-
-  .flex-7 {
-    -ms-flex: 7;
-    -webkit-flex: 7;
-    flex: 7;
-  }
-
-  .flex-8 {
-    -ms-flex: 8;
-    -webkit-flex: 8;
-    flex: 8;
-  }
-
-  .flex-9 {
-    -ms-flex: 9;
-    -webkit-flex: 9;
-    flex: 9;
-  }
-
-  .flex-10 {
-    -ms-flex: 10;
-    -webkit-flex: 10;
-    flex: 10;
-  }
-
-<<<<<<< HEAD
-
-If you're using a `<paper-input-container>` imperatively, it's important to make sure
-that you attach its children (the `iron-input` and the optional `label`) before you
-attach the `<paper-input-container>` itself, so that it can be set up correctly.
-
-### Validation
-=======
-  .flex-11 {
-    -ms-flex: 11;
-    -webkit-flex: 11;
-    flex: 11;
-  }
->>>>>>> 2e002742
-
-  .flex-12 {
-    -ms-flex: 12;
-    -webkit-flex: 12;
-    flex: 12;
-  }
-
-  /* alignment in cross axis */
-
-  .layout.start {
-    -ms-flex-align: start;
-    -webkit-align-items: flex-start;
-    align-items: flex-start;
-  }
-
-  .layout.center,
-  .layout.center-center {
-    -ms-flex-align: center;
-    -webkit-align-items: center;
-    align-items: center;
-  }
-
-  .layout.end {
-    -ms-flex-align: end;
-    -webkit-align-items: flex-end;
-    align-items: flex-end;
-  }
-
-  /* alignment in main axis */
-
-  .layout.start-justified {
-    -ms-flex-pack: start;
-    -webkit-justify-content: flex-start;
-    justify-content: flex-start;
-  }
-
-<<<<<<< HEAD
-Custom property | Description | Default
-----------------|-------------|----------
-`--paper-input-container-color` | Label and underline color when the input is not focused | `--secondary-text-color`
-`--paper-input-container-focus-color` | Label and underline color when the input is focused | `--primary-color`
-`--paper-input-container-invalid-color` | Label and underline color when the input is is invalid | `--error-color`
-`--paper-input-container-input-color` | Input foreground color | `--primary-text-color`
-`--paper-input-container` | Mixin applied to the container | `{}`
-`--paper-input-container-disabled` | Mixin applied to the container when it's disabled | `{}`
-`--paper-input-container-label` | Mixin applied to the label | `{}`
-`--paper-input-container-label-focus` | Mixin applied to the label when the input is focused | `{}`
-`--paper-input-container-label-floating` | Mixin applied to the label when floating | `{}`
-`--paper-input-container-input` | Mixin applied to the input | `{}`
-`--paper-input-container-underline` | Mixin applied to the underline | `{}`
-`--paper-input-container-underline-focus` | Mixin applied to the underline when the input is focused | `{}`
-`--paper-input-container-underline-disabled` | Mixin applied to the underline when the input is disabled | `{}`
-`--paper-input-prefix` | Mixin applied to the input prefix | `{}`
-`--paper-input-suffix` | Mixin applied to the input suffix | `{}`
-
-This element is `display:block` by default, but you can set the `inline` attribute to make it
-`display:inline-block`.
--->
-
-<!--
-`iron-a11y-announcer` is a singleton element that is intended to add a11y
-to features that require on-demand announcement from screen readers. In
-order to make use of the announcer, it is best to request its availability
-in the announcing element.
-
-Example:
-
-    Polymer({
-
-      is: 'x-chatty',
-
-      attached: function() {
-        // This will create the singleton element if it has not
-        // been created yet:
-        Polymer.IronA11yAnnouncer.requestAvailability();
-      }
-    });
-
-After the `iron-a11y-announcer` has been made available, elements can
-make announces by firing bubbling `iron-announce` events.
-
-Example:
-
-    this.fire('iron-announce', {
-      text: 'This is an announcement!'
-    }, { bubbles: true });
-
-Note: announcements are only audible if you have a screen reader enabled.
-
-@group Iron Elements
-@demo demo/index.html
--->
-
-<!--
-`iron-meta` is a generic element you can use for sharing information across the DOM tree.
-It uses [monostate pattern](http://c2.com/cgi/wiki?MonostatePattern) such that any
-instance of iron-meta has access to the shared
-information. You can use `iron-meta` to share whatever you want (or create an extension
-[like x-meta] for enhancements).
-=======
-  .layout.center-justified,
-  .layout.center-center {
-    -ms-flex-pack: center;
-    -webkit-justify-content: center;
-    justify-content: center;
-  }
-
-  .layout.end-justified {
-    -ms-flex-pack: end;
-    -webkit-justify-content: flex-end;
-    justify-content: flex-end;
-  }
->>>>>>> 2e002742
-
-  .layout.around-justified {
-    -ms-flex-pack: around;
-    -webkit-justify-content: space-around;
-    justify-content: space-around;
-  }
-
-  .layout.justified {
-    -ms-flex-pack: justify;
-    -webkit-justify-content: space-between;
-    justify-content: space-between;
-  }
-
-  /* self alignment */
-
-  .self-start {
-    -ms-align-self: flex-start;
-    -webkit-align-self: flex-start;
-    align-self: flex-start;
-  }
-
-  .self-center {
-    -ms-align-self: center;
-    -webkit-align-self: center;
-    align-self: center;
-  }
-
-  .self-end {
-    -ms-align-self: flex-end;
-    -webkit-align-self: flex-end;
-    align-self: flex-end;
-  }
-
-  .self-stretch {
-    -ms-align-self: stretch;
-    -webkit-align-self: stretch;
-    align-self: stretch;
-  }
-
-  /*******************************
-            Other Layout
-  *******************************/
-
-  .block {
-    display: block;
-  }
-
-  /* IE 10 support for HTML5 hidden attr */
-  [hidden] {
-    display: none !important;
-  }
-
-  .invisible {
-    visibility: hidden !important;
-  }
-
-  .relative {
-    position: relative;
-  }
-
-  .fit {
-    position: absolute;
-    top: 0;
-    right: 0;
-    bottom: 0;
-    left: 0;
-  }
-
-  body.fullbleed {
-    margin: 0;
-    height: 100vh;
-  }
-
-  .scroll {
-    -webkit-overflow-scrolling: touch;
-    overflow: auto;
-  }
-
-  /* fixed position */
-
-  .fixed-bottom,
-  .fixed-left,
-  .fixed-right,
-  .fixed-top {
-    position: fixed;
-  }
-
-  .fixed-top {
-    top: 0;
-    left: 0;
-    right: 0;
-  }
-
-  .fixed-right {
-    top: 0;
-    right: 0;
-    bottom: 0;
-  }
-
-  .fixed-bottom {
-    right: 0;
-    bottom: 0;
-    left: 0;
-  }
-
-  .fixed-left {
-    top: 0;
-    bottom: 0;
-    left: 0;
-  }
-
-</style>
-<!--
-The `<paper-styles>` component provides simple ways to use Material Design CSS styles
-in your application. The following imports are available:
-
-1. [color.html](https://github.com/PolymerElements/paper-styles/blob/master/color.html):
-a complete list of the colors defined in the Material Design [palette](https://www.google.com/design/spec/style/color.html)
-
-2. [default-theme.html](https://github.com/PolymerElements/paper-styles/blob/master/default-theme.html): text,
-background and accent colors that match the default Material Design theme
-
-3. [shadow.html](https://github.com/PolymerElements/paper-styles/blob/master/shadow.html): Material Design
-[elevation](https://www.google.com/design/spec/what-is-material/elevation-shadows.html) and shadow styles
-
-4. [typography.html](https://github.com/PolymerElements/paper-styles/blob/master/typography.html):
-Material Design [font](http://www.google.com/design/spec/style/typography.html#typography-styles) styles and sizes
-
-5. [demo-pages.html](https://github.com/PolymerElements/paper-styles/blob/master/demo-pages.html): generic styles
-used in the PolymerElements demo pages
-
-We recommend importing each of these individual files, and using the style mixins
-available in each ones, rather than the aggregated `paper-styles.html` as a whole.
-
-@group Paper Elements
-@pseudoElement paper-styles
-@demo demo/index.html
--->
-
-<style is="custom-style">
-
-  :root {
-
-    /* Material Design color palette for Google products */
-
-    --google-red-100: #f4c7c3;
-    --google-red-300: #e67c73;
-    --google-red-500: #db4437;
-    --google-red-700: #c53929;
-
-    --google-blue-100: #c6dafc;
-    --google-blue-300: #7baaf7;
-    --google-blue-500: #4285f4;
-    --google-blue-700: #3367d6;
-
-    --google-green-100: #b7e1cd;
-    --google-green-300: #57bb8a;
-    --google-green-500: #0f9d58;
-    --google-green-700: #0b8043;
-
-    --google-yellow-100: #fce8b2;
-    --google-yellow-300: #f7cb4d;
-    --google-yellow-500: #f4b400;
-    --google-yellow-700: #f09300;
-
-    --google-grey-100: #f5f5f5;
-    --google-grey-300: #e0e0e0;
-    --google-grey-500: #9e9e9e;
-    --google-grey-700: #616161;
-    
-    /* Material Design color palette from online spec document */
-
-    --paper-red-50: #ffebee;
-    --paper-red-100: #ffcdd2;
-    --paper-red-200: #ef9a9a;
-    --paper-red-300: #e57373;
-    --paper-red-400: #ef5350;
-    --paper-red-500: #f44336;
-    --paper-red-600: #e53935;
-    --paper-red-700: #d32f2f;
-    --paper-red-800: #c62828;
-    --paper-red-900: #b71c1c;
-    --paper-red-a100: #ff8a80;
-    --paper-red-a200: #ff5252;
-    --paper-red-a400: #ff1744;
-    --paper-red-a700: #d50000;
- 
-    --paper-pink-50: #fce4ec;
-    --paper-pink-100: #f8bbd0;
-    --paper-pink-200: #f48fb1;
-    --paper-pink-300: #f06292;
-    --paper-pink-400: #ec407a;
-    --paper-pink-500: #e91e63;
-    --paper-pink-600: #d81b60;
-    --paper-pink-700: #c2185b;
-    --paper-pink-800: #ad1457;
-    --paper-pink-900: #880e4f;
-    --paper-pink-a100: #ff80ab;
-    --paper-pink-a200: #ff4081;
-    --paper-pink-a400: #f50057;
-    --paper-pink-a700: #c51162;
- 
-    --paper-purple-50: #f3e5f5;
-    --paper-purple-100: #e1bee7;
-    --paper-purple-200: #ce93d8;
-    --paper-purple-300: #ba68c8;
-    --paper-purple-400: #ab47bc;
-    --paper-purple-500: #9c27b0;
-    --paper-purple-600: #8e24aa;
-    --paper-purple-700: #7b1fa2;
-    --paper-purple-800: #6a1b9a;
-    --paper-purple-900: #4a148c;
-    --paper-purple-a100: #ea80fc;
-    --paper-purple-a200: #e040fb;
-    --paper-purple-a400: #d500f9;
-    --paper-purple-a700: #aa00ff;
- 
-    --paper-deep-purple-50: #ede7f6;
-    --paper-deep-purple-100: #d1c4e9;
-    --paper-deep-purple-200: #b39ddb;
-    --paper-deep-purple-300: #9575cd;
-    --paper-deep-purple-400: #7e57c2;
-    --paper-deep-purple-500: #673ab7;
-    --paper-deep-purple-600: #5e35b1;
-    --paper-deep-purple-700: #512da8;
-    --paper-deep-purple-800: #4527a0;
-    --paper-deep-purple-900: #311b92;
-    --paper-deep-purple-a100: #b388ff;
-    --paper-deep-purple-a200: #7c4dff;
-    --paper-deep-purple-a400: #651fff;
-    --paper-deep-purple-a700: #6200ea;
- 
-    --paper-indigo-50: #e8eaf6;
-    --paper-indigo-100: #c5cae9;
-    --paper-indigo-200: #9fa8da;
-    --paper-indigo-300: #7986cb;
-    --paper-indigo-400: #5c6bc0;
-    --paper-indigo-500: #3f51b5;
-    --paper-indigo-600: #3949ab;
-    --paper-indigo-700: #303f9f;
-    --paper-indigo-800: #283593;
-    --paper-indigo-900: #1a237e;
-    --paper-indigo-a100: #8c9eff;
-    --paper-indigo-a200: #536dfe;
-    --paper-indigo-a400: #3d5afe;
-    --paper-indigo-a700: #304ffe;
- 
-    --paper-blue-50: #e3f2fd;
-    --paper-blue-100: #bbdefb;
-    --paper-blue-200: #90caf9;
-    --paper-blue-300: #64b5f6;
-    --paper-blue-400: #42a5f5;
-    --paper-blue-500: #2196f3;
-    --paper-blue-600: #1e88e5;
-    --paper-blue-700: #1976d2;
-    --paper-blue-800: #1565c0;
-    --paper-blue-900: #0d47a1;
-    --paper-blue-a100: #82b1ff;
-    --paper-blue-a200: #448aff;
-    --paper-blue-a400: #2979ff;
-    --paper-blue-a700: #2962ff;
- 
-    --paper-light-blue-50: #e1f5fe;
-    --paper-light-blue-100: #b3e5fc;
-    --paper-light-blue-200: #81d4fa;
-    --paper-light-blue-300: #4fc3f7;
-    --paper-light-blue-400: #29b6f6;
-    --paper-light-blue-500: #03a9f4;
-    --paper-light-blue-600: #039be5;
-    --paper-light-blue-700: #0288d1;
-    --paper-light-blue-800: #0277bd;
-    --paper-light-blue-900: #01579b;
-    --paper-light-blue-a100: #80d8ff;
-    --paper-light-blue-a200: #40c4ff;
-    --paper-light-blue-a400: #00b0ff;
-    --paper-light-blue-a700: #0091ea;
- 
-    --paper-cyan-50: #e0f7fa;
-    --paper-cyan-100: #b2ebf2;
-    --paper-cyan-200: #80deea;
-    --paper-cyan-300: #4dd0e1;
-    --paper-cyan-400: #26c6da;
-    --paper-cyan-500: #00bcd4;
-    --paper-cyan-600: #00acc1;
-    --paper-cyan-700: #0097a7;
-    --paper-cyan-800: #00838f;
-    --paper-cyan-900: #006064;
-    --paper-cyan-a100: #84ffff;
-    --paper-cyan-a200: #18ffff;
-    --paper-cyan-a400: #00e5ff;
-    --paper-cyan-a700: #00b8d4;
- 
-    --paper-teal-50: #e0f2f1;
-    --paper-teal-100: #b2dfdb;
-    --paper-teal-200: #80cbc4;
-    --paper-teal-300: #4db6ac;
-    --paper-teal-400: #26a69a;
-    --paper-teal-500: #009688;
-    --paper-teal-600: #00897b;
-    --paper-teal-700: #00796b;
-    --paper-teal-800: #00695c;
-    --paper-teal-900: #004d40;
-    --paper-teal-a100: #a7ffeb;
-    --paper-teal-a200: #64ffda;
-    --paper-teal-a400: #1de9b6;
-    --paper-teal-a700: #00bfa5;
- 
-    --paper-green-50: #e8f5e9;
-    --paper-green-100: #c8e6c9;
-    --paper-green-200: #a5d6a7;
-    --paper-green-300: #81c784;
-    --paper-green-400: #66bb6a;
-    --paper-green-500: #4caf50;
-    --paper-green-600: #43a047;
-    --paper-green-700: #388e3c;
-    --paper-green-800: #2e7d32;
-    --paper-green-900: #1b5e20;
-    --paper-green-a100: #b9f6ca;
-    --paper-green-a200: #69f0ae;
-    --paper-green-a400: #00e676;
-    --paper-green-a700: #00c853;
- 
-    --paper-light-green-50: #f1f8e9;
-    --paper-light-green-100: #dcedc8;
-    --paper-light-green-200: #c5e1a5;
-    --paper-light-green-300: #aed581;
-    --paper-light-green-400: #9ccc65;
-    --paper-light-green-500: #8bc34a;
-    --paper-light-green-600: #7cb342;
-    --paper-light-green-700: #689f38;
-    --paper-light-green-800: #558b2f;
-    --paper-light-green-900: #33691e;
-    --paper-light-green-a100: #ccff90;
-    --paper-light-green-a200: #b2ff59;
-    --paper-light-green-a400: #76ff03;
-    --paper-light-green-a700: #64dd17;
- 
-    --paper-lime-50: #f9fbe7;
-    --paper-lime-100: #f0f4c3;
-    --paper-lime-200: #e6ee9c;
-    --paper-lime-300: #dce775;
-    --paper-lime-400: #d4e157;
-    --paper-lime-500: #cddc39;
-    --paper-lime-600: #c0ca33;
-    --paper-lime-700: #afb42b;
-    --paper-lime-800: #9e9d24;
-    --paper-lime-900: #827717;
-    --paper-lime-a100: #f4ff81;
-    --paper-lime-a200: #eeff41;
-    --paper-lime-a400: #c6ff00;
-    --paper-lime-a700: #aeea00;
- 
-    --paper-yellow-50: #fffde7;
-    --paper-yellow-100: #fff9c4;
-    --paper-yellow-200: #fff59d;
-    --paper-yellow-300: #fff176;
-    --paper-yellow-400: #ffee58;
-    --paper-yellow-500: #ffeb3b;
-    --paper-yellow-600: #fdd835;
-    --paper-yellow-700: #fbc02d;
-    --paper-yellow-800: #f9a825;
-    --paper-yellow-900: #f57f17;
-    --paper-yellow-a100: #ffff8d;
-    --paper-yellow-a200: #ffff00;
-    --paper-yellow-a400: #ffea00;
-    --paper-yellow-a700: #ffd600;
- 
-    --paper-amber-50: #fff8e1;
-    --paper-amber-100: #ffecb3;
-    --paper-amber-200: #ffe082;
-    --paper-amber-300: #ffd54f;
-    --paper-amber-400: #ffca28;
-    --paper-amber-500: #ffc107;
-    --paper-amber-600: #ffb300;
-    --paper-amber-700: #ffa000;
-    --paper-amber-800: #ff8f00;
-    --paper-amber-900: #ff6f00;
-    --paper-amber-a100: #ffe57f;
-    --paper-amber-a200: #ffd740;
-    --paper-amber-a400: #ffc400;
-    --paper-amber-a700: #ffab00;
- 
-    --paper-orange-50: #fff3e0;
-    --paper-orange-100: #ffe0b2;
-    --paper-orange-200: #ffcc80;
-    --paper-orange-300: #ffb74d;
-    --paper-orange-400: #ffa726;
-    --paper-orange-500: #ff9800;
-    --paper-orange-600: #fb8c00;
-    --paper-orange-700: #f57c00;
-    --paper-orange-800: #ef6c00;
-    --paper-orange-900: #e65100;
-    --paper-orange-a100: #ffd180;
-    --paper-orange-a200: #ffab40;
-    --paper-orange-a400: #ff9100;
-    --paper-orange-a700: #ff6500;
- 
-    --paper-deep-orange-50: #fbe9e7;
-    --paper-deep-orange-100: #ffccbc;
-    --paper-deep-orange-200: #ffab91;
-    --paper-deep-orange-300: #ff8a65;
-    --paper-deep-orange-400: #ff7043;
-    --paper-deep-orange-500: #ff5722;
-    --paper-deep-orange-600: #f4511e;
-    --paper-deep-orange-700: #e64a19;
-    --paper-deep-orange-800: #d84315;
-    --paper-deep-orange-900: #bf360c;
-    --paper-deep-orange-a100: #ff9e80;
-    --paper-deep-orange-a200: #ff6e40;
-    --paper-deep-orange-a400: #ff3d00;
-    --paper-deep-orange-a700: #dd2c00;
- 
-    --paper-brown-50: #efebe9;
-    --paper-brown-100: #d7ccc8;
-    --paper-brown-200: #bcaaa4;
-    --paper-brown-300: #a1887f;
-    --paper-brown-400: #8d6e63;
-    --paper-brown-500: #795548;
-    --paper-brown-600: #6d4c41;
-    --paper-brown-700: #5d4037;
-    --paper-brown-800: #4e342e;
-    --paper-brown-900: #3e2723;
- 
-    --paper-grey-50: #fafafa;
-    --paper-grey-100: #f5f5f5;
-    --paper-grey-200: #eeeeee;
-    --paper-grey-300: #e0e0e0;
-    --paper-grey-400: #bdbdbd;
-    --paper-grey-500: #9e9e9e;
-    --paper-grey-600: #757575;
-    --paper-grey-700: #616161;
-    --paper-grey-800: #424242;
-    --paper-grey-900: #212121;
- 
-    --paper-blue-grey-50: #eceff1;
-    --paper-blue-grey-100: #cfd8dc;
-    --paper-blue-grey-200: #b0bec5;
-    --paper-blue-grey-300: #90a4ae;
-    --paper-blue-grey-400: #78909c;
-    --paper-blue-grey-500: #607d8b;
-    --paper-blue-grey-600: #546e7a;
-    --paper-blue-grey-700: #455a64;
-    --paper-blue-grey-800: #37474f;
-    --paper-blue-grey-900: #263238;
-
-    /* opacity for dark text on a light background */
-    --dark-divider-opacity: 0.12;
-    --dark-disabled-opacity: 0.38; /* or hint text or icon */
-    --dark-secondary-opacity: 0.54;
-    --dark-primary-opacity: 0.87;
-
-    /* opacity for light text on a dark background */
-    --light-divider-opacity: 0.12;
-    --light-disabled-opacity: 0.3; /* or hint text or icon */
-    --light-secondary-opacity: 0.7;
-    --light-primary-opacity: 1.0;
-
-  }
-
-</style>
-<style is="custom-style">
-
-  :root {
-
-    --dark-primary-color: #303f9f;
-
-    --default-primary-color: #3f51b5;
-
-    --light-primary-color: #c5cae9;
-
-    --text-primary-color: #ffffff;
-
-    --accent-color: #ff4081;
-
-    --primary-background-color: #ffffff;
-
-    --primary-text-color: #212121;
-
-    --secondary-text-color: #757575;
-
-    --disabled-text-color: #bdbdbd;
-
-    --divider-color: #e0e0e0;
-
-  }
-
-</style>
-<style is="custom-style">
-
   :root {
 
     --shadow-transition: {
@@ -12298,30 +11570,6 @@
       overflow: hidden;
       text-overflow: ellipsis;
 
-<<<<<<< HEAD
-      /**
-       * Set to true to prevent the user from entering invalid input. If `allowedPattern` is set,
-       * any character typed by the user will be matched against that pattern, and rejected if it's not a match.
-       * Pasted input will have each character checked individually; if any character
-       * doesn't match `allowedPattern`, the entire pasted string will be rejected.
-       * If `allowedPattern` is not set, it will use the `type` attribute (only supported for `type=number`).
-       */
-      preventInvalidInput: {
-        type: Boolean
-      },
-
-      /**
-       * Regular expression that list the characters allowed as input.
-       * This pattern represents the allowed characters for the field; as the user inputs text,
-       * each individual character will be checked against the pattern (rather than checking
-       * the entire value as a whole). The recommended format should be a list of allowed characters;
-       * for example, `[a-zA-Z0-9.+-!;:]`
-       */
-      allowedPattern: {
-        type: String,
-        observer: "_allowedPatternChanged"
-      },
-=======
       font-size: 13px;
       font-weight: 500;
       line-height: 24px;
@@ -12331,7 +11579,6 @@
       /* @apply(--paper-font-common-base) */
       font-family: 'Roboto', 'Noto', sans-serif;
       -webkit-font-smoothing: antialiased;
->>>>>>> 2e002742
 
       /* @apply(--paper-font-common-nowrap); */
       white-space: nowrap;
@@ -12355,86 +11602,17 @@
       line-height: 20px;
     };
 
-<<<<<<< HEAD
-    registered: function() {
-      // Feature detect whether we need to patch dispatchEvent (i.e. on FF and IE).
-      if (!this._canDispatchEventOnDisabled()) {
-        this._origDispatchEvent = this.dispatchEvent;
-        this.dispatchEvent = this._dispatchEventFirefoxIE;
-      }
-    },
-
-    created: function() {
-      Polymer.IronA11yAnnouncer.requestAvailability();
-    },
-
-    _canDispatchEventOnDisabled: function() {
-      var input = document.createElement('input');
-      var canDispatch = false;
-      input.disabled = true;
-
-      input.addEventListener('feature-check-dispatch-event', function() {
-        canDispatch = true;
-      });
-
-      try {
-        input.dispatchEvent(new Event('feature-check-dispatch-event'));
-      } catch(e) {}
-
-      return canDispatch;
-    },
-
-    _dispatchEventFirefoxIE: function() {
-      // Due to Firefox bug, events fired on disabled form controls can throw
-      // errors; furthermore, neither IE nor Firefox will actually dispatch
-      // events from disabled form controls; as such, we toggle disable around
-      // the dispatch to allow notifying properties to notify
-      // See issue #47 for details
-      var disabled = this.disabled;
-      this.disabled = false;
-      this._origDispatchEvent.apply(this, arguments);
-      this.disabled = disabled;
-    },
-
-    get _patternRegExp() {
-      var pattern;
-      if (this.allowedPattern) {
-        pattern = new RegExp(this.allowedPattern);
-      } else {
-        switch (this.type) {
-          case 'number':
-            pattern = /[0-9.,e-]/;
-            break;
-        }
-      }
-      return pattern;
-    },
-=======
     --paper-font-code1: {
       /* @apply(--paper-font-common-code); */
       font-family: 'Roboto Mono', 'Consolas', 'Menlo', monospace;
       -webkit-font-smoothing: antialiased;
->>>>>>> 2e002742
 
       font-size: 14px;
       font-weight: 500;
       line-height: 20px;
     };
 
-<<<<<<< HEAD
-    /**
-     * @suppress {checkTypes}
-     */
-    _bindValueChanged: function() {
-      if (this.value !== this.bindValue) {
-        this.value = !(this.bindValue || this.bindValue === 0 || this.bindValue === false) ? '' : this.bindValue;
-      }
-      // manually notify because we don't want to notify until after setting value
-      this.fire('bind-value-changed', {value: this.bindValue});
-    },
-=======
   }
->>>>>>> 2e002742
 
 </style>
 <!--
@@ -12442,20 +11620,7 @@
 `<iron-autogrow-textarea>` and optional add-on elements such as an error message or character
 counter, used to implement Material Design text fields.
 
-<<<<<<< HEAD
-    _onInput: function() {
-      // Need to validate each of the characters pasted if they haven't
-      // been validated inside `_onKeypress` already.
-      if (this.preventInvalidInput && !this._patternAlreadyChecked) {
-        var valid = this._checkPatternValidity();
-        if (!valid) {
-          this._announceInvalidCharacter('Invalid string of characters not entered.');
-          this.value = this._previousValidInput;
-        }
-      }
-=======
 For example:
->>>>>>> 2e002742
 
     <paper-input-container>
       <label>Your name</label>
@@ -12485,54 +11650,13 @@
 If the `auto-validate` attribute is set, the input container will validate the input and update
 the container styling when the input value changes.
 
-<<<<<<< HEAD
-      var thisChar = String.fromCharCode(event.charCode);
-      if (this._isPrintable(event) && !regexp.test(thisChar)) {
-        event.preventDefault();
-        this._announceInvalidCharacter('Invalid character ' + thisChar + ' not entered.');
-      }
-    },
-=======
 ### Add-ons
->>>>>>> 2e002742
 
 Add-ons are child elements of a `<paper-input-container>` with the `add-on` attribute and
 implements the `Polymer.PaperInputAddonBehavior` behavior. They are notified when the input value
 or validity changes, and may implement functionality such as error messages or character counters.
 They appear at the bottom of the input.
 
-<<<<<<< HEAD
-    /**
-     * Returns true if `value` is valid. The validator provided in `validator` will be used first,
-     * then any constraints.
-     * @return {boolean} True if the value is valid.
-     */
-    validate: function() {
-      // First, check what the browser thinks. Some inputs (like type=number)
-      // behave weirdly and will set the value to "" if something invalid is
-      // entered, but will set the validity correctly.
-      var valid =  this.checkValidity();
-
-      // Only do extra checking if the browser thought this was valid.
-      if (valid) {
-        // Empty, required input is invalid
-        if (this.required && this.value === '') {
-          valid = false;
-        } else if (this.hasValidator()) {
-          valid = Polymer.IronValidatableBehavior.validate.call(this, this.value);
-        }
-      }
-
-      this.invalid = !valid;
-      this.fire('iron-input-validate');
-      return valid;
-    },
-
-    _announceInvalidCharacter: function(message) {
-      this.fire('iron-announce', { text: message });
-    }
-  });
-=======
 ### Prefixes and suffixes
 These are child elements of a `<paper-input-container>` with the `prefix`
 or `suffix` attribute, and are displayed inline with the input, before or after.
@@ -12545,7 +11669,6 @@
     </paper-input-container>
 
 ### Styling
->>>>>>> 2e002742
 
 The following custom properties and mixins are available for styling:
 
