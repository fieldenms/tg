--- conflicted
+++ resolved
@@ -15,12 +15,8 @@
                 <div id="input-container" flex>
                     <core-tooltip position="bottom" tabIndex="-1" class="delayed" style="width:100%" disabled="{{!tooltip(propDesc)}}" layout horizontal>
                         <paper-autogrow-textarea maxRows="5" flex>
-<<<<<<< HEAD
-                            <textarea id="input"value="{{editingValue}}" on-change="{{changeAction}}" disabled?="{{_isDisabled(currentState)}}" maxlength="{{max}}"></textarea>
+                            <textarea id="input"value="{{editingValue}}" on-change="{{changeAction}}" disabled?="{{_isDisabled(currentState, entity, propertyName)}}"></textarea>
                              <paper-char-counter id="inputCounter" showCounter="{{!!max}}" class="footer"></paper-char-counter>
-=======
-                            <textarea id="input"value="{{editingValue}}" on-change="{{changeAction}}" disabled?="{{_isDisabled(currentState, entity, propertyName)}}"></textarea>
->>>>>>> e62c6014
                         </paper-autogrow-textarea>
 <!--                        <textarea id="input" value="{{editingValue}}" on-change="{{changeAction}}" disabled?="{{_isDisabled(currentState, entity, propertyName)}}"></textarea>-->
                         <span class="span-tooltip" tip>
