--- conflicted
+++ resolved
@@ -65,27 +65,6 @@
                 prevEntity = _select.findEntityBy(prevLayer.feature); // get the entity (that will be removed from map soon) from which that layer was formed
             }
         }
-<<<<<<< HEAD
-        const overlaysAndChecked = self.clearAll(); // returns map of previously checked states for overlays
-
-        Object.values(self._overlays).filter(overlay => {
-            return isRunAction ? overlay._checkedByDefault : overlaysAndChecked.get(overlay); // add checkedByDefault overlays for Run action; add previously checked overlays for Refresh action and others
-        }).forEach(overlay => self._map.addLayer(overlay));
-
-        // Shallow copy of this array is needed to be done: not to alter original array, that is bound to EGI.
-        // Any added features to the shallow copy of the array will not be added to EGI's array of entities.
-        // However, if the entity object in copied array will be modified, the same (literally) entity object will be modified also in original array.
-        const newRetrievedEntitiesCopy = newRetrievedEntities.slice();
-
-        self.promoteEntities(newRetrievedEntitiesCopy);
-
-        // we add checked overlays to marker cluster again: this is because we need to trigger tg-progress-bar-updater's chunked loading and fitToBounds logic
-        Object.values(self._overlays).filter(overlay => {
-            return isRunAction ? overlay._checkedByDefault : self._map.hasLayer(overlay); // add checkedByDefault overlays for Run action; add previously checked overlays for Refresh action and others
-        }).forEach(overlay => self._markerCluster.getGisMarkerClusterGroup().addLayer(overlay));
-
-        self.finishReload();
-=======
         return [prevEntity, wasPopupOpen];
     };
 
@@ -93,7 +72,6 @@
      * Restores selection for previously selected entity and its popup in case where it was open.
      */
     self.restorePrevEntityAndWasPopupOpen = (prevEntity, wasPopupOpen) => {
->>>>>>> afeab62c
         if (_isEntity(prevEntity)) { // if there was previously selected layer (with or without popup) and corresponding entity was found
             const foundEntity = this._entities.find(entity => this._reflector.equalsEx(entity, prevEntity)); // find new entity that is equal to previous entity (if present)
             if (foundEntity) {
@@ -112,7 +90,6 @@
                 }
             }
         }
-        self._markerCluster.setShouldFitToBounds(false); // reset shouldFitToBounds to avoid fitting to bounds on overlay's tick
     };
 
     tgMap.retrivedEntitiesHandler = function (newRetrievedEntities) {
@@ -395,40 +372,6 @@
 };
 
 GisComponent.prototype.clearAll = function () {
-<<<<<<< HEAD
-    const self = this;
-    const overlaysAndChecked = new Map(); // Map of overlay and its checked state
-    Object.values(this._overlays).forEach(function (overlay) {
-        overlay.clearLayers(); // remove all layers from overlay; this is important because new markers will be created through addData call even if retrieved data is the same
-        overlaysAndChecked.set(overlay, self._map.hasLayer(overlay)); // add checked state to Map
-        self._map.removeLayer(overlay); // remove overlay from map, which triggers removal from parent group, that is a marker cluster group
-    });
-    this._markerCluster.getGisMarkerClusterGroup().clearLayers(); // at this stage marker cluster group should already be clean; we do clearing to reassure it is empty and to trigger marker cluster plugin clearing specifics
-    return overlaysAndChecked;
-};
-
-GisComponent.prototype.promoteEntities = function (newEntities) {
-    const self = this;
-    this._entities = newEntities;
-
-    this.traverseEntities(this._entities, null /* the parent for top-level entities is null */, function (entity, parentFeature) {
-        entity.type = 'Feature';
-        if (entity.properties) {
-            console.warn('Entity already has "properties" object.');
-        }
-        entity.properties = entity.properties || {};
-        entity.properties._parentFeature = parentFeature;
-        if (entity.geometry) {
-            throw 'Entity already has "geometry" object. Cannot continue with conversion into feature.';
-        }
-        entity.geometry = self.createGeometry(entity);
-        if (entity.geometry) {
-            self._overlays[self.overlayNameFor(entity)].addData(entity);
-        } // do nothing in case when the entity has no visual representation
-    }, function (entities) {
-        return self.createSummaryFeature(entities);
-    });
-=======
     const self = this;
     const overlaysAndChecked = new Map(); // Map of overlay and its checked state
     Object.values(this._overlays).forEach(function (overlay) {
@@ -497,7 +440,6 @@
     if (entity.geometry) {
         this._overlays[this.overlayNameFor(entity)].addData(entity);
     } // do nothing in case when the entity has no visual representation
->>>>>>> afeab62c
 };
 
 /** 
