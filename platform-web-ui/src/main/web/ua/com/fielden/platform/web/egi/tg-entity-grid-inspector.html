<link rel="import" href="/resources/polymer/polymer/polymer.html">

<link rel="import" href="/app/tg-app-config.html">
<link rel="import" href="/app/tg-reflector.html">
<link rel="import" href="/resources/reflection/tg-date-utils.html">
<link rel="import" href="/resources/components/tg-tooltip-behavior.html">
<link rel="import" href="/resources/actions/tg-ui-action.html">
<link rel="import" href="/resources/layout/tg-flex-layout.html">
<link rel="import" href="/resources/egi/tg-secondary-action-button.html">

<link rel="import" href="/resources/polymer/iron-a11y-keys-behavior/iron-a11y-keys-behavior.html">
<link rel="import" href="/resources/polymer/iron-resizable-behavior/iron-resizable-behavior.html">
<link rel="import" href="/resources/polymer/iron-icon/iron-icon.html">
<link rel="import" href="/resources/polymer/iron-icons/iron-icons.html">
<link rel="import" href="/resources/polymer/iron-collapse/iron-collapse.html">
<link rel="import" href="/resources/polymer/iron-test-helpers/mock-interactions.html">

<link rel="import" href="/resources/polymer/paper-checkbox/paper-checkbox.html">
<link rel="import" href="/resources/polymer/paper-icon-button/paper-icon-button.html">
<link rel="import" href="/resources/polymer/paper-material/paper-material.html">
<link rel="import" href="/resources/polymer/neon-animation/neon-animations.html">
<link rel="import" href="/resources/polymer/paper-dialog/paper-dialog.html">
<link rel="import" href="/resources/polymer/paper-button/paper-button.html">
<link rel="import" href="/resources/polymer/paper-progress/paper-progress.html">
<link rel="import" href="/resources/polymer/paper-styles/color.html">

<dom-module id="tg-entity-grid-inspector">
    <style>
        /*miscellanea styles*/
        .lock-layer {
            opacity: 0.5;
            display: none;
            background-color: white;
        }
        .lock-layer[lock] {
            display: initial;
        }
        .no-flexible {
            flex-grow: 0;
            flex-shrink: 0;
        }
        .absolute,
        .absolutelyWhite {
            position: absolute;
        }
        .absolutelyWhite {
            background-color: white;
            pointer-events: auto;
        }
        .truncate {
            white-space: nowrap;
            overflow: hidden;
            text-overflow: ellipsis;
        }
        .noselect {
            -webkit-touch-callout: none;
            /* iOS Safari */
            -webkit-user-select: none;
            /* Safari */
            -khtml-user-select: none;
            /* Konqueror HTML */
            -moz-user-select: none;
            /* Firefox */
            -ms-user-select: none;
            /* Internet Explorer/Edge */
            user-select: none;
            /* Non-prefixed version, currently
                                  supported by Chrome and Opera */
        }
        .resizing-box {
            position: absolute;
            top: 0;
            bottom: 0;
            right: 0;
            width: 10px;
        }
        .table-cell:hover > .resizing-box,
        .resizing-box:hover,
        .resizing-action {
            cursor: col-resize;
            border-right: 4px solid var(--paper-light-blue-100);
        }
        paper-material {
            border-radius: 2px;
        }
        #scrollContainer {
            overflow: auto;
        }
        #lockContainer {
            pointer-events: none;
        }
        paper-progress {
            position: absolute;
            top: 0;
            left: 0;
            right: 0;
            width: auto;
        }
        paper-progress.uploading {
            --paper-progress-active-color: var(--paper-light-green-500);
        }
        paper-progress.processing {
            --paper-progress-active-color: var(--paper-orange-500);
        }
        /*Table related styles*/
        .data-table {
            background-color: white;
            border-radius: 2px;
            position: relative;
        }
        .table-header-row {
            font-size: 0.9rem;
            font-weight: 400;
            color: #757575;
            height: 3rem;
            -webkit-font-smoothing: antialiased;
            text-rendering: optimizeLegibility;
            min-width: fit-content;
        }
        .table-data-row {
            font-size: 1rem;
            font-weight: 400;
            color: #212121;
            height: 1.5rem;
            border-top: 1px solid #e3e3e3;
            -webkit-font-smoothing: antialiased;
            text-rendering: optimizeLegibility;
            min-width: fit-content;
        }
        .table-data-row:last-of-type,
        .table-footer-row:last-of-type,
        #bottomShadow {
            margin-bottom: 15px;
        }
        .table-data-row[selected] {
            background-color: #F5F5F5;
        }
        .table-data-row[over] {
            background-color: #EEEEEE;
        }
        .table-footer-row {
            font-size: 0.9rem;
            color: #757575;
            height: 1.5rem;
            border-top: 1px solid #e3e3e3;
            -webkit-font-smoothing: antialiased;
            text-rendering: optimizeLegibility;
            min-width: fit-content;
            background-color: white;
        }
        .table-cell,
        .table-data-cell {
            padding: 0 0.6rem;
        }
        .table-data-cell[with-action] {
            cursor: pointer;
        }
        .grid-toolbar {
            height: auto;
            min-height: 4rem;
            position: relative;
            overflow: hidden;
        }
        paper-checkbox::shadow #checkboxLabel {
            display: none;
        }
        paper-checkbox.blue {
            --paper-checkbox-checked-color: var(--paper-light-blue-700);
            --paper-checkbox-checked-ink-color: var(--paper-light-blue-700);
        }
        paper-checkbox.header {
            --paper-checkbox-unchecked-color: var(--paper-grey-600);
            --paper-checkbox-unchecked-ink-color: var(--paper-grey-600);
        }
        paper-checkbox.body {
            --paper-checkbox-unchecked-color: var(--paper-grey-900);
            --paper-checkbox-unchecked-ink-color: var(--paper-grey-900);
        }
        .table-icon {
            --iron-icon-width: 1.3rem;
            --iron-icon-height: 1.3rem;
        }
        /* Action cell related styles*/
        .action-cell {
            width: 20px;
            padding: 0 0.3rem;
        }
        .action {
            --tg-ui-action-icon-button-height: 1.6rem;
            --tg-ui-action-icon-button-width: 1.6rem;
            --tg-ui-action-icon-button-padding: 2px;
            --tg-secondary-action-icon-button-height: 1.6rem;
            --tg-secondary-action-icon-button-width: 1.6rem;
            --tg-secondary-action-icon-button-padding: 2px;
            --tg-ui-action-spinner-width: 1.5rem;
            --tg-ui-action-spinner-height: 1.5rem;
            --tg-ui-action-spinner-min-width: 1rem;
            --tg-ui-action-spinner-min-height: 1rem;
            --tg-ui-action-spinner-max-width: 1.5rem;
            --tg-ui-action-spinner-max-height: 1.5rem;
            --tg-ui-action-spinner-padding: 0px;
            --tg-ui-action-spinner-margin-left: 0;
            --tg-secondary-action-spinner-width: 1.5rem;
            --tg-secondary-action-spinner-height: 1.5rem;
            --tg-secondary-action-spinner-min-width: 1rem;
            --tg-secondary-action-spinner-min-height: 1rem;
            --tg-secondary-action-spinner-max-width: 1.5rem;
            --tg-secondary-action-spinner-max-height: 1.5rem;
            --tg-secondary-action-spinner-padding: 0px;
            --tg-secondary-action-spinner-margin-left: 0;
        }
    </style>
    <template>
        <content id="column_selector" select="tg-property-column" hidden></content>
        <content id="primary_action_selector" select=".primary-action" hidden></content>
        <content id="secondary_action_selector" select=".secondary-action" hidden></content>
        <content id="insertion_point_action_selector" select=".insertion-point-action" hidden></content>
        <tg-app-config id="appConfig"></tg-app-config>
        <tg-reflector id="reflector"></tg-reflector>

        <paper-material elevation="1" style="margin: 10px 10px;" class="layout vertical">
            <div id="elementToFocus" class="layout vertical data-table" tabindex="0">
                <!--Table toolbar-->
                <div class="grid-toolbar layout horizontal wrap" hidden$="[[!toolbarVisible]]">
                    <paper-progress id="progressBar" hidden$="[[!_showProgress]]"></paper-progress>
                    <div class="layout horizontal center">
                        <content id="top_action_selctor" select=".entity-specific-action"></content>
                    </div>
                    <div class="layout horizontal center" style="margin-left:auto">
                        <content select=".standart-action"></content>
                    </div>
                </div>
                <div id="baseContainer" class="relative layout horizontal" on-wheel="_handleWheel" on-focusin="_baseContainerFocusIn" on-focusout="_baseContainerFocusOut">
                    <div id="scrollContainer" on-scroll="_handleScrollEvent" class="flex">
                        <!-- Table header -->
                        <div class="layout horizontal table-header-row">
                            <div class="table-cell layout horizontal center no-flexible" style="width:18px;" hidden$="[[!checkboxVisible]]" tooltip-text$="[[_selectAllTooltip(selectedAll)]]">
                                <paper-checkbox class="blue header" hidden$="[[_isCheckboxesOrHeaderFixed(checkboxesFixed, checkboxesWithPrimaryActionsFixed, headerFixed, numOfFixedCols)]]" checked="[[selectedAll]]" on-change="_allSelectionChanged"></paper-checkbox>
                            </div>
                            <template is="dom-if" if="[[primaryAction]]">
                                <div class="action-cell layout horizontal center no-flexible">
                                    <!--Primary action stub header goes here-->
                                </div>
                            </template>
                            <template is="dom-repeat" items="[[columns]]">
                                <div class="table-cell layout horizontal center-center relative" style$="[[_calcColumnHeaderStyle(item, item.width, item.growFactor, index, numOfFixedCols)]]" on-mouseenter="_showResizingCue" on-mouseup="_showResizingCue" on-mouseleave="_hideResizingCue" tooltip-text$="[[item.columnDesc]]">
                                    <div class="truncate" hidden$="[[_isHeaderColumnHidden(headerFixed, index, numOfFixedCols)]]" style="width:100%">[[item.columnTitle]]</div>
                                    <div class="resizing-box" on-down="_makeEgiUnselectable" on-up="_makeEgiSelectable" on-track="_changeColumnSize"></div>
                                </div>
                            </template>
                            <template is="dom-if" if="[[_isSecondaryActionsPresent(secondaryActions)]]">
                                <div class="action-cell layout horizontal center no-flexible">
                                    <!--Secondary actions header goes here-->
                                </div>
                            </template>
                        </div>
                        <!-- Table body -->
                        <template is="dom-repeat" items="[[egiModel]]" as="egiEntity" index-as="entityIndex" on-dom-change="_scrollContainerEntitiesStamped">
                            <div class="layout horizontal table-data-row" selected$="[[egiEntity.selected]]" over$="[[egiEntity.over]]" on-mouseenter="_mouseRowEnter" on-mouseleave="_mouseRowLeave">
                                <div class="table-cell layout horizontal center no-flexible" style="width:18px;" hidden$="[[!checkboxVisible]]" tooltip-text$="[[_selectTooltip(egiEntity.selected)]]">
                                    <paper-checkbox class="blue body" hidden$="[[_isCheckboxesFixed(checkboxesFixed, checkboxesWithPrimaryActionsFixed, numOfFixedCols)]]" checked="[[egiEntity.selected]]" on-change="_selectionChanged" on-mousedown="_checkSelectionState" on-keydown="_checkSelectionState"></paper-checkbox>
                                </div>
                                <template is="dom-if" if="[[primaryAction]]">
                                    <div class="action-cell layout horizontal center no-flexible">
                                        <template is="dom-if" if="[[!_isPrimaryActionsFixed(checkboxesWithPrimaryActionsFixed, numOfFixedCols)]]">
                                            <tg-ui-action class="action" show-dialog="[[primaryAction.showDialog]]" current-entity="[[egiEntity.entity]]" short-desc="[[primaryAction.shortDesc]]" long-desc="[[primaryAction.longDesc]]" icon="[[primaryAction.icon]]" component-uri="[[primaryAction.componentUri]]" element-name="[[primaryAction.elementName]]" action-kind="[[primaryAction.actionKind]]" number-of-action="[[primaryAction.numberOfAction]]" attrs="[[primaryAction.attrs]]" create-context-holder="[[primaryAction.createContextHolder]]" require-selection-criteria="[[primaryAction.requireSelectionCriteria]]" require-selected-entities="[[primaryAction.requireSelectedEntities]]" require-master-entity="[[primaryAction.requireMasterEntity]]" pre-action="[[primaryAction.preAction]]" post-action-success="[[primaryAction.postActionSuccess]]" post-action-error="[[primaryAction.postActionError]]" should-refresh-parent-centre-after-save="[[primaryAction.shouldRefreshParentCentreAfterSave]]" ui-role="[[primaryAction.uiRole]]" icon-style="[[primaryAction.iconStyle]]"></tg-ui-action>
                                        </template>
                                    </div>
                                </template>
                                <template is="dom-repeat" items="[[columns]]" as="column">
                                    <div class="table-data-cell relative layout horizontal center" style$="[[_calcColumnStyle(column, column.width, column.growFactor, index, numOfFixedCols)]]" on-tap="_tapAction" tooltip-text$="[[_getTooltip(egiEntity.entity, column, column.customAction)]]" with-action$="[[_hasAction(egiEntity.entity, column)]]">
                                        <template is="dom-if" if="[[!_isColumnFixed(index, numOfFixedCols)]]">
                                            <div class="fit" style$="[[_calcBackgroundRenderingHintsStyle(egiEntity, entityIndex, column.property)]]"></div>
                                            <iron-icon class="table-icon" hidden$="[[!_isBooleanProp(egiEntity.entity, column)]]" style$="[[_calcValueRenderingHintsStyle(egiEntity, entityIndex, column.property, 'true')]]" icon="[[_getBooleanIcon(egiEntity.entity, column.property)]]"></iron-icon>
                                            <a class="truncate" hidden$="[[!_isHyperlinkProp(egiEntity.entity, column)]]" href$="[[_getValue(egiEntity.entity, column.property, column.type)]]" style$="[[_calcValueRenderingHintsStyle(egiEntity, entityIndex, column.property, 'false')]]">[[_getValue(egiEntity.entity, column.property, column.type)]]</a>
                                            <div class="truncate relative" hidden$="[[!_isNotBooleanOrHyperlinkProp(egiEntity.entity, column)]]" style$="[[_calcValueRenderingHintsStyle(egiEntity, entityIndex, column.property, 'false')]]">[[_getValue(egiEntity.entity, column.property, column.type)]]</div>
                                        </template>
                                    </div>
                                </template>
                                <template is="dom-if" if="[[_isSecondaryActionsPresent(secondaryActions)]]">
                                    <div class="action-cell layout horizontal center no-flexible">
                                        <template is="dom-if" if="[[!_isSecondaryActionsFixed(secondaryActionsFixed)]]">
                                            <template is="dom-if" if="[[_isOnlyOneSecondaryActions(secondaryActions)]]">
                                                <tg-ui-action class="action" show-dialog="[[secondaryActions.0.showDialog]]" current-entity="[[egiEntity.entity]]" short-desc="[[secondaryActions.0.shortDesc]]" long-desc="[[secondaryActions.0.longDesc]]" icon="[[secondaryActions.0.icon]]" component-uri="[[secondaryActions.0.componentUri]]" element-name="[[secondaryActions.0.elementName]]" action-kind="[[secondaryActions.0.actionKind]]" number-of-action="[[secondaryActions.0.numberOfAction]]" attrs="[[secondaryActions.0.attrs]]" create-context-holder="[[secondaryActions.0.createContextHolder]]" require-selection-criteria="[[secondaryActions.0.requireSelectionCriteria]]" require-selected-entities="[[secondaryActions.0.requireSelectedEntities]]" require-master-entity="[[secondaryActions.0.requireMasterEntity]]" pre-action="[[secondaryActions.0.preAction]]" post-action-success="[[secondaryActions.0.postActionSuccess]]" post-action-error="[[secondaryActions.0.postActionError]]" should-refresh-parent-centre-after-save="[[secondaryActions.0.shouldRefreshParentCentreAfterSave]]" ui-role="[[secondaryActions.0.uiRole]]" icon-style="[[secondaryActions.0.iconStyle]]"></tg-ui-action>
                                            </template>
                                            <template is="dom-if" if="[[!_isOnlyOneSecondaryActions(secondaryActions)]]">
                                                <tg-secondary-action-button class="action" current-entity="[[egiEntity.entity]]" actions="[[secondaryActions]]"></tg-secondary-action-button>
                                            </template>
                                        </template>
                                    </div>
                                </template>
                            </div>
                        </template>
                        <!-- Table footer -->
                        <template is="dom-if" if="[[totals]]">
                            <template is="dom-repeat" items="[[_totalsRows]]" as="summaryRow" index-as="summaryIndex">
                                <div class="layout horizontal table-footer-row" style$="[[_calcFooterRowStyle(summaryFixed, summaryIndex)]]">
                                    <div class="table-cell layout horizontal center no-flexible" style="width:18px" hidden$="[[!checkboxVisible]]">
                                        <!-- checkbox stub for table footer -->
                                    </div>
                                    <template is="dom-if" if="[[primaryAction]]">
                                        <div class="action-cell layout horizontal center no-flexible">
                                            <!--Primary action footer goes here-->
                                        </div>
                                    </template>
                                    <template is="dom-repeat" items="[[columns]]" as="column" index-as="columnIndex">
                                        <template is="dom-if" if="[[_summaryExists(column, summaryIndex, columnIndex)]]" restamp>
                                            <div class="table-cell layout horizontal center" style$="[[_calcSummaryColumnStyle(column, column.width, column.growFactor, columnIndex, numOfFixedCols)]]" tooltip-text$="[[_getTotalTooltip(columnIndex, summaryIndex)]]">
                                                <template is="dom-if" if="[[!_isColumnFixed(columnIndex, numOfFixedCols)]]">
                                                    <iron-icon class="table-icon" hidden$="[[!_isSummaryBooleanProp(totals, columnIndex, summaryIndex, columns)]]" icon="[[_getSummaryBooleanIcon(totals, columnIndex, summaryIndex, column)]]"></iron-icon>
                                                    <a class="truncate" hidden$="[[!_isSummaryHyperlinkProp(totals, columnIndex, summaryIndex, column)]]" href$="[[_getSummaryValue(totals, columnIndex, summaryIndex, column)]]">[[_getSummaryValue(totals, columnIndex, summaryIndex, column)]]</a>
                                                    <div class="truncate relative" hidden$="[[!_isSummaryNotBooleanOrHyperlinkProp(totals, columnIndex, summaryIndex, column)]]" style="width:100%">[[_getSummaryValue(totals, columnIndex, summaryIndex, column)]]</div>
                                                </template>
                                            </div>
                                        </template>
                                        <template is="dom-if" if="[[!_summaryExists(column, summaryIndex, columnIndex)]]" restamp>
                                            <div class="table-cell" style$="[[_calcEmptyTotalStyle(column, column.width, column.growFactor, columnIndex, numOfFixedCols)]]">
                                            </div>
                                        </template>
                                    </template>
                                    <template is="dom-if" if="[[_isSecondaryActionsPresent(secondaryActions)]]">
                                        <div class="action-cell layout horizontal center no-flexible">
                                            <!--Secondary actions header goes here-->
                                        </div>
                                    </template>
                                </div>
                            </template>
                        </template>
                    </div>
                    <!-- Fixed container -->
                    <div id="lockContainer" class="absolute fit" style="overflow:hidden" on-focusin="_lockContainerFocusIn" on-focusout="_lockContainerFocusOut">
                        <template is="dom-if" on-dom-change="_leftLockPanelRendered" if="[[_isLeftLockPanelVisble(checkboxVisible, checkboxesFixed, primaryAction, checkboxesWithPrimaryActionsFixed, numOfFixedCols)]]">
                            <div id="leftLockPanel" class="absolutelyWhite layout vertical" style$="[[_calculateLeftLockPanelStyle(_showLeftShadow, _scrollTop, headerFixed)]]">
                                <!--header-->
                                <div class="layout horizontal table-header-row" hidden$="[[_isHeaderFixed(headerFixed)]]">
                                    <div class="table-cell layout horizontal center no-flexible" style="width:18px;" hidden$="[[!checkboxVisible]]" tooltip-text$="[[_selectAllTooltip(selectedAll)]]">
                                        <paper-checkbox class="blue header" checked="[[selectedAll]]" on-change="_allSelectionChanged"></paper-checkbox>
                                    </div>
                                    <template is="dom-if" if="[[_isPrimaryActionVisibleAndFixed(primaryAction, checkboxesWithPrimaryActionsFixed, numOfFixedCols)]]">
                                        <div class="action-cell layout horizontal center no-flexible">
                                            <!--Primary action stub header goes here-->
                                        </div>
                                    </template>
                                    <template is="dom-repeat" items="[[columns]]">
                                        <div class="table-cell layout horizontal center-center relative" hidden$="[[!_isColumnFixed(index, numOfFixedCols)]]" style$="[[_calcColumnHeaderStyle(item, item.width, item.growFactor, index, numOfFixedCols)]]" on-mouseenter="_showResizingCue" on-mouseup="_showResizingCue" on-mouseleave="_hideResizingCue" tooltip-text$="[[item.columnDesc]]">
                                            <div class="truncate" style="width:100%">[[item.columnTitle]]</div>
                                            <div class="resizing-box" on-down="_makeEgiUnselectable" on-up="_makeEgiSelectable" on-track="_changeColumnSize"></div>
                                        </div>
                                    </template>
                                </div>
                                <!--body-->
                                <template is="dom-repeat" items="[[egiModel]]" as="egiEntity" index-as="entityIndex">
                                    <div class="layout horizontal table-data-row" selected$="[[egiEntity.selected]]" over$="[[egiEntity.over]]" on-mouseenter="_mouseRowEnter" on-mouseleave="_mouseRowLeave">
                                        <div class="table-cell layout horizontal center no-flexible" style="width:18px;" hidden$="[[!checkboxVisible]]" tooltip-text$="[[_selectTooltip(egiEntity.selected)]]">
                                            <paper-checkbox class="blue body" checked="[[egiEntity.selected]]" on-change="_selectionChanged" on-mousedown="_checkSelectionState" on-keydown="_checkSelectionState"></paper-checkbox>
                                        </div>
                                        <template is="dom-if" if="[[_isPrimaryActionVisibleAndFixed(primaryAction, checkboxesWithPrimaryActionsFixed, numOfFixedCols)]]">
                                            <div class="action-cell layout horizontal center no-flexible">
                                                <tg-ui-action class="action" show-dialog="[[primaryAction.showDialog]]" current-entity="[[egiEntity.entity]]" short-desc="[[primaryAction.shortDesc]]" long-desc="[[primaryAction.longDesc]]" icon="[[primaryAction.icon]]" component-uri="[[primaryAction.componentUri]]" element-name="[[primaryAction.elementName]]" action-kind="[[primaryAction.actionKind]]" number-of-action="[[primaryAction.numberOfAction]]" attrs="[[primaryAction.attrs]]" create-context-holder="[[primaryAction.createContextHolder]]" require-selection-criteria="[[primaryAction.requireSelectionCriteria]]" require-selected-entities="[[primaryAction.requireSelectedEntities]]" require-master-entity="[[primaryAction.requireMasterEntity]]" pre-action="[[primaryAction.preAction]]" post-action-success="[[primaryAction.postActionSuccess]]" post-action-error="[[primaryAction.postActionError]]" should-refresh-parent-centre-after-save="[[primaryAction.shouldRefreshParentCentreAfterSave]]" ui-role="[[primaryAction.uiRole]]" icon-style="[[primaryAction.iconStyle]]"></tg-ui-action>
                                            </div>
                                        </template>
                                        <template is="dom-repeat" items="[[columns]]" as="column">
                                            <div class="table-data-cell relative layout horizontal center" hidden$="[[!_isColumnFixed(index, numOfFixedCols)]]" style$="[[_calcColumnStyle(column, column.width, column.growFactor, index, numOfFixedCols)]]" on-tap="_tapAction" tooltip-text$="[[_getTooltip(egiEntity.entity, column, column.customAction)]]" with-action$="[[_hasAction(egiEntity.entity, column)]]">
                                                <div class="fit" style$="[[_calcBackgroundRenderingHintsStyle(egiEntity, entityIndex, column.property)]]"></div>
                                                <iron-icon class="table-icon" hidden$="[[!_isBooleanProp(egiEntity.entity, column)]]" style$="[[_calcValueRenderingHintsStyle(egiEntity, entityIndex, column.property, 'true')]]" icon="[[_getBooleanIcon(egiEntity.entity, column.property)]]"></iron-icon>
                                                <a class="truncate" hidden$="[[!_isHyperlinkProp(egiEntity.entity, column)]]" href$="[[_getValue(egiEntity.entity, column.property, column.type)]]" style$="[[_calcValueRenderingHintsStyle(egiEntity, entityIndex, column.property, 'false')]]">[[_getValue(egiEntity.entity, column.property, column.type)]]</a>
                                                <div class="truncate relative" hidden$="[[!_isNotBooleanOrHyperlinkProp(egiEntity.entity, column)]]" style$="[[_calcValueRenderingHintsStyle(egiEntity, entityIndex, column.property, 'false')]]">[[_getValue(egiEntity.entity, column.property, column.type)]]</div>
                                            </div>
                                        </template>
                                    </div>
                                </template>
                                <!--footer-->
                                <template is="dom-if" if="[[_isSummaryNotFixedAndPresent(totals, summaryFixed)]]">
                                    <template is="dom-repeat" items="[[_totalsRows]]" as="summaryRow" index-as="summaryIndex">
                                        <div class="layout horizontal table-footer-row">
                                            <div class="table-cell no-flexible" style="width:18px" hidden$="[[!checkboxVisible]]">
                                                <!-- checkbox stub for table footer -->
                                            </div>
                                            <template is="dom-if" if="[[_isPrimaryActionVisibleAndFixed(primaryAction, checkboxesWithPrimaryActionsFixed, numOfFixedCols)]]">
                                                <div class="action-cell no-flexible">
                                                    <!--Primary action footer goes here-->
                                                </div>
                                            </template>
                                            <template is="dom-repeat" items="[[columns]]" as="column" index-as="columnIndex">
                                                <template is="dom-if" if="[[_isColumnFixed(columnIndex, numOfFixedCols)]]">
                                                    <template is="dom-if" if="[[_summaryExists(column, summaryIndex, columnIndex)]]" restamp>
                                                        <div class="table-cell layout horizontal center" style$="[[_calcSummaryColumnStyle(column, column.width, column.growFactor, columnIndex, numOfFixedCols)]]" tooltip-text$="[[_getTotalTooltip(columnIndex, summaryIndex)]]">
                                                            <iron-icon class="table-icon" hidden$="[[!_isSummaryBooleanProp(totals, columnIndex, summaryIndex, column)]]" icon="[[_getSummaryBooleanIcon(totals, columnIndex, summaryIndex, column)]]"></iron-icon>
                                                            <a class="truncate" hidden$="[[!_isSummaryHyperlinkProp(totals, columnIndex, summaryIndex, column)]]" href$="[[_getSummaryValue(totals, columnIndex, summaryIndex, column)]]">[[_getSummaryValue(totals, columnIndex, summaryIndex, column)]]</a>
                                                            <div class="truncate relative" hidden$="[[!_isSummaryNotBooleanOrHyperlinkProp(totals, columnIndex, summaryIndex, column)]]" style="width:100%">[[_getSummaryValue(totals, columnIndex, summaryIndex, column)]]</div>
                                                        </div>
                                                    </template>
                                                    <template is="dom-if" if="[[!_summaryExists(column, summaryIndex, columnIndex)]]" restamp>
                                                        <div class="table-cell" style$="[[_calcEmptyTotalStyle(column, column.width, column.growFactor, columnIndex, numOfFixedCols)]]"></div>
                                                    </template>
                                                </template>
                                            </template>
                                        </div>
                                    </template>
                                </template>
                            </div>
                        </template>
                        <template is="dom-if" if="[[_isLeftLockPanelVisble(checkboxVisible, checkboxesFixed, primaryAction, checkboxesWithPrimaryActionsFixed, numOfFixedCols)]]">
                            <div id="leftShadow" class="absolute" style$="[[_calcLeftShadowStyle(checkboxVisible, checkboxesFixed, primaryAction, checkboxesWithPrimaryActionsFixed, numOfFixedCols, _showLeftShadow, _fixedColumnWidth, _scrollableColumnWidth)]]"></div>
                        </template>
                        <template is="dom-if" on-dom-change="_rightLockPanelRendered" if="[[_isSecondaryActionsPresentAndFixed(secondaryActions, secondaryActionsFixed)]]">
                            <div id="rightLockPanel" class="absolutelyWhite layout vertical" style$="[[_calculateRightLockPanelStyle(_showRightShadow, _scrollTop, headerFixed, columns)]]">
                                <!--header-->
                                <div class="layout horizontal table-header-row" hidden$="[[_isHeaderFixed(headerFixed)]]">
                                    <div class="action-cell layout horizontal center no-flexible">
                                        <!--Secondary actions header goes here-->
                                    </div>
                                </div>
                                <!--body-->
                                <template is="dom-repeat" items="[[egiModel]]" as="egiEntity" index-as="entityIndex">
                                    <div class="action-cell layout horizontal center table-data-row no-flexible" selected$="[[egiEntity.selected]]" over$="[[egiEntity.over]]" on-mouseenter="_mouseRowEnter" on-mouseleave="_mouseRowLeave">
                                        <template is="dom-if" if="[[_isOnlyOneSecondaryActions(secondaryActions)]]">
                                            <tg-ui-action class="action" show-dialog="[[secondaryActions.0.showDialog]]" current-entity="[[egiEntity.entity]]" short-desc="[[secondaryActions.0.shortDesc]]" long-desc="[[secondaryActions.0.longDesc]]" icon="[[secondaryActions.0.icon]]" component-uri="[[secondaryActions.0.componentUri]]" element-name="[[secondaryActions.0.elementName]]" action-kind="[[secondaryActions.0.actionKind]]" number-of-action="[[secondaryActions.0.numberOfAction]]" attrs="[[secondaryActions.0.attrs]]" create-context-holder="[[secondaryActions.0.createContextHolder]]" require-selection-criteria="[[secondaryActions.0.requireSelectionCriteria]]" require-selected-entities="[[secondaryActions.0.requireSelectedEntities]]" require-master-entity="[[secondaryActions.0.requireMasterEntity]]" pre-action="[[secondaryActions.0.preAction]]" post-action-success="[[secondaryActions.0.postActionSuccess]]" post-action-error="[[secondaryActions.0.postActionError]]" should-refresh-parent-centre-after-save="[[secondaryActions.0.shouldRefreshParentCentreAfterSave]]" ui-role="[[secondaryActions.0.uiRole]]" icon-style="[[secondaryActions.0.iconStyle]]"></tg-ui-action>
                                        </template>
                                        <template is="dom-if" if="[[!_isOnlyOneSecondaryActions(secondaryActions)]]">
                                            <tg-secondary-action-button class="action" current-entity="[[egiEntity.entity]]" actions="[[secondaryActions]]"></tg-secondary-action-button>
                                        </template>
                                    </div>
                                </template>
                                <!--footer-->
                                <template is="dom-if" if="[[_isSummaryNotFixedAndPresent(totals, summaryFixed)]]">
                                    <template is="dom-repeat" items="[[_totalsRows]]">
                                        <div class="layout horizontal table-footer-row">
                                            <div class="action-cell layout horizontal center no-flexible">
                                                <!--Secondary actions header goes here-->
                                            </div>
                                        </div>
                                    </template>
                                </template>
                            </div>
                        </template>
                        <template is="dom-if" if="[[_isSecondaryActionsPresentAndFixed(secondaryActions, secondaryActionsFixed)]]">
                            <div id="topShadow" class="absolute" style$="[[_calcRightShadowStyle(secondaryActions, secondaryActionsFixed, _showRightShadow, _fixedColumnWidth, _scrollableColumnWidth)]]"></div>
                        </template>
                        <template is="dom-if" on-dom-change="_topLockPanelRendered" if="[[_isHeaderFixed(headerFixed)]]">
                            <div id="topLockPanel" class="absolutelyWhite layout horizontal table-header-row" style$="[[_calculateTopLockPanelStyle(checkboxVisible, primaryAction, checkboxesFixed, checkboxesWithPrimaryActionsFixed, secondaryActions, secondaryActionsFixed, numOfFixedCols, _scrollLeft, _fixedColumnWidth, _scrollableColumnWidth)]]">
                                <div class="table-cell layout horizontal center no-flexible" style="width:18px;" hidden$="[[!_isCheckboxesNotFixedAndVisible(checkboxVisible, checkboxesFixed, checkboxesWithPrimaryActionsFixed, numOfFixedCols)]]" tooltip-text$="[[_selectAllTooltip(selectedAll)]]">
                                    <paper-checkbox class="blue header" checked="[[selectedAll]]" on-change="_allSelectionChanged"></paper-checkbox>
                                </div>
                                <template is="dom-if" if="[[_isPrimaryActionsNotFixedAndPresent(primaryAction, checkboxesWithPrimaryActionsFixed, numOfFixedCols)]]">
                                    <div class="action-cell layout horizontal center no-flexible">
                                        <!--Primary action stub header goes here-->
                                    </div>
                                </template>
                                <template is="dom-repeat" items="[[columns]]">
                                    <div class="table-cell layout horizontal center relative" hidden$="[[_isColumnFixed(index, numOfFixedCols)]]" style$="[[_calcColumnHeaderStyle(item, item.width, item.growFactor, index, numOfFixedCols)]]" on-mouseenter="_showResizingCue" on-mouseup="_showResizingCue" on-mouseleave="_hideResizingCue" tooltip-text$="[[item.columnDesc]]">
                                        <div class="truncate" style="width:100%">[[item.columnTitle]]</div>
                                        <div class="resizing-box" on-down="_makeEgiUnselectable" on-up="_makeEgiSelectable" on-track="_changeColumnSize"></div>
                                    </div>
                                </template>
                                <template is="dom-if" if="[[_isSecondaryActionsPresentAndNotFixed(secondaryActions, secondaryActionsFixed)]]">
                                    <div class="action-cell layout horizontal center no-flexible">
                                        <!--Secondary actions header goes here-->
                                    </div>
                                </template>
                            </div>
                        </template>
                        <template is="dom-if" on-dom-change="_bottomLockPanelRendered" if="[[_isSummaryPresentAndFixed(totals, summaryFixed)]]">
                            <div id="bottomLockPanel" class="absolutelyWhite layout horizontal" style$="[[_calculateBottomLockPanelStyle(checkboxVisible, primaryAction, checkboxesFixed, checkboxesWithPrimaryActionsFixed, secondaryActions, secondaryActionsFixed, numOfFixedCols, _scrollLeft, _fixedColumnWidth, _scrollableColumnWidth)]]">
                                <div class="layout vertical flex" style="background-color:white;">
                                    <template is="dom-repeat" items="[[_totalsRows]]" as="summaryRow" index-as="summaryIndex">
                                        <div class="layout horizontal table-footer-row">
                                            <div class="table-cell layout horizontal center no-flexible" style="width:18px;" hidden$="[[!_isCheckboxesNotFixedAndVisible(checkboxVisible, checkboxesFixed, checkboxesWithPrimaryActionsFixed, numOfFixedCols)]]" tooltip-text$="[[_selectAllTooltip(selectedAll)]]">
                                            </div>
                                            <template is="dom-if" if="[[_isPrimaryActionsNotFixedAndPresent(primaryAction, checkboxesWithPrimaryActionsFixed, numOfFixedCols)]]">
                                                <div class="action-cell layout horizontal center no-flexible">
                                                    <!--Primary action stub header goes here-->
                                                </div>
                                            </template>
                                            <template is="dom-repeat" items="[[columns]]" as="column" index-as="columnIndex">
                                                <template is="dom-if" if="[[!_isColumnFixed(columnIndex, numOfFixedCols)]]">
                                                    <template is="dom-if" if="[[_summaryExists(column, summaryIndex, columnIndex)]]" restamp>
                                                        <div class="table-cell layout horizontal center" style$="[[_calcSummaryColumnStyle(column, column.width, column.growFactor, columnIndex, numOfFixedCols)]]" tooltip-text$="[[_getTotalTooltip(columnIndex, summaryIndex)]]">
                                                            <iron-icon class="table-icon" hidden$="[[!_isSummaryBooleanProp(totals, columnIndex, summaryIndex, column)]]" icon="[[_getSummaryBooleanIcon(totals, columnIndex, summaryIndex, column)]]"></iron-icon>
                                                            <a class="truncate" hidden$="[[!_isSummaryHyperlinkProp(totals, columnIndex, summaryIndex, column)]]" href$="[[_getSummaryValue(totals, columnIndex, summaryIndex, column)]]">[[_getSummaryValue(totals, columnIndex, summaryIndex, column)]]</a>
                                                            <div class="truncate relative" hidden$="[[!_isSummaryNotBooleanOrHyperlinkProp(totals, columnIndex, summaryIndex, column)]]" style="width:100%">[[_getSummaryValue(totals, columnIndex, summaryIndex, column)]]</div>
                                                        </div>
                                                    </template>
                                                    <template is="dom-if" if="[[!_summaryExists(column, summaryIndex, columnIndex)]]" restamp>
                                                        <div class="table-cell" style$="[[_calcEmptyTotalStyle(column, column.width, column.growFactor, columnIndex, numOfFixedCols)]]">
                                                        </div>
                                                    </template>
                                                </template>
                                            </template>
                                            <template is="dom-if" if="[[_isSecondaryActionsPresentAndNotFixed(secondaryActions, secondaryActionsFixed)]]">
                                                <div class="action-cell layout horizontal center no-flexible">
                                                    <!--Secondary actions header goes here-->
                                                </div>
                                            </template>
                                        </div>
                                    </template>
                                </div>
                            </div>
                        </template>
                        <template is="dom-if" if="[[_isTopLeftPanelVisible(checkboxVisible, checkboxesFixed, primaryAction, checkboxesWithPrimaryActionsFixed, numOfFixedCols, headerFixed)]]">
                            <div id="topLeftLockPanel" class="absolutelyWhite layout horizontal table-header-row" style="top:0;left:0">
                                <div class="table-cell layout horizontal center no-flexible" style="width:18px;" hidden$="[[!checkboxVisible]]" tooltip-text$="[[_selectAllTooltip(selectedAll)]]">
                                    <paper-checkbox class="blue header" checked="[[selectedAll]]" on-change="_allSelectionChanged"></paper-checkbox>
                                </div>
                                <template is="dom-if" if="[[_isPrimaryActionVisibleAndFixed(primaryAction, checkboxesWithPrimaryActionsFixed, numOfFixedCols)]]">
                                    <div class="action-cell no-flexible">
                                        <!--Primary action stub header goes here-->
                                    </div>
                                </template>
                                <template is="dom-repeat" items="[[columns]]">
                                    <div class="table-cell layout horizontal center relative" hidden$="[[!_isColumnFixed(index, numOfFixedCols)]]" style$="[[_calcColumnHeaderStyle(item, item.width, item.growFactor, index, numOfFixedCols)]]" on-mouseenter="_showResizingCue" on-mouseup="_showResizingCue" on-mouseleave="_hideResizingCue" tooltip-text$="[[item.columnDesc]]">
                                        <div class="truncate" style="width:100%">[[item.columnTitle]]</div>
                                        <div class="resizing-box" on-down="_makeEgiUnselectable" on-up="_makeEgiSelectable" on-track="_changeColumnSize"></div>
                                    </div>
                                </template>
                            </div>
                        </template>
                        <template is="dom-if" if="[[_isTopRightPanelVisible(secondaryActions, secondaryActionsFixed, headerFixed)]]">
                            <div id="topRightLockPanel" class="absolutelyWhite layout horizontal table-header-row action-cell" style="top:0;right:0">
                                <!-- secondary action header column -->
                            </div>
                        </template>
                        <template is="dom-if" if="[[_isBottomLeftPanelVisible(totals, summaryFixed, checkboxVisible, checkboxesFixed, primaryAction, checkboxesWithPrimaryActionsFixed, numOfFixedCols)]]">
                            <div id="bottomLeftLockPanel" class="absolutelyWhite layout vertical" style="bottom:0;left:0">
                                <template is="dom-repeat" items="[[_totalsRows]]" as="summaryRow" index-as="summaryIndex">
                                    <div class="layout horizontal table-footer-row">
                                        <div class="table-cell no-flexible" style="width:18px" hidden$="[[!checkboxVisible]]">
                                            <!-- checkbox stub for table footer -->
                                        </div>
                                        <template is="dom-if" if="[[_isPrimaryActionSummaryVisibleAndFixed(primaryAction, checkboxesWithPrimaryActionsFixed, summaryFixed, numOfFixedCols)]]">
                                            <div class="action-cell no-flexible">
                                                <!--Primary action footer goes here-->
                                            </div>
                                        </template>
                                        <template is="dom-repeat" items="[[columns]]" as="column" index-as="columnIndex">
                                            <template is="dom-if" if="[[_isColumnFixed(columnIndex, numOfFixedCols)]]">
                                                <template is="dom-if" if="[[_summaryExists(column, summaryIndex, columnIndex)]]" restamp>
                                                    <div class="table-cell layout horizontal center" style$="[[_calcSummaryColumnStyle(column, column.width, column.growFactor, columnIndex, numOfFixedCols)]]" tooltip-text$="[[_getTotalTooltip(columnIndex, summaryIndex)]]">
                                                        <iron-icon class="table-icon" hidden$="[[!_isSummaryBooleanProp(totals, columnIndex, summaryIndex, column)]]" icon="[[_getSummaryBooleanIcon(totals, columnIndex, summaryIndex, column)]]"></iron-icon>
                                                        <a class="truncate" hidden$="[[!_isSummaryHyperlinkProp(totals, columnIndex, summaryIndex, column)]]" href$="[[_getSummaryValue(totals, columnIndex, summaryIndex, column)]]">[[_getSummaryValue(totals, columnIndex, summaryIndex, column)]]</a>
                                                        <div class="truncate relative" hidden$="[[!_isSummaryNotBooleanOrHyperlinkProp(totals, columnIndex, summaryIndex, column)]]" style="width:100%">[[_getSummaryValue(totals, columnIndex, summaryIndex, column)]]</div>
                                                    </div>
                                                </template>
                                                <template is="dom-if" if="[[!_summaryExists(column, summaryIndex, columnIndex)]]" restamp>
                                                    <div class="table-cell" style$="[[_calcEmptyTotalStyle(column, column.width, column.growFactor, columnIndex, numOfFixedCols)]]">
                                                    </div>
                                                </template>
                                            </template>
                                        </template>
                                    </div>
                                </template>
                            </div>
                        </template>
                        <template is="dom-if" if="[[_isBottomRightPanelVisible(totals, summaryFixed, secondaryActions, secondaryActionsFixed)]]">
                            <div id="bottomRightLockPanel" class="absolutelyWhite layout vertical" style="bottom:0;right:0">
                                <template is="dom-repeat" items="[[_totalsRows]]">
                                    <template is="dom-if" if="[[_isSecondaryActionsPresent(secondaryActions)]]">
                                        <div class="table-footer-row action-cell">
                                            <!--Secondary actions header goes here-->
                                        </div>
                                    </template>
                                </template>
                            </div>
                        </template>
                        <div id="bottomShadow" class="absolute" hidden$="[[!_isSummaryPresentAndFixed(totals, summaryFixed)]]" style$="[[_calcBottomShadowStyle(_totalsRowCount, _showBottomShadow)]]"></div>
                        <div id="topShadow" class="absolute" hidden$="[[!_isHeaderFixed(headerFixed)]]" style$="[[_calcTopShadowStyle(_showTopShadow)]]"></div>
                        <div id="tbShadow" class="absolute" hidden$="[[_isHeaderFixed(headerFixed)]]" style$="[[_calcTBShadowStyle(_showTopShadow)]]"></div>
                    </div>
                </div>
                <!-- table lock layer -->
                <div class="lock-layer fit" lock$="[[lock]]"></div>
            </div>
        </paper-material>
    </template>
</dom-module>
<script>
    (function () {
        const _areEqual = function (a, b) {
            return a.get('id') === b.get('id');
        };
        const _findEntity = function (entity, entities) {
            for (var i = 0; i < entities.length; i += 1) {
                if (_areEqual(entity, entities[i])) {
                    return i;
                }
            }
            return -1;
        };
        const _processEntitySelection = function (selectedEntities, entity, select, egi) {
            var selectedIndex = selectedEntities.indexOf(entity);
            if (select) {
                if (selectedIndex < 0) {
                    selectedEntities.push(entity);
                    if (egi) {
                        egi.retrievedEntitySelection = {
                            entity: entity,
                            selected: true
                        };
                    }
                }
            } else {
                if (selectedIndex >= 0) {
                    selectedEntities.splice(selectedIndex, 1);
                    if (egi) {
                        egi.retrievedEntitySelection = {
                            entity: entity,
                            selected: false
                        };
                    }
                }
            }
        };
        const generateShortCollection = function (entity, property, typeObject) {
            var collectionValue = entity.get(property);
            var containerPropertyValue = entity.get(property.substr(0, property.lastIndexOf('.')));
            var keys = typeObject.compositeKeyNames();
            return collectionValue.map(function (subEntity) {
                var key = keys.find(function (key) {
                    if (subEntity.get(key) !== containerPropertyValue) {
                        return key;
                    }
                });
                return subEntity.get(key);
            });
        };
        const getRelativePos = function (x, y, container) {
            let reference = container;
            let newPos = {
                x: x,
                y: y
            }
            while (reference) {
                newPos.x -= reference.offsetLeft;
                newPos.y -= reference.offsetTop;
                reference = reference.offsetParent;
            }
            return newPos;
        };
        const calculateFixedColumnWidth = function(columns, numOfFixedColumns) {
            return columns.reduce((accum, curr, index) => accum += (index < numOfFixedColumns ? curr.width : 0), 0);
        };
        const calculateScrollableColumnWidth = function(columns, numOfFixedColumns) {
            return columns.reduce((accum, curr, index) => accum += (index >= numOfFixedColumns ? curr.width : 0), 0);
        }
        const calculateColumnWidthExcept = function (egi, columnIndex, columnElements, columnLength, checkboxes, primaryActions, secondaryActions) {
            let columnWidth = 0;
            const indexCorrection = 1 + (+!!egi.primaryAction);
            if (egi.checkboxVisible && checkboxes()) {
                columnWidth += columnElements[0].offsetWidth;
            }
            if (egi.primaryAction && primaryActions()) {
                columnWidth += columnElements[1].offsetWidth;
            }
            for (let i = 0; i < columnLength; i++) {
                if (columnIndex !== i) {
                    columnWidth += columnElements[i + indexCorrection].offsetWidth;
                }
            }
            if (egi.secondaryActions.length > 0 && secondaryActions()) {
                columnWidth += columnElements[columnElements.length - 1].offsetWidth;
            }
            return columnWidth;
        };
        const sign = (value) => value < 0 ? -1 : 1;
        Polymer({
            is: "tg-entity-grid-inspector",

            properties: {
                entities: {
                    type: Array,
                    observer: "_entitiesChanged"
                },
                totals: Object,
                columns: {
                    type: Array,
                    observer: "_columnsChanged"
                },
                /**
                 * Last updated entity selection.
                 */
                retrievedEntitySelection: {
                    type: Object,
                    observer: '_retrievedEntitySelectionChanged',
                    notify: true
                },
                /**
                 * The function to map column properties of the entity to the form [{ dotNotation: 'prop1.prop2', value: '56.67'}, ...]. The order is
                 * consistent with the order of columns.
                 *
                 * @param entity -- the entity to be processed with the mapper function
                 */
                columnPropertiesMapper: {
                    type: Function,
                    notify: true
                },
                lock: {
                    type: Boolean,
                    value: false
                },
                renderingHints: Array,
                /**
                 * Defines the number of visible rows.
                 */
                visibleRowCount: {
                    type: Number,
                    value: 0
                },

                //Controls visibility of the toolbar.
                toolbarVisible: {
                    type: Boolean,
                    value: true
                },

                //Controls visiblity of checkboxes at the beginnig of the header and each data row.
                checkboxVisible: {
                    type: Boolean,
                    value: false
                },

                //Scrolling related properties.
                checkboxesFixed: {
                    type: Boolean,
                    value: false
                },
                checkboxesWithPrimaryActionsFixed: {
                    type: Boolean,
                    value: false
                },
                numOfFixedCols: {
                    type: Number,
                    value: 0
                },
                secondaryActionsFixed: {
                    type: Boolean,
                    value: false
                },
                headerFixed: {
                    type: Boolean,
                    value: false
                },
                summaryFixed: {
                    type: Boolean,
                    value: false
                },

                /**
                 * Provides custom key bindings.
                 */
                customShortcuts: {
                    type: String
                },

                /**
                 * The property that determines whether progress bar is visible or not.
                 */
                _showProgress: {
                    type: Boolean
                },

                //Private properties that defines config object for totals.
                _totalsRowCount: Number,
                _totalsRows: Array,
                //Shadow related properties
                _showBottomShadow: Boolean,
                _showTopShadow: Boolean,
                _showLeftShadow: Boolean,
                _showRightShadow: Boolean,
                //Scroling properties
                _scrollLeft: Number,
                _scrollTop: Number,
                //Need when resizing column to recalculate styles.
                _fixedColumnWidth: Number,
                _scrollableColumnWidth: Number,
                //miscelenia private variables
                _actionWidth: {
                    type: String,
                    value: "20px"
                },
                _cellPadding: {
                    type: String,
                    value: "1.2rem"
                },
                _bottomMargin: {
                    type: String,
                    value: "15px"
                },
                _rangeSelection: {
                    type: Boolean,
                    value: false
                },
                _lastSelectedIndex: Number
            },

            behaviors: [Polymer.TgBehaviors.TgTooltipBehavior, Polymer.IronResizableBehavior, Polymer.IronA11yKeysBehavior],

            _leftLockPanelRendered: function (e) {
                this._leftLockPanel = this.$$("#leftLockPanel");
            },

            _scrollContainerEntitiesStampedCustomAction: function () {},

            _scrollContainerEntitiesStamped: function (event) {
                this._scrollContainerEntitiesStampedCustomAction();
            },

            _rightLockPanelRendered: function (e) {
                this._rightLockPanel = this.$$("#rightLockPanel");
            },

            _topLockPanelRendered: function (e) {
                this._topLockPanel = this.$$("#topLockPanel");
            },

            _bottomLockPanelRendered: function (e) {
                this._bottomLockPanel = this.$$("#bottomLockPanel");
            },

            _shortcutPressed: function (e) {
                var shortcut = e.detail.combo;
                console.debug('Master shortcut', shortcut, 'processing...');

                var iconButton = this.querySelector('paper-icon-button[shortcut="' + shortcut + '"]');
                if (iconButton) {
                    // Respect nodes that are disabled in the UI.
                    if (window.getComputedStyle(iconButton)['pointer-events'] !== 'none') {
                        iconButton.focus();
                        MockInteractions.tap(iconButton);
                    }
                } else {
                    var action = this.querySelector('tg-action[shortcut="' + shortcut + '"]');
                    if (action) {
                        // Respect nodes that are disabled in the UI.
                        if (window.getComputedStyle(action.$.actionButton)['pointer-events'] !== 'none') {
                            action.$.actionButton.focus();
                            action._asyncRun();
                        }
                    } else {
                        var uiAction = this.querySelector('tg-ui-action[shortcut="' + shortcut + '"]');
                        if (uiAction) {
                            // Respect nodes that are disabled in the UI.
                            if (!uiAction.isActionInProgress) {
                                if (uiAction.isIconButton) {
                                    uiAction.$.iActionButton.focus();
                                } else {
                                    uiAction.$.bActionButton.focus();
                                }
                                uiAction._run();
                            }
                        } else {
                            console.warn('The registered shortcut [' + shortcut + '] does not have its corresponding tg-action or tg-ui-action.');
                        }
                    }
                }

                if (event.stopPropagation) event.stopPropagation();
                if (event.preventDefault) event.preventDefault();
                event.cancelBubble = true;
                event.returnValue = false;
                console.debug('Master shortcut', shortcut, 'processing... done');
            },

            /**
             * Initialises selection model, primary action, secondary actions, property columns, card layout.
             */
            ready: function () {
                var primaryActions = Polymer.dom(this.$.primary_action_selector).getDistributedNodes();
                this._totalsRowCount = 0;
                this._showProgress = false;

                //Initialising shadows
                this._showTopShadow = false;
                this._showBottomShadow = false;
                this._showLeftShadow = false;
                this._showRightShadow = false;

                //Initilialising scrolling properties
                this._scrollLeft = 0;
                this._scrollTop = 0;

                //Initialising entities.
                this.totals = null;
                this.entities = [];

                //Initialising the egi model .
                this.egiModel = [];

                //initialising the arrays for selected entites and entities those were opened.
                this.selectedAll = false;
                this.selectedEntities = [];
                this.openedEntities = [];

                //Initialising the primary action.
                this.primaryAction = primaryActions.length > 0 ? primaryActions[0] : null;

                //Initialising the secondary actions' list.
                const secondaryActionsList = [];
                Array.prototype.forEach.call(Polymer.dom(this.$.secondary_action_selector).getDistributedNodes(), function (item) {
                    secondaryActionsList.push(item);
                }.bind(this));
                this.secondaryActions = secondaryActionsList;

                //Initialising event listeners.
                this.addEventListener("iron-resize", this._resizeEventListener.bind(this));
            },

            attached: function () {
                var self = this;
                this._updateTableSizeAsync();
                this._ownKeyBindings = {};
                if (this.customShortcuts) {
                    this._ownKeyBindings[this.customShortcuts] = '_shortcutPressed';
                }
                this.async(function () {
                    this.keyEventTarget = this._getKeyEventTarget();
                    //Initialising columns (property column mappings)
                    this.allColumns = [];
                    Array.prototype.forEach.call(Polymer.dom(this.$.column_selector).getDistributedNodes(), (item) => this.allColumns.push(item));
                    this.columns = this.allColumns;

                    this._fixedColumnWidth = calculateFixedColumnWidth(this.columns, this.numOfFixedCols);
                    this._scrollableColumnWidth = calculateScrollableColumnWidth(this.columns, this.numOfFixedCols);

                    this.columnPropertiesMapper = (function (entity) {
                        const result = [];
                        for (let index = 0; index < this.columns.length; index++) {
                            const column = this.columns[index];
                            const entry = {
                                dotNotation: column.property,
                                value: this._getValue(entity, column.property, column.type)
                            };
                            result.push(entry);
                        }
                        return result;
                    }).bind(this);
                }, 1)
            },

            _getKeyEventTarget: function () {
                var parent = this;
                while (parent && parent.tagName !== 'TG-CUSTOM-ACTION-DIALOG') {
                    parent = parent.parentElement;
                }
                return parent || this;
            },

            updateProgress: function (percentage, clazz, isVisible) {
                var progressBar = this.$$("#progressBar");
                this._showProgress = isVisible;
                progressBar.classList.remove("processing");
                progressBar.classList.remove("uploading");
                if (clazz !== "") {
                    progressBar.classList.add(clazz);
                }
                if (percentage >= 0 && percentage <= 100) {
                    progressBar.value = percentage;
                }
                progressBar.updateStyles();
            },

            _checkSelectionState: function (event) {
                this._rangeSelection = event.shiftKey;
            },

            _mouseRowEnter: function (event, detail) {
                var index = event.model.entityIndex;
                this.set("egiModel." + index + ".over", true);
            },

            _mouseRowLeave: function (event, detail) {
                var index = event.model.entityIndex;
                this.set("egiModel." + index + ".over", false);
            },

            _handleWheel: function (e, detail) {
                this._scrollLengthY = this._scrollLengthY || 0;
                this._scrollLengthX = this._scrollLengthX || 0;
                if (this._scrollLengthX !== 0 || this._scrollLengthY !== 0) {
                    if (sign(e.deltaX) === sign(this._scrollLengthX)) {
                        this._scrollLengthX += e.deltaX;
                    } else {
                        this._resetXscroll = e.deltaX;
                    }
                    if (sign(e.deltaY) === sign(this._scrollLengthY)) {
                        this._scrollLengthY += e.deltaY;
                    } else {
                        this._resetYscroll = e.deltaY;
                    }
                    e.preventDefault();
                } else {
                    this._scrollLengthX = e.deltaX;
                    this._scrollLengthY = e.deltaY;
                    if (this._scrollBy(7, 7)) {
                        e.preventDefault();
                    }
                }
            },

            _scrollBy: function (incrementX, incrementY) {
                const newIncrementX = this._scrollHorizontallyBy(incrementX);
                const newIncrementY = this._scrollVerticallyBy(incrementY);
                if (this._scrollLengthX !== 0 || this._scrollLengthY !== 0) {
                    setTimeout(() => this._scrollBy(newIncrementX, newIncrementY), 10);
                    return true;
                }
                return false;
            },

            _scrollHorizontallyBy: function (increment) {
                let newIncrement = increment;
                if (this._resetXscroll) {
                    this._scrollLengthX = this._resetXscroll;
                    delete this._resetXscroll;
                    newIncrement = 7;
                }
                if (this._scrollLengthX !== 0 && newIncrement !== 0) {
                    const s = sign(this._scrollLengthX);
                    //The expression below calculates speed and direction of scroll action
                    //s = sign(scrollLength) - determines the direction of scroll (to left or to right).
                    //Math.max(Math.abs(increment), Math.abs(this._scrollLengthX) / 10) - calculates the accelration of the scroll. It should be maximum value of previous speed or it's scroll length devided by 10 (10 - how many steps of animation should be performed. (i.e. if scroll length was increased then speed of scroll would rise comparing to initial speed. initial speed is 7 px.)).
                    //Math.min(... , Math.abs(this._scrollLengthX)) - calculates the last step of animation. The increment might be bigger then the scroll length to scroll. Then we should choose scroll length as a one step of animation. This situation happens only on the last step of animation. That looks like animation slows down.
                    newIncrement = s * Math.min(Math.max(Math.abs(newIncrement), Math.abs(this._scrollLengthX) / 10), Math.abs(this._scrollLengthX));
                    if (this.$.scrollContainer.scrollLeft + newIncrement < 0) {
                        this.$.scrollContainer.scrollLeft = 0;
                        this._scrollLengthX = 0;
                        return 0;
                    } else if (this.$.scrollContainer.scrollLeft + newIncrement > this.$.scrollContainer.scrollWidth - this.$.scrollContainer.clientWidth) {
                        this.$.scrollContainer.scrollLeft = this.$.scrollContainer.scrollWidth - this.$.scrollContainer.clientWidth;
                        this._scrollLengthX = 0;
                        return 0;
                    }
                    this.$.scrollContainer.scrollLeft += newIncrement;
                    this._scrollLengthX -= newIncrement;
                    return newIncrement;
                }
                return 0;
            },

            _scrollVerticallyBy: function (increment) {
                let newIncrement = increment;
                if (this._resetYscroll) {
                    this._scrollLengthY = this._resetYscroll;
                    delete this._resetYscroll;
                    newIncrement = 7;
                }
                if (this._scrollLengthY !== 0 && newIncrement !== 0) {
                    const s = sign(this._scrollLengthY);
                    //The expression below calculates speed and direction of scroll action
                    //s = sign(scrollLength) - determines the direction of scroll (top or down).
                    //Math.max(Math.abs(increment), Math.abs(this._scrollLengthY) / 10) - calculates the accelration of the scroll. It should be maximum value of previous speed or it's scroll length devided by 10 (10 - how many steps of animation should be performed. (i.e. if scroll length was increased then speed of scroll would rise comparing to initial speed. initial speed is 7 px.)).
                    //Math.min(... , Math.abs(this._scrollLengthY)) - calculates the last step of animation. The increment might be bigger then the scroll length to scroll. Then we should choose scroll length as a one step of animation. This situation happens only on the last step of animation. That looks like animation slows down.
                    newIncrement = s * Math.min(Math.max(Math.abs(newIncrement), Math.abs(this._scrollLengthY) / 10), Math.abs(this._scrollLengthY));
                    if (this.$.scrollContainer.scrollTop + newIncrement < 0) {
                        this.$.scrollContainer.scrollTop = 0;
                        this._scrollLengthY = 0;
                        return 0;
                    } else if (this.$.scrollContainer.scrollTop + newIncrement > this.$.scrollContainer.scrollHeight - this.$.scrollContainer.clientHeight) {
                        this.$.scrollContainer.scrollTop = this.$.scrollContainer.scrollHeight - this.$.scrollContainer.clientHeight;
                        this._scrollLengthY = 0;
                        return 0;
                    }
                    this.$.scrollContainer.scrollTop += newIncrement;
                    this._scrollLengthY -= newIncrement;
                    return newIncrement;
                }
                return 0;
            },

            _isTargetInSelectedContainer: function (target) {
                if (target) {
                    let targetParent = target;
                    while (targetParent) {
                        if (targetParent === this.$.scrollContainer || targetParent === this._leftLockPanel || targetParent === this._rightLockPanel) {
                            return true;
                        }
                        targetParent = targetParent.parentElement;
                    }
                }
                return false;
            },

            _baseContainerFocusIn: function (event) {
                const target = (event.target || event.srcElement);
                if (target && this._elementGainedFocus !== target && this._isTargetInSelectedContainer(target)) {
                    this._scrollToTarget(target);
                }
                event.preventDefault();
            },

            _baseContainerFocusOut: function (event) {
                const target = event.relatedTarget;
                if (target && this._isTargetInSelectedContainer(target)) {
                    this._elementGainedFocus = target;
                    this._scrollToTarget(target);
                } else {
                    delete this._elementGainedFocus;
                }
                event.preventDefault();
            },

            _lockContainerFocusIn: function () {
                this.$.lockContainer.scrollTop = 0;
            },

            _lockContainerFocusOut: function () {
                this.$.lockContainer.scrollTop = 0;
            },

            _scrollToTarget: function (target) {
                this.$.lockContainer.scrollTop = 0;
                const containerRect = this.$.lockContainer.getBoundingClientRect();
                //Get the top and bottom coordinates of the visible viewport.
                let viewTop = containerRect.top;
                let viewBottom = containerRect.bottom;
                //Correct the top coordinate of the visisble viewport so that it takes into account the top lock panel height.
                if (this._topLockPanel && this._topLockPanel.offsetParent !== null) {
                    viewTop = this._topLockPanel.getBoundingClientRect().bottom;
                }
                //Correct the bottom coordinate of the visisble viewport so that it takes into account the bottom lock panel height.
                if (this._bottomLockPanel && this._bottomLockPanel.offsetParent !== null) {
                    viewBottom = this._bottomLockPanel.getBoundingClientRect().top;
                }
                //Check whether the focused element is in range from viewTop to viewBottom. If it is outside the range then calculate the scroll differense and add to the scrollTop of scrollContainer. Otherwise do nothing.
                const focusedElementRect = target.getBoundingClientRect();
                let scrollIncrement = 0;
                if (focusedElementRect.top < viewTop) {
                    scrollIncrement = focusedElementRect.top - viewTop;
                } else if (focusedElementRect.bottom > viewBottom) {
                    scrollIncrement = focusedElementRect.bottom - viewBottom;
                }
                this.$.scrollContainer.scrollTop += scrollIncrement;
            },

            /**
             * Resize event handler that adjasts the lock container size and position.
             */
            _resizeEventListener: function (event, details) {
                const propertyToSet = this.visibleRowCount > 0 ? "max-height" : "height";
                const propertyToRemove = this.visibleRowCount > 0 ? "height" : "max-height";
                const bottomPosition = this._calcHorizontalScrollBarHeight();
                let rowCount, height;
                if (this.visibleRowCount > 0) {
                    rowCount = this.visibleRowCount + (this.summaryFixed ? this._totalsRowCount : 0);
                    height = "calc(3rem + " + rowCount + " * 1.5rem + " + rowCount + " * 1px + " + bottomPosition + "px" + (this.summaryFixed && this._totalsRowCount > 0 ? (" + " + this._bottomMargin) : "") + ")";
                } else {
                    rowCount = this.entities.length + this._totalsRowCount;
                    height = "calc(3rem + " + rowCount + " * 1.5rem + " + rowCount + " * 1px + 15px + " + bottomPosition + "px)";
                }
                this.$.baseContainer.style.removeProperty(propertyToRemove);
                this.$.scrollContainer.style.removeProperty(propertyToRemove);
                this.$.baseContainer.style[propertyToSet] = height;
                this.$.scrollContainer.style[propertyToSet] = height;
                this.$.lockContainer.style.bottom = bottomPosition + "px";
                this.$.lockContainer.style.right = this._calcVerticalScrollBarWidth() + "px";
                this._handleScrollEvent();
            },

            _updateShadows: function () {
                this._showLeftShadow = this.$.scrollContainer.scrollLeft !== 0;
                this._showRightShadow = (this.$.scrollContainer.clientWidth + this.$.scrollContainer.scrollLeft) !== this.$.scrollContainer.scrollWidth;
                this._showTopShadow = this.$.scrollContainer.scrollTop !== 0;
                this._showBottomShadow = (this.$.scrollContainer.clientHeight + this.$.scrollContainer.scrollTop) !== this.$.scrollContainer.scrollHeight;
            },

            _calcVerticalScrollBarWidth: function () {
                return this.$.scrollContainer.offsetWidth - this.$.scrollContainer.clientWidth;
            },

            /**
             * Calculates the horizontal scrollbar height.
             */
            _calcHorizontalScrollBarHeight: function () {
                return this.$.scrollContainer.offsetHeight - this.$.scrollContainer.clientHeight;
            },

            /**
             * Scrolling related functions.
             */
            _handleScrollEvent: function () {
                this._scrollLeft = this.$.scrollContainer.scrollLeft;
                this._scrollTop = this.$.scrollContainer.scrollTop;
                this._updateShadows();
            },

            _isCheckboxesOrHeaderFixed: function (checkboxesFixed, checkboxesWithPrimaryActionsFixed, headerFixed, numOfFixedCols) {
                return this._isCheckboxesFixed(checkboxesFixed, checkboxesWithPrimaryActionsFixed, numOfFixedCols) || headerFixed;
            },

            _isCheckboxesFixed: function (checkboxesFixed, checkboxesWithPrimaryActionsFixed, numOfFixedCols) {
                return checkboxesFixed || checkboxesWithPrimaryActionsFixed || (numOfFixedCols > 0);
            },

            _isCheckboxesNotFixedAndVisible: function (checkboxVisible, checkboxesFixed, checkboxesWithPrimaryActionsFixed, numOfFixedCols) {
                return checkboxVisible && !checkboxesFixed && !checkboxesWithPrimaryActionsFixed && (numOfFixedCols <= 0);
            },

            _isPrimaryActionsFixed: function (checkboxesWithPrimaryActionsFixed, numOfFixedCols) {
                return checkboxesWithPrimaryActionsFixed || (numOfFixedCols > 0);
            },

            _isPrimaryActionsNotFixedAndPresent: function (primaryAction, checkboxesWithPrimaryActionsFixed, numOfFixedCols) {
                return primaryAction && !checkboxesWithPrimaryActionsFixed && (numOfFixedCols <= 0);
            },

            _isSecondaryActionsFixed: function (secondaryActionsFixed) {
                return secondaryActionsFixed;
            },

            _isSecondaryActionsPresentAndFixed: function (secondaryActions, secondaryActionsFixed) {
                return this._isSecondaryActionsPresent(secondaryActions) && secondaryActionsFixed;
            },

            _isSecondaryActionsPresentAndNotFixed: function (secondaryActions, secondaryActionsFixed) {
                return this._isSecondaryActionsPresent(secondaryActions) && !secondaryActionsFixed;
            },

            _isHeaderFixed: function (headerFixed) {
                return headerFixed;
            },

            _isHeaderColumnHidden: function (headerFixed, index, numOfFixedCols) {
                return headerFixed || this._isColumnFixed(index, numOfFixedCols);
            },

            _isColumnFixed: function (index, numOfFixedCols) {
                return index < numOfFixedCols;
            },

            _isSummaryPresentAndFixed: function (totals, summaryFixed) {
                return totals && summaryFixed;
            },

            _isSummaryNotFixedAndPresent: function (totals, summaryFixed) {
                return totals && !summaryFixed;
            },

            _isLeftLockPanelVisble: function (checkboxVisible, checkboxesFixed, primaryAction, checkboxesWithPrimaryActionsFixed, numOfFixedCols) {
                return (checkboxVisible && (checkboxesFixed || checkboxesWithPrimaryActionsFixed)) || (primaryAction && checkboxesWithPrimaryActionsFixed) || (numOfFixedCols > 0);
            },

            _isTopLeftPanelVisible: function (checkboxVisible, checkboxesFixed, primaryAction, checkboxesWithPrimaryActionsFixed, numOfFixedCols, headerFixed) {
                return ((checkboxVisible && (checkboxesFixed || checkboxesWithPrimaryActionsFixed)) || (primaryAction && checkboxesWithPrimaryActionsFixed) || numOfFixedCols > 0) && headerFixed;
            },

            _isPrimaryActionVisibleAndFixed: function (primaryAction, checkboxesWithPrimaryActionsFixed, numOfFixedCols) {
                return primaryAction && (checkboxesWithPrimaryActionsFixed || numOfFixedCols > 0);
            },

            _isTopRightPanelVisible: function (secondaryActions, secondaryActionsFixed, headerFixed) {
                return this._isSecondaryActionsPresent(secondaryActions) && secondaryActionsFixed && headerFixed;
            },

            _isBottomLeftPanelVisible: function (totals, summaryFixed, checkboxVisible, checkboxesFixed, primaryAction, checkboxesWithPrimaryActionsFixed, numOfFixedCols) {
                return totals && summaryFixed && ((checkboxVisible && (checkboxesFixed || checkboxesWithPrimaryActionsFixed)) || (primaryAction && checkboxesWithPrimaryActionsFixed) || numOfFixedCols > 0);
            },

            _isPrimaryActionSummaryVisibleAndFixed: function (primaryAction, checkboxesWithPrimaryActionsFixed, summaryFixed, numOfFixedCols) {
                return primaryAction && (checkboxesWithPrimaryActionsFixed || summaryFixed || numOfFixedCols > 0);
            },

            _isBottomRightPanelVisible: function (totals, summaryFixed, secondaryActions, secondaryActionsFixed) {
                return totals && summaryFixed && ((this._isSecondaryActionsPresent(secondaryActions) && secondaryActionsFixed));
            },

            /**
             * Tooltip related functions.
             */
            _selectAllTooltip: function (selectedAll) {
                return (selectedAll ? 'Unselect' : 'Select') + ' all entities';
            },

            _selectTooltip: function (selected) {
                return (selected ? 'Unselect' : 'Select') + ' this entity';
            },

            _getTooltip: function (entity, column, action) {
                try {
                    var property = entity.prop(column.property);
                    var validationResult = property.validationResult();
                    var value;
                    var tooltip = "";
                    if (this.$.reflector.isWarning(validationResult) || this.$.reflector.isError(validationResult)) {
                        tooltip = validationResult.message && ("<b>" + validationResult.message + "</b>");
                    } else if (column.tooltipProperty) {
                        value = this._getValue(entity, column.tooltipProperty, "String").toString();
                        tooltip = value && ("<b>" + value + "</b>");
                    } else if (this.$.reflector.findTypeByName(column.type)) {
                        tooltip = this._generateEntityTooltip(entity, column);
                    } else {
                        value = this._getValue(entity, column.property, column.type).toString();
                        tooltip = value && ("<b>" + value + "</b>");
                    }
                    if (column.columnDesc) {
                        tooltip += (tooltip && "<br><br>") + column.columnDesc;
                    }
                    if (action && (action.shortDesc || action.longDesc)) {
                        tooltip += (tooltip && "<br><br>") + this._generateActionTooltip(action);
                    }
                    return tooltip;
                } catch (e) {
                    return '';
                }
            },

            _generateEntityTooltip: function (entity, column) {
                var key = this._getValue(entity, column.property, column.type);
                var desc;
                try {
                    if (Array.isArray(this._getValueFromEntity(entity, column.property))) {
                        desc = generateShortCollection(entity, column.property, this.$.reflector.findTypeByName(column.type))
                            .map(function (subEntity) {
                                return subEntity.get("desc");
                            }).join(", ");
                    } else {
                        desc = entity.get(column.property === '' ? "desc" : (column.property + ".desc"));
                    }
                } catch (e) {
                    desc = ""; // TODO consider leaving the exception (especially strict proxies) to be able to see the problems of 'badly fetched columns'
                }
                return (key && ("<b>" + key + "</b>")) + (desc ? "<br>" + desc : "");
            },

            _generateActionTooltip: function (action) {
                var shortDesc = "<b>" + action.shortDesc + "</b>";
                var longDesc;
                if (shortDesc) {
                    longDesc = action.longDesc ? "<br>" + action.longDesc : "";
                } else {
                    longDesc = action.longDesc ? "<b>" + action.longDesc + "</b>" : "";
                }
                var tooltip = shortDesc + longDesc;
                return tooltip && "<div style='display:flex;'>" +
                    "<div style='margin-right:10px;'>With action: </div>" +
                    "<div style='flex-grow:1;'>" + tooltip + "</div>" +
                    "</div>"
            },

            _getTotalTooltip: function (columnIndex, summaryIndex) {
                const summary = this.columns[columnIndex].summary[summaryIndex];
                var tooltip = summary.columnTitle ? "<b>" + summary.columnTitle + "</b>" : "";
                tooltip += summary.columnDesc ? (tooltip ? "<br>" + summary.columnDesc : summary.columnDesc) : "";
                return tooltip;
            },
            //End of Tooltip related functions

            _summaryExists: function (column, summaryIndex, columnIndex) {
                return !!(column.summary && column.summary[summaryIndex]);
            },

            _isSummaryBooleanProp: function (totals, columnIndex, summaryIndex, column) {
                return column.summary && column.summary[summaryIndex] && this._isBooleanProp(totals, column.summary[summaryIndex]);
            },

            _isSummaryHyperlinkProp: function (totals, columnIndex, summaryIndex, column) {
                return column.summary && column.summary[summaryIndex] && this._isHyperlinkProp(totals, column.summary[summaryIndex]);
            },

            _isSummaryNotBooleanOrHyperlinkProp: function (totals, columnIndex, summaryIndex, column) {
                return column.summary && column.summary[summaryIndex] && this._isNotBooleanOrHyperlinkProp(totals, column.summary[summaryIndex]);
            },

            _getSummaryBooleanIcon: function (totals, columnIndex, summaryIndex, column) {
                return column.summary && column.summary[summaryIndex] && this._getBooleanIcon(totals, column.summary[summaryIndex].property);
            },

            _getSummaryValue: function (totals, columnIndex, summaryIndex, column) {
                const summary = column.summary && column.summary[summaryIndex];
                return summary && this._getValue(totals, summary.property, summary.type);
            },

            _calcSummaryColumnStyle: function (column, columnWidth, columnGrowFactor, summaryIndex, columnIndex, numOfFixedCols) {
                return this._calcColumnStyle(column, columnWidth, columnGrowFactor, columnIndex, numOfFixedCols);
            },

            /**
             * Calculates the card's header style.
             */
            _calcCardHeaderStyle: function (primaryAction, secondaryActions) {
                if (primaryAction || secondaryActions.length > 0) {
                    return "padding-left: 8px;";
                } else {
                    return "padding: 8px;";
                }
            },

            _retrievedEntitySelectionChanged: function (newValue, oldValue) {
                const entityIndex = _findEntity(newValue.entity, this.entities);
                if (entityIndex >= 0) {
                    this.set("egiModel." + entityIndex + ".selected", newValue.selected);
                    _processEntitySelection(this.selectedEntities, newValue.entity, newValue.selected);

                    if (newValue.selected) { // bring to view the entity that was checked
                        const scrollContainer = this.querySelector("#scrollContainer");
                        if (scrollContainer) {
                            const entityRows = scrollContainer.querySelectorAll('.table-data-row');
                            const entityRow = entityRows[entityIndex];
                            if (entityRow) {
                                this._scrollTo(entityRow, scrollContainer);
                            } else { // in case where selected entity is outside existing stamped EGI rows, which means that entity rows stamping still needs to be occured, defer _scrollTo invocation until dom stamps
                                const oldAction = this._scrollContainerEntitiesStampedCustomAction;
                                this._scrollContainerEntitiesStampedCustomAction = (function () {
                                    oldAction();
                                    const scrollContainer = this.querySelector("#scrollContainer");
                                    const entityRows = scrollContainer.querySelectorAll('.table-data-row');
                                    const entityRow = entityRows[entityIndex];
                                    this._scrollTo(entityRow, scrollContainer);
                                    this._scrollContainerEntitiesStampedCustomAction = oldAction;
                                }).bind(this);
                            }
                        }
                    }
                }
            },

            /**
             * Scrolls '' to concrete entityRow dom element.
             *
             * TODO 1: this function to be merged with _scrollToTarget.
             * TODO 2: this function to support scrolling for the case where horisontal scroll bar exists (at this stage scrolled row will be hidden behind this scroll bar).
             */
            _scrollTo: function (entityRow, scrollContainer) {
                const scrollContainerHeight = scrollContainer.offsetHeight;
                const entityRowHeight = entityRow.offsetHeight;
                const topLockPanel = this.querySelector('#topLockPanel');
                const topLockPanelHeightIfAny = topLockPanel ? topLockPanel.offsetHeight : 0; // defines the height of topLockPanel if it exists or zero otherwise
                const bottomLockPanel = this.querySelector('#bottomLockPanel');
                const bottomLockPanelHeightIfAny = bottomLockPanel ? bottomLockPanel.offsetHeight : 0; // defines the height of bottomLockPanel if it exists or zero otherwise
                const yPos = entityRow.offsetTop - entityRow.scrollTop + entityRow.clientTop;
                if (yPos < scrollContainer.scrollTop + topLockPanelHeightIfAny) {
                    // top y position of checked entity row element is above the top visible position of scroll container (topLockPanel is taken into account if exists).
                    scrollContainer.scrollTop = yPos - topLockPanelHeightIfAny; // scroll programmatically to make checked row fully visible. 
                } else if (yPos + entityRowHeight > scrollContainer.scrollTop + scrollContainerHeight - bottomLockPanelHeightIfAny) {
                    // bottom y position of checked entity row element is under the bottom visible position of scroll container (bottomLockPanel is taken into account if exists).
                    scrollContainer.scrollTop = yPos + entityRowHeight - scrollContainerHeight + bottomLockPanelHeightIfAny; // scroll programmatically to make checked row fully visible.
                }
            },

            /**
             * Observs the changes to entities property.
             */
            _entitiesChanged: function (newValue, oldValue) {
                var tempEgiModel = [],
                    self = this;
                newValue.forEach(function (newEntity) {
                    var selectEntInd = _findEntity(newEntity, self.selectedEntities),
                        openedEntInd = _findEntity(newEntity, self.openedEntities);
                    if (selectEntInd >= 0) {
                        self.selectedEntities[selectEntInd] = newEntity;
                    }
                    if (openedEntInd >= 0) {
                        self.openedEntities[openedEntInd] = newEntity;
                    }
                });
                let selectedEntity = null;
                newValue.forEach(function (newEntity) {
                    const isSelected = self.selectedEntities.indexOf(newEntity) > -1;
                    if (isSelected) {
                        selectedEntity = newEntity;
                    }
                    const egiEntity = {
                        selected: isSelected,
                        opened: self.openedEntities.indexOf(newEntity) > -1,
                        entity: newEntity
                    }
                    tempEgiModel.push(egiEntity);
                });
                if (tempEgiModel.length > 0 && tempEgiModel.every(function (elem) {
                    return elem.selected
                })) {
                    this.selectedAll = true;
                } else {
                    this.selectedAll = false;
                }
                self.egiModel = tempEgiModel;

                if (selectedEntity) {
                    self.retrievedEntitySelection = {
                        entity: selectedEntity,
                        selected: true
                    };
                }

                this.fire("egi-selection-changed", this.getSelectedEntities());
                this._updateTableSizeAsync();
            },

            _columnsChanged: function (columns, oldColumns) {
                let summaryRowsCount = 0;
                columns.forEach(function (item) {
                    if (item.summary && item.summary.length > summaryRowsCount) {
                        summaryRowsCount = item.summary.length;
                    }
                });
                //Initialising totals.
                const gridSummary = [];
                if (summaryRowsCount > 0) {
                    for (let summaryRowCounter = 0; summaryRowCounter < summaryRowsCount; summaryRowCounter += 1) {
                        const totalsRow = [];
                        columns.forEach(function (item) {
                            if (item.summary && item.summary[summaryRowCounter]) {
                                const total = item.summary[summaryRowCounter]
                                totalsRow.push(true);
                            } else {
                                totalsRow.push(false);
                            }
                        });
                        gridSummary.push(totalsRow);
                    }
                }
                //Set the _totalsRowCount property so that calculation of the scroll container height would be triggered.
                this._totalsRowCount = summaryRowsCount;
                this._totalsRows = gridSummary;
            },

            _updateTableSizeAsync: function () {
                this.async(function () {
                    this._resizeEventListener();
                }.bind(this), 1);
            },
            /**
             * Event handler for select all checkbox
             */
            _allSelectionChanged: function (e) {
                var i;
                if (this.egiModel) {
                    var target = e.target || e.srcElement;
                    for (i = 0; i < this.egiModel.length; i += 1) {
                        this.set("egiModel." + i + ".selected", target.checked);
                        _processEntitySelection(this.selectedEntities, this.entities[i], target.checked);
                    }
                    this.selectedAll = target.checked;
                    console.log("all ", this.getSelectedRows());
                    this.fire("egi-selection-changed", this.getSelectedEntities());
                }
            },
            /**
             * Event handler for selecting concrete entity
             */
            _selectionChanged: function (e) {
                var index;
                if (this.egiModel) {
                    index = e.model.entityIndex;
                    var target = e.target || e.srcElement;
                    //Perform selection range selection or single selection.
                    if (target.checked && this._rangeSelection && this._lastSelectedIndex >= 0) {
                        this._selectRange(this._lastSelectedIndex, index);
                    } else {
                        this.set("egiModel." + index + ".selected", target.checked);
                        _processEntitySelection(this.selectedEntities, this.entities[index], target.checked, this);
                    }
                    //Set up the last selection index (it will be used for range selection.)
                    if (target.checked) {
                        this._lastSelectedIndex = index;
                    } else {
                        this._lastSelectedIndex = -1;
                    }
                    //Set up selecteAll property.
                    if (this.selectedAll && !target.checked) {
                        this.selectedAll = false;
                    } else if (this.egiModel.length > 0 && this.egiModel.every(function (elem) {
                        return elem.selected
                    })) {
                        this.selectedAll = true;
                    }
                    this.fire("egi-selection-changed", this.getSelectedEntities());
                }
                console.log("single checkbox: " + index, this.getSelectedRows());
            },

            /**
             * Selects the range fromIndex toIndex of entities.
             */
            _selectRange: function (fromIndex, toIndex) {
                var from = fromIndex < toIndex ? fromIndex : toIndex;
                var to = fromIndex < toIndex ? toIndex : fromIndex;
                var index;
                for (index = from; index <= to; index++) {
                    if (!this.egiModel[index].selected) {
                        this.set("egiModel." + index + ".selected", true);
                        _processEntitySelection(this.selectedEntities, this.entities[index], true);
                    }
                }
            },

            /**
             * Determines whether secondary actions are present.
             */
            _isSecondaryActionsPresent: function (secondaryActions) {
                return secondaryActions && secondaryActions.length > 0;
            },
            /**
             * Calculates the column's header style.
             */
            _calcColumnHeaderStyle: function (item, itemWidth, columnGrowFactor, index, numOfFixedCols) {
                var colStyle = "min-width: " + itemWidth + "px;" + "width: " + itemWidth + "px;"
                if (columnGrowFactor === 0 || index < numOfFixedCols) {
                    colStyle += "flex-grow: 0;flex-shrink:0;";
                } else {
                    colStyle += "flex-grow: " + columnGrowFactor, +";";
                }
                if (itemWidth === 0) {
                    colStyle += "display: none;";
                }
                if (item.type === 'Integer' || item.type === 'BigDecimal' || item.type === 'Money') {
                    colStyle += "text-align: right;"
                }
                return colStyle;
            },

            /**
             * Calculates the column's style.
             */
            _calcColumnStyle: function (item, itemWidth, columnGrowFactor, index, numOfFixedCols) {
                return this._calcColumnHeaderStyle(item, itemWidth, columnGrowFactor, index, numOfFixedCols);
            },
            /**
             * Calculates style for fotter row (e.a. summary row should be hidden if the grid has fixed summaries or it should be visible otherwise).
             */
            _calcFooterRowStyle: function (summaryFixed, summaryIndex) {
                return summaryFixed ? "visibility:hidden" : "";
            },
            /**
             * Calculates the style for cell that represents rendering hints.
             */
            _calcBackgroundRenderingHintsStyle: function (entity, entityIndex, property) {
                var style = "opacity: 0.3;";
                var rendHints = (this.renderingHints[entityIndex] && this.renderingHints[entityIndex][property]) || {};
                rendHints = rendHints.backgroundStyles || rendHints;
                for (var property in rendHints) {
                    if (rendHints.hasOwnProperty(property)) {
                        style += " " + property + ": " + rendHints[property] + ";";
                    }
                }
                return style;
            },
            /**
             * Calculates the style for cell that contains the property value.
             */
            _calcValueRenderingHintsStyle: function (entity, entityIndex, property, isBoolean) {
                var style = isBoolean === 'true' ? "" : "width: 100%;";
                var rendHints = (this.renderingHints[entityIndex] && this.renderingHints[entityIndex][property] && this.renderingHints[entityIndex][property].valueStyles) || {};
                for (var property in rendHints) {
                    if (rendHints.hasOwnProperty(property)) {
                        style += " " + property + ": " + rendHints[property] + ";";
                    }
                }
                return style;
            },

            /**
             * Adjusts widths for columns based on current widths values, which could be altered by dragging column right border.
             */
            _adjustColumnWidths: function (columnWidths) {
                this.columns.forEach((column, columnIndex) => {
                    this.set("columns." + columnIndex + ".growFactor", columnWidths[column.property].newGrowFactor);
                    this.set("columns." + columnIndex + ".width", columnWidths[column.property].newWidth);
                });
                this._fixedColumnWidth = calculateFixedColumnWidth(this.columns, this.numOfFixedCols);
                this._scrollableColumnWidth = calculateScrollableColumnWidth(this.columns, this.numOfFixedCols);
            },

            /**
             * Adjusts columns visibility and order.
             */
            _adjustColumns: function (newColumns) {
                const resultantColumns = [];
                newColumns.forEach(columnName => {
                    const column = this.allColumns.find(item => item.property === (columnName === "this" ? "" : columnName));
                    if (column) {
                        resultantColumns.push(column);
                    }
                });
                if (!this.$.reflector.equalsEx(this.columns, resultantColumns)) {
                    this.columns = resultantColumns;
                    const columnWithGrowFactor = this.columns.find((item, index) => index >= this.numOfFixedCols && item.growFactor > 0);
                    if (!columnWithGrowFactor && this.columns.length > 0 && this.columns.length >= this.numOfFixedCols) {
                        this.set("columns." + (this.columns.length - 1) + ".growFactor", 1);
                        const column = this.columns[this.columns.length - 1];
                        const parameters = {};
                        parameters[column.property] = {
                            growFactor: 1
                        }
                        this.fire("tg-egi-column-change", parameters);
                    }
                    
                }
                this._fixedColumnWidth = calculateFixedColumnWidth(this.columns, this.numOfFixedCols);
                this._scrollableColumnWidth = calculateScrollableColumnWidth(this.columns, this.numOfFixedCols);
                this._updateTableSizeAsync();
            },

            /**
             * Calculates the style for empty total's cell.
             */
            _calcEmptyTotalStyle: function (column, columnWidth, columnGrowFactor, columnIndex, numOfFixedCols) {
                return this._calcColumnHeaderStyle(column, columnWidth, columnGrowFactor, columnIndex, numOfFixedCols);
            },

            /**
             * Below are function related to lock panels position calculation logic.
             */
            _calculateLeftLockPanelStyle: function (_showLeftShadow, _scrollTop, headerFixed) {
                return "left:0;top:calc(" + (headerFixed ? "3rem" : "0px") + " - " + _scrollTop + "px);";
            },

            _calculateRightLockPanelStyle: function (_showRightShadow, _scrollTop, headerFixed) {
                return "right:0;top:calc(" + (headerFixed ? "3rem" : "0px") + " - " + _scrollTop + "px);";
            },

            _calculateTopLockPanelStyle: function (checkboxVisible, primaryAction, checkboxesFixed, checkboxesWithPrimaryActionsFixed, secondaryActions, secondaryActionsFixed, numOfFixedCols, _scrollLeft, _fixedColumnWidth, _scrollableColumnWidth) {
                return "top:0;left:calc(" + this._calculateCheckboxWidth(checkboxVisible, checkboxesFixed || checkboxesWithPrimaryActionsFixed || numOfFixedCols > 0) + " + " + this._calculatePrimaryActionWidth(primaryAction, checkboxesWithPrimaryActionsFixed || numOfFixedCols > 0) + " + " + this._calculateFixedColsWidth(numOfFixedCols) + " - " + _scrollLeft + "px);right:calc(" + this._calculateSecondaryActionWidth(secondaryActions, secondaryActionsFixed) + " + " + _scrollLeft + "px)";
            },

            _calculateBottomLockPanelStyle: function (checkboxVisible, primaryAction, checkboxesFixed, checkboxesWithPrimaryActionsFixed, secondaryActions, secondaryActionsFixed, numOfFixedCols, _scrollLeft, _fixedColumnWidth, _scrollableColumnWidth) {
                return "bottom:0;left:calc(" + this._calculateCheckboxWidth(checkboxVisible, checkboxesFixed || checkboxesWithPrimaryActionsFixed || numOfFixedCols > 0) + " + " + this._calculatePrimaryActionWidth(primaryAction, checkboxesWithPrimaryActionsFixed || numOfFixedCols > 0) + " + " + this._calculateFixedColsWidth(numOfFixedCols) + " - " + _scrollLeft + "px);right:calc(" + this._calculateSecondaryActionWidth(secondaryActions, secondaryActionsFixed) + " + " + _scrollLeft + "px)";
            },

            _calculateCheckboxWidth: function (checkboxVisible, fixed) {
                return (checkboxVisible && fixed) ? "18px + 1.2rem" : "0px";
            },

            _calculatePrimaryActionWidth: function (primaryAction, fixed) {
                return (primaryAction && fixed) ? this._actionWidth + " + 0.6rem" : "0px";
            },

            _calculateFixedColsWidth: function (numOfFixedCols) {
                var colIndex, fixedColsWidth = 0,
                    numOfFixedPaddings = 0;
                for (colIndex = 0; colIndex < numOfFixedCols; colIndex++) {
                    if (this.columns[colIndex].width > 0) {
                        fixedColsWidth += this.columns[colIndex].width;
                        numOfFixedPaddings++;
                    }
                }
                return fixedColsWidth + "px + " + this._cellPadding + " * " + numOfFixedPaddings;
            },

            _calculateSecondaryActionWidth: function (secondaryActions, fixed) {
                return (this._isSecondaryActionsPresent(secondaryActions) && fixed) ? this._actionWidth + " + 0.6rem" : "0px";
            },

            /**
             * Returns the property value of the specified entity.
             */
            _getValueFromEntity: function (entity, property) {
                return entity && entity.get(property);
            },
            /**
             * Returns the property value of the specified entity and converts it to string.
             */
            _getValue: function (entity, property, type) {
                if (entity === null || property === null || type === null || this._getValueFromEntity(entity, property) === null) {
                    return "";
                } else if (this.$.reflector.findTypeByName(type)) {
                    var propertyValue = this._getValueFromEntity(entity, property);
                    if (Array.isArray(propertyValue)) {
                        propertyValue = generateShortCollection(entity, property, this.$.reflector.findTypeByName(type));
                    }
                    return Array.isArray(propertyValue) ? this.$.reflector.convert(propertyValue).join(", ") : this.$.reflector.convert(propertyValue);
                } else if (type.lastIndexOf('Date', 0) === 0) { // check whether type startsWith 'Date'. Type can be like 'Date', 'Date:UTC:' or 'Date:Europe/London:'
                    var splitedType = type.split(':');
                    return _millisDateRepresentation(entity.get(property), splitedType[1] || null, splitedType[2] || null);
                } else if (typeof entity.get(property) === 'number') {
                    if (type === 'BigDecimal') {
                        const metaProp = this.$.reflector.getEntityTypeProp(entity, property);
                        return this.$.reflector.formatDecimal(entity.get(property), this.$.appConfig.locale, metaProp && metaProp.scale(), metaProp && metaProp.trailingZeros());
                    } else {
                        return this.$.reflector.formatNumber(entity.get(property), this.$.appConfig.locale);
                    }
                } else if (type === 'Money') {
                    const metaProp = this.$.reflector.getEntityTypeProp(entity, property);
                    return this.$.reflector.formatMoney(entity.get(property), this.$.appConfig.locale, metaProp && metaProp.scale(), metaProp && metaProp.trailingZeros());
                } else if (type === 'Colour') {
                    return '#' + entity.get(property)['hashlessUppercasedColourValue'];
                } else if (type === 'Hyperlink') {
                    return entity.get(property)['value'];
                } else {
                    return entity.get(property);
                }
            },

            /**
             * Returns true if egi conatains at least one entity from entitiesToSearch list, otherwise returns false.
             */
            containsAnyEntity: function (entitiesToSearch) {
                var entityIndex;
                for (entityIndex = 0; entityIndex < entitiesToSearch.length; entityIndex++) {
                    if (_findEntity(entitiesToSearch[entityIndex], this.entities) !== -1) {
                        return true;
                    }
                }
                return false;
            },

            /**
             * Determines whether property is boolean or not.
             */
            _isBooleanProp: function (entity, column) {
                return column.type === 'Boolean' && this._getValueFromEntity(entity, column.property) !== null
            },
            /**
             * Determines whether property is Hypelink or not.
             */
            _isHyperlinkProp: function (entity, column) {
                return column.type === 'Hyperlink' && this._getValueFromEntity(entity, column.property) !== null
            },
            /**
             * Determines whether property is not boolean property or is.
             */
            _isNotBooleanOrHyperlinkProp: function (entity, column) {
                return !(this._isBooleanProp(entity, column) || this._isHyperlinkProp(entity, column));
            },
            /**
             * determines whether secondary actions is only one or not.
             */
            _isOnlyOneSecondaryActions: function (_secondaryActions) {
                return _secondaryActions.length === 1;
            },
            /**
             * Returns icon that represents the boolean value.
             */
            _getBooleanIcon: function (entity, property) {
<<<<<<< HEAD
                return "icons:" + (this._getValueFromEntity(entity, property) ? "check" : "clear");
=======
                if (this._get(entity, property) === true) { 
                    return "icons:check";
                } else {
                    return "noicon";
                }
>>>>>>> f8ae7f33
            },

            /** Identifies if there is a column action for the specified entity and column. */
            _hasAction: function (entity, column) {
                return column.customAction || this._isHyperlinkProp(entity, column) === true;
            },

            /**
             * Tap action on data column. TODO: implement this.
             */
            _tapAction: function (e, detail) {
                this.tap(this.entities[e.model.entityIndex], this.columns[e.model.index].property, this.columns[e.model.index]);
            },

            tap: function (entity, property, column) {
                if (column.runAction(entity) === false) {
                    // if the property is a hyperlink and there was no custom action associted with it
                    // then let's open the linked resources
                    if (this._isHyperlinkProp(entity, column) === true) {
                        var url = this._getValue(entity, column.property, column.type);
                        var win = window.open(url, '_blank');
                        win.focus();
                    }
                }
            },
            /**
             * Returns the list entitles selected on the current page.
             */
            getSelectedEntities: function () {
                var currentSelectedEntities = [];
                this.egiModel.forEach(function (elem) {
                    if (elem.selected) {
                        currentSelectedEntities.push(elem.entity);
                    }
                }.bind(this));
                return currentSelectedEntities;
            },
            /**
             * Returns the list of all selected entites.
             */
            getAllSelectedEntities: function () {
                return this.selectedEntities;
            },
            /**
             * Returns the indexes of entites selected on current page.
             */
            getSelectedRows: function () {
                var selectedRows = [];
                this.egiModel.forEach(function (elem, elemIndex) {
                    if (elem.selected) {
                        selectedRows.push(elemIndex);
                    }
                }.bind(this));
                return selectedRows;
            },

            /**
             * Clears the selection on current page.
             */
            clearPageSelection: function () {
                var i;
                for (i = 0; i < this.egiModel.length; i++) {
                    if (this.egiModel[i].selected) {
                        _processEntitySelection(this.selectedEntities, this.egiModel[i].entity, false);
                        this.set("egiModel." + i + ".selected", false);
                    }
                }
            },

            /**
             * Clears selection.
             */
            clearSelection: function () {
                var i;
                for (i = 0; i < this.egiModel.length; i++) {
                    this.set("egiModel." + i + ".selected", false);
                }
                this.fire("egi-selection-changed", this.getSelectedEntities());
                this.selectedEntities = [];
            },
            /*
             * Below are functions those are related to shadow style calculation.
             */
            _calcBottomShadowStyle: function (_totalsRowCount, _showBottomShadow) {
                var shadowStyle = "left:0;right:0;bottom:0;";
                shadowStyle += "height:calc(1.5rem * " + _totalsRowCount + " + " + _totalsRowCount + "px);";
                if (_showBottomShadow) {
                    shadowStyle += "box-shadow: 0px -3px 6px -2px rgba(0,0,0,0.7);";
                }
                return shadowStyle;
            },

            _calcTopShadowStyle: function (_showTopShadow) {
                var shadowStyle = "left:0;right:0;top:0;height:3rem;";
                if (_showTopShadow) {
                    shadowStyle += "box-shadow: 0px 3px 6px -2px rgba(0,0,0,0.7);";
                }
                return shadowStyle;
            },

            _calcLeftShadowStyle: function (checkboxVisible, checkboxesFixed, primaryAction, checkboxesWithPrimaryActionsFixed, numOfFixedCols, _showLeftShadow, _fixedColumnWidth, _scrollableColumnWidth) {
                var shadowStyle = "left:0;top:0;bottom:0;width:calc(" + this._calculateCheckboxWidth(checkboxVisible, checkboxesFixed || checkboxesWithPrimaryActionsFixed || (numOfFixedCols > 0)) + " + " + this._calculatePrimaryActionWidth(primaryAction, checkboxesWithPrimaryActionsFixed || (numOfFixedCols > 0)) + " + " + this._calculateFixedColsWidth(numOfFixedCols) + ");";
                if (_showLeftShadow) {
                    shadowStyle += "box-shadow: 3px 0px 6px -2px rgba(0,0,0,0.7);";
                }
                return shadowStyle;
            },

            _calcRightShadowStyle: function (secondaryActions, secondaryActionsFixed, _showRightShadow, _fixedColumnWidth, _scrollableColumnWidth) {
                var shadowStyle = "right:0;top:0;bottom:0;width:calc(" + this._calculateSecondaryActionWidth(secondaryActions, secondaryActionsFixed) + ");";
                if (_showRightShadow) {
                    shadowStyle += "box-shadow: -3px 0px 6px -2px rgba(0,0,0,0.7);";
                }
                return shadowStyle;
            },

            _calcTBShadowStyle: function (_showTopShadow) {
                var shadowStyle = "left:0;right:0;top:-50px;height:50px;";
                if (_showTopShadow) {
                    shadowStyle += "box-shadow: 0px 3px 6px -2px rgba(0,0,0,0.7);";
                }
                return shadowStyle;
            },

            _changeColumnSize: function (e) {
                switch (e.detail.state) {
                case 'start':
                    this._startColumnResize(e);
                    break;
                case 'track':
                    this._trackColumnSize(e);
                    break;
                case 'end':
                    this._endColumnResizing(e);
                    break;
                }
                if (e.stopPropagation) e.stopPropagation();
                if (e.preventDefault) e.preventDefault();
                e.cancelBubble = true;
                e.returnValue = false;
            },

            _startColumnResize: function (e) {
                //Change the style to visualise column resizing.
                //this.style.cursor = "col-resize";
                e.target.classList.toggle("resizing-action", true);
                //Calculate all properties needed for column resizing logic and create appropriate object
                const columnElements = this.$.scrollContainer.querySelector(".table-header-row").querySelectorAll(".table-cell, .action-cell");
                let containerWidth = this.$.lockContainer.offsetWidth;
                let containerLeft = 0;
                if (this._leftLockPanel && this._leftLockPanel.offsetParent !== null) {
                    if (e.model.index < this.numOfFixedCols) {
                        containerLeft = calculateColumnWidthExcept(this, 0, columnElements, 0, () => true, () => true, () => false);
                    } else {
                        containerLeft = this._leftLockPanel.offsetWidth;
                    }
                }
                if (this._rightLockPanel && this._rightLockPanel.offsetParent !== null) {
                    containerWidth -= this._rightLockPanel.offsetWidth;
                }
                const self = this;
                this._columnResizingObject = {
                    oldColumnWidth: e.model.item.width,
                    oldColumnGrowFactor: e.model.item.growFactor,
                    containerWidth: containerWidth,
                    containerLeft: containerLeft,
                    otherFixedColumnWidth: e.model.index < self.numOfFixedCols ?
                        calculateColumnWidthExcept(this, e.model.index, columnElements, this.numOfFixedCols, () => this._isCheckboxesFixed(this.checkboxesFixed, this.checkboxesWithPrimaryActionsFixed, this.numOfFixedCols), () => this._isPrimaryActionsFixed(this.checkboxesWithPrimaryActionsFixed, this.numOfFixedCols), () => this._isSecondaryActionsFixed(this.secondaryActionsFixed)) : undefined,
                    otherColumnWidth: calculateColumnWidthExcept(this, e.model.index, columnElements, this.columns.length, () => true, () => true, () => true),
                    widthCorrection: e.target.parentElement.offsetWidth - e.target.previousElementSibling.offsetWidth,
                    hasAnyFlex: this.columns.find((column, index) => index >= this.numOfFixedCols && index !== e.model.index && column.growFactor !== 0)
                };
            },

            _trackColumnSize: function (e) {
                if (this._columnResizingObject) {
                    const columnWidth = e.target.previousElementSibling.offsetWidth;
                    let newWidth = columnWidth + e.detail.ddx;
                    //Correct size for mouse out of EGI.
                    const mousePos = getRelativePos(e.detail.x, e.detail.y, this.$.lockContainer);
                    if (mousePos.x > this._columnResizingObject.containerWidth) {
                        newWidth += 10; //10 is increment in case if mouse goes out of the border of EGI
                    } else if (mousePos.x < this._columnResizingObject.containerLeft) {
                        newWidth += -10; //-10 is increment in case if mouse goes out of the border of EGI
                    }
                    //Correct size if EGI is less then min width.
                    if (newWidth < e.model.item.minWidth) {
                        newWidth = e.model.item.minWidth;
                    }
                    //Correct new width if resizing fixed column and this new width are greater than container's width.
                    if (typeof this._columnResizingObject.otherFixedColumnWidth !== 'undefined' && this._columnResizingObject.otherFixedColumnWidth + newWidth + this._columnResizingObject.widthCorrection > this.$.lockContainer.offsetWidth) {
                        newWidth = this.$.lockContainer.offsetWidth - this._columnResizingObject.otherFixedColumnWidth - this._columnResizingObject.widthCorrection;
                    }
                    //Correct new width when dragging last column or other column and overall width is less then width of container.
                    if (this._columnResizingObject.otherColumnWidth + newWidth + this._columnResizingObject.widthCorrection < this.$.lockContainer.offsetWidth) {
                        if (e.model.index === this.columns.length - 1) {
                            newWidth = this.$.lockContainer.offsetWidth - this._columnResizingObject.otherColumnWidth - this._columnResizingObject.widthCorrection;
                        } else {
                            if (!this._columnResizingObject.hasAnyFlex) {
                                this.set("columns." + (this.columns.length - 1) + ".growFactor", 1);
                                this._columnResizingObject.hasAnyFlex = true;
                                const columnParameters = this._columnResizingObject.columnParameters || {}; // this.$.reflector.newEntity("ua.com.fielden.platform.web.centre.ColumnParameter");
                                columnParameters[this.columns[this.columns.length - 1].property] = {
                                    growFactor: 1
                                };
                                this._columnResizingObject.columnParameters = columnParameters;
                            }
                        }
                    }
                    //Change the column width if it is needed
                    if (columnWidth !== newWidth) {
                        if (e.model.item.growFactor !== 0) {
                            this.set("columns." + e.model.index + ".growFactor", 0);
                            const columnParameters = this._columnResizingObject.columnParameters || {};
                            columnParameters[e.model.item.property] = {
                                growFactor: 1
                            };
                            this._columnResizingObject.columnParameters = columnParameters;
                        }
                        this.set("columns." + e.model.index + ".width", newWidth);
                        this._fixedColumnWidth = calculateFixedColumnWidth(this.columns, this.numOfFixedCols);
                        this._scrollableColumnWidth = calculateScrollableColumnWidth(this.columns, this.numOfFixedCols);
                        this._resizeEventListener();
                        //scroll if needed.
                        if (mousePos.x > this._columnResizingObject.containerWidth || mousePos.x < this._columnResizingObject.containerLeft) {
                            this.$.scrollContainer.scrollLeft += newWidth - columnWidth;
                        }
                    }

                }
            },

            _endColumnResizing: function (e) {
                //this.style.cursor = "default";
                e.target.classList.toggle("resizing-action", false);
                if (this._columnResizingObject && (this._columnResizingObject.oldColumnWidth !== e.model.item.width || this._columnResizingObject.oldColumnGrowFactor !== e.model.item.growFactor)) {
                    const columnParameters = this._columnResizingObject.columnParameters || {};
                    const columnParameter = columnParameters[e.model.item.property] || {};
                    if (this._columnResizingObject.oldColumnWidth !== e.model.item.width) {
                        columnParameter.width = e.model.item.width;
                    }
                    if (this._columnResizingObject.oldColumnGrowFactor !== e.model.item.growFactor) {
                        columnParameter.growFactor = e.model.item.growFactor;
                    }
                    columnParameters[e.model.item.property] = columnParameter;
                    this._columnResizingObject.columnParameters = columnParameters;
                }
                if (this._columnResizingObject && this._columnResizingObject.columnParameters) {
                    this.fire("tg-egi-column-change", this._columnResizingObject.columnParameters);
                }
                delete this._columnResizingObject;
            },

            _makeEgiUnselectable: function (e) {
                this.$.baseContainer.classList.toggle("noselect", true);
            },

            _makeEgiSelectable: function (e) {
                this.$.baseContainer.classList.toggle("noselect", false);
            },

            _showResizingCue: function (e) {
                if (!e.buttons) {
                    e.currentTarget.classList.toggle("resizing-column", true);
                }
            },

            _hideResizingCue: function (e) {
                e.currentTarget.classList.toggle("resizing-column", false);
            }
        })
    })()
</script><|MERGE_RESOLUTION|>--- conflicted
+++ resolved
@@ -1820,15 +1820,11 @@
              * Returns icon that represents the boolean value.
              */
             _getBooleanIcon: function (entity, property) {
-<<<<<<< HEAD
-                return "icons:" + (this._getValueFromEntity(entity, property) ? "check" : "clear");
-=======
-                if (this._get(entity, property) === true) { 
+                if (this._getValueFromEntity(entity, property) === true) { 
                     return "icons:check";
                 } else {
                     return "noicon";
                 }
->>>>>>> f8ae7f33
             },
 
             /** Identifies if there is a column action for the specified entity and column. */
