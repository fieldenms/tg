--- conflicted
+++ resolved
@@ -1043,8 +1043,7 @@
                 });
                 this.filteredEntities = tempFilteredEntities;
             },
-<<<<<<< HEAD
-            
+
             editEntity: function (entity) {
                 if (this.editingEntity) {
                     const oldEntIndex = _findEntity(this.editingEntity, this.filteredEntities);
@@ -1060,9 +1059,6 @@
                 }
             },
             
-=======
-
->>>>>>> 839c8c21
             isVisible: function (entity) {
                 return true;
             },
