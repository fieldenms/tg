<link rel="import" href="/resources/polymer/polymer/polymer.html">

<link rel="import" href="/resources/polymer/paper-button/paper-button.html">
<link rel="import" href="/resources/polymer/paper-dialog/paper-dialog.html">
<link rel="import" href="/resources/polymer/paper-toast/paper-toast.html">
<link rel="import" href="/resources/polymer/paper-spinner/paper-spinner.html">

<!-- <core-style id="toast-progress-indicator">
    paper-spinner { position: absolute; top: 9px; right: 9px; padding: 0px; margin: 0px;}
   
    paper-spinner.blue::shadow .circle { border-color: {{g.paperInput.focusedColor}}; }
</core-style> -->

<dom-module id="tg-toast">
    <style>
        /* style to truncate the toast text */
        
        /* :host::shadow * /deep/ .toast-text {
            max-width: 250px;
            white-space: nowrap;
            overflow: hidden;
            text-overflow: ellipsis;
        } */
        
        /* <core-style ref="toast-progress-indicator"></core-style> */
    </style>

    <template>
        <paper-toast id="toast" text="[[text]]"> <!-- TODO responsive-width="250px" -->
            <template is="dom-if" if="[[_shouldShowProgress]]">
                <paper-spinner id="spinner" active="[[showProgress]]" class="blue" alt="loading"></paper-spinner>
            </template>
            <template is="dom-if" if="[[_shouldShowMore(showProgress, hasMore)]]">
                <div style="color: #03A9F4;" on-tap="_showMessageDlg">More</div>
            </template>
        </paper-toast>

        <paper-dialog 
        	id="msgDialog" 
        	class="scrolling" 
        	with-backdrop 
        	no-cancel-on-outside-click 
        	entry-animation="scale-up-animation"
        	exit-animation="fade-out-animation"
        	layered="false">
        	
        	<p id="msgDialogText"></p>
            <paper-button dialog-confirm affirmative autofocus>Close</paper-button>
        </paper-dialog>
    </template>    
</dom-module>
    
<script>
    (function () {
        Polymer({
        	// attributes="msgHeading -- TODO was this ever needed?"
        	
        	is: 'tg-toast',
        	
        	properties: {
            	/////////////////////////////////////////////////////////////////////////////////////////////////////////
            	////////////////////////////////////////// EXTERNAL PROPERTIES //////////////////////////////////////////
            	/////////////////////////////////////////////////////////////////////////////////////////////////////////
            	// These mandatory properties must be specified in attributes, when constructing descendant elements.  //
            	// No default values are allowed in this case.														   //
            	/////////////////////////////////////////////////////////////////////////////////////////////////////////
            	
            	text: {
            		type: String
            	},
            	
            	msgText: {
            		type: String,
            		observer: '_msgTextChanged'
            	},
            	
                showProgress: {
                	type: Boolean                	
                },
                
                hasMore: {
                	type: Boolean
                },
                
             	/////////////////////////////////////////////////////////////////////////////////////////////////////////
             	//////////////////////////////// INNER PROPERTIES, THAT GOVERN CHILDREN /////////////////////////////////
             	/////////////////////////////////////////////////////////////////////////////////////////////////////////
             	// These properties derive from other properties and are considered as 'private' -- need to have '_'   //
             	//   prefix. 																				           //
             	// Also, these properties are designed to be bound to children element properties -- it is necessary to//
             	//   populate their default values in ready callback (to have these values populated in children)!     //
             	/////////////////////////////////////////////////////////////////////////////////////////////////////////
             	
                _shouldShowProgress: {
                	type: Boolean,
                	computed: '_shouldShowProgress0(showProgress, hasMore)'
                }
<<<<<<< HEAD
        	},

            _showMessageDlg: function (event) {
                this.$.msgDialog.toggle();
            },

            _shouldShowProgress0: function (progress, more) {
                return progress && !more;
            },

            _shouldShowMore: function (progress, more) {
                return !progress && more;
            },
            
            _msgTextChanged: function(newValue, oldValue) {
            	this.$.msgDialogText.innerHTML = newValue;
            },
            
            show: function () {
            	this.$.toast.show();
            }
        })
    })();
</script>
=======
            })
        })();
    </script>
</polymer-element>
>>>>>>> 906d54cf
<|MERGE_RESOLUTION|>--- conflicted
+++ resolved
@@ -95,7 +95,6 @@
                 	type: Boolean,
                 	computed: '_shouldShowProgress0(showProgress, hasMore)'
                 }
-<<<<<<< HEAD
         	},
 
             _showMessageDlg: function (event) {
@@ -120,9 +119,4 @@
         })
     })();
 </script>
-=======
-            })
-        })();
-    </script>
-</polymer-element>
->>>>>>> 906d54cf
+</polymer-element>