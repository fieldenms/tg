import '/resources/polymer/@polymer/polymer/polymer-legacy.js';
import { Polymer } from '/resources/polymer/@polymer/polymer/lib/legacy/polymer-fn.js';

import { _millisDateRepresentation } from '/resources/reflection/tg-date-utils.js';

/**
 * Used for decimal and money formatting. If the scale value for formatting wasn't specified then the default one is used.
 */
const DEFAULT_SCALE = 2;
/**
 * If the precion for entity type property wasn't defined then the default one should be used.
 */
const DEFAULT_PRECISION = 18;
/**
 * If the string property length wasn't defined then the default one should be used.
 */
const DEFAULT_LENGTH = 0;
/**
 * Used for decimal nad money formatting. If trailing Zeros property wasn't defined
 */
const DEFAULT_TRAILING_ZEROS = true;

const DEFAULT_DISPLAY_AS = "";

const _UNDEFINED_CONFIG_TITLE = '_______________________undefined';
const _LINK_CONFIG_TITLE = '_______________________link';
const KEY_NOT_ASSIGNED = "[key is not assigned]"; // closely resembles AbstractEntity.KEY_NOT_ASSIGNED

const STANDARD_COLLECTION_SEPARATOR = ', ';

/**
 * Determines whether the result represents the error.
 */
var _isError0 = function (result) {
    return result !== null
        && (result["@resultType"] === "ua.com.fielden.platform.error.Result" || result["@resultType"] === "ua.com.fielden.platform.web.utils.PropertyConflict")
        && (typeof result.ex !== 'undefined');
};

const _simpleClassName = function (fullClassName) {
    const index = fullClassName.lastIndexOf('.') + 1;
    return fullClassName.substring(index);
};

var _isContinuationError0 = function (result) {
    return _isError0(result) && (typeof result.ex.continuationType !== 'undefined');
}

/**
 * Determines whether the result represents the warning.
 */
var _isWarning0 = function (result) {
    return result !== null && result["@resultType"] === "ua.com.fielden.platform.error.Warning";
};

/**
 * 'EntityTypeProp' creator. Dependencies: none.
 */
var _createEntityTypePropPrototype = function () {
    ////////////////////////////////////////// THE PROTOTYPE FOR EntityTypeProp ////////////////////////////////////////// 
    var EntityTypeProp = function (rawObject) {
        Object.call(this);

        // copy all properties from rawObject after deserialisation
        for (var prop in rawObject) {
            this[prop] = rawObject[prop];
        }
    };
    EntityTypeProp.prototype = Object.create(Object.prototype);
    EntityTypeProp.prototype.constructor = EntityTypeProp;

    /**
     * Returns property type.
     */
    EntityTypeProp.prototype.type = function () {
        if (typeof this._typeName === 'undefined') {
            return null; // the type is unknown; collectional properties are the example
        }
        return this._typeName.indexOf(':') > -1 ? _typeTable[this._typeName.substring(1)] : this._typeName;
    }

    /**
     * Returns short collection's key for the property of "short collection" type.
     */
    EntityTypeProp.prototype.shortCollectionKey = function () {
        return typeof this._shortCollectionKey === 'undefined' ? null : this._shortCollectionKey;
    }

    /**
     * Returns specific time-zone for the property of type date.
     *
     * IMPORTANT: do not use '_timeZone' field directly!
     */
    EntityTypeProp.prototype.timeZone = function () {
        return typeof this._timeZone === 'undefined' ? null : this._timeZone;
    }

    /**
     * Returns 'true' when the type property is secrete, false otherwise.
     *
     * IMPORTANT: do not use '_secrete' field directly!
     */
    EntityTypeProp.prototype.isSecrete = function () {
        return typeof this._secrete === 'undefined' ? false : this._secrete;
    }

    /**
     * Returns 'true' when the type property is upperCase, false otherwise.
     *
     * IMPORTANT: do not use '_upperCase' field directly!
     */
    EntityTypeProp.prototype.isUpperCase = function () {
        return typeof this._upperCase === 'undefined' ? false : this._upperCase;
    }

    /**
     * Returns 'true' when the property should be displayed only with date portion, false otherwise.
     *
     * IMPORTANT: do not use '_date' field directly!
     */
    EntityTypeProp.prototype.isDate = function () {
        return typeof this._date === 'undefined' ? false : this._date;
    }

    /**
     * Returns 'true' when the property should be displayed only with time portion, false otherwise.
     *
     * IMPORTANT: do not use '_time' field directly!
     */
    EntityTypeProp.prototype.isTime = function () {
        return typeof this._time === 'undefined' ? false : this._time;
    }

    /**
     * Returns 'DATE', 'TIME' or null (means both) for the portion to be displayed for this property.
     */
    EntityTypeProp.prototype.datePortion = function () {
        return this.isDate() ? 'DATE' : (this.isTime() ? 'TIME' : null);
    }

    /** 
     * Returns entity type prop title.
     */
    EntityTypeProp.prototype.title = function () {
        return this._title;
    }

    /** 
     * Returns entity type prop description.
     */
    EntityTypeProp.prototype.desc = function () {
        return this._desc;
    }

    /**
     * Returns 'true' when the type property is critOnly, false otherwise.
     *
     * IMPORTANT: do not use '_critOnly' field directly!
     */
    EntityTypeProp.prototype.isCritOnly = function () {
        return typeof this._critOnly === 'undefined' ? false : this._critOnly;
    }

    /**
     * Returns 'true' when the type property is resultOnly, false otherwise.
     *
     * IMPORTANT: do not use '_resultOnly' field directly!
     */
    EntityTypeProp.prototype.isResultOnly = function () {
        return typeof this._resultOnly === 'undefined' ? false : this._resultOnly;
    }

    /**
     * Returns 'true' when the type property is 'ignore', false otherwise.
     *
     * IMPORTANT: do not use '_ignore' field directly!
     */
    EntityTypeProp.prototype.isIgnore = function () {
        return typeof this._ignore === 'undefined' ? false : this._ignore;
    }

    /** 
     * Returns entity type prop length.
     */
    EntityTypeProp.prototype.length = function () {
        return typeof this._length === 'undefined' ? DEFAULT_LENGTH : this._length;
    }

    /** 
     * Returns entity type prop precision.
     */
    EntityTypeProp.prototype.precision = function () {
        return typeof this._precision === 'undefined' ? DEFAULT_PRECISION : this._precision;
    }

    /** 
     * Returns entity type prop scale.
     */
    EntityTypeProp.prototype.scale = function () {
        return typeof this._scale === 'undefined' ? DEFAULT_SCALE : this._scale;
    }

    /** 
     * Returns entity type prop trailingZeros value.
     */
    EntityTypeProp.prototype.trailingZeros = function () {
        return typeof this._trailingZeros === 'undefined' ? DEFAULT_TRAILING_ZEROS : this._trailingZeros;
    }

    /** 
     * Returns entity type prop scale.
     */
    EntityTypeProp.prototype.displayAs = function () {
        return typeof this._displayAs === 'undefined' ? DEFAULT_DISPLAY_AS : this._displayAs;
    }

    return EntityTypeProp;
};

/**
 * 'EntityInstanceProp' creator. Dependencies: none.
 */
var _createEntityInstancePropPrototype = function () {
    ////////////////////////////////////////// THE PROTOTYPE FOR EntityInstanceProp ////////////////////////////////////////// 
    var EntityInstanceProp = function () {
        Object.call(this);
    };
    EntityInstanceProp.prototype = Object.create(Object.prototype);
    EntityInstanceProp.prototype.constructor = EntityInstanceProp;

    /**
     * Returns 'true' when the instance property is editable, false otherwise.
     *
     * IMPORTANT: do not use '_editable' field directly!
     */
    EntityInstanceProp.prototype.isEditable = function () {
        return typeof this._editable === 'undefined' ? true : this._editable;
    }

    /**
     * Returns 'true' when the instance property is changed from original, false otherwise.
     *
     * IMPORTANT: do not use '_cfo' field directly!
     */
    EntityInstanceProp.prototype.isChangedFromOriginal = function () {
        return typeof this._cfo === 'undefined' ? false : this._cfo;
    }

    /**
     * Returns original value in case when the property is changed from original and the entity is persisted.
     *
     * IMPORTANT: do not use '_originalVal' field directly!
     */
    EntityInstanceProp.prototype.originalValue = function () {
        if (!this.isChangedFromOriginal()) {
            throw "No one should access originalValue for not changed from original property.";
        }

        if (typeof this['_originalVal'] === 'undefined') {
            throw "instanceMetaProperty has no _originalVal when it is crucial!";
        }

        return this._originalVal;
    }

    /**
     * Returns 'true' when the instance property is required, false otherwise.
     *
     * IMPORTANT: do not use '_required' field directly!
     */
    EntityInstanceProp.prototype.isRequired = function () {
        return typeof this._required === 'undefined' ? false : this._required;
    }

    /**
     * Returns 'true' when the instance property is visible, false otherwise.
     *
     * IMPORTANT: do not use '_visible' field directly!
     */
    EntityInstanceProp.prototype.isVisible = function () {
        return typeof this._visible === 'undefined' ? true : this._visible;
    }

    /**
     * Returns validation result (failure or warning) for the instance property or 'null' if successful without warnings.
     *
     * IMPORTANT: do not use '_validationResult' field directly!
     */
    EntityInstanceProp.prototype.validationResult = function () {
        return typeof this._validationResult === 'undefined' ? null : this._validationResult;
    }

    /**
     * Returns last invalid value for the instance property.
     *
     * IMPORTANT: do not use '_lastInvalidValue' field directly!
     */
    EntityInstanceProp.prototype.lastInvalidValue = function () {
        return typeof this._lastInvalidValue === 'undefined' ? null : this._lastInvalidValue;
    }

    /**
     * Returns the max possible length in case of string property, 'undefined' otherwise.
     *
     * IMPORTANT: do not use '_max' field directly!
     */
    EntityInstanceProp.prototype.stringLength = function () {
        // if (this._isString()) { 
        return typeof this._max === 'undefined' ? 0 : this._max;
        // }
        // return undefined;
    }

    /**
     * Returns the max possible integer value in case of integer property (null means unlimited), 'undefined' otherwise.
     *
     * IMPORTANT: do not use '_max' field directly!
     */
    EntityInstanceProp.prototype.integerMax = function () {
        // if (!this._isString()) {
        return typeof this._max === 'undefined' ? null : this._max;
        // }
        // return undefined;
    }

    /**
     * Returns the min possible integer value in case of integer property (null means unlimited), 'undefined' otherwise.
     *
     * IMPORTANT: do not use '_min' field directly!
     */
    EntityInstanceProp.prototype.integerMin = function () {
        // if (!this._isString()) {
        return typeof this._min === 'undefined' ? null : this._min;
        // }
        // return undefined;
    }

    return EntityInstanceProp;
};

/**
 * 'Entity' creator. Dependencies: 'EntityInstanceProp'.
 */
const _createEntityPrototype = function (EntityInstanceProp, StrictProxyException, _isError0, _isWarning0, DynamicEntityKey) {
    ////////////////////////////////////////// THE PROTOTYPE FOR Entity ////////////////////////////////////////// 
    var Entity = function (rawObject) { // rawObject
        Object.call(this);

        if (rawObject) {
            // copy all properties from rawObject if it is not empty
            for (var prop in rawObject) {
                this[prop] = rawObject[prop];
            }
        }
    };
    Entity.prototype = Object.create(Object.prototype);
    Entity.prototype.constructor = Entity;

    /**
     * Returns the type for the entity.
     *
     * IMPORTANT: do not use '_type' field directly!
     */
    Entity.prototype.type = function () {
        return this._type;
    }

    /**
     * Returns the instance prop for the entity.
     *
     * IMPORTANT: do not use '@prop' field directly!
     */
    Entity.prototype.prop = function (name) {
        this.get(name); // ensures that the instance prop of the 'fetched' property is accessed
        if (this._isObjectUndefined("@" + name)) {
            this["@" + name] = new EntityInstanceProp(); // lazily initialise entity instance prop in case when it was not JSON-serialised (all information was 'default')
        }
        return this["@" + name];
    }

    /**
     * Returns the property value for the entity.
     *
     * IMPORTANT: do not use property field directly!
     */
    Entity.prototype.get = function (name) {
        if (name === '') { // empty property name means 'entity itself'
            return this;
        }
        var dotIndex = name.indexOf(".");
        if (dotIndex > -1) {
            var first = name.slice(0, dotIndex);
            var rest = name.slice(dotIndex + 1);
            var firstVal = this.get(first);
            if (firstVal === null) {
                return null;
            } else if (_isEntity(firstVal)) {
                return firstVal.get(rest);
            } else if (firstVal instanceof Array) {
                var internalList = [];
                for (var index = 0; index < firstVal.length; index++) {
                    internalList.push(firstVal[index].get(rest));
                }
                return internalList;
            } else {
                throw 'Unsupported dot-notation [' + name + '] in type [' + this.type().fullClassName() + '].';
            }
        } else {
            if ('key' === name && this.constructor.prototype.type.call(this).isCompositeEntity()) {
                const dynamicKey = new DynamicEntityKey();
                dynamicKey._entity = this;
                return dynamicKey;
            } else if ((this.constructor.prototype.type.call(this)).isUnionEntity() && ['id', 'key', 'desc'].indexOf(name) !== -1) {
                // In case of union entity, its [key / desc / id] should return the [key / desc / id] of corresponding 'active entity'.
                // This slightly deviates from Java 'AbstractUnionEntity' logic in two aspects:
                // 1) Here the key is exactly equal to key of active entity, but in Java the key is equal to String representation of the key of active entity.
                // 2) In case where [key / desc / id] is accessed from empty union entity -- here empty values (aka nulls) are returned, but in Java -- exception is thrown. 
                const activeEntity = this._activeEntity();
                return activeEntity === null ? null : activeEntity.get(name);
            } else if (this._isObjectUndefined(name)) {
                throw new StrictProxyException(name, (this.constructor.prototype.type.call(this))._simpleClassName());
            } else if (this._isIdOnlyProxy(name)) {
                throw new StrictProxyException(name, this.type()._simpleClassName(), true);
            }
            return this[name];
        }
    }

    /**
     * Returns 'active entity' in this union entity.
     * 
     * This method closely resembles methods 'AbstractUnionEntity.activeEntity' and 'AbstractUnionEntity.getNameOfAssignedUnionProperty'.
     */
    Entity.prototype._activeEntity = function () {
        const self = this;
        let activeEntity = null;
        this.traverseProperties(function (name) {
            if (['key', 'desc', 'referencesCount', 'referenced'].indexOf(name) /*AbstractEntity.COMMON_PROPS*/ === -1 && self.get(name) !== null) {
                activeEntity = self.get(name);
            }
        });
        return activeEntity;
    }

    /**
     * Returns the original property value for the entity.
     *
     */
    Entity.prototype.getOriginal = function (propName) {
        var value = this.get(propName);
        var instanceMetaProperty = this.constructor.prototype.prop.call(this, propName);
        if (instanceMetaProperty.isChangedFromOriginal()) {
            return instanceMetaProperty.originalValue();
        } else {
            return value;
        }
    }

    /**
     * Returns 'true' if there is an object member defined (not a function!) with a specified name, 'false' otherwise.
     *
     */
    Entity.prototype._isObjectUndefined = function (name) {
        return (typeof this[name] === 'undefined') || (typeof this[name] === 'function');
    }

    /**
     * Returns 'true' if property represents id-only proxy instance, 'false' otherwise.
     *
     */
    Entity.prototype._isIdOnlyProxy = function (name) {
        return typeof this[name] === 'string' && (this[name].lastIndexOf('_______id_only_proxy_______', 0) === 0); // starts with 'id-only' prefix
    }

    /**
     * Sets the property value for the entity.
     *
     * IMPORTANT: do not use property field directly!
     */
    Entity.prototype.set = function (name, value) {
        this.get(name); // ensures that the instance prop of the 'fetched' property is accessed
        return this[name] = value;
    }

    /**
     * Sets the property value for the [binding!]entity and registers property 'touch'.
     *
     * In case where user interaction takes place, this method registers such 'property touch' for the purposes 
     * of collecting the queue of 'touched' properties.
     *
     * The property that was touched last will reside last in that queue. Also the count of 'touches' is recorded
     * for each property (mainly for logging purposes).
     *
     * Please, note that 'touched' property does not mean 'modified' from technical perspective.
     * But, even if it is not modified -- such property will be forced to be mutated on server (with its origVal) 
     * to have properly invoked its ACE handlers.
     *
     * IMPORTANT: this method is applicable only to binding entities (not fully-fledged)!
     */
    Entity.prototype.setAndRegisterPropertyTouch = function (propertyName, value) {
        const result = this.set(propertyName, value);

        const touched = this["@@touchedProps"];
        const names = touched.names;
        const values = touched.values;
        const counts = touched.counts;
        const index = names.indexOf(propertyName);
        if (index > -1) {
            const prevCount = counts[index];
            names.splice(index, 1);
            values.splice(index, 1);
            counts.splice(index, 1);
            names.push(propertyName);
            values.push(value);
            counts.push(prevCount + 1);
        } else {
            names.push(propertyName);
            values.push(value);
            counts.push(1);
        }
        // need to reset previously cached ID after the property was modified (touched) by the user -- the cached ID becomes stale in that case, and server-side reconstruction of entity-typed property should be KEY-based instead of ID-based. 
        if (typeof this['@' + propertyName + '_id'] !== 'undefined') {
            delete this['@' + propertyName + '_id'];
        }
        console.debug('Just TOUCHED', propertyName, '(', counts[counts.length - 1], ' time). Names =', names.slice(), 'Values =', values.slice(), 'Counts =', counts.slice());

        return result;
    }

    /**
     * Traverses all fetched properties in entity. It does not include 'id', 'version', '_type' and '@prop' instance meta-props.
     * 
     * Proxy: 
     *    a) proxied properties are missing in serialised entity graph -- this method disregards such properties;
     *    b) id-only proxy properties exist (foe e.g. '_______id_only_proxy_______673') -- this method disregards such properties too.
     *
     * @param propertyCallback -- function(propertyName) to be called on each property
     */
    Entity.prototype.traverseProperties = function (propertyCallback) {
        var entity = this;
        for (var membName in entity) {
            if (entity.hasOwnProperty(membName) && membName[0] !== "@" && membName !== "_type" && membName !== "id" && membName !== "version") {
                if (!entity._isObjectUndefined(membName) && !entity._isIdOnlyProxy(membName)) {
                    propertyCallback(membName);
                }
            }
        }
    }

    /**
     * Determines whether the entity is valid, which means that there are no invalid properties.
     *
     */
    Entity.prototype.isValid = function () {
        return this.firstFailure() === null;
    }

    /**
     * Determines whether the entity is valid (which means that there are no invalid properties) and no exception has been occured during some server-side process behind the entity (master entity saving, centre selection-crit entity running etc.).
     *
     */
    Entity.prototype.isValidWithoutException = function () {
        return this.isValid() && !this.exceptionOccured();
    }

    /**
     * Determines whether the top-level result, that wraps this entity was invalid, which means that some exception on server has been occured (e.g. saving exception).
     *
     */
    Entity.prototype.exceptionOccured = function () {
        return (typeof this['@@___exception-occured'] === 'undefined') ? null : this['@@___exception-occured'];
    }

    /**
     * Provides a value 'exceptionOccured' flag, which determines whether the top-level result, that wraps this entity was invalid, which means that some exception on server has been occured (e.g. saving exception).
     *
     */
    Entity.prototype._setExceptionOccured = function (exceptionOccured) {
        return this['@@___exception-occured'] = exceptionOccured;
    }

    /**
     * Finds the first failure for the properties of this entity, if any.
     *
     */
    Entity.prototype.firstFailure = function () {
        var self = this;
        var first = null;
        self.traverseProperties(function (propName) {
            if (_isError0(self.prop(propName).validationResult())) {
                first = self.prop(propName).validationResult();
                return;
            }
        });
        return first;
    }

    /**
     * Determines whether the entity is valid with warning, which means that there are no invalid properties but the properties with warnings exist.
     *
     */
    Entity.prototype.isValidWithWarning = function () {
        return this.firstFailure() === null && this.firstWarning() !== null;
    }

    /**
     * Finds the first warning for the properties of this entity, if any.
     *
     */
    Entity.prototype.firstWarning = function () {
        var self = this;
        var first = null;
        self.traverseProperties(function (propName) {
            if (_isWarning0(self.prop(propName).validationResult())) {
                first = self.prop(propName).validationResult();
                return;
            }
        });
        return first;
    }

    /**
     * Returns 'true' if the entity was persisted before and 'false' otherwise.
     */
    Entity.prototype.isPersisted = function () {
        return this.get('id') !== null;
    }
    
    /**
     * Returns string representation of entity.
     *
     * Note: this method closely resembles AbstractEntity.toString method.
     */
    Entity.prototype.toString = function () {
        const convertedKey = _toString(_convert(this.get('key')), this.type(), 'key');
        return convertedKey === '' && !this.type().isUnionEntity() ? KEY_NOT_ASSIGNED : convertedKey;
    }
    
    return Entity;
};

/**
 * 'DynamicEntityKey' creator.
 */
const _createDynamicEntityKeyPrototype = function () {
    ////////////////////////////////////////// THE PROTOTYPE FOR DynamicEntityKey ////////////////////////////////////////// 
    const DynamicEntityKey = function () {
        Object.call(this);
    };
    DynamicEntityKey.prototype = Object.create(Object.prototype);
    DynamicEntityKey.prototype.constructor = DynamicEntityKey;

    /**
     * The method to convert dynamic entity key (key of composite entity) to String.
     *
     * IMPORTANT: this is the mirror of the java method DynamicEntityKey.toString(). So, please be carefull and maintain it
     * in accordance with java counterpart.
     */
    DynamicEntityKey.prototype._convertDynamicEntityKey = function () {
        const compositeEntity = this._entity;
        const type = compositeEntity.constructor.prototype.type.call(compositeEntity);
        return _toStringForKeys(type.compositeKeyNames().map(name => [name, compositeEntity.get(name)]), type, type.compositeKeySeparator());
    };

    /**
     * Returns 'true' if this equals to dynamicEntityKey2, 'false' otherwise.
     *
     * IMPORTANT: this is the mirror of the java method DynamicEntityKey.compareTo(). So, please be carefull and maintain it
     * in accordance with java counterparts.
     */
    DynamicEntityKey.prototype._dynamicEntityKeyEqualsTo = function (dynamicEntityKey2) {
        if (this === dynamicEntityKey2) {
            return true;
        }
        if (!_isDynamicEntityKey(dynamicEntityKey2)) {
            return false;
        }
        const entity1 = this._entity;
        const entity2 = dynamicEntityKey2._entity;
        const compositeKeyNames = entity1.type().compositeKeyNames();
        for (let i = 0; i < compositeKeyNames.length; i++) {
            const compositePartName = compositeKeyNames[i];
            let compositePart1, compositePart2;
            try {
                compositePart1 = entity1.get(compositePartName);
            } catch (strictProxyEx1) {
                throw 'Comparison of entities [' + entity1 + ', ' + entity2 + '] failed. Composite key part [' + compositePartName + '] was not fetched in first entity, please check fetching strategy.' + strictProxyEx1;
            }
            try {
                compositePart2 = entity2.get(compositePartName);
            } catch (strictProxyEx2) {
                throw 'Comparison of entities [' + entity1 + ', ' + entity2 + '] failed. Composite key part [' + compositePartName + '] was not fetched in second entity, please check fetching strategy. ' + strictProxyEx2;
            }

            if (!_equalsEx(compositePart1, compositePart2)) {
                return false;
            }
        }
        return true;
    };

    return DynamicEntityKey;
};

/**
 * 'EntityType' creator. Dependencies: 'EntityTypeProp'.
 */
var _createEntityTypePrototype = function (EntityTypeProp) {
    ////////////////////////////////////////// THE PROTOTYPE FOR EntityType ////////////////////////////////////////// 
    var EntityType = function (rawObject) {
        Object.call(this);
        // copy all properties from rawObject after deserialisation
        for (var prop in rawObject) {
            if (prop === "_props") {
                var _props = rawObject[prop];

                for (var p in _props) {
                    if (_props.hasOwnProperty(p)) {
                        var val = _props[p];
                        _props[p] = new EntityTypeProp(val);
                    }
                }

                this[prop] = _props;
            } else {
                this[prop] = rawObject[prop];
            }
        }
    };
    EntityType.prototype = Object.create(Object.prototype);
    EntityType.prototype.constructor = EntityType;

    /**
     * Returns the identifier for the entity type.
     *
     */
    EntityType.prototype.identifier = function () {
        return this._identifier;
    }

    /**
     * Returns full Java class name for the entity type.
     *
     */
    EntityType.prototype.fullClassName = function () {
        return this.key;
    }

    /**
     * Returns full not enhanced Java class name for the entity type.
     */
    EntityType.prototype.notEnhancedFullClassName = function () {
        const fullClassName = this.fullClassName();
        const enhancedIndex = fullClassName.indexOf("$$TgEntity");
        if (enhancedIndex >= 0) {
            return fullClassName.substring(0, enhancedIndex);
        }
        return fullClassName;
    }

    /**
     * Returns simple Java class name for the entity type.
     *
     */
    EntityType.prototype._simpleClassName = function () {
        return _simpleClassName(this.fullClassName());
    }

    /**
     * Returns not enhanced simple Java class name for the entity type.
     *
     */
    EntityType.prototype._notEnhancedSimpleClassName = function () {
        var ind = this.fullClassName().lastIndexOf(".") + 1,
            simpleClassName = this.fullClassName().substring(ind),
            enhancedIndex = simpleClassName.indexOf("$$TgEntity");
        if (enhancedIndex >= 0) {
            return simpleClassName.substring(0, enhancedIndex);
        }
        return simpleClassName;
    }

    /**
     * Returns 'true' when the entity type represents composite entity, 'false' otherwise.
     *
     * Use compositeKeyNames() function to determine property names for the key members.
     */
    EntityType.prototype.isCompositeEntity = function () {
        return typeof this._compositeKeyNames !== 'undefined' && this._compositeKeyNames && this._compositeKeyNames.length > 0;
    }

    /**
     * Returns 'true' if the entity type represents union entity type, 'false' otherwise.
     *
     */
    EntityType.prototype.isUnionEntity = function () {
        return typeof this['_union'] === 'undefined' ? false : this['_union'];
    }

    /** 
     * Returns the property names for the key members in case of composite entity, 'undefined' otherwise.
     */
    EntityType.prototype.compositeKeyNames = function () {
        return this._compositeKeyNames;
    }

    /** 
     * Returns the key member separator in case of composite entity, 'undefined' otherwise.
     */
    EntityType.prototype.compositeKeySeparator = function () {
        return typeof this._compositeKeySeparator === 'undefined' ? " " : this._compositeKeySeparator;
    }

    /**
     * Returns 'true' if the entity type represents a persistent entity.
     *
     */
    EntityType.prototype.isPersistent = function () {
        return this['_persistent'] === true;
    }

    /**
     * Returns 'true' if the entity type represents a continuation entity.
     *
     */
    EntityType.prototype.isContinuation = function () {
        return typeof this['_continuation'] === 'undefined' ? false : this['_continuation'];
    }

    /**
     * Returns 'true' if editors for this entity type should display description of its values when not focused, 'false' otherwise.
     *
     */
    EntityType.prototype.shouldDisplayDescription = function () {
        return typeof this['_displayDesc'] === 'undefined' ? false : this['_displayDesc'];
    }

    /** 
     * Returns entity title.
     */
    EntityType.prototype.entityTitle = function () {
        return typeof this._entityTitle === 'undefined' ? this._entityTitleDefault() : this._entityTitle;
    }

    /** 
     * Finds EntityTypeProp meta-info instance from specified 'name'. Returns 'null' for property '' meaning there is no EntityTypeProp for "entity itself".
     * 
     * @param name -- property name; can be dot-notated
     */
    EntityType.prototype.prop = function (name) {
        const dotIndex = name.indexOf('.');
        if (dotIndex > -1) {
            const first = name.slice(0, dotIndex);
            const rest = name.slice(dotIndex + 1);
            return this.prop(first).type().prop(rest);
        } else {
            const prop = typeof this._props !== 'undefined' && this._props && this._props[name];
            if (!prop && this.isCompositeEntity() && name === 'key') {
                return { type: function () { return 'DynamicEntityKey'; } };
            }
            return prop ? prop : null;
        }
    }

    /** 
     * Returns entity description.
     */
    EntityType.prototype.entityDesc = function () {
        return typeof this._entityDesc === 'undefined' ? this._entityDescDefault() : this._entityDesc;
    }

    /** 
     * Returns default entity title.
     */
    EntityType.prototype._entityTitleDefault = function () {
        var title = this._breakToWords(this._simpleClassName());
        return title;
    }

    /** 
     * Returns default entity desc.
     */
    EntityType.prototype._entityDescDefault = function () {
        var title = this._breakToWords(this._simpleClassName());
        return title + " entity";
    }

    /** 
     * Breaks camelCased string onto words and separates it with ' '.
     */
    EntityType.prototype._breakToWords = function (str) { // see http://stackoverflow.com/questions/10425287/convert-string-to-camelcase-with-regular-expression
        return str.replace(/([A-Z])/g, function (match, group) {
            return " " + group;
        }).trim();
    }

    return EntityType;
};

//////////////////////////////////////////////////////////////////////////////////////
///////////////////////////////////// EXCEPTIONS /////////////////////////////////////
//////////////////////////////////////////////////////////////////////////////////////

/**
 * 'StrictProxyException' creator.
 */
var _createStrictProxyExceptionPrototype = function () {
    /**
   * Exception prototype for strict proxy exceptions.
   */
    var StrictProxyException = function (propName, simpleClassName, isIdOnlyProxy) { // rawObject
        Object.call(this);

        this.message = "Strict proxy exception: property [" + propName + "] " + (isIdOnlyProxy === true ? "is id-only proxy" : "does not exist") + " in the entity of type [" + simpleClassName + "]. Please, check the fetch strategy or construction strategy of the entity object.";
    };
    StrictProxyException.prototype = Object.create(Object.prototype);
    StrictProxyException.prototype.constructor = StrictProxyException;

    /**
     * Overridden toString method to represent this exception more meaningfully than '[Object object]'.
     *
     */
    StrictProxyException.prototype.toString = function () {
        return this.message;
    }
    return StrictProxyException;
}

/**
 * 'UnsupportedConversionException' creator.
 */
var _createUnsupportedConversionExceptionPrototype = function () {
    /**
     * Exception prototype for unsupported conversions.
     */
    var UnsupportedConversionException = function (value) {
        Object.call(this);

        this.message = "Unsupported conversion exception: the conversion for value [" + value + "] is unsupported at this stage. Value typeof === " + (typeof value) + ".";
    };
    UnsupportedConversionException.prototype = Object.create(Object.prototype);
    UnsupportedConversionException.prototype.constructor = UnsupportedConversionException;

    /**
     * Overridden toString method to represent this exception more meaningfully than '[Object object]'.
     *
     */
    UnsupportedConversionException.prototype.toString = function () {
        return this.message;
    }
    return UnsupportedConversionException;
}

//////////////////////////////////////////////////////////////////////////////////////
/////////////////////////////// EXCEPTIONS [END] /////////////////////////////////////
//////////////////////////////////////////////////////////////////////////////////////

const _SPEPrototype = _createStrictProxyExceptionPrototype();
const _UCEPrototype = _createUnsupportedConversionExceptionPrototype();

const _ETPPrototype = _createEntityTypePropPrototype();
const _ETPrototype = _createEntityTypePrototype(_ETPPrototype);
const _DEKPrototype = _createDynamicEntityKeyPrototype();

/**
 * The prototype for entity's instance-scoped property. Can be reached by 'entity.prop("name")' call.
 */
const _EIPPrototype = _createEntityInstancePropPrototype();
/**
 * The prototype for entities.
 */
const _EPrototype = _createEntityPrototype(_EIPPrototype, _SPEPrototype, _isError0, _isWarning0, _DEKPrototype);

/**
 * Determines whether the specified object represents the entity.
 */
export const _isEntity = function (obj) {
    return obj !== null && (obj instanceof _EPrototype);
};

/**
 * Determines whether the specified object represents dynamic entity key.
 */
const _isDynamicEntityKey = function (obj) {
    return obj && (obj instanceof _DEKPrototype);
};

const _isPropertyValueObject = function (value, subValueName) {
    return typeof value === 'object' && typeof value[subValueName] !== 'undefined';
};

/**
 * Checks whether non-null 'value' represents money value.
 */
const _isMoney = function (value) {
    return _isPropertyValueObject(value, 'amount');
};
const _moneyVal = function (value) {
    return value['amount'];
};
/**
 * Checks whether non-null 'value' represents colour value.
 */
const _isColour = function (value) {
    return _isPropertyValueObject(value, 'hashlessUppercasedColourValue');
};
const _colourVal = function (value) {
    return value['hashlessUppercasedColourValue'];
};
/**
 * Checks whether non-null 'value' represents hyperlink value.
 */
const _isHyperlink = function (value) {
    return _isPropertyValueObject(value, 'value');
};
const _hyperlinkVal = function (value) {
    return value['value'];
};

/**
 * Returns 'true' if the regular values are equal, 'false' otherwise.
 */
const _equalsEx = function (value1, value2) {
    // if (value1) {
    //     if (!value2) {
    //         return false;
    //     } else {
    //         return ...
    //     }
    // }

    // TODO 1: rectify whether this implementation is good
    // TODO 2: potentially, extend implementation to support composite types: objects?
    if (_isDynamicEntityKey(value1)) {
        return value1._dynamicEntityKeyEqualsTo(value2);
    } else if (_isEntity(value1)) {
        return _entitiesEqualsEx(value1, value2);
    } else if (Array.isArray(value1)) {
        return _arraysEqualsEx(value1, value2);
    } else if (value1 !== null && _isMoney(value1)) {
        return value2 !== null && _isMoney(value2) && _equalsEx(_moneyVal(value1), _moneyVal(value2));
    } else if (value1 !== null && _isColour(value1)) {
        return value2 !== null && _isColour(value2) && _equalsEx(_colourVal(value1), _colourVal(value2));
    } else if (value1 !== null && _isHyperlink(value1)) {
        return value2 !== null && _isHyperlink(value2) && _equalsEx(_hyperlinkVal(value1), _hyperlinkVal(value2));
    }
    return value1 === value2;
};

/**
 * Returns 'true' if arrays are equal, 'false' otherwise.
 */
var _arraysEqualsEx = function (array1, array2) {
    if (array1 === array2) {
        return true;
    }
    if (!Array.isArray(array2)) {
        return false;
    }

    if (array1.length !== array2.length) {
        return false;
    }

    // now can compare items
    for (var index = 0; index < array1.length; index++) {
        if (!_equalsEx(array1[index], array2[index])) {
            return false;
        }
    }
    return true;
};

/**
 * Returns 'true' if the entities are equal, 'false' otherwise.
 *
 * IMPORTANT: this is the mirror of the java methods AbstractEntity.equals() and DynamicEntityKey.compareTo(). So, please be carefull and maintain it
 * in accordance with java counterparts.
 */
const _entitiesEqualsEx = function (entity1, entity2) {
    if (entity1 === entity2) {
        return true;
    }
    if (!_isEntity(entity2)) {
        return false;
    }
    // let's ensure that types match
    const entity1Type = entity1.constructor.prototype.type.call(entity1);
    const entity2Type = entity2.constructor.prototype.type.call(entity2);
    // in most cases, two entities of the same type will be compared -- their types will be equal by reference
    // however generated types re-register on each centre run / refresh, so need to compare their base types (this will also cover the case where multiple server nodes are used and different nodes generate different types from the same base type)
    if (entity1Type !== entity2Type && entity1Type.notEnhancedFullClassName() !== entity2Type.notEnhancedFullClassName()) {
        return false;
    }
    // now can compare key values
    let key1, key2;

    try {
        key1 = entity1.get('key');
    } catch (strictProxyEx1) {
        throw 'Comparison of entities [' + entity1 + ', ' + entity2 + '] failed. Property \'key\' was not fetched in first entity, please check fetching strategy.' + strictProxyEx1;
    }

    try {
        key2 = entity2.get('key');
    } catch (strictProxyEx2) {
        throw 'Comparison of entities [' + entity1 + ', ' + entity2 + '] failed. Property \'key\' was not fetched in second entity, please check fetching strategy.' + strictProxyEx2;
    }
    return _equalsEx(key1, key2);
};

/**
 * Converts the property value, that has got from deserialised entity instance, to the form, that is suitable for editors binding.
 */
const _convert = function (value) {
    if (value === null) { // 'null' is the missing value representation for TG web editors
        return null;
    } else if (value instanceof _DEKPrototype) {
        return value._convertDynamicEntityKey();
    } else if (value instanceof _EPrototype) {
        return value.toString();
    } else if (typeof value === 'number') { // for number value -- return the same value for editors (includes date, integer, decimal number editors)
        return value;
    } else if (typeof value === 'boolean') { // for boolean value -- return the same value for editors
        return value;
    } else if (typeof value === 'object' && value.hasOwnProperty('amount') && value.hasOwnProperty('currency') && value.hasOwnProperty('taxPercent')) { // for money related value -- return the same value for editors
        return value;
    } else if (typeof value === 'string') { // for string value -- return the same value for editors
        return value;
    } else if (Array.isArray(value)) { // for Array value -- return the same value for tg-entity-editor and tg-collectional-representor
        return value.slice(); // binding value must return a new shallow array copy to get distinct instances for _currBindingEntity and _originalBindingEntity; this is because binding value may be altered directly inside some editors (e.g. tg-collectional-editor)
    } else if (typeof value === 'object' && (value.hasOwnProperty('hashlessUppercasedColourValue') || value.hasOwnProperty('value'))) {
        return value;
    } else if (typeof value === 'object' && Object.getOwnPropertyNames(value).length === 0) {
        // Some functional actions have properties with type Map<String, ...>.
        // Initial value of such properties, retrieved from server, is always {}.
        // That's because they are processed manually on client and only gets back to server with some data.
        // Here we allows such processing instead of throwing 'unsupported type' exception.
        return value;
    } else {
        throw new _UCEPrototype(value);
    }
};

/**
 * Converts property's 'fullValue' into binding entity value representation. Takes care of id-based value conversion for entity-typed properties. Also takes care about entity's description.
 */
const _convertFullPropertyValue = function (bindingView, propertyName, fullValue) {
    bindingView[propertyName] = _convert(fullValue);
    if (_isEntity(fullValue)) {
        if (fullValue.get('id') !== null) {
            bindingView['@' + propertyName + '_id'] = fullValue.get('id');
        }
        try {
            const desc = fullValue.get('desc');
            bindingView['@' + propertyName + '_desc'] = _convert(desc);
        } catch (strictProxyError) {
            console.warn('Extend fetch provider to see description in tooltip of entity-typed value. Original error: [' + strictProxyError + '].');
        }
    }
};

/**
 * Determines the type of property from 'entityType' and 'property'.
 * 
 * Returns 'DynamicEntityKey' for 'key' property of composite 'entityType'.
 * 
 * @param entityType -- entity type
 * @param property -- property name; can be dot-notated or '' meaning "entity itself"
 */
const _determinePropertyType = function (entityType, property) {
    return '' === property ? entityType : entityType.prop(property).type();
};

/**
 * Converts property value, converted to editor binding representation ('bindingValue'), to string.
 * 
 * @param bindingValue -- binding representation of property value; for entity-typed property it is string; for array it is shallow array copy; for all other values -- it is the same value
 * @param rootEntityType -- the type of entity holding this property
 * @param property -- property name of the property; can be dot-notated or '' meaning "entity itself"
 */
const _toString = function (bindingValue, rootEntityType, property) {
    const propertyType = _determinePropertyType(rootEntityType, property);
    if (propertyType === 'boolean') {
        return bindingValue === null ? 'false' : '' + bindingValue;
    } else if (bindingValue === null) {
        return '';
    } else if (typeof bindingValue === 'string') {
        return bindingValue; // this covers converted entity-typed properties, DynamicEntityKey instances and string properties -- no further conversion required
    } else if (typeof bindingValue === 'number') {
        if (propertyType === 'Date') {
            const prop = rootEntityType.prop(property);
            return _millisDateRepresentation(bindingValue, prop.timeZone(), prop.datePortion());
        } else {
            return '' + bindingValue; // Integer value (or Long, but very rare) and BigDecimal value
        }
    } else if (_isMoney(bindingValue)) {
        return '' + _moneyVal(bindingValue); // represents number, so needs "'' +" conversion prefix
    } else if (Array.isArray(bindingValue)) {
        // Here we have standard logic of converting collections using the most common ', ' separator.
        // To apply custom separator please use _toStringForCollection method (see tg-entity-editor.convertToString).
        return _toStringForCollection(bindingValue, rootEntityType, property, STANDARD_COLLECTION_SEPARATOR);
    } else if (_isColour(bindingValue)) {
        return _colourVal(bindingValue); // represents string -- no conversion required
    } else if (_isHyperlink(bindingValue)) {
        return _hyperlinkVal(bindingValue); // represents string -- no conversion required
    } else if (typeof bindingValue === 'object' && Object.getOwnPropertyNames(bindingValue).length === 0) {
        // See method _convert that explains the use case of the properties with {} value.
        // We provide ability to even convert binding representation of these properties to string, which is, naturally, ''.
        // This is done to provide consistency between supported types of properties in both _convert and _toString functions.
        // The main case, however, does not require _toString support -- this is because such properties do not bind to any existing editor.
        return '';
    } else {
        throw new _UCEPrototype(bindingValue);
    }
};

/**
 * Converts property value, converted to editor binding representation ('bindingValue'), to string for display purposes.
 * 
 * @param bindingValue -- binding representation of property value; for entity-typed property it is string; for array it is shallow array copy; for all other values -- it is the same value
 * @param rootEntityType -- the type of entity holding this property
 * @param property -- property name of the property; can be dot-notated or '' meaning "entity itself"
 * @param locale -- optional; application-wide server-driven locale; this is to be used for number properties conversion (BigDecimal, Integer / Long, Money) and can be omitted for other types
 */
const _toStringForDisplay = function (bindingValue, rootEntityType, property, locale) {
    const propertyType = _determinePropertyType(rootEntityType, property);
    const prop = rootEntityType.prop(property);
    // for all numeric types and Colour we have non-standard display formatting; all other types will be displayed the same fashion as it is in standard conversion
    if (propertyType === 'Colour') {
        return bindingValue === null ? '' : '#' + _toString(bindingValue, rootEntityType, property);
    } else if (propertyType === 'BigDecimal') {
        return _formatDecimal(bindingValue, locale, prop.scale(), prop.trailingZeros());
    } else if (propertyType === 'Integer' || propertyType === 'Long') {
        return _formatInteger(bindingValue, locale);
    } else if (propertyType === 'Money') {
        return _formatMoney(bindingValue, locale, prop.scale(), prop.trailingZeros());
    } else {
        return _toString(bindingValue, rootEntityType, property);
    }
};

/**
 * Converts collectional property value, converted to editor binding representation ('bindingValue'), to string.
 * 
 * @param bindingValue -- binding representation of property value that is the same as fully-fledged value; this can be null or array of entities or numbers or strings etc.
 * @param rootEntityType -- the type of entity holding this property
 * @param property -- property name of the property; can be dot-notated
 * @param separator -- string value to glue string representations of values with
 * @param mappingFunction -- maps resulting elements before actual element-by-element toString conversion and glueing them all together; this is optional
 */
const _toStringForCollection = function (bindingValue, rootEntityType, property, separator, mappingFunction) {
    if (bindingValue === null || bindingValue.length === 0) {
        return '';
    } else {
        let resultingCollection = bindingValue;
        const entityTypeProp = rootEntityType.prop(property);
        const shortCollectionKey = entityTypeProp.shortCollectionKey();
        if (shortCollectionKey) { // existence of shortCollectionKey indicates that the property is indeed "short collection"
            resultingCollection = bindingValue.map(entity => entity ? entity.get(shortCollectionKey) : entity);
        }
        return resultingCollection
            .map(element => _toString(_convert(mappingFunction ? mappingFunction(element) : element), rootEntityType, property)) // note that collection of 'boolean'/'Date' values are not [yet] supported due to non-existence of collection element type on the client EntityTypeProp for collectional property (see _toString method); this looks like artificial collections to be supported; however they can be, if needed 
            .filter(str => str !== '') // filter out empty strings not to include them into resulting string (especially important for functions that use 'mappingFunction')
            .join(separator);
    }
};

/**
 * Converts composite entity's keyNamesAndValues to string.
 * 
 * @param keyNamesAndValues -- non-empty array of elements (also arrays) consisting on [0] index of composite key property name and on [1] index of actual value of that composite key
 * @param entityType -- the type of composite entity
 * @param separator -- string value to glue string representations of values with
 * @param mappingFunction -- maps resulting elements before actual element-by-element toString conversion and glueing them all together; this is optional
 */
const _toStringForKeys = function (keyNamesAndValues, entityType, separator, mappingFunction) {
    return keyNamesAndValues
        .map(keyNameAndValue => _toString(_convert(mappingFunction ? mappingFunction(keyNameAndValue[1]) : keyNameAndValue[1]), entityType, keyNameAndValue[0]))
        .filter(str => str !== '') // filter out empty strings not to include them into resulting string (especially important for functions that use 'mappingFunction')
        .join(separator);
};

/**
 * Converts collectional property value, converted to editor binding representation ('bindingValue'), to tooltip's string representation.
 * 
 * @param bindingValue -- binding representation of property value that is the same as fully-fledged value; this can be null or array of entities or numbers or strings etc.
 * @param rootEntityType -- the type of entity holding this property
 * @param property -- property name of the property; can be dot-notated
 */
const _toStringForCollectionAsTooltip = function (bindingValue, rootEntityType, property) {
    const convertedCollection = _toString(bindingValue, rootEntityType, property);
    if (convertedCollection === '') {
        return '';
    }
    const desc = _toStringForCollection(bindingValue, rootEntityType, property, STANDARD_COLLECTION_SEPARATOR, entity => entity ? entity.get('desc') : entity); // maps entity descriptions; this includes descs from short collection sub-keys
    return '<b>' + convertedCollection + '</b>' + (desc !== '' ? '<br>' + desc : '');
};

/**
 * Formats integer number in to string based on locale. If the value is null then returns empty string.
 */
const _formatInteger = function (value, locale) {
    if (value !== null) {
        return value.toLocaleString(locale);
    }
    return '';
};

/**
 * Formats number with floating point in to string based on locale. If the value is null then returns empty string.
 */
const _formatDecimal = function (value, locale, scale, trailingZeros) {
    if (value !== null) {
        const definedScale = typeof scale === 'undefined' || scale === null || scale < 0 || scale > 20 /* 0 and 20 are allowed bounds for scale*/ ? DEFAULT_SCALE : scale;
        const options = { maximumFractionDigits: definedScale };
        if (trailingZeros !== false) {
            options.minimumFractionDigits = definedScale;
        }
        return value.toLocaleString(locale, options);
    }
    return '';
};

/**
 * Formats money number in to string based on locale. If the value is null then returns empty string.
 */
const _formatMoney = function (value, locale, scale, trailingZeros) {
    if (value !== null) {
<<<<<<< HEAD
        return '$' + _formatDecimal(value.amount, locale, scale, trailingZeros);
=======
        const strValue = _formatDecimal(Math.abs(value.amount), locale, scale, trailingZeros);
        return (value.amount < 0 ? '-$' : '$') + strValue;
>>>>>>> 5319422a
    }
    return '';
};

/**
 * Completes the process of type table preparation -- creates instances of EntityType objects for each entity type in type table.
 */
var _providePrototypes = function (typeTable, EntityType) {
    for (var key in typeTable) {
        if (typeTable.hasOwnProperty(key)) {
            var entityType = typeTable[key];
            typeTable[key] = new EntityType(entityType);
            // entityType.prototype = EntityType.prototype;
            // entityType.__proto__ = EntityType.prototype;
        }
    }
    console.log("typeTable =", typeTable);
    return typeTable;
};

/**
 * The table for entity types.
 *
 * NOTE: 'typeTable' part will be generated by server to provide current state for the entity types table.
 */
var _typeTable = _providePrototypes(@typeTable, _ETPrototype);

export const TgReflector = Polymer({
    is: 'tg-reflector',

    getType: function (typeName) {
        return _typeTable[typeName];
    },

    /**
     * Registers new entity type inside the type table.
     */
    registerEntityType: function (newType) {
        var EntityType = this._getEntityTypePrototype();
        var registeredType = new EntityType(newType);
        _typeTable[registeredType.fullClassName()] = registeredType;
        console.log("Registering new entity type with identifier ", registeredType.identifier(), registeredType);
        return registeredType;
    },

    /**
     * Returns the entity type property instance for specified entity and dot notation property name.
     */
    getEntityTypeProp: function (entity, dotNotatedProp) {
        const lastDotIndex = dotNotatedProp.lastIndexOf(".");
        const rest = lastDotIndex > -1 ? dotNotatedProp.slice(lastDotIndex + 1) : dotNotatedProp;
        const firstVal = lastDotIndex > -1 ? entity.get(dotNotatedProp.slice(0, lastDotIndex)) : entity;
        return firstVal && rest.length > 0 ? firstVal.constructor.prototype.type.call(firstVal).prop(rest) || undefined : undefined;
    },

    /**
     * Finds the entity type by its full class name. Returns 'null' if no registered entity type for such 'typeName' exists.
     */
    findTypeByName: function (typeName) {
        var type = _typeTable[typeName];
        return type ? type : null;
    },

    /**
     * Returns the prototype for 'EntityInstanceProp'.
     *
     * Please, do not use it directly, only, perhaps, in tests.
     */
    getEntityInstancePropPrototype: function () {
        return _EIPPrototype;
    },

    /**
     * Returns the prototype for 'Entity'.
     *
     * Please, do not use it directly, only, perhaps, in tests.
     */
    getEntityPrototype: function () {
        return _EPrototype;
    },

    /**
     * Returns the prototype for 'EntityType'.
     *
     * Please, do not use it directly, only, perhaps, in tests.
     */
    _getEntityTypePrototype: function () {
        return _ETPrototype;
    },

    /**
     * Returns the prototype for 'DynamicEntityKey'.
     *
     * Please, do not use it directly, only, perhaps, in tests.
     */
    getDynamicEntityKeyPrototype: function () {
        return _DEKPrototype;
    },

    /**
     * Returns the prototype for 'StrictProxyException'.
     *
     * Please, do not use it directly, only, perhaps, in tests.
     */
    getStrictProxyExceptionPrototype: function () {
        return _SPEPrototype;
    },

    /**
     * Returns 'true' if the regular values are equal, 'false' otherwise.
     */
    equalsEx: function (value1, value2) {
        return _equalsEx(value1, value2);
    },

    /**
     * Determines whether result represents the error.
     */
    isError: function (result) {
        return _isError0(result);
    },

    /**
     * Determines whether result represents an error that indicates continuation.
     */
    isContinuationError: function (result) {
        return _isContinuationError0(result);
    },

    /**
     * Determines whether result represents the warning.
     */
    isWarning: function (result) {
        return _isWarning0(result);
    },

    //////////////////// SERVER EXCEPTIONS UTILS ////////////////////
    /**
     * Returns a meaninful representation for exception message (including user-friendly version for NPE, not just 'null').
     */
    exceptionMessage: function (exception) {
        return exception.message === null ? "Null pointer exception" : exception.message;
    },

    /**
     * Returns a meaninful representation for errorObject message.
     */
    exceptionMessageForErrorObject: function (errorObject) {
        return errorObject.message;
    },

    /**
     * Returns html representation for the specified exception trace (including 'cause' expanded, if any).
     */
    stackTrace: function (ex) {
        // collects error cause by traversing the stack into an ordered list
        var causeCollector = function (ex, causes) {
            if (ex) {
                causes = causes + "<li>" + this.exceptionMessage(ex) + "</li>";
                printStackTrace(ex);
                if (ex.cause !== null) {
                    causes = causeCollector(ex.cause, causes);
                }
            }
            return causes + "</ol>";
        }.bind(this);

        // ouputs the exception stack trace into the console as warning
        var printStackTrace = function (ex) {
            var msg = "No cause and stack trace.";
            if (ex) {
                msg = this.exceptionMessage(ex) + '\n';
                if (Array.isArray(ex.stackTrace)) {
                    for (var i = 0; i < ex.stackTrace.length; i += 1) {
                        var st = ex.stackTrace[i];
                        msg = msg + st.className + '.java:' + st.lineNumber + ':' + st.methodName + ';\n';
                    }
                }
            }
            console.warn(msg);
        }.bind(this);

        if (ex) {
            var causes = "<b>" + this.exceptionMessage(ex) + "</b>";
            printStackTrace(ex);
            if (ex.cause !== null) {
                causes = causeCollector(ex.cause, causes + "<br><br>Cause(s):<br><ol>")
            }

            return causes;
        }

    },

    /**
     * Returns html representation for the specified errorObject stack.
     */
    stackTraceForErrorObjectStack: function (stack) {
        console.log("STACK", stack);
        // TODO still "NOT IMPLEMENTED!";
        return stack.toString();
    },

    //////////////////// SERVER EXCEPTIONS UTILS [END] //////////////

    /**
     * Determines whether the specified object represents the entity.
     */
    isEntity: function (obj) {
        return _isEntity(obj);
    },

    /**
     * Creates the 'entity' without concrete type specified.
     */
    newEntityEmpty: function () {
        var Entity = this.getEntityPrototype();
        return new Entity();
    },

    /**
     * Creates the 'entity instance prop'.
     */
    newEntityInstancePropEmpty: function () {
        var EntityInstanceProp = this.getEntityInstancePropPrototype();
        return new EntityInstanceProp();
    },

    /**
     * Creates the 'entity' with concrete type, specified as 'typeName' string.
     */
    newEntity: function (typeName) {
        var newOne = this.newEntityEmpty();

        newOne["_type"] = this.findTypeByName(typeName);
        newOne["id"] = null;
        newOne["version"] = 0;
        return newOne;
    },

    /**
     * Converts the property value, that has got from deserialised entity instance, to the form, that is suitable for editors binding.
     */
    tg_convert: function (value) {
        return _convert(value);
    },
    
    /**
     * Determines the type of property from 'entityType' and 'property'.
     * 
     * Returns 'DynamicEntityKey' for 'key' property of composite 'entityType'.
     * 
     * @param entityType -- entity type
     * @param property -- property name; can be dot-notated or '' meaning "entity itself"
     */
    tg_determinePropertyType: function (entityType, property) {
        return _determinePropertyType(entityType, property);
    },
    
    /**
     * Converts property value to string.
     * 
     * Terms:
     * binding value -- binding representation of fully-fledged property value; for entity-typed property it is string; for array it is shallow array copy; for all other values -- it is the same value.
     * 
     * @param value -- the value of property; can be fully-fledged (by default) or binding value (if opts.bindingValue === true)
     * @param rootEntityType -- the type of entity holding this property
     * @param property -- property name of the property; can be dot-notated
     * @param opts.bindingValue -- if true then 'value' represents binding value representation, otherwise -- fully-fledged value
     * 
     * @param opts.display -- if true then 'value' will be converted to "display" string representation, aka #F1F1F1 for colour or 10,000.50 and $37.7878 for numeric props, otherwise -- to editing value representation (F1F1F1 or 10000.5 and 37.7878)
     * @param   opts.locale -- optional; works only for opts.display === true; application-wide server-driven locale; this is to be used for number properties conversion (BigDecimal, Integer / Long, Money) and can be omitted for other types
     *    otherwise
     * @param opts.collection -- true if 'value' represents collection, false otherwise; this is to be used with custom parameters for collection conversion:
     * @param   opts.asTooltip -- if true then collection of entities will be converted to standard tooltip representation
     *          or
     * @param   opts.separator -- string value to glue string representations of collectional values with; ', ' by default
     * @param   opts.mappingFunction -- maps resulting collectional elements before actual element-by-element toString conversion and glueing them all together; optional
     *    otherwise
     *        standard toString conversion
     */
    tg_toString: function (value, rootEntityType, property, opts) {
        const isBindingValue = opts && opts.bindingValue;
        if (!isBindingValue) {
            return this.tg_toString(_convert(value), rootEntityType, property, Object.assign({}, opts, { bindingValue: true })); // copy opts with bindingValue assigned as true
        } else {
            if (opts && opts.display) {
                return _toStringForDisplay(value, rootEntityType, property, opts.locale);
            } else if (opts && opts.collection) {
                if (opts.asTooltip) {
                    return _toStringForCollectionAsTooltip(value, rootEntityType, property);
                } else {
                    return _toStringForCollection(value, rootEntityType, property, opts.separator || STANDARD_COLLECTION_SEPARATOR, opts.mappingFunction);
                }
            } else {
                return _toString(value, rootEntityType, property);
            }
        }
    },
    
    /**
     * Returns indication whether 'obj' represents 'mock not found entity'. Synced with 'EntityResourceUtils.isMockNotFoundEntity' method.
     */
    isMockNotFoundEntity: function (obj) {
       return this.isEntity(obj) /* obj can be empty and will return false as a result */
            && obj.get('id') === null
            && KEY_NOT_ASSIGNED === obj.toString()
            && obj.get('desc'); // 'desc' is not empty and contains string representaion of 'not found' entity
    },
    
    /**
     * Converts the value of property with 'propertyName' name from fully-fledged entity 'entity' into the 'bindingView' binding entity.
     *
     * This implementation takes care of the aspect of property validity and, in case where the property is invalid, then the values are taken from previously bound property ('previousModifiedPropertiesHolder').
     * This ensures that corresponding editor will show invalid value, that was edited by the user and did not pass server-side validation (fully fledged entity contains previous valid value in this case + validation error).
     */
    tg_convertPropertyValue: function (bindingView, propertyName, entity, previousModifiedPropertiesHolder) {
        if (this.isError(entity.prop(propertyName).validationResult())) {
            if (previousModifiedPropertiesHolder === null) { // is a brand new instance just received from server?
                // bind the received from server property value
                _convertFullPropertyValue(bindingView, propertyName, this._getErroneousFullPropertyValue(entity, propertyName));
            } else { // otherwise, this entity instance has already been received before and should be handled accordingly
                if (typeof previousModifiedPropertiesHolder[propertyName].val === 'undefined') {
                    // EDGE-CASE: if the value becomes invalid not because the action done upon this property -- 
                    //   but because the action on other property -- the previous version of modifiedPropsHolder will not hold
                    //   invalid 'attempted value' -- but originalVal exists and should be used in this case!
                    bindingView[propertyName] = previousModifiedPropertiesHolder[propertyName].origVal;
                    if (typeof previousModifiedPropertiesHolder[propertyName].origValId !== 'undefined') {
                        bindingView['@' + propertyName + '_id'] = previousModifiedPropertiesHolder[propertyName].origValId;
                    }
                } else {
                    bindingView[propertyName] = previousModifiedPropertiesHolder[propertyName].val;
                    if (typeof previousModifiedPropertiesHolder[propertyName].valId !== 'undefined') {
                        bindingView['@' + propertyName + '_id'] = previousModifiedPropertiesHolder[propertyName].valId;
                    }
                }
            }
        } else {
            var fullValue = entity.get(propertyName);
            _convertFullPropertyValue(bindingView, propertyName, fullValue);

            const touchedProps = bindingView['@@touchedProps'];
            const touchedPropIndex = touchedProps.names.indexOf(propertyName);
            if (touchedPropIndex > -1 && !this.equalsEx(bindingView.get(propertyName), touchedProps.values[touchedPropIndex])) {
                // make the property untouched in case where its value was sucessfully mutated through definer of other property (it means that the value is valid and different from the value originated from user's touch)
                touchedProps.names.splice(touchedPropIndex, 1);
                touchedProps.counts.splice(touchedPropIndex, 1);
                touchedProps.values.splice(touchedPropIndex, 1);
            }
        }
        if (typeof bindingView[propertyName] === 'undefined' || bindingView[propertyName] === undefined) {
            throw "Illegal value exception: the property [" + propertyName + "] can not be assigned as [" + bindingView[propertyName] + "].";
        }
    },

    /**
     * Converts original value of property with 'propertyName' name from fully-fledged entity 'entity' into the 'originalBindingView' binding entity.
     */
    tg_convertOriginalPropertyValue: function (originalBindingView, propertyName, entity) {
        _convertFullPropertyValue(originalBindingView, propertyName, entity.getOriginal(propertyName));
    },

    /**
     * Returns property's value knowing that it is erroneous. This is to be used for futher conversion into binding value representaion by 'convert' method and its derivatives.
     */
    _getErroneousFullPropertyValue: function (entity, propertyName) {
        const lastInvalidValue = entity.prop(propertyName).lastInvalidValue();
        return this.isMockNotFoundEntity(lastInvalidValue) ? lastInvalidValue.get('desc') : lastInvalidValue;
    },

    /**
     * Formats integer number in to string based on locale. If the value is null then returns empty string.
     */
    tg_formatInteger: function (value, locale) {
        return _formatInteger(value, locale);
    },

    /**
     * Formats number with floating point in to string based on locale. If the value is null then returns empty string.
     */
    tg_formatDecimal: function (value, locale, scale, trailingZeros) {
        return _formatDecimal(value, locale, scale, trailingZeros);
    },

    /**
     * Formats money number in to string based on locale. If the value is null then returns empty string.
     */
    tg_formatMoney: function (value, locale, scale, trailingZeros) {
        return _formatMoney(value, locale, scale, trailingZeros);
    },

    /**
     * Returns the binding value for the specified 'bindingEntity' and 'dotNotatedName' of the property.
     *
     * This supports the retrieval of binding value for dot-notation properties with the use of bindingEntity's '@@origin'.
     */
    tg_getBindingValue: function (bindingEntity, dotNotatedName) {
        return this.isDotNotated(dotNotatedName) ? this.tg_convert(this.tg_getFullValue(bindingEntity, dotNotatedName)) : bindingEntity.get(dotNotatedName);
    },

    /**
     * Returns the binding value for the specified 'fullyFledgedEntity' and 'dotNotatedName' of the property.
     *
     * This supports the retrieval of binding value for dot-notation properties.
     */
    tg_getBindingValueFromFullEntity: function (fullyFledgedEntity, dotNotatedName) {
        return this.tg_convert(fullyFledgedEntity.get(dotNotatedName));
    },

    /**
     * Returns fully-fledged entity from which 'bindingEntity' has been originated.
     */
    tg_getFullEntity: function (bindingEntity) {
        return bindingEntity['@@origin'];
    },

    /**
     * Returns the full value for the specified 'bindingEntity' and 'dotNotatedName' of the property.
     *
     * This method does no conversion of the value to 'binding' representation.
     */
    tg_getFullValue: function (bindingEntity, dotNotatedName) {
        return this.tg_getFullEntity(bindingEntity).get(dotNotatedName);
    },

    /**
     * Convenient method for retrieving of 'customObject' from deserialised array.
     */
    customObject: function (arrayOfEntityAndCustomObject) {
        if (arrayOfEntityAndCustomObject.length >= 2) {
            return arrayOfEntityAndCustomObject[1];
        } else {
            return null;
        }
    },

    /**
     * Fills in the centre context holder with 'master entity' based on whether should 'requireMasterEntity'.
     */
    provideMasterEntity: function (requireMasterEntity, centreContextHolder, getMasterEntity) {
        if (requireMasterEntity === "true") {
            centreContextHolder["masterEntity"] = getMasterEntity();
        } else if (requireMasterEntity === "false") { // 'masterEntity' will be proxied after server-side deserialisation
        } else {
            throw "Unknown value for attribute 'requireMasterEntity': " + requireMasterEntity;
        }
    },

    /**
     * Fills in the centre context holder with 'selected entities' based on whether should 'requireSelectedEntities' (ALL, ONE or NONE).
     */
    provideSelectedEntities: function (requireSelectedEntities, centreContextHolder, getSelectedEntities) {
        if (requireSelectedEntities === "ALL") {
            centreContextHolder["selectedEntities"] = getSelectedEntities();
        } else if (requireSelectedEntities === "ONE") {
            centreContextHolder["selectedEntities"] = getSelectedEntities().length > 0 ? [getSelectedEntities()[0]] : [];
        } else if (requireSelectedEntities === "NONE") { // 'selectedEntities' will be proxied after server-side deserialisation
            centreContextHolder["selectedEntities"] = [];
        } else {
            throw "Unknown value for attribute 'requireSelectedEntities': " + requireSelectedEntities;
        }
    },

    /**
     * Returns 'true' if the propertyName is specified in 'dot-notation' syntax, otherwise 'false'.
     */
    isDotNotated: function (propertyName) {
        return propertyName.indexOf(".") > -1;
    },

    /**
     * Returns an entity instance that is the value of the property refered to by 'dotNotatedPropertyName' without the last propert part.
     * Effectively, the returned values if super-property value. 
     * For example, for 'entity.entityValuedProp.someProp' the returned value should an entity referenced by 'entity.entityValuedProp'. 
     */
    entityPropOwner: function (entity, dotNotatedPropertyName) {
        if (this.isDotNotated(dotNotatedPropertyName) === true) {
            const lastDotIndex = dotNotatedPropertyName.lastIndexOf(".");
            const propName = dotNotatedPropertyName.substring(0, lastDotIndex);
            return entity.get(propName);
        }
        return undefined;
    },

    /**
     * Extracts simple class name from full class name (removes package from it).
     */
    simpleClassName: function (fullClassName) {
        return _simpleClassName(fullClassName);
    },

    /**
     * Creates the context holder to be transferred with actions, centre autocompletion process, query enhancing process etc.
     *
     * @param originallyProducedEntity -- in case if new entity is operated on, this instance holds an original fully-fledged contextually produced entity.
     */
    createContextHolder: function (
        requireSelectionCriteria, requireSelectedEntities, requireMasterEntity,
        createModifiedPropertiesHolder, getSelectedEntities, getMasterEntity,
        originallyProducedEntity
    ) {
        var centreContextHolder = this.newEntity("ua.com.fielden.platform.entity.functional.centre.CentreContextHolder");
        centreContextHolder.id = null;
        centreContextHolder['customObject'] = {}; // should always exist, potentially empty
        centreContextHolder['key'] = 'centreContextHolder_key';
        centreContextHolder['desc'] = 'centreContextHolder description';

        if (requireSelectionCriteria !== null) {
            this.provideSelectionCriteria(requireSelectionCriteria, centreContextHolder, createModifiedPropertiesHolder);
            if (originallyProducedEntity) {
                centreContextHolder['originallyProducedEntity'] = originallyProducedEntity;
            }
        }
        if (requireSelectedEntities !== null) {
            this.provideSelectedEntities(requireSelectedEntities, centreContextHolder, getSelectedEntities);
        }
        if (requireMasterEntity !== null) {
            this.provideMasterEntity(requireMasterEntity, centreContextHolder, getMasterEntity);
        }
        return centreContextHolder;
    },

    /**
     * Fills in the centre context holder with 'selection criteria modified props holder' based on whether should 'requireSelectionCriteria'.
     */
    provideSelectionCriteria: function (requireSelectionCriteria, centreContextHolder, createModifiedPropertiesHolder) {
        if (requireSelectionCriteria === "true") {
            centreContextHolder["modifHolder"] = createModifiedPropertiesHolder();
        } else if (requireSelectionCriteria === "false") { // 'modifHolder' will be proxied after server-side deserialisation
        } else {
            throw "Unknown value for attribute 'requireSelectionCriteria': " + requireSelectionCriteria;
        }
    },

    /**
     * Creates the holder of modified properties, originallyProducedEntity and savingContext.
     *
     * There are three cases:
     *    1) modifiedPropertiesHolder.id !== null and the entity will be fetched from persistent storage (in this case originallyProducedEntity is always null, savingContext is not applicable)
     *    2) modifiedPropertiesHolder.id === null && originallyProducedEntity !== null and the entity will be deserialised from originallyProducedEntity and modifHolder applied (in this case savingContext is not applicable)
     *    3) otherwise the entity will be produced through savingContext-dependent producer (only in this case savingContext is applicable)
     *
     * @param originallyProducedEntity -- in case if new entity is operated on, this instance holds an original fully-fledged contextually produced entity.
     */
    createSavingInfoHolder: function (originallyProducedEntity, modifiedPropertiesHolder, savingContext, continuationsMap) {
        const savingInfoHolder = this.newEntity("ua.com.fielden.platform.entity.functional.centre.SavingInfoHolder");
        savingInfoHolder.id = null;
        savingInfoHolder['key'] = 'NO_KEY';
        savingInfoHolder['desc'] = 'savingInfoHolder description';
        savingInfoHolder['modifHolder'] = modifiedPropertiesHolder;
        savingInfoHolder['originallyProducedEntity'] = originallyProducedEntity;

        if (savingContext) { // if saving context was defined (not 'undefined'):
            savingInfoHolder['centreContextHolder'] = savingContext;
        }

        if (typeof continuationsMap !== 'undefined') {
            var continuations = [];
            var continuationProperties = [];
            for (var continuationProperty in continuationsMap) {
                if (continuationsMap.hasOwnProperty(continuationProperty)) {
                    continuations.push(continuationsMap[continuationProperty]);
                    continuationProperties.push(continuationProperty);
                }
            }
            savingInfoHolder['continuations'] = continuations;
            savingInfoHolder['continuationProperties'] = continuationProperties;
        }
        return savingInfoHolder;
    },

    /**
     * Provides custom property into 'centreContextHolder' internals.
     */
    setCustomProperty: function (centreContextHolder, name, value) {
        centreContextHolder["customObject"][name] = value;
    },

    /**
     * Removes custom property from 'centreContextHolder' internals, if exists.
     */
    removeCustomProperty: function (centreContextHolder, name) {
        if (typeof (centreContextHolder["customObject"])[name] !== 'undefined') {
            delete (centreContextHolder["customObject"])[name];
        }
    },

    /**
     * Discards all requests of 'ajaxElement' if any.
     *
     * @param exceptLastOne -- if 'true' disacrds all requests except the last one and returns that last request
     * Returns the number of aborted requests (or last undiscarded request in case of exceptLastOne === 'true')
     */
    discardAllRequests: function (ajaxElement, exceptLastOne) {
        var number = 0;
        if (ajaxElement.loading && ajaxElement.activeRequests.length > 0) { // need to ensure that activeRequests are not empty; if they are empty, 'loading' property of 'ajaxElement' can still be true.
            if (exceptLastOne === true && ajaxElement.activeRequests.length === 1) {
                return number;
            } else {
                // get oldest request and discard it
                var oldestRequest = ajaxElement.activeRequests[0];
                // there is a need to explicitly abort iron-request instance since _discardRequest() does not perform that action:
                oldestRequest.abort();
                number = number + 1;

                // discards oldest request in terms of 'iron-ajax' element -- after that the request is not 'active' 
                //   and is removed from consideration (for e.g., 'loading' property could be recalculated) -- but this
                //   request is not aborted!
                // TODO maybe, the private API usage should be removed, and 'debouncing' should be used instead -- please, consider
                ajaxElement._discardRequest(oldestRequest);

                // discard all other requests if there are any:
                number = number + this.discardAllRequests(ajaxElement, exceptLastOne);
            }
        }
        return number;
    },

    /**
     * Validates the presence of originallyProducedEntity based on number representation of entity id.
     */
    _validateOriginallyProducedEntity: function (originallyProducedEntity, idNumber) {
        if (idNumber === null) {
            if (!_isEntity(originallyProducedEntity)) {
                throw 'For new entities (null id) originallyProducedEntity should always exist.';
            }
        } else if (Number.isInteger(idNumber)) {
            if (_isEntity(originallyProducedEntity)) {
                throw 'For existing entities (id exists) originallyProducedEntity should always be empty.';
            }
        } else {
            throw 'Unknown id number [' + idNumber + ']';
        }
        return originallyProducedEntity;
    },

    /**
     * Validates the context based on string representation of entity id during retrieval process.
     * 
     * For non-empty context:
     *  1) if 'new' entity is retrieved then full context (CentreContextHolder) is necessary to be able to contextually restore the entity.
     *  2) if 'find_or_new' entity is retrieved then only master functional entity (SavingInfoHolder) is necessary to be able to contextually restore the entity -- empty context (CentreContextHolder)
     *     will be created on server (see EntityResource.retrieve method) and master functional entity will be set into it. This is most likely the situation of embedded master inside other master.
     */
    _validateRetrievalContext: function (context, idString) {
        if (context) {
            if (idString === 'new') {
                if (!_isEntity(context) || context.type()._simpleClassName() !== 'CentreContextHolder') {
                    throw 'Non-empty context for "new" entity during retrieval should be of type CentreContextHolder. Context = ' + context;
                }
            } else if (idString === 'find_or_new') {
                if (!_isEntity(context) || context.type()._simpleClassName() !== 'SavingInfoHolder') {
                    throw 'Non-empty context for "find_or_new" entity during retrieval should be of type SavingInfoHolder. Context = ' + context;
                }
            } else {
                throw 'Incorrect id string [' + idString + '] for non-empty context. Context = ' + context;
            }
        } else {
            if (idString === 'find_or_new') { // this occurs, for example, when Cancel button has been pressed -- context is undefined. 'new' or '830' idString is applicable.
                throw 'Incorrect id string [' + idString + '] for empty context. Context = ' + context;
            }
        }
        return context;
    },

    /**
     * Returns URI-fashined identification key for the centre.
     */
    _centreKey: function (miType, saveAsName) {
        return miType + '/default' + saveAsName;
    },

    /**
     * The surrogate title of not yet known configuration. This is used during first time centre loading.
     */
    get UNDEFINED_CONFIG_TITLE() {
        return _UNDEFINED_CONFIG_TITLE;
    },

    /**
     * The surrogate title of centre 'link' configuration. This is used when link with centre parameters opens.
     */
    get LINK_CONFIG_TITLE() {
        return _LINK_CONFIG_TITLE;
    }

});<|MERGE_RESOLUTION|>--- conflicted
+++ resolved
@@ -1327,12 +1327,8 @@
  */
 const _formatMoney = function (value, locale, scale, trailingZeros) {
     if (value !== null) {
-<<<<<<< HEAD
-        return '$' + _formatDecimal(value.amount, locale, scale, trailingZeros);
-=======
         const strValue = _formatDecimal(Math.abs(value.amount), locale, scale, trailingZeros);
         return (value.amount < 0 ? '-$' : '$') + strValue;
->>>>>>> 5319422a
     }
     return '';
 };
