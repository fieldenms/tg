import '/resources/polymer/@polymer/polymer/polymer-legacy.js';
import { Polymer } from '/resources/polymer/@polymer/polymer/lib/legacy/polymer-fn.js';

import { _millisDateRepresentation } from '/resources/reflection/tg-date-utils.js';

/**
 * Used for decimal and money formatting. If the scale value for formatting wasn't specified then the default one is used.
 */
const DEFAULT_SCALE = 2;
/**
 * If the precion for entity type property wasn't defined then the default one should be used.
 */
const DEFAULT_PRECISION = 18;
/**
 * If the string property length wasn't defined then the default one should be used.
 */
const DEFAULT_LENGTH = 0;
/**
 * Used for decimal nad money formatting. If trailing Zeros property wasn't defined
 */
const DEFAULT_TRAILING_ZEROS = true;

const DEFAULT_DISPLAY_AS = "";

const _UNDEFINED_CONFIG_TITLE = '_______________________undefined';
const _LINK_CONFIG_TITLE = '_______________________link';
const KEY_NOT_ASSIGNED = "[key is not assigned]"; // closely resembles AbstractEntity.KEY_NOT_ASSIGNED

const STANDARD_COLLECTION_SEPARATOR = ', ';

/**
 * Determines whether the result represents the error.
 */
var _isError0 = function (result) {
    return result !== null
        && (result["@resultType"] === "ua.com.fielden.platform.error.Result" || result["@resultType"] === "ua.com.fielden.platform.web.utils.PropertyConflict")
        && (typeof result.ex !== 'undefined');
};

const _simpleClassName = function (fullClassName) {
    const index = fullClassName.lastIndexOf('.') + 1;
    return fullClassName.substring(index);
};

var _isContinuationError0 = function (result) {
    return _isError0(result) && (typeof result.ex.continuationType !== 'undefined');
}

/**
 * Determines whether the result represents the warning.
 */
var _isWarning0 = function (result) {
    return result !== null && result["@resultType"] === "ua.com.fielden.platform.error.Warning";
};

/**
 * 'EntityTypeProp' creator. Dependencies: none.
 */
var _createEntityTypePropPrototype = function () {
    ////////////////////////////////////////// THE PROTOTYPE FOR EntityTypeProp ////////////////////////////////////////// 
    var EntityTypeProp = function (rawObject) {
        Object.call(this);

        // copy all properties from rawObject after deserialisation
        for (var prop in rawObject) {
            this[prop] = rawObject[prop];
        }
    };
    EntityTypeProp.prototype = Object.create(Object.prototype);
    EntityTypeProp.prototype.constructor = EntityTypeProp;

    /**
     * Returns property type.
     */
    EntityTypeProp.prototype.type = function () {
        if (typeof this._typeName === 'undefined') {
            return null; // the type is unknown; collectional properties are the example
        }
        return this._typeName.indexOf(':') > -1 ? _typeTable[this._typeName.substring(1)] : this._typeName;
    }

    /**
     * Returns short collection's key for the property of "short collection" type.
     */
    EntityTypeProp.prototype.shortCollectionKey = function () {
        return typeof this._shortCollectionKey === 'undefined' ? null : this._shortCollectionKey;
    }

    /**
     * Returns specific time-zone for the property of type date.
     *
     * IMPORTANT: do not use '_timeZone' field directly!
     */
    EntityTypeProp.prototype.timeZone = function () {
        return typeof this._timeZone === 'undefined' ? null : this._timeZone;
    }

    /**
     * Returns 'true' when the type property is secrete, false otherwise.
     *
     * IMPORTANT: do not use '_secrete' field directly!
     */
    EntityTypeProp.prototype.isSecrete = function () {
        return typeof this._secrete === 'undefined' ? false : this._secrete;
    }

    /**
     * Returns 'true' when the type property is upperCase, false otherwise.
     *
     * IMPORTANT: do not use '_upperCase' field directly!
     */
    EntityTypeProp.prototype.isUpperCase = function () {
        return typeof this._upperCase === 'undefined' ? false : this._upperCase;
    }

    /**
     * Returns 'true' when the property should be displayed only with date portion, false otherwise.
     *
     * IMPORTANT: do not use '_date' field directly!
     */
    EntityTypeProp.prototype.isDate = function () {
        return typeof this._date === 'undefined' ? false : this._date;
    }

    /**
     * Returns 'true' when the property should be displayed only with time portion, false otherwise.
     *
     * IMPORTANT: do not use '_time' field directly!
     */
    EntityTypeProp.prototype.isTime = function () {
        return typeof this._time === 'undefined' ? false : this._time;
    }

    /**
     * Returns 'DATE', 'TIME' or null (means both) for the portion to be displayed for this property.
     */
    EntityTypeProp.prototype.datePortion = function () {
        return this.isDate() ? 'DATE' : (this.isTime() ? 'TIME' : null);
    }

    /** 
     * Returns entity type prop title.
     */
    EntityTypeProp.prototype.title = function () {
        return this._title;
    }

    /** 
     * Returns entity type prop description.
     */
    EntityTypeProp.prototype.desc = function () {
        return this._desc;
    }

    /**
     * Returns 'true' when the type property is critOnly, false otherwise.
     *
     * IMPORTANT: do not use '_critOnly' field directly!
     */
    EntityTypeProp.prototype.isCritOnly = function () {
        return typeof this._critOnly === 'undefined' ? false : this._critOnly;
    }

    /**
     * Returns 'true' when the type property is resultOnly, false otherwise.
     *
     * IMPORTANT: do not use '_resultOnly' field directly!
     */
    EntityTypeProp.prototype.isResultOnly = function () {
        return typeof this._resultOnly === 'undefined' ? false : this._resultOnly;
    }

    /**
     * Returns 'true' when the type property is 'ignore', false otherwise.
     *
     * IMPORTANT: do not use '_ignore' field directly!
     */
    EntityTypeProp.prototype.isIgnore = function () {
        return typeof this._ignore === 'undefined' ? false : this._ignore;
    }

    /** 
     * Returns entity type prop length.
     */
    EntityTypeProp.prototype.length = function () {
        return typeof this._length === 'undefined' ? DEFAULT_LENGTH : this._length;
    }

    /** 
     * Returns entity type prop precision.
     */
    EntityTypeProp.prototype.precision = function () {
        return typeof this._precision === 'undefined' ? DEFAULT_PRECISION : this._precision;
    }

    /** 
     * Returns entity type prop scale.
     */
    EntityTypeProp.prototype.scale = function () {
        return typeof this._scale === 'undefined' ? DEFAULT_SCALE : this._scale;
    }

    /** 
     * Returns entity type prop trailingZeros value.
     */
    EntityTypeProp.prototype.trailingZeros = function () {
        return typeof this._trailingZeros === 'undefined' ? DEFAULT_TRAILING_ZEROS : this._trailingZeros;
    }

    /** 
     * Returns entity type prop scale.
     */
    EntityTypeProp.prototype.displayAs = function () {
        return typeof this._displayAs === 'undefined' ? DEFAULT_DISPLAY_AS : this._displayAs;
    }

    return EntityTypeProp;
};

/**
 * 'EntityInstanceProp' creator. Dependencies: none.
 */
var _createEntityInstancePropPrototype = function () {
    ////////////////////////////////////////// THE PROTOTYPE FOR EntityInstanceProp ////////////////////////////////////////// 
    var EntityInstanceProp = function () {
        Object.call(this);
    };
    EntityInstanceProp.prototype = Object.create(Object.prototype);
    EntityInstanceProp.prototype.constructor = EntityInstanceProp;

    /**
     * Returns 'true' when the instance property is editable, false otherwise.
     *
     * IMPORTANT: do not use '_editable' field directly!
     */
    EntityInstanceProp.prototype.isEditable = function () {
        return typeof this._editable === 'undefined' ? true : this._editable;
    }

    /**
     * Returns 'true' when the instance property is changed from original, false otherwise.
     *
     * IMPORTANT: do not use '_cfo' field directly!
     */
    EntityInstanceProp.prototype.isChangedFromOriginal = function () {
        return typeof this._cfo === 'undefined' ? false : this._cfo;
    }

    /**
     * Returns original value in case when the property is changed from original and the entity is persisted.
     *
     * IMPORTANT: do not use '_originalVal' field directly!
     */
    EntityInstanceProp.prototype.originalValue = function () {
        if (!this.isChangedFromOriginal()) {
            throw "No one should access originalValue for not changed from original property.";
        }

        if (typeof this['_originalVal'] === 'undefined') {
            throw "instanceMetaProperty has no _originalVal when it is crucial!";
        }

        return this._originalVal;
    }

    /**
     * Returns 'true' when the instance property is required, false otherwise.
     *
     * IMPORTANT: do not use '_required' field directly!
     */
    EntityInstanceProp.prototype.isRequired = function () {
        return typeof this._required === 'undefined' ? false : this._required;
    }

    /**
     * Returns 'true' when the instance property is visible, false otherwise.
     *
     * IMPORTANT: do not use '_visible' field directly!
     */
    EntityInstanceProp.prototype.isVisible = function () {
        return typeof this._visible === 'undefined' ? true : this._visible;
    }

    /**
     * Returns validation result (failure or warning) for the instance property or 'null' if successful without warnings.
     *
     * IMPORTANT: do not use '_validationResult' field directly!
     */
    EntityInstanceProp.prototype.validationResult = function () {
        return typeof this._validationResult === 'undefined' ? null : this._validationResult;
    }

    /**
     * Returns last invalid value for the instance property.
     *
     * IMPORTANT: do not use '_lastInvalidValue' field directly!
     */
    EntityInstanceProp.prototype.lastInvalidValue = function () {
        return typeof this._lastInvalidValue === 'undefined' ? null : this._lastInvalidValue;
    }

    /**
     * Returns the max possible length in case of string property, 'undefined' otherwise.
     *
     * IMPORTANT: do not use '_max' field directly!
     */
    EntityInstanceProp.prototype.stringLength = function () {
        // if (this._isString()) { 
        return typeof this._max === 'undefined' ? 0 : this._max;
        // }
        // return undefined;
    }

    /**
     * Returns the max possible integer value in case of integer property (null means unlimited), 'undefined' otherwise.
     *
     * IMPORTANT: do not use '_max' field directly!
     */
    EntityInstanceProp.prototype.integerMax = function () {
        // if (!this._isString()) {
        return typeof this._max === 'undefined' ? null : this._max;
        // }
        // return undefined;
    }

    /**
     * Returns the min possible integer value in case of integer property (null means unlimited), 'undefined' otherwise.
     *
     * IMPORTANT: do not use '_min' field directly!
     */
    EntityInstanceProp.prototype.integerMin = function () {
        // if (!this._isString()) {
        return typeof this._min === 'undefined' ? null : this._min;
        // }
        // return undefined;
    }

    return EntityInstanceProp;
};

/**
 * 'Entity' creator. Dependencies: 'EntityInstanceProp'.
 */
const _createEntityPrototype = function (EntityInstanceProp, StrictProxyException, _isError0, _isWarning0, DynamicEntityKey) {
    ////////////////////////////////////////// THE PROTOTYPE FOR Entity ////////////////////////////////////////// 
    var Entity = function (rawObject) { // rawObject
        Object.call(this);

        if (rawObject) {
            // copy all properties from rawObject if it is not empty
            for (var prop in rawObject) {
                this[prop] = rawObject[prop];
            }
        }
    };
    Entity.prototype = Object.create(Object.prototype);
    Entity.prototype.constructor = Entity;

    /**
     * Returns the type for the entity.
     *
     * IMPORTANT: do not use '_type' field directly!
     */
    Entity.prototype.type = function () {
        return this._type;
    }

    /**
     * Returns the instance prop for the entity.
     *
     * IMPORTANT: do not use '@prop' field directly!
     */
    Entity.prototype.prop = function (name) {
        this.get(name); // ensures that the instance prop of the 'fetched' property is accessed
        if (this._isObjectUndefined("@" + name)) {
            this["@" + name] = new EntityInstanceProp(); // lazily initialise entity instance prop in case when it was not JSON-serialised (all information was 'default')
        }
        return this["@" + name];
    }

    /**
     * Returns the property value for the entity.
     *
     * IMPORTANT: do not use property field directly!
     */
    Entity.prototype.get = function (name) {
        if (name === '') { // empty property name means 'entity itself'
            return this;
        }
        var dotIndex = name.indexOf(".");
        if (dotIndex > -1) {
            var first = name.slice(0, dotIndex);
            var rest = name.slice(dotIndex + 1);
            var firstVal = this.get(first);
            if (firstVal === null) {
                return null;
            } else if (_isEntity(firstVal)) {
                return firstVal.get(rest);
            } else if (firstVal instanceof Array) {
                var internalList = [];
                for (var index = 0; index < firstVal.length; index++) {
                    internalList.push(firstVal[index].get(rest));
                }
                return internalList;
            } else {
                throw 'Unsupported dot-notation [' + name + '] in type [' + this.type().fullClassName() + '].';
            }
        } else {
            if ('key' === name && this.constructor.prototype.type.call(this).isCompositeEntity()) {
                const dynamicKey = new DynamicEntityKey();
                dynamicKey._entity = this;
                return dynamicKey;
            } else if ((this.constructor.prototype.type.call(this)).isUnionEntity() && ['id', 'key', 'desc'].indexOf(name) !== -1) {
                // In case of union entity, its [key / desc / id] should return the [key / desc / id] of corresponding 'active entity'.
                // This slightly deviates from Java 'AbstractUnionEntity' logic in two aspects:
                // 1) Here the key is exactly equal to key of active entity, but in Java the key is equal to String representation of the key of active entity.
                // 2) In case where [key / desc / id] is accessed from empty union entity -- here empty values (aka nulls) are returned, but in Java -- exception is thrown. 
                const activeEntity = this._activeEntity();
                return activeEntity === null ? null : activeEntity.get(name);
            } else if (this._isObjectUndefined(name)) {
                throw new StrictProxyException(name, (this.constructor.prototype.type.call(this))._simpleClassName());
            } else if (this._isIdOnlyProxy(name)) {
                throw new StrictProxyException(name, this.type()._simpleClassName(), true);
            }
            return this[name];
        }
    }

    /**
     * Returns 'active entity' in this union entity.
     * 
     * This method closely resembles methods 'AbstractUnionEntity.activeEntity' and 'AbstractUnionEntity.getNameOfAssignedUnionProperty'.
     */
    Entity.prototype._activeEntity = function () {
        const self = this;
        let activeEntity = null;
        this.traverseProperties(function (name) {
            if (['key', 'desc', 'referencesCount', 'referenced'].indexOf(name) /*AbstractEntity.COMMON_PROPS*/ === -1 && self.get(name) !== null) {
                activeEntity = self.get(name);
            }
        });
        return activeEntity;
    }

    /**
     * Returns the original property value for the entity.
     *
     */
    Entity.prototype.getOriginal = function (propName) {
        var value = this.get(propName);
        var instanceMetaProperty = this.constructor.prototype.prop.call(this, propName);
        if (instanceMetaProperty.isChangedFromOriginal()) {
            return instanceMetaProperty.originalValue();
        } else {
            return value;
        }
    }

    /**
     * Returns 'true' if there is an object member defined (not a function!) with a specified name, 'false' otherwise.
     *
     */
    Entity.prototype._isObjectUndefined = function (name) {
        return (typeof this[name] === 'undefined') || (typeof this[name] === 'function');
    }

    /**
     * Returns 'true' if property represents id-only proxy instance, 'false' otherwise.
     *
     */
    Entity.prototype._isIdOnlyProxy = function (name) {
        return typeof this[name] === 'string' && (this[name].lastIndexOf('_______id_only_proxy_______', 0) === 0); // starts with 'id-only' prefix
    }

    /**
     * Sets the property value for the entity.
     *
     * IMPORTANT: do not use property field directly!
     */
    Entity.prototype.set = function (name, value) {
        this.get(name); // ensures that the instance prop of the 'fetched' property is accessed
        return this[name] = value;
    }

    /**
     * Sets the property value for the [binding!]entity and registers property 'touch'.
     *
     * In case where user interaction takes place, this method registers such 'property touch' for the purposes 
     * of collecting the queue of 'touched' properties.
     *
     * The property that was touched last will reside last in that queue. Also the count of 'touches' is recorded
     * for each property (mainly for logging purposes).
     *
     * Please, note that 'touched' property does not mean 'modified' from technical perspective.
     * This is rare case but possible -- user has changed the same property (or even multiple ones) to some value and reverted it back.
     * These two consecutive modifications will not be applied as if they did not happen. This will be very consistent to the case where
     * two validations are debounced (in 50ms timeframe) or stale request aborted / results discarded.
     * 
     * @param opts.enforce -- in some specific cases the value will not be changed from previous but must be enforced; custom client-side
     * control of this behavior is defined by this parameter; 'true' to enforce setting of touched property even if it is not modified from previous;
     * 'false' (or empty 'opts') to make setting as per usual aka will not performed if not modified from previous.
     *
     * IMPORTANT: this method is applicable only to binding entities (not fully-fledged)!
     */
    Entity.prototype.setAndRegisterPropertyTouch = function (propertyName, value, opts) {
        const result = this.set(propertyName, value);
        
        const touched = this['@@touchedProps'];
        const names = touched.names;
        const values = touched.values;
        const counts = touched.counts;
        const enforced = touched.enforced;
        const index = names.indexOf(propertyName);
        const enforce = opts && opts.enforce;
        if (index > -1) {
            const prevCount = counts[index];
            const prevEnforced = enforced[index];
            names.splice(index, 1);
            values.splice(index, 1);
            counts.splice(index, 1);
            enforced.splice(index, 1);
            names.push(propertyName);
            values.push(value);
            counts.push(prevCount + 1);
            enforced.push(prevEnforced || enforce);
        } else {
            names.push(propertyName);
            values.push(value);
            counts.push(1);
            enforced.push(enforce);
        }
        // need to reset previously cached ID after the property was modified (touched) by the user -- the cached ID becomes stale in that case, and server-side reconstruction of entity-typed property should be KEY-based instead of ID-based. 
        if (typeof this['@' + propertyName + '_id'] !== 'undefined') {
            delete this['@' + propertyName + '_id'];
        }
        console.debug('Just TOUCHED', propertyName, '(', counts[counts.length - 1], ' time). Names =', names.slice(), 'Values =', values.slice(), 'Counts =', counts.slice(), 'Enforced =', enforced.slice());
        
        return result;
    }

    /**
     * Traverses all fetched properties in entity. It does not include 'id', 'version', '_type' and '@prop' instance meta-props.
     * 
     * Proxy: 
     *    a) proxied properties are missing in serialised entity graph -- this method disregards such properties;
     *    b) id-only proxy properties exist (foe e.g. '_______id_only_proxy_______673') -- this method disregards such properties too.
     *
     * @param propertyCallback -- function(propertyName) to be called on each property
     */
    Entity.prototype.traverseProperties = function (propertyCallback) {
        var entity = this;
        for (var membName in entity) {
            if (entity.hasOwnProperty(membName) && membName[0] !== "@" && membName !== "_type" && membName !== "id" && membName !== "version") {
                if (!entity._isObjectUndefined(membName) && !entity._isIdOnlyProxy(membName)) {
                    propertyCallback(membName);
                }
            }
        }
    }

    /**
     * Determines whether the entity is valid, which means that there are no invalid properties.
     *
     */
    Entity.prototype.isValid = function () {
        return this.firstFailure() === null;
    }

    /**
     * Determines whether the entity is valid (which means that there are no invalid properties) and no exception has been occured during some server-side process behind the entity (master entity saving, centre selection-crit entity running etc.).
     *
     */
    Entity.prototype.isValidWithoutException = function () {
        return this.isValid() && !this.exceptionOccured();
    }

    /**
     * Determines whether the top-level result, that wraps this entity was invalid, which means that some exception on server has been occured (e.g. saving exception).
     *
     */
    Entity.prototype.exceptionOccured = function () {
        return (typeof this['@@___exception-occured'] === 'undefined') ? null : this['@@___exception-occured'];
    }

    /**
     * Provides a value 'exceptionOccured' flag, which determines whether the top-level result, that wraps this entity was invalid, which means that some exception on server has been occured (e.g. saving exception).
     *
     */
    Entity.prototype._setExceptionOccured = function (exceptionOccured) {
        return this['@@___exception-occured'] = exceptionOccured;
    }

    /**
     * Finds the first failure for the properties of this entity, if any.
     *
     */
    Entity.prototype.firstFailure = function () {
        var self = this;
        var first = null;
        self.traverseProperties(function (propName) {
            if (_isError0(self.prop(propName).validationResult())) {
                first = self.prop(propName).validationResult();
                return;
            }
        });
        return first;
    }

    /**
     * Determines whether the entity is valid with warning, which means that there are no invalid properties but the properties with warnings exist.
     *
     */
    Entity.prototype.isValidWithWarning = function () {
        return this.firstFailure() === null && this.firstWarning() !== null;
    }

    /**
     * Finds the first warning for the properties of this entity, if any.
     *
     */
    Entity.prototype.firstWarning = function () {
        var self = this;
        var first = null;
        self.traverseProperties(function (propName) {
            if (_isWarning0(self.prop(propName).validationResult())) {
                first = self.prop(propName).validationResult();
                return;
            }
        });
        return first;
    }

    /**
     * Returns 'true' if the entity was persisted before and 'false' otherwise.
     */
    Entity.prototype.isPersisted = function () {
        return this.get('id') !== null;
    }
    
    /**
     * Returns string representation of entity.
     *
     * Note: this method closely resembles AbstractEntity.toString method.
     */
    Entity.prototype.toString = function () {
        const convertedKey = _toString(_convert(this.get('key')), this.type(), 'key');
        return convertedKey === '' && !this.type().isUnionEntity() ? KEY_NOT_ASSIGNED : convertedKey;
    }
    
    return Entity;
};

/**
 * 'DynamicEntityKey' creator.
 */
const _createDynamicEntityKeyPrototype = function () {
    ////////////////////////////////////////// THE PROTOTYPE FOR DynamicEntityKey ////////////////////////////////////////// 
    const DynamicEntityKey = function () {
        Object.call(this);
    };
    DynamicEntityKey.prototype = Object.create(Object.prototype);
    DynamicEntityKey.prototype.constructor = DynamicEntityKey;

    /**
     * The method to convert dynamic entity key (key of composite entity) to String.
     *
     * IMPORTANT: this is the mirror of the java method DynamicEntityKey.toString(). So, please be carefull and maintain it
     * in accordance with java counterpart.
     */
    DynamicEntityKey.prototype._convertDynamicEntityKey = function () {
        const compositeEntity = this._entity;
        const type = compositeEntity.constructor.prototype.type.call(compositeEntity);
        return _toStringForKeys(type.compositeKeyNames().map(name => [name, compositeEntity.get(name)]), type, type.compositeKeySeparator());
    };

    /**
     * Returns 'true' if this equals to dynamicEntityKey2, 'false' otherwise.
     *
     * IMPORTANT: this is the mirror of the java method DynamicEntityKey.compareTo(). So, please be carefull and maintain it
     * in accordance with java counterparts.
     */
    DynamicEntityKey.prototype._dynamicEntityKeyEqualsTo = function (dynamicEntityKey2) {
        if (this === dynamicEntityKey2) {
            return true;
        }
        if (!_isDynamicEntityKey(dynamicEntityKey2)) {
            return false;
        }
        const entity1 = this._entity;
        const entity2 = dynamicEntityKey2._entity;
        const compositeKeyNames = entity1.type().compositeKeyNames();
        for (let i = 0; i < compositeKeyNames.length; i++) {
            const compositePartName = compositeKeyNames[i];
            let compositePart1, compositePart2;
            try {
                compositePart1 = entity1.get(compositePartName);
            } catch (strictProxyEx1) {
                throw 'Comparison of entities [' + entity1 + ', ' + entity2 + '] failed. Composite key part [' + compositePartName + '] was not fetched in first entity, please check fetching strategy.' + strictProxyEx1;
            }
            try {
                compositePart2 = entity2.get(compositePartName);
            } catch (strictProxyEx2) {
                throw 'Comparison of entities [' + entity1 + ', ' + entity2 + '] failed. Composite key part [' + compositePartName + '] was not fetched in second entity, please check fetching strategy. ' + strictProxyEx2;
            }

            if (!_equalsEx(compositePart1, compositePart2)) {
                return false;
            }
        }
        return true;
    };

    return DynamicEntityKey;
};

/**
 * 'EntityType' creator. Dependencies: 'EntityTypeProp'.
 */
var _createEntityTypePrototype = function (EntityTypeProp) {
    ////////////////////////////////////////// THE PROTOTYPE FOR EntityType ////////////////////////////////////////// 
    var EntityType = function (rawObject) {
        Object.call(this);
        // copy all properties from rawObject after deserialisation
        for (var prop in rawObject) {
            if (prop === "_props") {
                var _props = rawObject[prop];

                for (var p in _props) {
                    if (_props.hasOwnProperty(p)) {
                        var val = _props[p];
                        _props[p] = new EntityTypeProp(val);
                    }
                }

                this[prop] = _props;
            } else {
                this[prop] = rawObject[prop];
            }
        }
    };
    EntityType.prototype = Object.create(Object.prototype);
    EntityType.prototype.constructor = EntityType;

    /**
     * Returns the identifier for the entity type.
     *
     */
    EntityType.prototype.identifier = function () {
        return this._identifier;
    }

    /**
     * Returns full Java class name for the entity type.
     *
     */
    EntityType.prototype.fullClassName = function () {
        return this.key;
    }

    /**
     * Returns full not enhanced Java class name for the entity type.
     */
    EntityType.prototype.notEnhancedFullClassName = function () {
        const fullClassName = this.fullClassName();
        const enhancedIndex = fullClassName.indexOf("$$TgEntity");
        if (enhancedIndex >= 0) {
            return fullClassName.substring(0, enhancedIndex);
        }
        return fullClassName;
    }

    /**
     * Returns simple Java class name for the entity type.
     *
     */
    EntityType.prototype._simpleClassName = function () {
        return _simpleClassName(this.fullClassName());
    }

    /**
     * Returns not enhanced simple Java class name for the entity type.
     *
     */
    EntityType.prototype._notEnhancedSimpleClassName = function () {
        var ind = this.fullClassName().lastIndexOf(".") + 1,
            simpleClassName = this.fullClassName().substring(ind),
            enhancedIndex = simpleClassName.indexOf("$$TgEntity");
        if (enhancedIndex >= 0) {
            return simpleClassName.substring(0, enhancedIndex);
        }
        return simpleClassName;
    }

    /**
     * Returns 'true' when the entity type represents composite entity, 'false' otherwise.
     *
     * Use compositeKeyNames() function to determine property names for the key members.
     */
    EntityType.prototype.isCompositeEntity = function () {
        return typeof this._compositeKeyNames !== 'undefined' && this._compositeKeyNames && this._compositeKeyNames.length > 0;
    }

    /**
     * Returns 'true' if the entity type represents union entity type, 'false' otherwise.
     *
     */
    EntityType.prototype.isUnionEntity = function () {
        return typeof this['_union'] === 'undefined' ? false : this['_union'];
    }

    /** 
     * Returns the property names for the key members in case of composite entity, 'undefined' otherwise.
     */
    EntityType.prototype.compositeKeyNames = function () {
        return this._compositeKeyNames;
    }

    /** 
     * Returns the key member separator in case of composite entity, 'undefined' otherwise.
     */
    EntityType.prototype.compositeKeySeparator = function () {
        return typeof this._compositeKeySeparator === 'undefined' ? " " : this._compositeKeySeparator;
    }

    /**
     * Returns 'true' if the entity type represents a persistent entity.
     *
     */
    EntityType.prototype.isPersistent = function () {
        return this['_persistent'] === true;
    }

    /**
     * Returns 'true' if the entity type represents a continuation entity.
     *
     */
    EntityType.prototype.isContinuation = function () {
        return typeof this['_continuation'] === 'undefined' ? false : this['_continuation'];
    }

    /**
     * Returns 'true' if editors for this entity type should display description of its values when not focused, 'false' otherwise.
     *
     */
    EntityType.prototype.shouldDisplayDescription = function () {
        return typeof this['_displayDesc'] === 'undefined' ? false : this['_displayDesc'];
    }

    /** 
     * Returns entity title.
     */
    EntityType.prototype.entityTitle = function () {
        return typeof this._entityTitle === 'undefined' ? this._entityTitleDefault() : this._entityTitle;
    }

    /** 
     * Finds EntityTypeProp meta-info instance from specified 'name'. Returns 'null' for property '' meaning there is no EntityTypeProp for "entity itself".
     * 
     * @param name -- property name; can be dot-notated
     */
    EntityType.prototype.prop = function (name) {
        const dotIndex = name.indexOf('.');
        if (dotIndex > -1) {
            const first = name.slice(0, dotIndex);
            const rest = name.slice(dotIndex + 1);
            return this.prop(first).type().prop(rest);
        } else {
            const prop = typeof this._props !== 'undefined' && this._props && this._props[name];
            if (!prop && this.isCompositeEntity() && name === 'key') {
                return { type: function () { return 'DynamicEntityKey'; } };
            }
            return prop ? prop : null;
        }
    }

    /** 
     * Returns entity description.
     */
    EntityType.prototype.entityDesc = function () {
        return typeof this._entityDesc === 'undefined' ? this._entityDescDefault() : this._entityDesc;
    }

    /** 
     * Returns default entity title.
     */
    EntityType.prototype._entityTitleDefault = function () {
        var title = this._breakToWords(this._simpleClassName());
        return title;
    }

    /** 
     * Returns default entity desc.
     */
    EntityType.prototype._entityDescDefault = function () {
        var title = this._breakToWords(this._simpleClassName());
        return title + " entity";
    }

    /** 
     * Breaks camelCased string onto words and separates it with ' '.
     */
    EntityType.prototype._breakToWords = function (str) { // see http://stackoverflow.com/questions/10425287/convert-string-to-camelcase-with-regular-expression
        return str.replace(/([A-Z])/g, function (match, group) {
            return " " + group;
        }).trim();
    }

    return EntityType;
};

//////////////////////////////////////////////////////////////////////////////////////
///////////////////////////////////// EXCEPTIONS /////////////////////////////////////
//////////////////////////////////////////////////////////////////////////////////////

/**
 * 'StrictProxyException' creator.
 */
var _createStrictProxyExceptionPrototype = function () {
    /**
   * Exception prototype for strict proxy exceptions.
   */
    var StrictProxyException = function (propName, simpleClassName, isIdOnlyProxy) { // rawObject
        Object.call(this);

        this.message = "Strict proxy exception: property [" + propName + "] " + (isIdOnlyProxy === true ? "is id-only proxy" : "does not exist") + " in the entity of type [" + simpleClassName + "]. Please, check the fetch strategy or construction strategy of the entity object.";
    };
    StrictProxyException.prototype = Object.create(Object.prototype);
    StrictProxyException.prototype.constructor = StrictProxyException;

    /**
     * Overridden toString method to represent this exception more meaningfully than '[Object object]'.
     *
     */
    StrictProxyException.prototype.toString = function () {
        return this.message;
    }
    return StrictProxyException;
}

/**
 * 'UnsupportedConversionException' creator.
 */
var _createUnsupportedConversionExceptionPrototype = function () {
    /**
     * Exception prototype for unsupported conversions.
     */
    var UnsupportedConversionException = function (value) {
        Object.call(this);

        this.message = "Unsupported conversion exception: the conversion for value [" + value + "] is unsupported at this stage. Value typeof === " + (typeof value) + ".";
    };
    UnsupportedConversionException.prototype = Object.create(Object.prototype);
    UnsupportedConversionException.prototype.constructor = UnsupportedConversionException;

    /**
     * Overridden toString method to represent this exception more meaningfully than '[Object object]'.
     *
     */
    UnsupportedConversionException.prototype.toString = function () {
        return this.message;
    }
    return UnsupportedConversionException;
}

//////////////////////////////////////////////////////////////////////////////////////
/////////////////////////////// EXCEPTIONS [END] /////////////////////////////////////
//////////////////////////////////////////////////////////////////////////////////////

const _SPEPrototype = _createStrictProxyExceptionPrototype();
const _UCEPrototype = _createUnsupportedConversionExceptionPrototype();

const _ETPPrototype = _createEntityTypePropPrototype();
const _ETPrototype = _createEntityTypePrototype(_ETPPrototype);
const _DEKPrototype = _createDynamicEntityKeyPrototype();

/**
 * The prototype for entity's instance-scoped property. Can be reached by 'entity.prop("name")' call.
 */
const _EIPPrototype = _createEntityInstancePropPrototype();
/**
 * The prototype for entities.
 */
const _EPrototype = _createEntityPrototype(_EIPPrototype, _SPEPrototype, _isError0, _isWarning0, _DEKPrototype);

/**
 * Determines whether the specified object represents the entity.
 */
export const _isEntity = function (obj) {
    return obj !== null && (obj instanceof _EPrototype);
};

/**
 * Determines whether the specified object represents dynamic entity key.
 */
const _isDynamicEntityKey = function (obj) {
    return obj && (obj instanceof _DEKPrototype);
};

const _isPropertyValueObject = function (value, subValueName) {
    return typeof value === 'object' && typeof value[subValueName] !== 'undefined';
};

/**
 * Checks whether non-null 'value' represents money value.
 */
const _isMoney = function (value) {
    return _isPropertyValueObject(value, 'amount');
};
const _moneyVal = function (value) {
    return value['amount'];
};
/**
 * Checks whether non-null 'value' represents colour value.
 */
const _isColour = function (value) {
    return _isPropertyValueObject(value, 'hashlessUppercasedColourValue');
};
const _colourVal = function (value) {
    return value['hashlessUppercasedColourValue'];
};
/**
 * Checks whether non-null 'value' represents hyperlink value.
 */
const _isHyperlink = function (value) {
    return _isPropertyValueObject(value, 'value');
};
const _hyperlinkVal = function (value) {
    return value['value'];
};

/**
 * Returns 'true' if the regular values are equal, 'false' otherwise.
 */
const _equalsEx = function (value1, value2) {
    // if (value1) {
    //     if (!value2) {
    //         return false;
    //     } else {
    //         return ...
    //     }
    // }

    // TODO 1: rectify whether this implementation is good
    // TODO 2: potentially, extend implementation to support composite types: objects?
    if (_isDynamicEntityKey(value1)) {
        return value1._dynamicEntityKeyEqualsTo(value2);
    } else if (_isEntity(value1)) {
        return _entitiesEqualsEx(value1, value2);
    } else if (Array.isArray(value1)) {
        return _arraysEqualsEx(value1, value2);
    } else if (value1 !== null && _isMoney(value1)) {
        return value2 !== null && _isMoney(value2) && _equalsEx(_moneyVal(value1), _moneyVal(value2));
    } else if (value1 !== null && _isColour(value1)) {
        return value2 !== null && _isColour(value2) && _equalsEx(_colourVal(value1), _colourVal(value2));
    } else if (value1 !== null && _isHyperlink(value1)) {
        return value2 !== null && _isHyperlink(value2) && _equalsEx(_hyperlinkVal(value1), _hyperlinkVal(value2));
    }
    return value1 === value2;
};

/**
 * Returns 'true' if arrays are equal, 'false' otherwise.
 */
var _arraysEqualsEx = function (array1, array2) {
    if (array1 === array2) {
        return true;
    }
    if (!Array.isArray(array2)) {
        return false;
    }

    if (array1.length !== array2.length) {
        return false;
    }

    // now can compare items
    for (var index = 0; index < array1.length; index++) {
        if (!_equalsEx(array1[index], array2[index])) {
            return false;
        }
    }
    return true;
};

/**
 * Returns 'true' if the entities are equal, 'false' otherwise.
 *
 * IMPORTANT: this is the mirror of the java methods AbstractEntity.equals() and DynamicEntityKey.compareTo(). So, please be carefull and maintain it
 * in accordance with java counterparts.
 */
const _entitiesEqualsEx = function (entity1, entity2) {
    if (entity1 === entity2) {
        return true;
    }
    if (!_isEntity(entity2)) {
        return false;
    }
    // let's ensure that types match
    const entity1Type = entity1.constructor.prototype.type.call(entity1);
    const entity2Type = entity2.constructor.prototype.type.call(entity2);
    // in most cases, two entities of the same type will be compared -- their types will be equal by reference
    // however generated types re-register on each centre run / refresh, so need to compare their base types (this will also cover the case where multiple server nodes are used and different nodes generate different types from the same base type)
    if (entity1Type !== entity2Type && entity1Type.notEnhancedFullClassName() !== entity2Type.notEnhancedFullClassName()) {
        return false;
    }
    // now can compare key values
    let key1, key2;

    try {
        key1 = entity1.get('key');
    } catch (strictProxyEx1) {
        throw 'Comparison of entities [' + entity1 + ', ' + entity2 + '] failed. Property \'key\' was not fetched in first entity, please check fetching strategy.' + strictProxyEx1;
    }

    try {
        key2 = entity2.get('key');
    } catch (strictProxyEx2) {
        throw 'Comparison of entities [' + entity1 + ', ' + entity2 + '] failed. Property \'key\' was not fetched in second entity, please check fetching strategy.' + strictProxyEx2;
    }
    return _equalsEx(key1, key2);
};

/**
 * Converts the property value, that has got from deserialised entity instance, to the form, that is suitable for editors binding.
 */
const _convert = function (value) {
    if (value === null) { // 'null' is the missing value representation for TG web editors
        return null;
    } else if (value instanceof _DEKPrototype) {
        return value._convertDynamicEntityKey();
    } else if (value instanceof _EPrototype) {
        return value.toString();
    } else if (typeof value === 'number') { // for number value -- return the same value for editors (includes date, integer, decimal number editors)
        return value;
    } else if (typeof value === 'boolean') { // for boolean value -- return the same value for editors
        return value;
    } else if (typeof value === 'object' && value.hasOwnProperty('amount') && value.hasOwnProperty('currency') && value.hasOwnProperty('taxPercent')) { // for money related value -- return the same value for editors
        return value;
    } else if (typeof value === 'string') { // for string value -- return the same value for editors
        return value;
    } else if (Array.isArray(value)) { // for Array value -- return the same value for tg-entity-editor and tg-collectional-representor
        return value.slice(); // binding value must return a new shallow array copy to get distinct instances for _currBindingEntity and _originalBindingEntity; this is because binding value may be altered directly inside some editors (e.g. tg-collectional-editor)
    } else if (typeof value === 'object' && (value.hasOwnProperty('hashlessUppercasedColourValue') || value.hasOwnProperty('value'))) {
        return value;
    } else if (typeof value === 'object' && Object.getOwnPropertyNames(value).length === 0) {
        // Some functional actions have properties with type Map<String, ...>.
        // Initial value of such properties, retrieved from server, is always {}.
        // That's because they are processed manually on client and only gets back to server with some data.
        // Here we allows such processing instead of throwing 'unsupported type' exception.
        return value;
    } else {
        throw new _UCEPrototype(value);
    }
};

/**
 * Converts property's 'fullValue' into binding entity value representation. Takes care of id-based value conversion for entity-typed properties. Also takes care about entity's description.
 */
const _convertFullPropertyValue = function (bindingView, propertyName, fullValue) {
    bindingView[propertyName] = _convert(fullValue);
    if (_isEntity(fullValue)) {
        if (fullValue.get('id') !== null) {
            bindingView['@' + propertyName + '_id'] = fullValue.get('id');
        }
        try {
            const desc = fullValue.get('desc');
            bindingView['@' + propertyName + '_desc'] = _convert(desc);
        } catch (strictProxyError) {
            console.warn('Extend fetch provider to see description in tooltip of entity-typed value. Original error: [' + strictProxyError + '].');
        }
    }
};

/**
 * Determines the type of property from 'entityType' and 'property'.
 * 
 * Returns 'DynamicEntityKey' for 'key' property of composite 'entityType'.
 * 
 * @param entityType -- entity type
 * @param property -- property name; can be dot-notated or '' meaning "entity itself"
 */
const _determinePropertyType = function (entityType, property) {
    return '' === property ? entityType : entityType.prop(property).type();
};

/**
 * Converts property value, converted to editor binding representation ('bindingValue'), to string.
 * 
 * @param bindingValue -- binding representation of property value; for entity-typed property it is string; for array it is shallow array copy; for all other values -- it is the same value
 * @param rootEntityType -- the type of entity holding this property
 * @param property -- property name of the property; can be dot-notated or '' meaning "entity itself"
 */
const _toString = function (bindingValue, rootEntityType, property) {
    const propertyType = _determinePropertyType(rootEntityType, property);
    if (propertyType === 'boolean') {
        return bindingValue === null ? 'false' : '' + bindingValue;
    } else if (bindingValue === null) {
        return '';
    } else if (typeof bindingValue === 'string') {
        return bindingValue; // this covers converted entity-typed properties, DynamicEntityKey instances and string properties -- no further conversion required
    } else if (typeof bindingValue === 'number') {
        if (propertyType === 'Date') {
            const prop = rootEntityType.prop(property);
            return _millisDateRepresentation(bindingValue, prop.timeZone(), prop.datePortion());
        } else {
            return '' + bindingValue; // Integer value (or Long, but very rare) and BigDecimal value
        }
    } else if (_isMoney(bindingValue)) {
        return '' + _moneyVal(bindingValue); // represents number, so needs "'' +" conversion prefix
    } else if (Array.isArray(bindingValue)) {
        // Here we have standard logic of converting collections using the most common ', ' separator.
        // To apply custom separator please use _toStringForCollection method (see tg-entity-editor.convertToString).
        return _toStringForCollection(bindingValue, rootEntityType, property, STANDARD_COLLECTION_SEPARATOR);
    } else if (_isColour(bindingValue)) {
        return _colourVal(bindingValue); // represents string -- no conversion required
    } else if (_isHyperlink(bindingValue)) {
        return _hyperlinkVal(bindingValue); // represents string -- no conversion required
    } else if (typeof bindingValue === 'object' && Object.getOwnPropertyNames(bindingValue).length === 0) {
        // See method _convert that explains the use case of the properties with {} value.
        // We provide ability to even convert binding representation of these properties to string, which is, naturally, ''.
        // This is done to provide consistency between supported types of properties in both _convert and _toString functions.
        // The main case, however, does not require _toString support -- this is because such properties do not bind to any existing editor.
        return '';
    } else {
        throw new _UCEPrototype(bindingValue);
    }
};

/**
 * Converts property value, converted to editor binding representation ('bindingValue'), to string for display purposes.
 * 
 * @param bindingValue -- binding representation of property value; for entity-typed property it is string; for array it is shallow array copy; for all other values -- it is the same value
 * @param rootEntityType -- the type of entity holding this property
 * @param property -- property name of the property; can be dot-notated or '' meaning "entity itself"
 * @param locale -- optional; application-wide server-driven locale; this is to be used for number properties conversion (BigDecimal, Integer / Long, Money) and can be omitted for other types
 */
const _toStringForDisplay = function (bindingValue, rootEntityType, property, locale) {
    const propertyType = _determinePropertyType(rootEntityType, property);
    const prop = rootEntityType.prop(property);
    // for all numeric types and Colour we have non-standard display formatting; all other types will be displayed the same fashion as it is in standard conversion
    if (propertyType === 'Colour') {
        return bindingValue === null ? '' : '#' + _toString(bindingValue, rootEntityType, property);
    } else if (propertyType === 'BigDecimal') {
        return _formatDecimal(bindingValue, locale, prop.scale(), prop.trailingZeros());
    } else if (propertyType === 'Integer' || propertyType === 'Long') {
        return _formatInteger(bindingValue, locale);
    } else if (propertyType === 'Money') {
        return _formatMoney(bindingValue, locale, prop.scale(), prop.trailingZeros());
    } else {
        return _toString(bindingValue, rootEntityType, property);
    }
};

/**
 * Converts collectional property value, converted to editor binding representation ('bindingValue'), to string.
 * 
 * @param bindingValue -- binding representation of property value that is the same as fully-fledged value; this can be null or array of entities or numbers or strings etc.
 * @param rootEntityType -- the type of entity holding this property
 * @param property -- property name of the property; can be dot-notated
 * @param separator -- string value to glue string representations of values with
 * @param mappingFunction -- maps resulting elements before actual element-by-element toString conversion and glueing them all together; this is optional
 */
const _toStringForCollection = function (bindingValue, rootEntityType, property, separator, mappingFunction) {
    if (bindingValue === null || bindingValue.length === 0) {
        return '';
    } else {
        let resultingCollection = bindingValue;
        const entityTypeProp = rootEntityType.prop(property);
        const shortCollectionKey = entityTypeProp.shortCollectionKey();
        if (shortCollectionKey) { // existence of shortCollectionKey indicates that the property is indeed "short collection"
            resultingCollection = bindingValue.map(entity => entity ? entity.get(shortCollectionKey) : entity);
        }
        return resultingCollection
            .map(element => _toString(_convert(mappingFunction ? mappingFunction(element) : element), rootEntityType, property)) // note that collection of 'boolean'/'Date' values are not [yet] supported due to non-existence of collection element type on the client EntityTypeProp for collectional property (see _toString method); this looks like artificial collections to be supported; however they can be, if needed 
            .filter(str => str !== '') // filter out empty strings not to include them into resulting string (especially important for functions that use 'mappingFunction')
            .join(separator);
    }
};

/**
 * Converts composite entity's keyNamesAndValues to string.
 * 
 * @param keyNamesAndValues -- non-empty array of elements (also arrays) consisting on [0] index of composite key property name and on [1] index of actual value of that composite key
 * @param entityType -- the type of composite entity
 * @param separator -- string value to glue string representations of values with
 * @param mappingFunction -- maps resulting elements before actual element-by-element toString conversion and glueing them all together; this is optional
 */
const _toStringForKeys = function (keyNamesAndValues, entityType, separator, mappingFunction) {
    return keyNamesAndValues
        .map(keyNameAndValue => _toString(_convert(mappingFunction ? mappingFunction(keyNameAndValue[1]) : keyNameAndValue[1]), entityType, keyNameAndValue[0]))
        .filter(str => str !== '') // filter out empty strings not to include them into resulting string (especially important for functions that use 'mappingFunction')
        .join(separator);
};

/**
 * Converts collectional property value, converted to editor binding representation ('bindingValue'), to tooltip's string representation.
 * 
 * @param bindingValue -- binding representation of property value that is the same as fully-fledged value; this can be null or array of entities or numbers or strings etc.
 * @param rootEntityType -- the type of entity holding this property
 * @param property -- property name of the property; can be dot-notated
 */
const _toStringForCollectionAsTooltip = function (bindingValue, rootEntityType, property) {
    const convertedCollection = _toString(bindingValue, rootEntityType, property);
    if (convertedCollection === '') {
        return '';
    }
    const desc = _toStringForCollection(bindingValue, rootEntityType, property, STANDARD_COLLECTION_SEPARATOR, entity => entity ? entity.get('desc') : entity); // maps entity descriptions; this includes descs from short collection sub-keys
    return '<b>' + convertedCollection + '</b>' + (desc !== '' ? '<br>' + desc : '');
};

/**
 * Formats integer number in to string based on locale. If the value is null then returns empty string.
 */
const _formatInteger = function (value, locale) {
    if (value !== null) {
        return value.toLocaleString(locale);
    }
    return '';
};

/**
 * Formats number with floating point in to string based on locale. If the value is null then returns empty string.
 */
const _formatDecimal = function (value, locale, scale, trailingZeros) {
    if (value !== null) {
        const definedScale = typeof scale === 'undefined' || scale === null || scale < 0 || scale > 20 /* 0 and 20 are allowed bounds for scale*/ ? DEFAULT_SCALE : scale;
        const options = { maximumFractionDigits: definedScale };
        if (trailingZeros !== false) {
            options.minimumFractionDigits = definedScale;
        }
        return value.toLocaleString(locale, options);
    }
    return '';
};

/**
 * Formats money number in to string based on locale. If the value is null then returns empty string.
 */
const _formatMoney = function (value, locale, scale, trailingZeros) {
    if (value !== null) {
        const strValue = _formatDecimal(Math.abs(value.amount), locale, scale, trailingZeros);
        return (value.amount < 0 ? '-$' : '$') + strValue;
    }
    return '';
};

/**
 * Completes the process of type table preparation -- creates instances of EntityType objects for each entity type in type table.
 */
var _providePrototypes = function (typeTable, EntityType) {
    for (var key in typeTable) {
        if (typeTable.hasOwnProperty(key)) {
            var entityType = typeTable[key];
            typeTable[key] = new EntityType(entityType);
            // entityType.prototype = EntityType.prototype;
            // entityType.__proto__ = EntityType.prototype;
        }
    }
    console.log("typeTable =", typeTable);
    return typeTable;
};

/**
 * The table for entity types.
 *
 * NOTE: 'typeTable' part will be generated by server to provide current state for the entity types table.
 */
var _typeTable = _providePrototypes(@typeTable, _ETPrototype);

export const TgReflector = Polymer({
    is: 'tg-reflector',

    getType: function (typeName) {
        return _typeTable[typeName];
    },

    /**
     * Registers new entity type inside the type table.
     */
    registerEntityType: function (newType) {
        var EntityType = this._getEntityTypePrototype();
        var registeredType = new EntityType(newType);
        _typeTable[registeredType.fullClassName()] = registeredType;
        console.log("Registering new entity type with identifier ", registeredType.identifier(), registeredType);
        return registeredType;
    },

    /**
     * Returns the entity type property instance for specified entity and dot notation property name.
     */
    getEntityTypeProp: function (entity, dotNotatedProp) {
        const lastDotIndex = dotNotatedProp.lastIndexOf(".");
        const rest = lastDotIndex > -1 ? dotNotatedProp.slice(lastDotIndex + 1) : dotNotatedProp;
        const firstVal = lastDotIndex > -1 ? entity.get(dotNotatedProp.slice(0, lastDotIndex)) : entity;
        return firstVal && rest.length > 0 ? firstVal.constructor.prototype.type.call(firstVal).prop(rest) || undefined : undefined;
    },

    /**
     * Finds the entity type by its full class name. Returns 'null' if no registered entity type for such 'typeName' exists.
     */
    findTypeByName: function (typeName) {
        var type = _typeTable[typeName];
        return type ? type : null;
    },

    /**
     * Returns the prototype for 'EntityInstanceProp'.
     *
     * Please, do not use it directly, only, perhaps, in tests.
     */
    getEntityInstancePropPrototype: function () {
        return _EIPPrototype;
    },

    /**
     * Returns the prototype for 'Entity'.
     *
     * Please, do not use it directly, only, perhaps, in tests.
     */
    getEntityPrototype: function () {
        return _EPrototype;
    },

    /**
     * Returns the prototype for 'EntityType'.
     *
     * Please, do not use it directly, only, perhaps, in tests.
     */
    _getEntityTypePrototype: function () {
        return _ETPrototype;
    },

    /**
     * Returns the prototype for 'DynamicEntityKey'.
     *
     * Please, do not use it directly, only, perhaps, in tests.
     */
    getDynamicEntityKeyPrototype: function () {
        return _DEKPrototype;
    },

    /**
     * Returns the prototype for 'StrictProxyException'.
     *
     * Please, do not use it directly, only, perhaps, in tests.
     */
    getStrictProxyExceptionPrototype: function () {
        return _SPEPrototype;
    },

    /**
     * Returns 'true' if the regular values are equal, 'false' otherwise.
     */
    equalsEx: function (value1, value2) {
        return _equalsEx(value1, value2);
    },

    /**
     * Determines whether result represents the error.
     */
    isError: function (result) {
        return _isError0(result);
    },

    /**
     * Determines whether result represents an error that indicates continuation.
     */
    isContinuationError: function (result) {
        return _isContinuationError0(result);
    },

    /**
     * Determines whether result represents the warning.
     */
    isWarning: function (result) {
        return _isWarning0(result);
    },

    //////////////////// SERVER EXCEPTIONS UTILS ////////////////////
    /**
     * Returns a meaninful representation for exception message (including user-friendly version for NPE, not just 'null').
     */
    exceptionMessage: function (exception) {
        return exception.message === null ? "Null pointer exception" : exception.message;
    },

    /**
     * Returns a meaninful representation for errorObject message.
     */
    exceptionMessageForErrorObject: function (errorObject) {
        return errorObject.message;
    },

    /**
     * Returns html representation for the specified exception trace (including 'cause' expanded, if any).
     */
    stackTrace: function (ex) {
        // collects error cause by traversing the stack into an ordered list
        var causeCollector = function (ex, causes) {
            if (ex) {
                causes = causes + "<li>" + this.exceptionMessage(ex) + "</li>";
                printStackTrace(ex);
                if (ex.cause !== null) {
                    causes = causeCollector(ex.cause, causes);
                }
            }
            return causes + "</ol>";
        }.bind(this);

        // ouputs the exception stack trace into the console as warning
        var printStackTrace = function (ex) {
            var msg = "No cause and stack trace.";
            if (ex) {
                msg = this.exceptionMessage(ex) + '\n';
                if (Array.isArray(ex.stackTrace)) {
                    for (var i = 0; i < ex.stackTrace.length; i += 1) {
                        var st = ex.stackTrace[i];
                        msg = msg + st.className + '.java:' + st.lineNumber + ':' + st.methodName + ';\n';
                    }
                }
            }
            console.warn(msg);
        }.bind(this);

        if (ex) {
            var causes = "<b>" + this.exceptionMessage(ex) + "</b>";
            printStackTrace(ex);
            if (ex.cause !== null) {
                causes = causeCollector(ex.cause, causes + "<br><br>Cause(s):<br><ol>")
            }

            return causes;
        }

    },

    /**
     * Returns html representation for the specified errorObject stack.
     */
    stackTraceForErrorObjectStack: function (stack) {
        console.log("STACK", stack);
        // TODO still "NOT IMPLEMENTED!";
        return stack.toString();
    },

    //////////////////// SERVER EXCEPTIONS UTILS [END] //////////////

    /**
     * Determines whether the specified object represents the entity.
     */
    isEntity: function (obj) {
        return _isEntity(obj);
    },

    /**
     * Creates the 'entity' without concrete type specified.
     */
    newEntityEmpty: function () {
        var Entity = this.getEntityPrototype();
        return new Entity();
    },

    /**
     * Creates the 'entity instance prop'.
     */
    newEntityInstancePropEmpty: function () {
        var EntityInstanceProp = this.getEntityInstancePropPrototype();
        return new EntityInstanceProp();
    },

    /**
     * Creates the 'entity' with concrete type, specified as 'typeName' string.
     */
    newEntity: function (typeName) {
        var newOne = this.newEntityEmpty();

        newOne["_type"] = this.findTypeByName(typeName);
        newOne["id"] = null;
        newOne["version"] = 0;
        return newOne;
    },

    /**
     * Converts the property value, that has got from deserialised entity instance, to the form, that is suitable for editors binding.
     */
    tg_convert: function (value) {
        return _convert(value);
    },
    
    /**
     * Determines the type of property from 'entityType' and 'property'.
     * 
     * Returns 'DynamicEntityKey' for 'key' property of composite 'entityType'.
     * 
     * @param entityType -- entity type
     * @param property -- property name; can be dot-notated or '' meaning "entity itself"
     */
    tg_determinePropertyType: function (entityType, property) {
        return _determinePropertyType(entityType, property);
    },
    
    /**
     * Converts property value to string.
     * 
     * Terms:
     * binding value -- binding representation of fully-fledged property value; for entity-typed property it is string; for array it is shallow array copy; for all other values -- it is the same value.
     * 
     * @param value -- the value of property; can be fully-fledged (by default) or binding value (if opts.bindingValue === true)
     * @param rootEntityType -- the type of entity holding this property
     * @param property -- property name of the property; can be dot-notated
     * @param opts.bindingValue -- if true then 'value' represents binding value representation, otherwise -- fully-fledged value
     * 
     * @param opts.display -- if true then 'value' will be converted to "display" string representation, aka #F1F1F1 for colour or 10,000.50 and $37.7878 for numeric props, otherwise -- to editing value representation (F1F1F1 or 10000.5 and 37.7878)
     * @param   opts.locale -- optional; works only for opts.display === true; application-wide server-driven locale; this is to be used for number properties conversion (BigDecimal, Integer / Long, Money) and can be omitted for other types
     *    otherwise
     * @param opts.collection -- true if 'value' represents collection, false otherwise; this is to be used with custom parameters for collection conversion:
     * @param   opts.asTooltip -- if true then collection of entities will be converted to standard tooltip representation
     *          or
     * @param   opts.separator -- string value to glue string representations of collectional values with; ', ' by default
     * @param   opts.mappingFunction -- maps resulting collectional elements before actual element-by-element toString conversion and glueing them all together; optional
     *    otherwise
     *        standard toString conversion
     */
    tg_toString: function (value, rootEntityType, property, opts) {
        const isBindingValue = opts && opts.bindingValue;
        if (!isBindingValue) {
            return this.tg_toString(_convert(value), rootEntityType, property, Object.assign({}, opts, { bindingValue: true })); // copy opts with bindingValue assigned as true
        } else {
            if (opts && opts.display) {
                return _toStringForDisplay(value, rootEntityType, property, opts.locale);
            } else if (opts && opts.collection) {
                if (opts.asTooltip) {
                    return _toStringForCollectionAsTooltip(value, rootEntityType, property);
                } else {
                    return _toStringForCollection(value, rootEntityType, property, opts.separator || STANDARD_COLLECTION_SEPARATOR, opts.mappingFunction);
                }
            } else {
                return _toString(value, rootEntityType, property);
            }
        }
    },
    
    /**
     * Returns indication whether 'obj' represents 'mock not found entity'. Synced with 'EntityResourceUtils.isMockNotFoundEntity' method.
     */
    isMockNotFoundEntity: function (obj) {
       return this.isEntity(obj) /* obj can be empty and will return false as a result */
            && obj.get('id') === null
            && KEY_NOT_ASSIGNED === obj.toString()
            && obj.get('desc'); // 'desc' is not empty and contains string representaion of 'not found' entity
    },
    
    /**
     * Converts the value of property with 'propertyName' name from fully-fledged entity 'entity' into the 'bindingView' binding entity.
     *
     * This implementation takes care of the aspect of property validity and, in case where the property is invalid, then the values are taken from previously bound property ('previousModifiedPropertiesHolder').
     * This ensures that corresponding editor will show invalid value, that was edited by the user and did not pass server-side validation (fully fledged entity contains previous valid value in this case + validation error).
     */
    tg_convertPropertyValue: function (bindingView, propertyName, entity, previousModifiedPropertiesHolder) {
        if (this.isError(entity.prop(propertyName).validationResult())) {
            if (previousModifiedPropertiesHolder === null || !previousModifiedPropertiesHolder[propertyName]) { // is a brand new instance just received from server?
                // bind the received from server property value
                _convertFullPropertyValue(bindingView, propertyName, this._getErroneousFullPropertyValue(entity, propertyName));
            } else { // otherwise, this entity instance has already been received before and should be handled accordingly TODO the following logic should be deleted in favour of the above and _getErroneousFullPropertyValue should be used
                if (typeof previousModifiedPropertiesHolder[propertyName].val === 'undefined') {
                    // EDGE-CASE: if the value becomes invalid not because the action done upon this property -- 
                    //   but because the action on other property -- the previous version of modifiedPropsHolder will not hold
                    //   invalid 'attempted value' -- but originalVal exists and should be used in this case!
                    bindingView[propertyName] = previousModifiedPropertiesHolder[propertyName].baseVal;
                    if (typeof previousModifiedPropertiesHolder[propertyName].baseValId !== 'undefined') {
                        bindingView['@' + propertyName + '_id'] = previousModifiedPropertiesHolder[propertyName].baseValId;
                    }
                } else {
                    bindingView[propertyName] = previousModifiedPropertiesHolder[propertyName].val;
                    if (typeof previousModifiedPropertiesHolder[propertyName].valId !== 'undefined') {
                        bindingView['@' + propertyName + '_id'] = previousModifiedPropertiesHolder[propertyName].valId;
                    }
                }
            }
        } else {
            var fullValue = entity.get(propertyName);
            _convertFullPropertyValue(bindingView, propertyName, fullValue);
        }
        if (typeof bindingView[propertyName] === 'undefined' || bindingView[propertyName] === undefined) {
            throw "Illegal value exception: the property [" + propertyName + "] can not be assigned as [" + bindingView[propertyName] + "].";
        }
    },

    /**
     * Converts original value of property with 'propertyName' name from fully-fledged entity 'entity' into the 'originalBindingView' binding entity.
     */
    tg_convertOriginalPropertyValue: function (originalBindingView, propertyName, entity) {
        _convertFullPropertyValue(originalBindingView, propertyName, entity.getOriginal(propertyName));
    },

    /**
     * Returns property's value knowing that it is erroneous. This is to be used for futher conversion into binding value representaion by 'convert' method and its derivatives.
     */
    _getErroneousFullPropertyValue: function (entity, propertyName) {
        const lastInvalidValue = entity.prop(propertyName).lastInvalidValue();
        return this.isMockNotFoundEntity(lastInvalidValue) ? lastInvalidValue.get('desc') : lastInvalidValue;
    },

    /**
     * Formats integer number in to string based on locale. If the value is null then returns empty string.
     */
    tg_formatInteger: function (value, locale) {
        return _formatInteger(value, locale);
    },

    /**
     * Formats number with floating point in to string based on locale. If the value is null then returns empty string.
     */
    tg_formatDecimal: function (value, locale, scale, trailingZeros) {
        return _formatDecimal(value, locale, scale, trailingZeros);
    },

    /**
     * Formats money number in to string based on locale. If the value is null then returns empty string.
     */
    tg_formatMoney: function (value, locale, scale, trailingZeros) {
        return _formatMoney(value, locale, scale, trailingZeros);
    },

    /**
     * Returns the binding value for the specified 'bindingEntity' and 'dotNotatedName' of the property.
     *
     * This supports the retrieval of binding value for dot-notation properties with the use of bindingEntity's '@@origin'.
     */
    tg_getBindingValue: function (bindingEntity, dotNotatedName) {
        return this.isDotNotated(dotNotatedName) ? this.tg_convert(this.tg_getFullValue(bindingEntity, dotNotatedName)) : bindingEntity.get(dotNotatedName);
    },

    /**
     * Returns the binding value for the specified 'fullyFledgedEntity' and 'dotNotatedName' of the property.
     *
     * This supports the retrieval of binding value for dot-notation properties.
     */
    tg_getBindingValueFromFullEntity: function (fullyFledgedEntity, dotNotatedName) {
        return this.tg_convert(fullyFledgedEntity.get(dotNotatedName));
    },

    /**
     * Returns the binding value for the specified 'context' and 'dotNotatedName' of the property.
     * Context must be represented either by 'CentreContextHolder' or 'SavingInfoHolder'.
     * 
     * In case of 'CentreContextHolder' the value will be taken from selection criteria entity of the centre context (the name should contain _from/_to, _is/_not and similar suffixes).
     * In case of 'SavingInfoHolder' the value will be taken from master entity of the context.
     */
    tg_getBindingValueFromContext: function (context, dotNotatedName) {
        const values = context && context.modifHolder && context.modifHolder[dotNotatedName];
        if (values) {
            if (typeof values.val !== 'undefined') {
                return values.val;
            }
        } else if (context && context.previouslyAppliedEntity) {
            return this.tg_getBindingValueFromFullEntity(context.previouslyAppliedEntity, dotNotatedName);
        }
        throw new Error('Context [' + context + '] is not sufficient for binding value retrieval.');
    },

    /**
     * Returns fully-fledged entity from which 'bindingEntity' has been originated.
     */
    tg_getFullEntity: function (bindingEntity) {
        return bindingEntity['@@origin'];
    },

    /**
     * Returns the full value for the specified 'bindingEntity' and 'dotNotatedName' of the property.
     *
     * This method does no conversion of the value to 'binding' representation.
     */
    tg_getFullValue: function (bindingEntity, dotNotatedName) {
        return this.tg_getFullEntity(bindingEntity).get(dotNotatedName);
    },

    /**
     * Convenient method for retrieving of 'customObject' from deserialised array.
     */
    customObject: function (arrayOfEntityAndCustomObject) {
        if (arrayOfEntityAndCustomObject.length >= 2) {
            return arrayOfEntityAndCustomObject[1];
        } else {
            return null;
        }
    },

    /**
     * Fills in the centre context holder with 'master entity' based on whether should 'requireMasterEntity'.
     */
    provideMasterEntity: function (requireMasterEntity, centreContextHolder, getMasterEntity) {
        if (requireMasterEntity === "true") {
            centreContextHolder["masterEntity"] = getMasterEntity();
        } else if (requireMasterEntity === "false") { // 'masterEntity' will be proxied after server-side deserialisation
        } else {
            throw "Unknown value for attribute 'requireMasterEntity': " + requireMasterEntity;
        }
    },

    /**
     * Fills in the centre context holder with 'selected entities' based on whether should 'requireSelectedEntities' (ALL, ONE or NONE).
     */
    provideSelectedEntities: function (requireSelectedEntities, centreContextHolder, getSelectedEntities) {
        if (requireSelectedEntities === "ALL") {
            centreContextHolder["selectedEntities"] = getSelectedEntities();
        } else if (requireSelectedEntities === "ONE") {
            centreContextHolder["selectedEntities"] = getSelectedEntities().length > 0 ? [getSelectedEntities()[0]] : [];
        } else if (requireSelectedEntities === "NONE") { // 'selectedEntities' will be proxied after server-side deserialisation
            centreContextHolder["selectedEntities"] = [];
        } else {
            throw "Unknown value for attribute 'requireSelectedEntities': " + requireSelectedEntities;
        }
    },

    /**
     * Returns 'true' if the propertyName is specified in 'dot-notation' syntax, otherwise 'false'.
     */
    isDotNotated: function (propertyName) {
        return propertyName.indexOf(".") > -1;
    },

    /**
     * Returns an entity instance that is the value of the property refered to by 'dotNotatedPropertyName' without the last propert part.
     * Effectively, the returned values if super-property value. 
     * For example, for 'entity.entityValuedProp.someProp' the returned value should an entity referenced by 'entity.entityValuedProp'. 
     */
    entityPropOwner: function (entity, dotNotatedPropertyName) {
        if (this.isDotNotated(dotNotatedPropertyName) === true) {
            const lastDotIndex = dotNotatedPropertyName.lastIndexOf(".");
            const propName = dotNotatedPropertyName.substring(0, lastDotIndex);
            return entity.get(propName);
        }
        return undefined;
    },

    /**
     * Extracts simple class name from full class name (removes package from it).
     */
    simpleClassName: function (fullClassName) {
        return _simpleClassName(fullClassName);
    },

    /**
     * Creates the context holder to be transferred with actions, centre autocompletion process, query enhancing process etc.
     *
     * @param previouslyAppliedEntity -- in case if new entity is operated on, this instance holds an original fully-fledged contextually produced entity.
     */
    createContextHolder: function (
        requireSelectionCriteria, requireSelectedEntities, requireMasterEntity,
        createModifiedPropertiesHolder, getSelectedEntities, getMasterEntity,
        previouslyAppliedEntity
    ) {
        var centreContextHolder = this.newEntity("ua.com.fielden.platform.entity.functional.centre.CentreContextHolder");
        centreContextHolder.id = null;
        centreContextHolder['customObject'] = {}; // should always exist, potentially empty
        centreContextHolder['key'] = 'centreContextHolder_key';
        centreContextHolder['desc'] = 'centreContextHolder description';

        if (requireSelectionCriteria !== null) {
            this.provideSelectionCriteria(requireSelectionCriteria, centreContextHolder, createModifiedPropertiesHolder);
            if (previouslyAppliedEntity) {
                centreContextHolder['previouslyAppliedEntity'] = previouslyAppliedEntity;
            }
        }
        if (requireSelectedEntities !== null) {
            this.provideSelectedEntities(requireSelectedEntities, centreContextHolder, getSelectedEntities);
        }
        if (requireMasterEntity !== null) {
            this.provideMasterEntity(requireMasterEntity, centreContextHolder, getMasterEntity);
        }
        return centreContextHolder;
    },

    /**
     * Fills in the centre context holder with 'selection criteria modified props holder' based on whether should 'requireSelectionCriteria'.
     */
    provideSelectionCriteria: function (requireSelectionCriteria, centreContextHolder, createModifiedPropertiesHolder) {
        if (requireSelectionCriteria === "true") {
            centreContextHolder["modifHolder"] = createModifiedPropertiesHolder();
        } else if (requireSelectionCriteria === "false") { // 'modifHolder' will be proxied after server-side deserialisation
        } else {
            throw "Unknown value for attribute 'requireSelectionCriteria': " + requireSelectionCriteria;
        }
    },

    /**
     * Creates the holder of modified properties, previouslyAppliedEntity and savingContext.
     *
     * There are three cases:
     *    1) modifiedPropertiesHolder.id !== null and the entity will be fetched from persistent storage (in this case previouslyAppliedEntity is always null, savingContext is not applicable)
     *    2) modifiedPropertiesHolder.id === null && previouslyAppliedEntity !== null and the entity will be deserialised from previouslyAppliedEntity and modifHolder applied (in this case savingContext is not applicable)
     *    3) otherwise the entity will be produced through savingContext-dependent producer (only in this case savingContext is applicable)
     *
     * @param previouslyAppliedEntity -- in case if new entity is operated on, this instance holds an original fully-fledged contextually produced entity.
     */
    createSavingInfoHolder: function (previouslyAppliedEntity, modifiedPropertiesHolder, savingContext, continuationsMap) {
        const savingInfoHolder = this.newEntity("ua.com.fielden.platform.entity.functional.centre.SavingInfoHolder");
        savingInfoHolder.id = null;
        savingInfoHolder['key'] = 'NO_KEY';
        savingInfoHolder['desc'] = 'savingInfoHolder description';
        savingInfoHolder['modifHolder'] = modifiedPropertiesHolder;
        savingInfoHolder['previouslyAppliedEntity'] = previouslyAppliedEntity;

        if (savingContext) { // if saving context was defined (not 'undefined'):
            savingInfoHolder['centreContextHolder'] = savingContext;
        }

        if (typeof continuationsMap !== 'undefined') {
            var continuations = [];
            var continuationProperties = [];
            for (var continuationProperty in continuationsMap) {
                if (continuationsMap.hasOwnProperty(continuationProperty)) {
                    continuations.push(continuationsMap[continuationProperty]);
                    continuationProperties.push(continuationProperty);
                }
            }
            savingInfoHolder['continuations'] = continuations;
            savingInfoHolder['continuationProperties'] = continuationProperties;
        }
        return savingInfoHolder;
    },

    /**
     * Provides custom property into 'centreContextHolder' internals.
     */
    setCustomProperty: function (centreContextHolder, name, value) {
        centreContextHolder["customObject"][name] = value;
    },

    /**
     * Removes custom property from 'centreContextHolder' internals, if exists.
     */
    removeCustomProperty: function (centreContextHolder, name) {
        if (typeof (centreContextHolder["customObject"])[name] !== 'undefined') {
            delete (centreContextHolder["customObject"])[name];
        }
    },

    /**
     * Discards all requests of 'ajaxElement' if any.
     *
     * @param exceptLastOne -- if 'true' disacrds all requests except the last one and returns that last request
     * Returns the number of aborted requests (or last undiscarded request in case of exceptLastOne === 'true')
     */
    discardAllRequests: function (ajaxElement, exceptLastOne) {
        var number = 0;
        if (ajaxElement.loading && ajaxElement.activeRequests.length > 0) { // need to ensure that activeRequests are not empty; if they are empty, 'loading' property of 'ajaxElement' can still be true.
            if (exceptLastOne === true && ajaxElement.activeRequests.length === 1) {
                return number;
            } else {
                // get oldest request and discard it
                var oldestRequest = ajaxElement.activeRequests[0];
                // there is a need to explicitly abort iron-request instance since _discardRequest() does not perform that action:
                oldestRequest.abort();
                number = number + 1;

                // discards oldest request in terms of 'iron-ajax' element -- after that the request is not 'active' 
                //   and is removed from consideration (for e.g., 'loading' property could be recalculated) -- but this
                //   request is not aborted!
                // TODO maybe, the private API usage should be removed, and 'debouncing' should be used instead -- please, consider
                ajaxElement._discardRequest(oldestRequest);

                // discard all other requests if there are any:
                number = number + this.discardAllRequests(ajaxElement, exceptLastOne);
            }
        }
        return number;
    },

    /**
<<<<<<< HEAD
     * Validates the presence of previouslyAppliedEntity based on number representation of entity id.
=======
     * Cancels any unfinished request that was actioned earlier (if any) except the last one and returns corresponding promise.
     * 
     * @param ajaxSender -- iron-ajax instance containing requests
     * @param operationDesc -- description of iron-ajax operation to make warnings / errors more specific
     */
    abortRequestsExceptLastOne: function (ajaxSender, operationDesc) {
        const numberOfAbortedRequests = this.discardAllRequests(ajaxSender, true);
        if (numberOfAbortedRequests > 0) {
            console.warn(`abortRequestsExceptLastOne: number of aborted ${operationDesc} requests = ${numberOfAbortedRequests}`);
        }
        if (ajaxSender.activeRequests.length > 0) {
            if (ajaxSender.activeRequests.length > 1) {
                throw new Error(`At this stage only one ${operationDesc} request should exist.`);
            }
            return ajaxSender.activeRequests[0].completes;
        } else {
            if (numberOfAbortedRequests > 0) {
                throw new Error(`There were aborted ${operationDesc} requests, however the last one was needed to be NOT ABORTED, but it was.`);
            }
            return null;
        }
    },

    /**
     * Cancels any unfinished request that was actioned earlier (if any).
     * 
     * @param ajaxSender -- iron-ajax instance containing requests
     * @param operationDesc -- description of iron-ajax operation to make warning more specific
     */
    abortRequestsIfAny: function (ajaxSender, operationDesc) {
        const numberOfAbortedRequests = this.discardAllRequests(ajaxSender);
        if (numberOfAbortedRequests > 0) {
            console.warn(`abortRequestsIfAny: number of aborted ${operationDesc} requests = ${numberOfAbortedRequests}`);
        }
    },

    /**
     * Validates the presence of originallyProducedEntity based on number representation of entity id.
>>>>>>> a033ad59
     */
    _validatePreviouslyAppliedEntity: function (previouslyAppliedEntity, idNumber) {
        if (idNumber === null) {
            if (!_isEntity(previouslyAppliedEntity)) {
                throw 'For new entities (null id) previouslyAppliedEntity should always exist.';
            }
        } else if (Number.isInteger(idNumber)) {
            if (!_isEntity(previouslyAppliedEntity)) {
                throw 'For existing entities (id exists) previouslyAppliedEntity should always exist.';
            }
        } else {
            throw 'Unknown id number [' + idNumber + ']';
        }
        return previouslyAppliedEntity;
    },

    /**
     * Validates the context based on string representation of entity id during retrieval process.
     * 
     * For non-empty context:
     *  1) if 'new' entity is retrieved then full context (CentreContextHolder) is necessary to be able to contextually restore the entity.
     *  2) if 'find_or_new' entity is retrieved then only master functional entity (SavingInfoHolder) is necessary to be able to contextually restore the entity -- empty context (CentreContextHolder)
     *     will be created on server (see EntityResource.retrieve method) and master functional entity will be set into it. This is most likely the situation of embedded master inside other master.
     */
    _validateRetrievalContext: function (context, idString) {
        if (context) {
            if (idString === 'new') {
                if (!_isEntity(context) || context.type()._simpleClassName() !== 'CentreContextHolder') {
                    throw 'Non-empty context for "new" entity during retrieval should be of type CentreContextHolder. Context = ' + context;
                }
            } else if (idString === 'find_or_new') {
                if (!_isEntity(context) || context.type()._simpleClassName() !== 'SavingInfoHolder') {
                    throw 'Non-empty context for "find_or_new" entity during retrieval should be of type SavingInfoHolder. Context = ' + context;
                }
            } else {
                throw 'Incorrect id string [' + idString + '] for non-empty context. Context = ' + context;
            }
        } else {
            if (idString === 'find_or_new') { // this occurs, for example, when Cancel button has been pressed -- context is undefined. 'new' or '830' idString is applicable.
                throw 'Incorrect id string [' + idString + '] for empty context. Context = ' + context;
            }
        }
        return context;
    },

    /**
     * Returns URI-fashined identification key for the centre.
     */
    _centreKey: function (miType, saveAsName) {
        return miType + '/default' + saveAsName;
    },

    /**
     * The surrogate title of not yet known configuration. This is used during first time centre loading.
     */
    get UNDEFINED_CONFIG_TITLE() {
        return _UNDEFINED_CONFIG_TITLE;
    },

    /**
     * The surrogate title of centre 'link' configuration. This is used when link with centre parameters opens.
     */
    get LINK_CONFIG_TITLE() {
        return _LINK_CONFIG_TITLE;
    }

});<|MERGE_RESOLUTION|>--- conflicted
+++ resolved
@@ -1969,9 +1969,6 @@
     },
 
     /**
-<<<<<<< HEAD
-     * Validates the presence of previouslyAppliedEntity based on number representation of entity id.
-=======
      * Cancels any unfinished request that was actioned earlier (if any) except the last one and returns corresponding promise.
      * 
      * @param ajaxSender -- iron-ajax instance containing requests
@@ -2009,8 +2006,7 @@
     },
 
     /**
-     * Validates the presence of originallyProducedEntity based on number representation of entity id.
->>>>>>> a033ad59
+     * Validates the presence of previouslyAppliedEntity based on number representation of entity id.
      */
     _validatePreviouslyAppliedEntity: function (previouslyAppliedEntity, idNumber) {
         if (idNumber === null) {
