<link rel="import" href="/resources/components/postal-lib.html">

<link rel="import" href="/resources/binding/tg-entity-binder-behavior.html">
<link rel="import" href="/resources/master/actions/tg-entity-master-closing-behavior.html">

<script>
    (function () {
        var selectEnabledEditor = function (editor) {
            var selectedElement = editor.querySelector('.custom-input:not([hidden]):not([disabled])');
            return (selectedElement && selectedElement.querySelector('textarea')) || selectedElement;
        }

        Polymer.TgBehaviors = Polymer.TgBehaviors || {};
        Polymer.TgBehaviors.TgEntityMasterBehaviorImpl = {
            properties: {
                /////////////////////////////////////////////////////////////////////////////////////////////////////////
                ////////////////////////////////////////// EXTERNAL PROPERTIES //////////////////////////////////////////
                /////////////////////////////////////////////////////////////////////////////////////////////////////////
                // These mandatory properties must be specified in attributes, when constructing descendant elements.  //
                // No default values are allowed in this case.														   //
                /////////////////////////////////////////////////////////////////////////////////////////////////////////

                /**
                 * The full java class name of the entity type. The entities of this type will be bound to this entity master.
                 */
                entityType: {
                    type: String
                },

                /**
                 * Custom callback that will be invoked after successfull saving.
                 *
                 * arguments: entity, bindingEntity, customObject
                 */
                postSaved: {
                    type: Function
                },

                /**
                 * Custom callback that will be invoked in case saving resulted in error.
                 *
                 * arguments: errorResult
                 */
                postSavedError: {
                    type: Function
                },

                /**
                 * Universal identifier of parent centre instance (used for pub / sub communication).
                 *
                 * Should be given from the outside of the element.
                 */
                centreUuid: {
                    type: String
                },

                /**
                 * The function to return 'master' entity (in case of this master being embedded into some other master).
                 *
                 * This 'master' entity is mainly used as a carrier of an entity id to be loaded by this master (this happens on observer).
                 */
                getMasterEntity: {
                    type: Function,
                    observer: '_getMasterEntityAssigned'
                },

                ////////////////////////////////////// SUBSECTION: NOT MANDATORY PROPERTIES //////////////////////////////////////

                /**
                 * The context in which save() action should be performed (it is not defined in case when context is not needed).
                 */
                savingContext: {
                    type: Object
                },

                /**
                 * The module where the master is located.
                 *
                 * This parameter is populated during dynamic loading of the master.
                 */
                moduleId: {
                    type: String
                },

                /////////////////////////////////////////////////////////////////////////////////////////////////////////
                //////////////////////////////// INNER PROPERTIES, THAT GOVERN CHILDREN /////////////////////////////////
                /////////////////////////////////////////////////////////////////////////////////////////////////////////
                // These properties derive from other properties and are considered as 'private' -- need to have '_'   //
                //   prefix. 																				           //
                // Also, these properties are designed to be bound to children element properties -- it is necessary to//
                //   populate their default values in ready callback (to have these values populated in children)!     //
                /////////////////////////////////////////////////////////////////////////////////////////////////////////                

                /**
                 * Default implementation for postSaved callback.
                 */
                _postSavedDefault: {
                    type: Function
                },

                /**
                 * Default implementation for unsuccessful postSaved callback.
                 */
                _postSavedDefaultError: {
                    type: Function
                },

                /**
                 * The map of actions by their name ids.
                 *
                 * Every action consists of three callbacks ('preAction', 'postActionSuccess', 'postActionError') and
                 * 'shortDesc', 'longDesc', 'icon' + 'enabledStates'.
                 *
                 * 'EnabledStates' are the states in which the action is enabled.
                 */
                _actions: {
                    type: Object
                },

                /**
                 * Changes the state to 'EDIT'.
                 */
                edit: {
                    type: Function
                },

                /**
                 * Changes the state to 'VIEW'.
                 */
                view: {
                    type: Function
                },

                /**
                 * Starts the process of entity saving (based on _currBindingEntity).
                 *
                 * @param newContinuation -- newly appeared continuation [functional entity] to be stored for current initiating entity that is edited by this tg-entity-master
                 * @param continuationProperty -- property name identifier of newly appeared continuation
                 */
                save: {
                    type: Function
                },

                /**
                 * In case when main / detail entity has been just saved, there is a need to augment compound master "opener" functional entity to appropriately restore it on server.
                 * If new main entity has been saved for the first time -- savedEntityId is promoted into "opener" functional entity's key (and marked as touched).
                 * Otherwise if main / detail entity has been saved -- "opener" functional entity's key is marked as touched.
                 *
                 * @param savedEntityId -- the id of just saved main / detail entity to be promoted into compound master "opener"
                 */
                augmentCompoundMasterOpenerWith: {
                    type: Function
                },

                /**
                 * The callback to strictly use for testing -- invokes after _ajaxSaver() has finished loading ('loading' property becomes 'false').
                 */
                _postSaverLoadingFinished: {
                    type: Function
                },

                /**
                 * Indicates whether the saver is loading.
                 */
                _saverLoading: {
                    type: Boolean,
                    observer: '_saverLoadingChanged'
                },

                /**
                 * The context holder creator (SavingInfoHolder) which is used for embedded views.
                 */
                _createContextHolderForEmbeddedViews: {
                    type: Function
                },

                /**
                 * The context holder creator (SavingInfoHolder) which is used for entity and property actions in the context of non-functional entity master.
                 */
                _createContextHolder: {
                    type: Function
                },
                
                /**
                 * The context holder creator (SavingInfoHolder) which is used for continuation actions in the context of non-functional entity master.
                 * The difference from '_createContextHolder' is only in aspect of parent context -- it always exists for continuation master entity.
                 */
                _createContextHolderForContinuations: {
                    type: Function,
                    notify: true
                },

                /**
                 * A dialog instance that is used for displaying entity (functional and not) masters as part of master actions logic.
                 * This dialog is of type tg-custom-action-dialog and gets created dynamically on attached event.
                 * Right away it is appended to document.body.
                 */
                _actionDialog: {
                    type: Object,
                    value: null
                },

                /**
                 * The function that shows dialog for functional action masters.
                 */
                _showDialog: {
                    type: Function
                },

                /**
                 * The entities retrieved when running centre that has this insertion point
                 */
                retrievedEntities: {
                    type: Array,
                    notify: true
                },
                /**
                 * Summary entity retrieved when running centre that has this insertion point.
                 */
                retrievedTotals: {
                    type: Object,
                    notify: true
                },
                
                /**
                 * Last egi selection changes to bind into insertion point.
                 */
                centreSelection: {
                    type: Object
                },
                
                /**
                 * The function to map column properties of the entity to the form [{ dotNotation: 'prop1.prop2', value: '56.67'}, ...]. The order is 
                 * consistent with the order of columns.
                 *
                 * @param entity -- the entity to be processed with the mapper function
                 */
                columnPropertiesMapper: {
                    type: Function,
                    notify: true
                },

                shouldRefreshParentCentreAfterSave: {
                    type: Boolean,
                    value: true
                },
                
                /**
                 * The map of saved continuation functional entities by their property name identifiers.
                 *
                 * Continuation functional entity master pops-up after unsuccessful saving with concrete 'continuation' exception.
                 * After the user edits and saves continuation functional entity master -- the saved functional entity is stored 
                 * in this '_continuations' object.
                 *
                 * It is necessary to understand that '_continuations' are associated with the same 'saving' session for the same 
                 * 'initiating entity' and will be resetted after the success of the save (or after refresh, validate).
                 */
                _continuations: {
                    type: Object,
                    value: function () {
                        return {};
                    }
                },
                
                focusFirstInputBound: {
                    type: Function
                },
                
                /**
<<<<<<< HEAD
                 * In case if new entity is operated on, this instance holds an original fully-fledged contextually produced entity, otherwise 'null'.
                 * It is updated everytime when refresh process successfully completes.
                 */
                _originallyProducedEntity: {
                    type: Object,
                    value: null
=======
                 * Indicates whether saving process has been initiated by using CTRL+S key or tapping on SAVE button (or even programatically).
                 * Strictly speaking it becomes 'true' when 'save' function gets functioned.
                 *
                 * _savingInitiated is needed to disable master view only once during debouncing of multiple saving requests, which in turn will be turned into single ajax request,
                 * and thus only single 'view enablement' action.
                 *
                 * Debouncing of saving actions is needed to avoid multiple concurrent saving requests. However it adds additional debouncing 50-second delay similarly
                 * as in validation.
                 */
                _savingInitiated: {
                    type: Boolean,
                    value: false
>>>>>>> b46e794a
                }
            },

            /**
             * Initialisation block. It has all children web components already initialised.
             */
            ready: function () {
                var self = this;
                
                self.focusFirstInputBound = self.focusFirstInput.bind(self);

                self._processSaverResponse = function (e) {
                    self._processResponse(e, "save", function (potentiallySavedOrNewEntity, exceptionOccured) {
                        self._provideExceptionOccured(potentiallySavedOrNewEntity, exceptionOccured);
                        return self._postSavedDefault(potentiallySavedOrNewEntity);
                    });
                };

                self._processSaverError = function (e) {
                    self._processError(e, "save", function (errorResult) {
                        return self._postSavedDefaultError(errorResult);
                    });
                };

                self._createActions();

                self._create_createContextHolder_function = (function (forContinuations) {
                    return (function (requireSelectionCriteria, requireSelectedEntities, requireMasterEntity, actionKind, actionNumber) {
                    
                        var getThisMasterEntity = function () {
                            var holder = this._extractModifiedPropertiesHolder(this._currBindingEntity, this._originalBindingEntity);

                            // @@funcEntityType is really a master entity type, which in this case is not functional!!!
                            var masterTypeCarrier = this.savingContext ? this.savingContext : this._reflector().createContextHolder(
                                null, null, forContinuations ? (this.getMasterEntity ? 'true' : null) : null,
                                null, null, forContinuations ? (this.getMasterEntity ? this.getMasterEntity : null) : null
                            );
                            this._reflector().setCustomProperty(masterTypeCarrier, "@@funcEntityType", this.entityType);
                            return this._reflector().createSavingInfoHolder(this._originallyProducedEntity, this._reset(holder), masterTypeCarrier, this._continuations);
                        }.bind(this);

                        var contextHolder = this._reflector().createContextHolder(
                            null, null, requireMasterEntity,
                            null, null, getThisMasterEntity
                        );
                    
                        this._reflector().setCustomProperty(contextHolder, "@@masterEntityType", this.entityType);
                        this._reflector().setCustomProperty(contextHolder, "@@actionKind", actionKind);
                        this._reflector().setCustomProperty(contextHolder, "@@actionNumber", actionNumber);
                    
                        return contextHolder;
                    }).bind(this);
                }).bind(self);
                
                self._createContextHolder = self._create_createContextHolder_function(false);

                // calbacks, that will potentially be augmented by tg-action child elements: 
                self._postSavedDefault = (function (potentiallySavedOrNewEntity) {
                    // 'potentiallySavedOrNewEntity' can have two natures:
                    //  1) fully fresh new entity from 'continuous creation' process (DAO object returns fully new entity after successful save of previous entity)
                    //    a) it has no id defined (id === null)
                    //    b) it can be valid (required properties can still be blue)
                    //    c) it can be invalid (in case when the logic of 'continuous creation' creates new entity as invalid)
                    //  2) saved or unsaved entity that was tryied to be saving
                    //    a) if valid == saving was successful and id should be defined (not 'null')
                    //    b) if invalid == id can be defined (when persisted entity was trying to be saved but with failure) or can be 'null' (when new entity was trying to be saved but with failure)

                    // 'isContinuouslyCreated' is calculated based on the fact that the newly created in DAO entity will be different from the entity that was bound previously
                    // by means of the keys assigned.
                    var isContinuouslyCreated = potentiallySavedOrNewEntity.type().isPersistent()
                        /* TODO && !this._currEntity.isPersisted() */
                        && !potentiallySavedOrNewEntity.isPersisted() && !this._reflector().equalsEx(this._currEntity, potentiallySavedOrNewEntity);

                    var msg = this._toastMsg("Operation", potentiallySavedOrNewEntity);
                    this._openToast(potentiallySavedOrNewEntity, msg, !potentiallySavedOrNewEntity.isValid() || potentiallySavedOrNewEntity.isValidWithWarning(), msg, false);

                    // isRefreshingProcess should be 'true' to reset old binding information in case where 'continuously created' entity arrive
                    var newBindingEntity = this._postEntityReceived(potentiallySavedOrNewEntity, isContinuouslyCreated);
                    
                    if (potentiallySavedOrNewEntity.isValidWithoutException()) {
                        // in case where successful save occured we need to reset @@touchedProps that are transported with bindingEntity
                        newBindingEntity["@@touchedProps"] = { names: [], counts: [] };
                        
                        if (isContinuouslyCreated === true) { // continuous creation has occured, which is very much like entity has been produced -- _originallyProducedEntity should be updated by newly returned instance
                            this._originallyProducedEntity = potentiallySavedOrNewEntity;
                        } else if (potentiallySavedOrNewEntity.type().isPersistent()) { // entity became (or was) persisted -- _originallyProducedEntity should be reset to empty
                            this._originallyProducedEntity = null;
                        } else { // non-persistent entity has been saved -- _originallyProducedEntity should be updated by newly returned instance
                            this._originallyProducedEntity = potentiallySavedOrNewEntity;
                        }
                    }

                    // custom external action
                    if (this.postSaved) {
                        this.postSaved.bind(this)(potentiallySavedOrNewEntity, newBindingEntity);
                    }

                    if (potentiallySavedOrNewEntity.isValidWithoutException()) {
                        // in case where overridden _resetState function will not be invoked it is necessary to reset _continuations after successful save
                        this._continuations = {};
                        
                        // Context creator should assigned only after successful master entity saving.
                        // In case of successful assignment it gets promoted to embedded views by means of binding.
                        this._createContextHolderForEmbeddedViews = (function () {
                            var holder = this._extractModifiedPropertiesHolder(this._currBindingEntity, this._originalBindingEntity);
                            this._reflector().setCustomProperty(this.savingContext, "@@funcEntityType", this.entityType);
                            return this._reflector().createSavingInfoHolder(this._originallyProducedEntity, this._reset(holder), this.savingContext, this._continuations);
                        }).bind(this);
                    }
                    
                    var _exceptionOccured = potentiallySavedOrNewEntity.exceptionOccured();
                    // if continuation exception has been occured -- find its 'tg-ui-action' and '_run' it (if it does not exist -- then it should be created)
                    if (_exceptionOccured !== null && _exceptionOccured.ex && _exceptionOccured.ex.continuationTypeStr) {
                        var continuationType = this._reflector().findTypeByName(_exceptionOccured.ex.continuationTypeStr); // continuation functional entity type
                        if (continuationType === null) {
                            throw 'Continuation type [' + _exceptionOccured.ex.continuationTypeStr + '] was not registered.';
                        }
                        var continuationProperty = _exceptionOccured.ex.continuationProperty; // the property name that uniquely identifies continuation in saving session of initiating entity on this master (will be set on companion object)
                        var elementName = 'tg-' + continuationType._simpleClassName() + '-master';
                        var actionDesc = continuationType._simpleClassName() + '-' + continuationProperty;
                        
                        var action = this.querySelector('tg-ui-action[continuation-property="' + continuationProperty + '"]');
                        if (!action) {
                            if (!this._createContextHolderForContinuations) {
                                this._createContextHolderForContinuations = this._create_createContextHolder_function(true);
                            }
                            var actionModel = document.createElement('template', 'dom-bind');
                            actionModel.innerHTML = 
                                "<tg-ui-action " +
                                     "hidden " +
                                     "id='continuationAction' " +
                                     "ui-role='BUTTON' " + // it does not matter -- hidden
                                     "short-desc='" + continuationType.entityTitle() + "' " +
                                     "long-desc='" + continuationType.entityDesc() + "' " +
                                     "icon='editor:mode-edit' " +
                                     // "should-refresh-parent-centre-after-save " + // is not needed -- continuation actions are the actions on tg-entity-master, this parameter is not applicable
                                     "component-uri='/master_ui/" + continuationType.fullClassName() + "' " +
                                     "continuation-property='" + continuationProperty + "' " +
                                     "element-name='" + elementName + "' " +
                                     // "number-of-action='...' " + // numberOfAction is not needed (it is used directly for compound master menu items and insertion points -- no intersection with continuations)
                                     "element-alias='" + elementName + "_" + continuationProperty + "_CONTINUATION' " +
                                     "show-dialog='[[_showDialog]]' " +
                                     "create-context-holder='[[_createContextHolderForContinuations]]' " +
                                     "attrs='[[attrs]]' " +
                                     "pre-action='[[preAction]]' " +
                                     "post-action-success='[[postActionSuccess]]' " +
                                     "post-action-error='[[postActionError]]' " +
                                     "require-selection-criteria='false' " +
                                     "require-selected-entities='NONE' " +
                                     "require-master-entity='true' " +
                                     "class='primary-action'> " +
                                 "</tg-ui-action>";
                            
                            Polymer.dom(this.root).appendChild(actionModel);
                            Polymer.dom.flush();
                            
                            action = actionModel.$.continuationAction;
                            
                            actionModel._showDialog = self._showDialog;
                            actionModel._createContextHolderForContinuations = self._createContextHolderForContinuations;
                            actionModel.primaryAction = self.primaryAction;
                            
                            actionModel.preAction = function (action) {
                                console.log('preAction: ' + actionDesc);
                                return Promise.resolve(true);
                            };
                            actionModel.postActionSuccess = function (functionalEntity) {
                                console.log('postActionSuccess: ' + actionDesc, functionalEntity);
                                self.save(functionalEntity, continuationProperty)
                                    .then(
                                        Polymer.TgBehaviors.TgEntityMasterClosingBehavior.createEntityActionThenCallback(self.centreUuid, 'save', postal, null),
                                        function (value) { console.log('AJAX PROMISE CATCH', value); }
                                    );
                            };
                            actionModel.postActionError = function (functionalEntity) {
                                console.log('postActionError: ' + actionDesc, functionalEntity);
                            };
                            actionModel.attrs = {
                                entityType:continuationType.fullClassName(), currentState:'EDIT', centreUuid: self.uuid
                            };
                            
                            // newly created continuation action should be enhanced to be able to enable parent master view after action completion (when isActionInProgress becomes false)
                            var old_actionProgressStatusChanged = action._actionProgressStatusChanged.bind(action);
                            var _self = this;
                            action._actionProgressStatusChanged = (function (newValue, oldValue) {
                                old_actionProgressStatusChanged(newValue, oldValue);
                                if (newValue === false) {
                                    _self.enableView();
                                    _self._savingInitiated = false;
                                }
                            }).bind(action);
                        }
                        action._run();
                    } else if (_exceptionOccured !== null) {
                        this.enableView();
                        this._savingInitiated = false;
                        
                        // in case where overridden _resetState function will not be invoked it is necessary to reset _continuations after unsuccessful save due to non-continuation exception
                        this._continuations = {};
                    } else {
                        this.enableView();
                        this._savingInitiated = false;
                    }

                    return potentiallySavedOrNewEntity.isValidWithoutException();
                }).bind(self);

                self._postSavedDefaultError = (function (errorResult) {
                    // This function will be invoked after server-side error appear.
                    // 'tg-action' will augment this function with its own '_afterExecution' logic (spinner stopping etc.).                	
                    console.warn("SERVER ERROR: ", errorResult);

                    // custom external action
                    if (this.postSavedError) {
                        this.postSavedError.bind(this)(errorResult);
                    }
                    this.enableView();
                    this._savingInitiated = false;
                }).bind(self);

                self.edit = (function () {
                    if (this.currentState === 'EDIT') {
                        console.warn("The master is already in EDIT state. state == ", this.currentState);
                    } else {
                        this.enableView();
                    }
                }).bind(self);

                self.view = (function () {
                    if (this.currentState === 'VIEW') {
                        console.warn("The master is already in VIEW state. state == ", this.currentState);
                    } else {
                        this.disableView();
                    }
                }).bind(self);

                self._createSavingPromise = (function () {
                    var holder = this._extractModifiedPropertiesHolder(this._currBindingEntity, this._originalBindingEntity);

                    // There is no need check at the client side whether _hasModified(holder).
                    // This check will be too restrictive from the perspective of developer-driven usage of 'save' method.
                    // It means that developer could perform manually saving of 'unmodified' entity for some reasons.
                    // However, please check the _bindingEntityModified property (tg-entity-binder-behavior) and its usage for more information.
                    return this._saveModifiedProperties(this._reset(holder));
                }).bind(self);

                self.save = (function (newContinuation, continuationProperty) {
                    const slf = this;
                    if (!slf._savingInitiated) {
                        slf._savingInitiated = true;
                        slf.disableView();
                    }
                    
                    return new Promise(function (resolve, reject) {
                        slf.debounce('invoke-saving', function () {
                            // cancel the 'invoke-saving' debouncer if there is any active one:
                            slf.cancelDebouncer('invoke-saving');
                            
                            // if continuation has been passed into saving function (in postSaveSuccess callback of continuation's tg-ui-action)
                            // then it should be stored locally in _continuations map.
                            if (newContinuation) {
                                slf._continuations[continuationProperty] = newContinuation;
                            }
                            
                            // cancel previous validation requests except the last one -- if it exists then saving process will be chained on top of that last validation process, 
                            // otherwise -- saving process will simply start immediately
                            const lastValidationPromise = slf._validator().abortValidationExceptLastOne();
                            if (lastValidationPromise !== null) {
                                console.warn("Saving is chained to the last validation promise...");
                                return resolve(lastValidationPromise
                                    .then(function () {
                                        return slf._createSavingPromise();
                                    }));
                            }
                            return resolve(slf._createSavingPromise());
                        }, 50);
                    });
                }).bind(self);
                
                self._makeKeyUnmodifiedIfItIsModified = (function () {
                    const value = this._currBindingEntity['key'];
                    const originalValue = this._originalBindingEntity['key'];
                    if (!this._reflector().equalsEx(value, originalValue)) {
                        this._originalBindingEntity['key'] = value;
                        this._originalBindingEntity['@key_id'] = this._currBindingEntity['@key_id'];
                    }
                }).bind(self);
                
                self.augmentCompoundMasterOpenerWith = (function (savedEntityId) {
                    // Ensure that key property is touched to be able to invoke its definers, which should update sectionTitle accordingly (setAndRegisterPropertyTouch invocation).
                    // After that need to provide ID to facilitate server-side reconstruction of entity-typed key using ID-based strategy instead of KEY-based.
                    // Method setAndRegisterPropertyTouch removes '@key_id' value if it has existed previously (if not -- we are providing '@key_id' for the first time).
                    if (typeof this._currBindingEntity['@key_id'] !== 'undefined' && savedEntityId === this._currBindingEntity['@key_id']) { // main or detail entity with the same id (compound master) has been saved
                        this._currBindingEntity.setAndRegisterPropertyTouch('key', this._currBindingEntity.get('key'));
                        this._currBindingEntity['@key_id'] = savedEntityId;
                        this._makeKeyUnmodifiedIfItIsModified(); // this is necessary to enforce mutation for touched property due to the need to invoke key's definer in case of 'new' compound master (with saved instance) is operated on.
                    } else if (typeof this._currBindingEntity['@key_id'] !== 'undefined' && savedEntityId !== this._currBindingEntity['@key_id']) { // detail entity (compound master) with different id has been saved
                        // This is a rare scenario but provided for additional safety -- id of detail entity is not equal to id of main entity.
                        // In real life examples all detail entities has key of the type of main entity.
                        // TODO Please check ReVehicleCostSummary of Vehicle compound master in Parc.
                        const prevCompoundMasterEntityId = this._currBindingEntity['@key_id'];
                        this._currBindingEntity.setAndRegisterPropertyTouch('key', this._currBindingEntity.get('key'));
                        this._currBindingEntity['@key_id'] = prevCompoundMasterEntityId;
                        this._makeKeyUnmodifiedIfItIsModified(); // this is necessary to enforce mutation for touched property due to the need to invoke key's definer in case of 'new' compound master (with saved instance) is operated on.
                    } else { // main entity (compound master) has been saved (for the first time)
                        this._currBindingEntity.setAndRegisterPropertyTouch('key', 'IRRELEVANT');
                        this._currBindingEntity['@key_id'] = savedEntityId;
                    }
                    
                    console.debug(':MASTER: augmentCompoundMasterOpenerWith |savedEntityId = ', savedEntityId, '|master.is = ', this.is);
                }).bind(self);

                self._postSaverLoadingFinished = (function () {
                    console.log("_postSaverLoadingFinished");
                }).bind(self);

                self._showDialog = (function (action) {
                    var closeEventChannel = self.uuid;
                    var closeEventTopics = ['save.post.success', 'refresh.post.success'];
                    this.async(function () {
                        this._actionDialog.showDialog(action, closeEventChannel, closeEventTopics);
                    }.bind(self), 1);
                }).bind(self);
            }, // end of ready callback

            attached: function () {
                var self = this;

                // we'd like to limit the number of dialogs created per entity master type
                // this way the same instance is reused by different master instances of the same type
                // that is why dialogs ID is defined as the master entity type
                // the dialog is never removed from document.body
                if (self._actionDialog == null) {
                    var dialog = document.body.querySelector('tg-custom-action-dialog[id="' + self.uuid + '"]');
                    if (dialog) {
                        self._actionDialog = dialog;
                    } else {
                        self._actionDialog = document.createElement('tg-custom-action-dialog');
                        Polymer.dom(self._actionDialog).setAttribute("id", self.uuid);
                        Polymer.dom(document.body).appendChild(self._actionDialog);
                        Polymer.dom.flush();
                    }
                }

            },
            
            _modificationsChanged: function (_bindingEntityNotPersistentOrNotPersistedOrModified, _editedPropsExist) {
                var self = this;
                var saveButton = self.$._saveAction;
                // console.debug('_bindingEntity self = ', self.is, 'self.$._saveAction = ', self.$._saveAction, '_bindingEntityNotPersistentOrNotPersistedOrModified', _bindingEntityNotPersistentOrNotPersistedOrModified, '_editedPropsExist', _editedPropsExist);
                if (saveButton) {
                    saveButton.outerEnabled = _editedPropsExist || _bindingEntityNotPersistentOrNotPersistedOrModified;
                }
            },

            /**
             * A callback that should be bound to on-after-load event in case of this master having an embedded master.
             * This is required in order to assign the postSaved and postSavedError handler calls to the embedded master, so
             * that it would act like it is the master and the wrapping master is just that -- a mere wrapper for providing context.
             */
            _assignPostSavedHandlersForEmbeddedMaster: function (e) {
                var embeddedMaster = e.detail;
                embeddedMaster.postSaved = this.postSaved;
                embeddedMaster.postSavedError = this.postSavedError;
            },

            /**
             * Looks for the first input that is not hidden and not disabled to focus it.
             */
            focusFirstInput: function () {
                this.async(function () {
                    var editors = this.querySelectorAll('tg-editor');
                    var editorIndex, firstInput, selectedElement;
                    for (editorIndex = 0; editorIndex < editors.length; editorIndex++) {
                        if (editors[editorIndex].offsetParent !== null) {
                            selectedElement = selectEnabledEditor(editors[editorIndex]);
                            firstInput = firstInput || selectedElement;
                            if (editors[editorIndex]._error && !editors[editorIndex].isInWarning()) {
                                if (selectedElement) {
                                    selectedElement.focus();
                                    return;
                                }
                            }
                        }
                    }
                    // if the input has been identified then focus it, otherwise do nothing
                    if (firstInput) {
                    	firstInput.focus();
                    }
                }.bind(this), 100);
            },

            /**
             * Creates default master actions.
             */
            _createActions: function () {
                var self = this;
                self._actions = {};

                self._actions['REFRESH'] = {
                    shortDesc: 'REFRESH',
                    longDesc: 'REFRESH ACTION...',
                    enabledStates: ['EDIT', 'VIEW'],
                    action: function () {
                        return self.retrieve();
                    }
                };
                self._notifyActionPathsFor('REFRESH', true);
                self._actions['VALIDATE'] = {
                    shortDesc: 'VALIDATE',
                    longDesc: 'VALIDATE ACTION...',
                    enabledStates: ['EDIT'],
                    action: function () {
                        self.validate();
                    }
                };
                self._notifyActionPathsFor('VALIDATE', true);
                self._actions['SAVE'] = {
                    shortDesc: 'SAVE',
                    longDesc: 'SAVE ACTION...',
                    enabledStates: ['EDIT'],
                    action: function () {
                        return self.save();
                    }
                };
                self._notifyActionPathsFor('SAVE', true);

                self._actions['EDIT'] = {
                    shortDesc: 'EDIT',
                    longDesc: 'EDIT ACTION...',
                    enabledStates: ['VIEW'],
                    action: function () {
                        self.edit();
                        this.postAction(null);
                    },
                    postAction: function (e) {}
                };
                self._notifyActionPathsFor('EDIT', false);

                /* self.set('_actions.VIEW', {});
                self.set('_actions.VIEW.shortDesc', 'VIEW');
                self.set('_actions.VIEW.longDesc', 'VIEW ACTION...');
                self.set('_actions.VIEW.enabledStates', ['EDIT']);
                self.set('_actions.VIEW.action', function () {
                    self.view();
                    this.postAction(null);
                });
                self.set('_actions.VIEW.postAction', function (e) {                	
                }); */

                self._actions['VIEW'] = {
                    shortDesc: 'VIEW',
                    longDesc: 'VIEW ACTION...',
                    enabledStates: ['EDIT'],
                    action: function () {
                        self.view();
                        this.postAction(null);
                    },
                    postAction: function (e) {}
                };
                self._notifyActionPathsFor('VIEW', false);
            },

            /**
             * Notifies all the paths of newly promoted action with concrete name (this is necessary for binding to child elements).
             */
            _notifyActionPathsFor: function (actionName, withoutPostAction) {
                var path0 = '_actions.' + actionName;
                var action0 = this._actions[actionName];

                this.notifyPath(path0, action0); // notify root
                this.notifyPath(path0 + ".shortDesc", action0.shortDesc);
                this.notifyPath(path0 + ".longDesc", action0.longDesc);
                this.notifyPath(path0 + ".enabledStates", action0.enabledStates);
                this.notifyPath(path0 + ".action", action0.action);
                if (!withoutPostAction) {
                    this.notifyPath(path0 + ".postAction", action0.postAction);
                }
                // TODO postActionError?
            },

            /**
             * The tg-entity-validator component for entity validation.
             */
            _validator: function () {
                throw "_validator: not implemented";
            },

            /**
             * The ajax-saver component.
             */
            _ajaxSaver: function () {
                throw "_ajaxSaver: not implemented";
            },

            /** 
             * The function for binding property title -- entity.type().prop(property).title(). The argument 'entity' will be changed in future. Polymer will listen to that change.
             * The function for binding property desc -- entity.type().prop(property).desc(). The argument 'entity' will be changed in future. Polymer will listen to that change.
             */

            //////////////////////////////////////// VALIDATION ////////////////////////////////////////
            /**
             * Overridden in tg-entity-master to use originallyProducedEntity which is not applicable in centre's selection criteria.
             */
            _validateForDescendants: function (preparedModifHolder) {
                return this._validator().validate(this._originallyProducedEntity, preparedModifHolder);
            },
            
            /**
             * Overridden to populate '_originallyProducedEntity' in case where 'new' entity arrives.
             */
            _postRetrievedDefaultForDescendants: function (entity, bindingEntity, customObject) {
                Polymer.TgBehaviors.TgEntityBinderBehavior._postRetrievedDefaultForDescendants.call(this, entity, bindingEntity, customObject);
                
                if (entity.id === null) {
                    this._originallyProducedEntity = entity;
                } else {
                    this._originallyProducedEntity = null;
                }
            },
            
            //////////////////////////////////////// SAVING ////////////////////////////////////////
            _savingInProgress: function () {
                return this._ajaxSaver().loading;
            },
            
            /**
             * Overridden from tg-entity-binder-behavior to reset _continuations.
             */
            _resetState: function () {
                Polymer.TgBehaviors.TgEntityBinderBehavior._resetState.call(this);
                // need to reset _continuations after 'refresh', 'continuous saving'. See also _postSavedDefault for specific resetting after save. See also _postValidatedDefault for resetting after validation.
                this._continuations = {};
            },

            /**
             * Starts the process of entity saving.
             *
             * @param modifiedPropertiesHolder -- the entity with modified properties
             */
            _saveModifiedProperties: function (modifiedPropertiesHolder) {
                const idNumber = modifiedPropertiesHolder.id;
                const originallyProducedEntity = this._reflector()._validateOriginallyProducedEntity(this._originallyProducedEntity, idNumber);
                console.debug(':MASTER:SAVE1', '|type', this.entityType, '|id', idNumber);
                console.debug(':MASTER:SAVE2', '|mph', modifiedPropertiesHolder);
                console.debug(':MASTER:SAVE3', '|ope', originallyProducedEntity);
                this._ajaxSaver().body = JSON.stringify(this._serialiser().serialise(this._reflector().createSavingInfoHolder(originallyProducedEntity, modifiedPropertiesHolder, null, this._continuations)));
                return this._ajaxSaver().generateRequest().completes;
            },

            /**
             * Method implementing .canLeave contract as disignated in classList.
             * It is used to identify whether master can be "left/closed" without any adverse effect on the data it represents (i.e. there was no unsaved changes).
             */
            canLeave: function () {
                // check all the child nodes with canLeave contract if they can be left...
                var nodesWithCanLeave = this.querySelectorAll('.canLeave');
                if (nodesWithCanLeave.length > 0) {
                    for (var index = 0; index < nodesWithCanLeave.length; index++) {
                        var reason = nodesWithCanLeave[index].canLeave();
                        if (reason !== undefined) {
                            return reason;
                        }
                    }
                }

                if (this.classList.contains('canLeave')) {
                    // The master can be left in case where there is no modifications and the entity is not new and the entity is not persistent. 
                    // Refer to _bindingEntityNotPersistentOrNotPersistedOrModified property of tg-entity-binder-behavior for more information.
                    if (this._editedPropsExist || this._bindingEntityNotPersistentOrNotPersistedOrModified) {
                        if (this._currBindingEntity.get('id') === null) {
                            return {
                                isNew: true,
                                msg: "A new entity is being created. Please save your changes."
                            };
                        } else {
                            return {
                                isNew: undefined, // this could be not persistent entity (new) or persistent persisted entity (not new)
                                msg: "Please save or cancel your changes."
                            };
                        }
                    }
                }
                return undefined;
            },

            //////////////////////////////////////// BINDING & UTILS ////////////////////////////////////////
            _saverLoadingChanged: function (newValue, oldValue) {
                console.log("_saverLoadingChanged:", newValue, oldValue);
                if (oldValue === true && newValue === false) {
                    this._postSaverLoadingFinished();
                }
            },

            _getMasterEntityAssigned: function () {
                var self = this;

                self.entityId = 'find_or_new';
                self.retrieve(self.getMasterEntity());
            },

            /** 
             * This method is used to drive the master visibility and auto-run logic.
             */
            shouldSkipUi: function () {
                return typeof this._currBindingEntity['skipUi'] !== 'undefined' &&
                    this._currBindingEntity['skipUi'] === true;
            },

            /** A helper method to assist in making the caching decision. Used as an optimisation technique. */
            canBeCached: function () {
                return typeof this._currBindingEntity['skipUi'] === 'undefined';
            }
        };

        Polymer.TgBehaviors.TgEntityMasterBehavior = [
            Polymer.TgBehaviors.TgEntityBinderBehavior,
            Polymer.TgBehaviors.TgEntityMasterBehaviorImpl
        ];

    })();
</script><|MERGE_RESOLUTION|>--- conflicted
+++ resolved
@@ -267,14 +267,15 @@
                 },
                 
                 /**
-<<<<<<< HEAD
                  * In case if new entity is operated on, this instance holds an original fully-fledged contextually produced entity, otherwise 'null'.
                  * It is updated everytime when refresh process successfully completes.
                  */
                 _originallyProducedEntity: {
                     type: Object,
                     value: null
-=======
+                },
+                
+                /**
                  * Indicates whether saving process has been initiated by using CTRL+S key or tapping on SAVE button (or even programatically).
                  * Strictly speaking it becomes 'true' when 'save' function gets functioned.
                  *
@@ -287,7 +288,6 @@
                 _savingInitiated: {
                     type: Boolean,
                     value: false
->>>>>>> b46e794a
                 }
             },
 
