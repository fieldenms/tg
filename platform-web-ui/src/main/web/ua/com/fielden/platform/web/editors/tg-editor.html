--- conflicted
+++ resolved
@@ -41,11 +41,6 @@
         #input-container {
             @apply(--layout-flex);
         }
-<<<<<<< HEAD
-       
-
-=======
->>>>>>> acb42ddc
         /* Styles for boolean property editors. */
         paper-checkbox {
             -moz-user-select: none;
@@ -168,32 +163,14 @@
         }
     </style>
 
-<<<<<<< HEAD
-	<template>
-		<paper-input-container id="decorator" attr-for-value="editing-value" always-float-label>
-			<!-- flex auto  for textarea! -->
-			<label style$="[[_calcLabelStyle(_editorKind, _disabled)]]" disabled$="[[_disabled]]">[[propTitle]]</label>
-			<div class="main-container">
-				<content select=".prefix-custom-attributes"></content>
-				<div id="input-container" style$="[[_calcDecoratorPartStyle(_disabled)]]">
-					<!-- allowed-pattern="[0-9]" on-input="inputEventHandler" on-blur="focusLostEventHandler" on-focus="focusGotEventHandler" -->
-
-					<!-- <template is="dom-if" if="[[_isInteger(_editorKind)]]"> -->
-					<input id="input" is="iron-input" hidden$="[[!_isInteger(_editorKind)]]" type="number" step="1" prevent-invalid-input bind-value="{{_editingValue}}" on-change="_onChange" on-input="_onInput" on-keydown="_onKeydown" disabled$="[[_disabled]]">
-					<!-- </template> -->
-
-					<input id="input" is="iron-input" hidden$="[[!_isDecimal(_editorKind)]]" type="number" step="any" prevent-invalid-input bind-value="{{_editingValue}}" on-change="_onChange" on-input="_onInput" on-keydown="_onKeydown" disabled$="[[_disabled}}">
-
-					<input id="input" is="iron-input" hidden$="[[!_isSinglelineTextOrDate(_editorKind)]]" bind-value="{{_editingValue}}" on-change="_onChange" on-input="_onInput" on-keydown="_onKeydown" disabled$="[[_disabled]]">
-=======
     <template>
         <paper-input-container id="decorator" attr-for-value="editing-value" always-float-label>
             <!-- flex auto  for textarea! -->
             <label style$="[[_calcLabelStyle(_editorKind, _disabled)]]" disabled$="[[_disabled]]">[[propTitle]]</label>
             <div class="main-container">
+				<content select=".prefix-custom-attributes"></content>
                 <div id="input-container" style$="[[_calcDecoratorPartStyle(_disabled)]]">
                     <!-- allowed-pattern="[0-9]" on-input="inputEventHandler" on-blur="focusLostEventHandler" on-focus="focusGotEventHandler" -->
->>>>>>> acb42ddc
 
                     <!-- <template is="dom-if" if="[[_isInteger(_editorKind)]]"> -->
                     <input id="input" is="iron-input" hidden$="[[!_isInteger(_editorKind)]]" type="number" step="1" prevent-invalid-input bind-value="{{_editingValue}}" on-change="_onChange" on-input="_onInput" on-keydown="_onKeydown" disabled$="[[_disabled]]">
@@ -201,27 +178,20 @@
 
                     <input id="input" is="iron-input" hidden$="[[!_isDecimal(_editorKind)]]" type="number" step="any" prevent-invalid-input bind-value="{{_editingValue}}" on-change="_onChange" on-input="_onInput" on-keydown="_onKeydown" disabled$="[[_disabled}}">
 
-<<<<<<< HEAD
-					<input id="input" is="iron-input" hidden$="[[!_isAutocompleter(_editorKind)]]" type="text" on-blur="_autocompleterBlurEventHandler" bind-value="{{_editingValue}}" on-change="_onChange" on-input="_onInput" on-keydown="_onKeydown" disabled$="[[_disabled]]" />
-					
-					<input id="input" is="iron-input" hidden$="[[!_isColourEditor(_editorKind)]]" bind-value="{{_editingValue}}" style$="[[_calcColourTextStyle(_editingValue)]]" prevent-invalid-input allowed-pattern="[0-9, A-F, a-f]" maxlength="6" on-change="_onChange" on-input="_onInput" on-keydown="_onKeydown" disabled$="[[_disabled]]">
-				</div>
-
-				<!-- CONTENT HERE: -->
-				<content select=".custom-icon-buttons"></content>
-=======
                     <input id="input" is="iron-input" hidden$="[[!_isSinglelineTextOrDate(_editorKind)]]" bind-value="{{_editingValue}}" on-change="_onChange" on-input="_onInput" on-keydown="_onKeydown" disabled$="[[_disabled]]">
 
                     <iron-autogrow-textarea hidden$="[[!_isMultilineText(_editorKind)]]" max-rows="5" bind-value="{{_editingValue}}" max-length="[[_maxLength]]" on-change="_onChange" on-input="_onInput" on-keydown="_onKeydown" disabled$="[[_disabled]]">
                         <!--  flex -->
                         <textarea id="input" disabled$="[[_disabled]]"></textarea>
                     </iron-autogrow-textarea>
->>>>>>> acb42ddc
 
                     <paper-checkbox id="input" hidden$="[[!_isBooleanEditor(_editorKind)]]" checked="[[_isBooleanChecked(_editingValue)]]" disabled$="[[_disabled]]" on-change="_onChange" class="layout horizontal center">[[propTitle]]</paper-checkbox>
 
                     <input id="input" is="iron-input" hidden$="[[!_isAutocompleter(_editorKind)]]" type="text" on-blur="_autocompleterBlurEventHandler" bind-value="{{_editingValue}}" on-change="_onChange" on-input="_onInput" on-keydown="_onKeydown" disabled$="[[_disabled]]" />
-                </div>
+					
+					<input id="input" is="iron-input" hidden$="[[!_isColourEditor(_editorKind)]]" bind-value="{{_editingValue}}" style$="[[_calcColourTextStyle(_editingValue)]]" prevent-invalid-input allowed-pattern="[0-9, A-F, a-f]" maxlength="6" on-change="_onChange" on-input="_onInput" on-keydown="_onKeydown" disabled$="[[_disabled]]">
+				</div>
+
                 <!-- CONTENT HERE: -->
                 <content select=".custom-icon-buttons"></content>
                 
@@ -249,126 +219,6 @@
 </dom-module>
 
 <script>
-<<<<<<< HEAD
-	(function () {
-
-		Polymer({
-			is: 'tg-editor',
-
-			properties: {
-				/////////////////////////////////////////////////////////////////////////////////////////////////////////
-				////////////////////////////////////////// EXTERNAL PROPERTIES //////////////////////////////////////////
-				/////////////////////////////////////////////////////////////////////////////////////////////////////////
-				// These mandatory properties must be specified in attributes, when constructing <tg-*-editor>s.       //
-				// No default values are allowed in this case.														   //
-				/////////////////////////////////////////////////////////////////////////////////////////////////////////
-				propTitle: String,
-				_disabled: {
-					type: Boolean,
-					observer: '_disabledChanged'
-				},
-				_editingValue: {
-					type: String,
-					notify: true
-				},
-				action: Object,
-				_error: String,
-				_commValue: String,
-				_acceptedValue: String,
-				debug: Boolean,
-				_editorKind: String,
-				_onChange: Function,
-				_onKeydown: Function,
-				_onInput: Function,
-				_maxLength: Number,
-				_autocompleterBlurEventHandler: Function,
-				_calcColourTextStyle: Function,
-				currentState: String
-			},
-
-			_isDecimal: function (editorKind) {
-				return 'DECIMAL' === editorKind;
-			},
-
-			_isInteger: function (editorKind) {
-				return 'INTEGER' === editorKind;
-			},
-
-			_isSinglelineTextOrDate: function (editorKind) {
-				return 'SINGLELINE_TEXT' === editorKind || 'DATE' === editorKind;
-			},
-
-			_isMultilineText: function (editorKind) {
-				return 'MULTILINE_TEXT' === editorKind;
-			},
-
-			_isBooleanEditor: function (editorKind) {
-				return "BOOLEAN" === editorKind;
-			},
-
-			_isAutocompleter: function (editorKind) {
-				return "AUTOCOMPLETER" === editorKind;
-			},
-
-			_isColourEditor: function (editorKind) {
-				return "COLOUR" === editorKind;
-			},
-
-			/**
-			 * The function for binding 'hidden' attribute of <div>, which contain icon button for action.
-			 *
-			 * If action does not exist -- 'action' is 'null', otherwise -- 'action' contains some object.
-			 */
-			_actionDoesNotExist: function (action) {
-				return action === null;
-			},
-
-			/**
-			 * Calculates the style for container's label.
-			 */
-			_calcLabelStyle: function (editorKind, _disabled) {
-				var style = "";
-				if ("BOOLEAN" === editorKind) {
-					style += "visibility: hidden;"
-				}
-				if (_disabled === true) {
-					style += "opacity: 0.6;"
-				}
-				return style;
-			},
-
-			/**
-			 * Calculates the style for decorator inner parts, based on '_disabled' property.
-			 */
-			_calcDecoratorPartStyle: function (_disabled) {
-				var style = "";
-				if (_disabled === true) {
-					style += "opacity: 0.6;"
-				}
-				return style;
-			},
-
-			/**
-			 * Returns value that indicates whether boolean editor is checked or not.
-			 */
-			_isBooleanChecked: function (editingValue) {
-				return editingValue === 'true';
-			},
-
-			/**
-			 * The observer to the '_disabled' property, which maintains appropriately the class list of the decorator (regarding the class 'decorator-disabled').
-			 */
-			_disabledChanged: function (newValue, oldValue) {
-				if (newValue === true) {
-					this.$.decorator.classList.add("decorator-disabled");
-				} else {
-					this.$.decorator.classList.remove("decorator-disabled");
-				}
-				this.updateStyles();
-			}
-		});
-	})();
-=======
     Polymer({
         is: 'tg-editor',
 
@@ -399,6 +249,7 @@
             _onInput: Function,
             _maxLength: Number,
             _autocompleterBlurEventHandler: Function,
+				_calcColourTextStyle: Function,
             currentState: String
         },
 
@@ -426,14 +277,18 @@
             return "AUTOCOMPLETER" === editorKind;
         },
 
-        /**
-         * The function for binding 'hidden' attribute of <div>, which contain icon button for action.
-         *
-         * If action does not exist -- 'action' is 'null', otherwise -- 'action' contains some object.
-         */
-        _actionDoesNotExist: function (action) {
-            return action === null;
-        },
+			_isColourEditor: function (editorKind) {
+				return "COLOUR" === editorKind;
+			},
+
+			/**
+			 * The function for binding 'hidden' attribute of <div>, which contain icon button for action.
+			 *
+			 * If action does not exist -- 'action' is 'null', otherwise -- 'action' contains some object.
+			 */
+			_actionDoesNotExist: function (action) {
+				return action === null;
+			},
 
         /**
          * Calculates the style for container's label.
@@ -479,5 +334,4 @@
             this.updateStyles();
         }
     });
->>>>>>> acb42ddc
 </script>