--- conflicted
+++ resolved
@@ -1,4 +1,3 @@
-<<<<<<< HEAD
 < !--@imports-->
 
 import { Polymer } from '/resources/polymer/@polymer/polymer/lib/legacy/polymer-fn.js';
@@ -60,7 +59,7 @@
 
         <!--@custom-front-actions-->
         
-        <tg-entity-grid-inspector id="egi" class="entity-grid-inspector custom-egi" centre-selection="[[centreSelection]]" column-properties-mapper="{{columnPropertiesMapper}}" custom-shortcuts="@customShortcuts" visible-row-count="@visibleRowCount" constant-height="@egiHeight" @fitToHeight @canDragFrom @toolbarVisible @checkboxVisible @dragAnchorFixed @checkboxesFixed @checkboxesWithPrimaryActionsFixed num-of-fixed-cols="@numOfFixedCols" @secondaryActionsFixed @headerFixed @summaryFixed @gridLayout>
+        <tg-entity-grid-inspector id="egi" class="entity-grid-inspector custom-egi" centre-selection="[[centreSelection]]" column-properties-mapper="{{columnPropertiesMapper}}" custom-shortcuts="@customShortcuts" visible-row-count="@visibleRowCount" constant-height="@egiHeight" row-height="@egiRowHeight" @fitToHeight @canDragFrom @toolbarVisible @checkboxVisible @dragAnchorFixed @checkboxesFixed @checkboxesWithPrimaryActionsFixed num-of-fixed-cols="@numOfFixedCols" @secondaryActionsFixed @headerFixed @summaryFixed @gridLayout>
             <!-- EGI COLUMNS DOM (GENERATED) -->
             <!--@egi_columns-->
 
@@ -153,159 +152,4 @@
 
         }, 1);
     },
-});
-=======
-<!--@imports-->
-
-<link rel="import" href="/resources/polymer/iron-icons/iron-icons.html">
-<link rel="import" href="/resources/polymer/iron-icons/editor-icons.html">
-<link rel="import" href="/resources/polymer/iron-icons/hardware-icons.html">
-<link rel="import" href="/resources/polymer/iron-icons/image-icons.html">
-<link rel="import" href="/resources/polymer/iron-icons/av-icons.html">
-
-<link rel="import" href="/resources/polymer/paper-button/paper-button.html">
-<link rel="import" href="/resources/polymer/paper-icon-button/paper-icon-button.html">
-
-<link rel="import" href="/resources/egi/tg-entity-grid-inspector.html">
-<link rel="import" href="/resources/centre/tg-selection-criteria.html">
-<link rel="import" href="/resources/centre/tg-selection-criteria-template-behavior.html">
-<link rel="import" href="/resources/centre/tg-entity-centre.html">
-<link rel="import" href="/resources/centre/tg-entity-centre-styles.html">
-<link rel="import" href="/resources/centre/tg-selection-criteria-styles.html">
-<link rel="import" href="/resources/centre/tg-entity-centre-template-behavior.html">
-<link rel="import" href="/resources/centre/tg-entity-centre-insertion-point.html">
-
-<dom-module id="tg-@mi_type-selection-criteria">
-    <template>
-        <style include="tg-selection-criteria-styles"></style>
-        <tg-selection-criteria id="masterDom" mi-type="[[miType]]" save-as-name="[[saveAsName]]" query-part="[[queryPart]]" is-running="{{isRunning}}" _post-validated-default="[[_postValidatedDefault]]" _post-validated-default-error="[[_postValidatedDefaultError]]" _process-response="[[_processResponse]]" _process-error="[[_processError]]" _process-retriever-response="[[_processRetrieverResponse]]" _process-retriever-error="[[_processRetrieverError]]" _process-runner-response="[[_processRunnerResponse]]" _process-runner-error="[[_processRunnerError]]">
-            <!--CRITERIA EDITORS DOM (GENERATED)-->
-            <!--@criteria_editors-->
-        </tg-selection-criteria>
-    </template>
-</dom-module>
-
-<script>
-    (function () {
-        Polymer({
-            is: 'tg-@mi_type-selection-criteria',
-
-            behaviors: [Polymer.TgBehaviors.TgSelectionCriteriaTemplateBehavior],
-
-            ready: function () {
-                // LAYOUT CONFIG (GENERATED)
-                //@layoutConfig
-            },
-        });
-    })();
-</script>
-
-<dom-module id="tg-@mi_type-centre">
-    <template>
-        <style include="tg-entity-centre-styles"></style>
-        <style>
-            /*toolbarStyles*/
-        </style>
-        <tg-entity-centre id="dom" _selected-view="{{_selectedView}}" _url="[[_url]]" _bind-centre-info="[[_bindCentreInfo]]" _process-discarder-response="[[_processDiscarderResponse]]" _process-discarder-error="[[_processDiscarderError]]" _saver-disabled="[[_saverDisabled]]" _discarder-disabled="[[_discarderDisabled]]" _runner-disabled="[[_runnerDisabled]]" _viewer-disabled="[[_viewerDisabled]]" save="[[save]]" discard="[[discard]]" run="[[run]]" _activate-result-set-view="[[_activateResultSetView]]" stale-criteria-message="[[staleCriteriaMessage]]" _show-dialog="[[_showDialog]]" save-as-name="{{saveAsName}}" _create-context-holder="[[_createContextHolder]]" uuid="[[uuid]]">
-            <tg-@mi_type-selection-criteria id="selection_criteria" class="custom-selection-criteria" _was-run="{{_wasRun}}" _centre-changed="{{_centreChanged}}" _binding-entity-not-persistent-or-not-persisted-or-modified="{{_bindingEntityNotPersistentOrNotPersistedOrModified}}" _edited-props-exist="{{_editedPropsExist}}" _curr-entity="{{_currEntity}}" _criteria-loaded="{{_criteriaLoaded}}" uuid="[[uuid]]" mi-type="[[miType]]" save-as-name="{{saveAsName}}" query-part="[[queryPart]]" page-capacity="@pageCapacity" post-run="[[_postRun]]" get-selected-entities="[[_getSelectedEntities]]" get-master-entity="[[getMasterEntity]]" post-retrieved="[[postRetrieved]]" page-number="{{pageNumber}}" page-count="{{pageCount}}" page-number-updated="{{pageNumberUpdated}}" page-count-updated="{{pageCountUpdated}}" is-running="{{isRunning}}" stale-criteria-message="{{staleCriteriaMessage}}" @queryEnhancerContextConfig></tg-@mi_type-selection-criteria>
-
-            <!--@custom-front-actions-->
-            
-            <tg-entity-grid-inspector id="egi" class="entity-grid-inspector custom-egi" centre-selection="[[centreSelection]]" column-properties-mapper="{{columnPropertiesMapper}}" custom-shortcuts="@customShortcuts" visible-row-count="@visibleRowCount" constant-height="@egiHeight" row-height="@egiRowHeight" @fitToHeight @canDragFrom @toolbarVisible @checkboxVisible @dragAnchorFixed @checkboxesFixed @checkboxesWithPrimaryActionsFixed num-of-fixed-cols="@numOfFixedCols" @secondaryActionsFixed @headerFixed @summaryFixed @gridLayout>
-                <!-- EGI COLUMNS DOM (GENERATED) -->
-                <!--@egi_columns-->
-
-                <!--@toolbar-->
-
-                <!--@primary_action-->
-                <!--@secondary_actions-->
-                <!--@insertion_point_actions-->
-            </tg-entity-grid-inspector>
-
-            <div class="left-insertion-point">
-                <!--@left_insertion_points-->
-            </div>
-            <div class="right-insertion-point">
-                <!--@right_insertion_points-->
-            </div>
-            <div class="bottom-insertion-point">
-                <!--@bottom_insertion_points-->
-            </div>
-            <div class="top-insertion-point">
-                <!--@top_insertion_points-->
-            </div>
-        </tg-entity-centre>
-    </template>
-</dom-module>
-
-<script>
-    (function () {
-        Polymer({
-            is: 'tg-@mi_type-centre',
-
-            behaviors: [Polymer.TgBehaviors.TgEntityCentreTemplateBehavior],
-
-            hostAttributes: {
-                "class": "layout vertical",
-                "entity-type": "@full_entity_type",
-                "mi-type": "@full_mi_type"
-            },
-
-            ready: function () {
-                this.classList.add('generatedCentre');
-                // assign the download attachment function to EGI
-                this.$.egi.downloadAttachment = this.$.selection_criteria.mkDownloadAttachmentFunction();
-                //toolbarGeneratedFunction
-                
-                //@centre-is-ready-custom-code
-                
-            },
-
-            /**
-             * Initialisation block. It has all children web components already initialised.
-             */
-            attached: function () {
-                console.timeEnd("ready-to-attached");
-                console.warn("attached-to-attached-async");
-                console.time("attached-to-attached-async");
-                var self = this;
-                self.async(function () {
-                    console.warn("tg-@mi_type-centre: attached async");
-                    console.timeEnd("attached-to-attached-async");
-
-                    self.postRetrieved = self.postRetrieved || function (entity, bindingEntity, customObject) {
-                        console.log("postRetrieved");
-                    }.bind(self);
-
-                    // TODO smth. like this should be generated here:
-                    self.frontActions = [
-                        //generatedFrontActionObjects
-                    ];
-                    self.topLevelActions = [
-                        //generatedActionObjects
-                    ];
-                    // TODO do we need to notify paths?
-                    // TODO do we need to notify paths?
-                    self.secondaryActions = [
-                        //generatedSecondaryActions
-                    ];
-
-                    self.insertionPointActions = [
-                    //generatedInsertionPointActions
-                    ];
-                    self.primaryAction = [
-                        //generatedPrimaryAction
-                    ];
-                    self.propActions = [
-                        //generatedPropActions
-                    ];
-                    //gridLayoutConfig
-                    
-                    //@centre-has-been-attached-custom-code
-                    
-                }, 1);
-            },
-        });
-    })();
-</script>
->>>>>>> f0629e9a
+});