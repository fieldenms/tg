--- conflicted
+++ resolved
@@ -42,7 +42,18 @@
             border-radius: 2px;
             overflow: hidden;
         }
-<<<<<<< HEAD
+        paper-spinner {
+          position: absolute;
+          top: 0px;
+          padding: 2px;
+          margin: 0px;
+          width: 24px;
+          height: 24px;
+          --paper-spinner-layer-1-color: var(--paper-blue-500);
+          --paper-spinner-layer-2-color: var(--paper-blue-500);
+          --paper-spinner-layer-3-color: var(--paper-blue-500);
+          --paper-spinner-layer-4-color: var(--paper-blue-500);
+        }
         .splitter {
             @apply(--layout-vertical);
             @apply(--layout-center);
@@ -106,19 +117,6 @@
             user-select: none;
             /* Non-prefixed version, currently
                                   supported by Chrome and Opera */
-=======
-        paper-spinner {
-          position: absolute;
-          top: 0px;
-          padding: 2px;
-          margin: 0px;
-          width: 24px;
-          height: 24px;
-          --paper-spinner-layer-1-color: var(--paper-blue-500);
-          --paper-spinner-layer-2-color: var(--paper-blue-500);
-          --paper-spinner-layer-3-color: var(--paper-blue-500);
-          --paper-spinner-layer-4-color: var(--paper-blue-500);
->>>>>>> db7e7801
         }
     </style>
 
