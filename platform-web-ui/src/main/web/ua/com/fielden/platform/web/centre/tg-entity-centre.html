--- conflicted
+++ resolved
@@ -67,29 +67,16 @@
                     self.onDiscardedDefaultError = self.onDiscardedDefaultError.bind(self);
 
                     self.$.ajaxSaver.addEventListener('core-response', function (e) {
-<<<<<<< HEAD
                     	self.$.selection_criteria._processResponse(e, "save", function (okString) {
-=======
-                        self.$.selection_criteria.processResponse(e, "save", function (okString) {
->>>>>>> 906d54cf
                             console.log("CENTRE SAVED", okString);
 
                             self.retrieve();
-<<<<<<< HEAD
-                    	}, function (errorResult) {
+                        }, function (errorResult) {
                     		self._postSavedDefaultError(errorResult);
-                    	});
+                        });
                     });
                     self.$.ajaxDiscarder.addEventListener('core-response', function (e) {
                     	self.$.selection_criteria._processResponse(e, "discard", function (okString) {
-=======
-                        }, function (errorResult) {
-                            self.onSavedDefaultError(errorResult);
-                        });
-                    });
-                    self.$.ajaxDiscarder.addEventListener('core-response', function (e) {
-                        self.$.selection_criteria.processResponse(e, "discard", function (okString) {
->>>>>>> 906d54cf
                             console.log("CENTRE DISCARDED", okString);
 
                             self.retrieve();
@@ -109,15 +96,9 @@
                 /**
                  * Default implementation for unsuccessful onSave callback.
                  */
-<<<<<<< HEAD
                 _postSavedDefaultError: function (errorResult) {
-                	// This function will be invoked after server-side error appear.
-                	console.warn("SERVER ERROR: ", errorResult);
-=======
-                onSavedDefaultError: function (errorResult) {
                     // This function will be invoked after server-side error appear.
                     console.warn("SERVER ERROR: ", errorResult);
->>>>>>> 906d54cf
                 },
 
                 /**
@@ -157,15 +138,9 @@
                             console.log("-------- Masters New UUID: " + data.item.view.attrs.uuid + " ------------");
                         }
                     });
-<<<<<<< HEAD
-                    
+
                     ///////////////////////// Detail postSaved listener //////////////////////////////////////
                     postal.subscribe({
-=======
-
-                    ///////////////////////// Detail onSaved listener //////////////////////////////////////
-                    this.detailOnSavedListener = postal.subscribe({
->>>>>>> 906d54cf
                         channel: "centre_" + self.$.selection_criteria.uuid,
                         topic: "detail.saved",
                         callback: function (data, envelope) {
