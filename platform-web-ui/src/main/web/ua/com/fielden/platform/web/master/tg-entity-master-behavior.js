--- conflicted
+++ resolved
@@ -658,34 +658,12 @@
         }.bind(self));
     }, // end of ready callback
 
-<<<<<<< HEAD
-=======
-    attached: function () {
-        const self = this;
-
-        // we'd like to limit the number of dialogs created per entity master type
-        // this way the same instance is reused by different master instances of the same type
-        // that is why dialogs ID is defined as the master entity type
-        // the dialog is never removed from document.body
-        if (self._actionDialog == null) {
-            const dialog = document.body.querySelector('tg-custom-action-dialog[id="' + self.uuid + '"]');
-            if (dialog) {
-                self._actionDialog = dialog;
-            } else {
-                self._actionDialog = document.createElement('tg-custom-action-dialog');
-                self._actionDialog.setAttribute("id", self.uuid);
-                document.body.appendChild(self._actionDialog);
-            }
-        }
-    },
-
     detached: function () {
         while (this._subscriptions.length !== 0) {
             this._subscriptions.pop().unsubscribe();
         }
     },
 
->>>>>>> 91f57c47
     /**
      * Publishes a closure to be executed by an Entity Centre identified by centreUuid (opening centre).
      */
