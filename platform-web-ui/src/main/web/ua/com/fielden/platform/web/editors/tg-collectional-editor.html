--- conflicted
+++ resolved
@@ -10,6 +10,9 @@
 
 <dom-module id="tg-collectional-editor">
     <style>
+        iron-list {
+            overflow: auto;
+        }
         .item-disabled {
             pointer-events: none;
         }
@@ -79,16 +82,9 @@
             debug="[[debug]]" 
             _on-change="[[_onChange]]"
             _on-input="[[_onInput]]"
-<<<<<<< HEAD
             _on-keydown="[[_onKeydown]]">
-            <input is="iron-input" class="custom-input" placeholder="Search..." bind-value="{{_phraseForSearching}}" on-input="_onInput" on-blur="_eventHandler" prevent-invalid-input>
+            <input is="iron-input" placeholder="Type to search..." bind-value="{{_phraseForSearching}}" class="custom-input" on-input="_onInput" on-blur="_eventHandler" prevent-invalid-input>
             <iron-list id="input" class="paper-input-input custom-input collectional-input" style="[[_calcListHeight(maxVisibleItems)]]" items="[[_entities]]" selected-items="{{_selectedEntities}}" selection-enabled multi-selection>
-=======
-            _on-keydown="[[_onKeydown]]"
-            current-state="[[currentState]]">
-            <input is="iron-input"  placeholder="Type to search..." bind-value="{{_phraseForSearching}}" class="custom-input" on-input="_onInput" on-blur="_eventHandler" prevent-invalid-input>
-            <iron-list id="input" class="custom-input" style="[[_calcListHeight(maxVisibleItems)]]" items="[[_entities]]" selected-items="{{_selectedEntities}}" selection-enabled multi-selection>
->>>>>>> 7e86d5fc
                 <template>
                     <div class$="[[_computedItemClass(_disabled)]]">
                       <div tabindex="0" class$="[[_computedClass(selected)]]">
