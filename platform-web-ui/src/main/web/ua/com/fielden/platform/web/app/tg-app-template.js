import '/resources/polymer/@polymer/polymer/polymer-legacy.js';

import '/resources/polymer/@polymer/iron-flex-layout/iron-flex-layout.js';
import '/resources/polymer/@polymer/iron-flex-layout/iron-flex-layout-classes.js';

import '/resources/polymer/@polymer/app-route/app-location.js';
import '/resources/polymer/@polymer/app-route/app-route.js';

import '/resources/polymer/@polymer/neon-animation/neon-animated-pages.js';

// this import is required to ensure the SSE initialisation upon loading of a web client
import '/app/tg-app-config.js';

import '/resources/views/tg-app-menu.js';
import '/resources/views/tg-app-view.js';
import '/resources/master/tg-entity-master.js';
import '/resources/actions/tg-ui-action.js';
import '/resources/components/tg-message-panel.js';
import '/resources/components/tg-global-error-handler.js';

import { Polymer } from '/resources/polymer/@polymer/polymer/lib/legacy/polymer-fn.js';
import { html } from '/resources/polymer/@polymer/polymer/lib/utils/html-tag.js';
import { IronOverlayManager } from '/resources/polymer/@polymer/iron-overlay-behavior/iron-overlay-manager.js';
import { IronA11yKeysBehavior } from '/resources/polymer/@polymer/iron-a11y-keys-behavior/iron-a11y-keys-behavior.js';
import { IronResizableBehavior } from '/resources/polymer/@polymer/iron-resizable-behavior/iron-resizable-behavior.js';

import { TgEntityMasterBehavior } from '/resources/master/tg-entity-master-behavior.js';
import { TgViewWithHelpBehavior } from '/resources/components/tg-view-with-help-behavior.js';
import { TgFocusRestorationBehavior } from '/resources/actions/tg-focus-restoration-behavior.js'
import { TgTooltipBehavior } from '/resources/components/tg-tooltip-behavior.js';
import { InsertionPointManager } from '/resources/centre/tg-insertion-point-manager.js';
import { tearDownEvent, deepestActiveElement, generateUUID, isMobileApp} from '/resources/reflection/tg-polymer-utils.js';
import { isExternalURL, processURL, checkLinkAndOpen } from '/resources/components/tg-link-opener.js';
import '/resources/polymer/@polymer/paper-icon-button/paper-icon-button.js';@mainMenuActionImports

let screenWidth = window.screen.availWidth;
let screenHeight = window.screen.availHeight;

const template = html`
    <style>
        :host {
            overflow: hidden;
        }
    </style>
    <style include="iron-flex iron-flex-reverse iron-flex-alignment iron-flex-factors iron-positioning"></style>
    <tg-app-config id="appConfig"></tg-app-config>
    <tg-global-error-handler id="errorHandler" toaster="[[toaster]]"></tg-global-error-handler>
    <app-location id="location" no-decode dwell-time="-1" route="{{_route}}" url-space-regex="^/#/" use-hash-as-path></app-location>
    <app-route route="{{_route}}" pattern="/:moduleName" data="{{_routeData}}" tail="{{_subroute}}"></app-route>
    <tg-message-panel></tg-message-panel>
    <div class="relative flex">
        <neon-animated-pages id="pages" class="fit" attr-for-selected="name" on-neon-animation-finish="_animationFinished" animate-initial-selection>
            <tg-app-menu class="fit" name="menu" menu-config="[[menuConfig]]" app-title="[[appTitle]]" idea-uri="[[ideaUri]]">
                <paper-icon-button id="helpAction" slot="helpAction" icon="icons:help-outline" tabindex="1"
                    on-mousedown="_helpMouseDownEventHandler" 
                    on-touchstart="_helpMouseDownEventHandler" 
                    on-mouseup="_helpMouseUpEventHandler" 
                    on-touchend="_helpMouseUpEventHandler" 
                    tooltip-text="Tap to open help in a window or tap with Ctrl/Cmd to open help in a tab.<br>Alt&nbsp+&nbspTap or long touch to edit the help link.">
                </paper-icon-button>
            </tg-app-menu>
            <template is="dom-repeat" items="[[menuConfig.menu]]" on-dom-change="_modulesRendered">
                <tg-app-view class="fit hero-animatable" name$="[[item.key]]" menu="[[menuConfig.menu]]" menu-item="[[item]]" can-edit="[[menuConfig.canEdit]]" menu-save-callback="[[_saveMenuVisibilityChanges]]" selected-module="[[_selectedModule]]" selected-submodule="{{_selectedSubmodule}}">
                    <tg-ui-action
                        id="openUserMenuVisibilityAssociatorMaster"
                        ui-role='ICON'
                        component-uri='/master_ui/ua.com.fielden.platform.menu.UserMenuVisibilityAssociator'
                        element-name='tg-UserMenuVisibilityAssociator-master'
                        show-dialog='[[_showDialog]]'
                        toaster='[[toaster]]'
                        create-context-holder='[[_createContextHolder]]'
                        attrs='[[_openUserMenuVisibilityAssociatorAttrs]]'
                        require-selection-criteria='false'
                        require-selected-entities='ONE'
                        require-master-entity='false'
                        slot="menuItemAction">
                    </tg-ui-action>
                </tg-app-view>
            </template>
        </neon-animated-pages>
    </div>
    <tg-entity-master
        id="masterDom"
        entity-type="[[entityType]]"
        entity-id="new"
        hidden
        _post-validated-default="[[_postValidatedDefault]]"
        _post-validated-default-error="[[_postValidatedDefaultError]]"
        _process-response="[[_processResponse]]"
        _process-error="[[_processError]]"
        _process-retriever-response="[[_processRetrieverResponse]]"
        _process-retriever-error="[[_processRetrieverError]]"
        _process-saver-response="[[_processSaverResponse]]"
        _process-saver-error="[[_processSaverError]]"
        _saver-loading="{{_saverLoading}}">
        <tg-ui-action
            id="menuSaveAction"
            ui-role='ICON'
            component-uri='/master_ui/ua.com.fielden.platform.menu.MenuSaveAction'
            element-name='tg-MenuSaveAction-master'
            show-dialog='[[_showDialog]]'
            toaster='[[toaster]]'
            create-context-holder='[[_createContextHolder]]'
            attrs='[[_attrs]]'
            require-selection-criteria='false'
            require-selected-entities='NONE'
            require-master-entity='false'>
        </tg-ui-action>
        <tg-ui-action
            id="tgOpenHelpMasterAction"
            slot="helpAction"
            ui-role='ICON'
            component-uri = '/master_ui/ua.com.fielden.platform.entity.UserDefinableHelp'
            element-name = 'tg-UserDefinableHelp-master'
            short-desc="Help"
            show-dialog='[[_showHelpDialog]]'
            toaster='[[toaster]]'
            create-context-holder='[[_createContextHolder]]'
            attrs='[[_tgOpenHelpMasterActionAttrs]]'
            require-selection-criteria='false'
            require-selected-entities='ONE'
            require-master-entity='false'
            current-entity = '[[_currentEntityForHelp]]'
            modify-functional-entity = '[[_modifyHelpEntity]]'
            post-action-success = '[[_postOpenHelpMasterAction]]'
            hidden>
        </tg-ui-action>
    </tg-entity-master>`;

template.setAttribute('strip-whitespace', '');

function findModule (moduleName, menuConfig) {
    var itemIndex;
    for (itemIndex = 0; itemIndex < menuConfig.menu.length; itemIndex++) {
        if (menuConfig.menu[itemIndex].key === moduleName) {
            return moduleName;
        }
    }
    return "menu";
}

function addAllElements (elementsToAdd, addToArray, removeFromArray) {
    addToArray = addToArray || [];
    if (elementsToAdd) {
        elementsToAdd.forEach(function(element) {
            if (addToArray.indexOf(element) < 0) {
                var indexInInvisible = removeFromArray ? removeFromArray.indexOf(element) : -1;
                if (indexInInvisible >= 0) {
                    removeFromArray.splice(indexInInvisible, 1);
                }
                addToArray.push(element);
            }
        });
    }
    return addToArray;
}

/**
 * Should return indicator whether passed overlay (it can be custom action dialog or insertion point) should not react on back button.
 *
 * @param {Object} overlay - a custom action dialog or an insertion point
 */
function skipHistoryAction (overlay) {
    return typeof overlay.skipHistoryAction === 'function' && overlay.skipHistoryAction();
}

Polymer({

    _template: template,

    is: "tg-app-template",

    properties: {
        /**
         * The property which indicates whether entity master is 'UI-less'.
         */
        noUI: {
            type: Boolean,
            value: true
        },
        /**
         * This property governs master behavior upon its activation for the first time (i.e. when master element was instantiated and bound to an entity instance).
         * If saveOnActivation is true then entity saving occurs automatically just before the master UI gets displayed.
         * It most conveniently used for masters that represent functional entities (i.e. actions).
         **/
        saveOnActivation: {
            type: Boolean,
            value: true
        },
        
        keyEventTarget: {
            type: Object,
            value: function() {
                return document.body;
            }
        },
        appTitle: String,
        ideaUri: String,
        entityType: String,

        _manager: {
            type: Object,
            value: IronOverlayManager
        },
        _route: {
            type: Object
        },
        _routeData: Object,
        _subroute: Object,
        _selectedModule: String,
        _selectedSubmodule: {
            type: String,
            notify: true,
            observer: "_selectedSubmoduleChanged"
        },

        //action related properties.
        _attrs: Object,
        _saveIdentifier: Number,
        _visibleMenuItems: Array,
        _invisibleMenuItems: Array,
        _saveMenuVisibilityChanges: Function,
        
        /**
         * The current number of active history entry.
         * 
         * For the very first history entry this number will be '1' due to rewriting in attached callback (if application loads from root page).
         * For the very first history entry this number will be 'undefined' (if application loads from some specific URI, e.g. http://tgdev.com:8091/#/Work%20Activities/Work%20Activity).
         * For all other cases we have actual number, aka 2, 3, and so on.
         * 
         * Please, not that history also always contains 'zero' entry which represents 'New Tab'.
         */
        currentHistoryState: {
            type: Object
        }
    },

    observers: ['_routeChanged(_route.path)'],

    behaviors: [TgEntityMasterBehavior, TgViewWithHelpBehavior, IronA11yKeysBehavior, TgTooltipBehavior, TgFocusRestorationBehavior, IronResizableBehavior],
    
    keyBindings: {
        'f3': '_searchMenu',
        'f2': '_openModuleMenu',
        'f10': '_showMainMenu'
    },

    listeners: {
        "main-menu": "_showMainMenu",
        "menu-item-selected": "_showView",
        "menu-search-list-closed": "_restoreLastFocusedElement",
        "tg-module-menu-closed": "_restoreLastFocusedElement"
    },

    _searchMenu: function (event) {
        const selectedElement = this.shadowRoot.querySelector("[name='" + this.$.pages.selected + "']");
        if (selectedElement && selectedElement.searchMenu) {
            this.persistActiveElement();
            selectedElement.searchMenu();
            tearDownEvent(event);
        }
    },
    
    _openModuleMenu: function (event) {
        const selectedElement = this.shadowRoot.querySelector("[name='" + this.$.pages.selected + "']");
        if (selectedElement && selectedElement.openModuleMenu) {
            this.persistActiveElement();
            selectedElement.openModuleMenu();
            tearDownEvent(event);
        }
    },

    _tgOpenMasterAction: function () {
        if (this.tgOpenMasterAction.isActionInProgress || this.disableNextHistoryChange) {
            return;
        }
        const entityInfo = this._selectedSubmodule.substring(1).split('/');
        const typeOf = (name) => this._reflector().findTypeByName(name);
        const mainTypeName = entityInfo[0];
        const idStr = entityInfo[1];
        const menuItemTypeName = entityInfo[2];
        if (entityInfo.length !== 2 && entityInfo.length !== 3) {
            this._openToastForError('URI error.', `The URI [${this._selectedSubmodule}] for master is incorrect. It should contain entity type and id [and optional type of compound menu item] separated with '/'.`, true);
        } else if (!typeOf(mainTypeName) || menuItemTypeName && !typeOf(menuItemTypeName)) {
            this._openToastForError('Entity type error.', `[${mainTypeName}]${menuItemTypeName ? ` or [${menuItemTypeName}]` : ''} entity type is not registered. Please make sure that entity type is correct.`, true);
        } else if (isNaN(Number(idStr))) {
            this._openToastForError('Master entity ID error.', `The entity ID [${idStr}] for master is not integer number.`, true);
        } else {
            const entity = this._reflector().newEntity(mainTypeName);
            entity['id'] = parseInt(idStr);
            if (menuItemTypeName) {
                this.tgOpenMasterAction.modifyFunctionalEntity = (bindingEntity) => {
                    bindingEntity.setAndRegisterPropertyTouch('menuToOpen', menuItemTypeName);
                    delete this.tgOpenMasterAction.modifyFunctionalEntity;
                };
            }
            this.tgOpenMasterAction._runDynamicAction(() => entity, null);
        }
    },
    
    _restoreLastFocusedElement: function (event) {
        this.restoreActiveElement();
    },
    
    _routeChanged: function (routePath) {
        // in case where there is an open overlay we 1) close it on back 2) remain it open on forward. Still the history state will not be changed.
        if (typeof this.currentHistoryState === "undefined") {
            this._loadApplicationInfrastructureIntoHistory();
        } else {
            if (!window.history.state) {
                // This logic might be invoked in case where someone changes hash by typing it in address bar.
                this._replaceStateWithNumber();
            }

            // Determine history steps (i.e whether user pressed back or forward or multiple back or forward or changed history in some other way.
            // One should take into account that if history steps are greater than 0 then user went backward. If the history steps are less than 0 then user went forward.
            // If history steps are equal to 0 then user changed history by clicking menu item it search menu or module menu etc.)
            const historySteps = this.currentHistoryState.currIndex - window.history.state.currIndex;
            // Computes to false/null or the first closable dialog
            // This is relevant if user went backward or forward (mobile device only) and there is overlay open and 'root' page (for e.g. https://tgdev.com:8091) is not opening
            const currentOverlay = (historySteps !== 0 && this._findFirstClosableDialog());
            if (currentOverlay) {
                // disableNextHistoryChange flag is needed to avoid history movements cycling
                if (!this.disableNextHistoryChange) {
                    if (historySteps > 0) { // moving back
                        if (historySteps > 1) { // 'multiple back' action
                            if (!this._closeAllDialogs()) { // try to close all dialogs and, if not closed, go forward to remain history not changed
                                window.history.go(historySteps);
                            } else { // otherwise the history changes already occurred and just change the page
                                this._changePage();
                            }
                        } else { // 'single back' action
                            window.history.forward(); // to remain history not changed
                            this._closeDialog(currentOverlay);
                        }
                    } else { // moving forward ('multiple forward' action or 'forward' action)
                        window.history.go(historySteps); // to remain history not changed
                    }
                }
                this.disableNextHistoryChange = !this.disableNextHistoryChange;
            } else { //The history steps is 0 or there are no opened dialog
                this._changePage();
                this.disableNextHistoryChange = false;
            }
            this.currentHistoryState = window.history.state;
        }
    },
    
    _loadApplicationInfrastructureIntoHistory: function () {
        if (this._route.path) {
            const urlForRoot = new URL("", window.location.protocol + '//' + window.location.host).href;
            const urlForMenu = new URL("/#/menu", window.location.protocol + '//' + window.location.host).href;
            const urlToOpen = new URL(this._getUrl(), window.location.protocol + '//' + window.location.host).href;
            window.history.replaceState({currIndex: 0}, '', urlForRoot);
            window.history.pushState({currIndex: 1}, '', urlForMenu);
            this.currentHistoryState = {currIndex: 2};
            window.history.pushState(this.currentHistoryState, '', urlToOpen);
            this._routeChanged();
        }
    },
    
    /**
     * Actually changes the page; if the page is about to change to 'root' page (for e.g. https://tgdev.com:8091), then it moves forward to corresponding menu,
     * which should definitely exist (https://tgdev.com:8091/#/menu).
     */
    _changePage: function () {
        if (this._route.path) {
            this._routeData && this._setSelected(decodeURIComponent(this._routeData.moduleName));
        } else {
            window.history.forward();
        }
    },
    
    /**
     * In case where 'multiple back' occurs then all dialogs will be closed (if able) and multiple history back action will be performed.
     *
     * This method skips all overlays and insertion points elements that should 'skipHistoryAction'.
     */
    _closeAllDialogs: function () {
        return this._closeDialogsInTheList(this._manager._overlays) && this._closeDialogsInTheList(InsertionPointManager._insertionPoints);
    },

    _closeDialogsInTheList : function (overlays) {
        for (let i = overlays.length - 1; i >= 0; i--) {
            if (!skipHistoryAction(overlays[i])) {
                this._closeDialog(overlays[i]);
            }
        }
        for (let i = overlays.length - 1; i >= 0; i--) {
            if (overlays[i].opened && !skipHistoryAction(overlays[i])) {
                return false;
            }
        }
        return true;
    },
    
    /**
     * Performs dialog/insertion-point closing through custom method 'closeDialog' (or in the simplest case just uses iron-overlay-behavior's 'close' method).
     */
    _closeDialog: function (dialog) {
        if (dialog.closeDialog) {
            dialog.closeDialog();
        } else {
            dialog.close();
        }
    },
    
    _findFirstClosableDialog: function () {
        return this._findFirstClosableDialogFromList(this._manager._overlays) || this._findFirstClosableDialogFromList(InsertionPointManager._insertionPoints);
    },

    _findFirstClosableDialogFromList: function (overlays) {
        for (let i = overlays.length - 1; i >= 0; i--) {
            if (overlays[i].opened && !skipHistoryAction(overlays[i])) {
                return overlays[i];
            }
        }
    },
    
    _selectedSubmoduleChanged: function (newValue, oldValue) {
        if (this._subroute.path !== newValue) {
            this.set("_subroute.path", newValue);
        }
    },

    _showMainMenu: function (e) {
        document.title = this.appTitle;
        this.set("_route.path", "/menu");
    },

    _showView: function (e) {
        var menuPathItems = e.detail.split("/");
        var route = "/" + menuPathItems[0];
        menuPathItems.splice(0,1);
        route += "/" + (menuPathItems.length > 0 ? menuPathItems.join("/") : "_");
        this.set("_route.path", route);
    },

    _modulesRendered: function (e) {
        if (this.selectAfterRender) {
            this.async(function () {
                this._setSelected(this.selectAfterRender);
                delete this.selectAfterRender;
            });
        }
    },

    /**
     * Selects the specified view. If the view is opened in different module then play transition animation between modules.
     * 
     * @param {String} selected 
     */
    _setSelected: function (selected) {
        if (this.menuConfig) {
            const moduleToSelect = findModule(selected, this.menuConfig);
            const currentlySelected = this.$.pages.selected;
            const currentlySelectedElement = currentlySelected && this.shadowRoot.querySelector("[name='" + currentlySelected + "']");
            //If module to select is the same as currently selected then just open selected menu item (e.i open entity centre or master)
            if (currentlySelected === moduleToSelect) {
                if (selected === 'master') {
                    this._selectedSubmodule = this._subroute.path;
                    this._tgOpenMasterAction();
                } else if (this._selectedSubmodule === this._subroute.path) {
                    if (currentlySelectedElement && currentlySelectedElement.selectSubroute) {
                        currentlySelectedElement.selectSubroute(this._subroute.path.substring(1).split("?")[0]);
                    }
                } else {
                    this._selectedSubmodule = this._subroute.path;
                }
                return;
            }
            //Otherwise configure exit animation on currently selected module and entry animation on module to select
            const elementToSelect = moduleToSelect && this.shadowRoot.querySelector("[name='" + moduleToSelect + "']");
            if (currentlySelectedElement) {
                currentlySelectedElement.configureExitAnimation(moduleToSelect);
            }
            if (elementToSelect) {
                elementToSelect.configureEntryAnimation(currentlySelected);
                this.$.pages.selected = moduleToSelect;
                if (elementToSelect.getSelectedPageTitle()) {
                    document.title = elementToSelect.getSelectedPageTitle();
                }
                return;
            }
        }
        //Play the transition animation. The view will be selected on animation finish event handler
        this.selectAfterRender = selected;
    },
    
    _checkWhetherCanLeave: function (e) {
        e.returnValue = "Do you really want to close the application?";
        return e.returnValue;
    },

    /**
     * Animation finish event handler. This handler opens master or centre if module transition occurred because of user action.
     * 
     * @param {Event} e 
     * @param {Object} detail 
     * @param {Object} source 
     */
    _animationFinished: function (e, detail, source) {
        if (e.target === this.$.pages){
            this._selectedModule = this._routeData.moduleName;
            if (this._routeData.moduleName === 'master') {
                this._selectedSubmodule = this._subroute.path;
                this._tgOpenMasterAction();
            } else if (this._selectedSubmodule === this._subroute.path) {
                if (detail.toPage.selectSubroute) {
                    detail.toPage.selectSubroute(this._subroute.path.substring(1).split("?")[0]);
                }
            } else {
                this._selectedSubmodule = this._subroute.path;
            }
        }
    },

    //Entity master related functions

    _masterDom: function () {
        return this.$.masterDom;
    },

    /**
     * The core-ajax component for entity retrieval.
     */
    _ajaxRetriever: function () {
        return this._masterDom()._ajaxRetriever();
    },

    /**
     * The core-ajax component for entity saving.
     */
    _ajaxSaver: function () {
        return this._masterDom()._ajaxSaver();
    },

    /**
     * The validator component.
     */
    _validator: function () {
        return this._masterDom()._validator();
    },

    /**
     * The component for entity serialisation.
     */
    _serialiser: function () {
        return this._masterDom()._serialiser();
    },

    /**
     * The reflector component.
     */
    _reflector: function () {
        return this._masterDom()._reflector();
    },

    /**
     * The toast component.
     */
    _toastGreeting: function () {
        return this._masterDom()._toastGreeting();
    },

    getOpenHelpMasterAction: function () {
        return this.$.tgOpenHelpMasterAction;
    },

    ready: function () {
        //setting the uuid for this master.
        this.uuid = this.is + '/' + generateUUID();
        this._attrs = {entityType: "ua.com.fielden.platform.menu.MenuSaveAction", currentState: "EDIT", centreUuid: this.uuid};
        this._openUserMenuVisibilityAssociatorAttrs = {entityType: "ua.com.fielden.platform.menu.UserMenuVisibilityAssociator", currentState: "EDIT", centreUuid: this.uuid};
        this.tgOpenMasterAction.requireMasterEntity = 'false';
        //Binding to 'this' functions those are used outside the scope of this component.
        this._checkWhetherCanLeave = this._checkWhetherCanLeave.bind(this);

        //Configure help action
        this._currentEntityForHelp = () => {
            return this._reflector().newEntity(this._currEntity.type().notEnhancedFullClassName());
        }

        //Configuring menu visibility save functionality.
        this._saveMenuVisibilityChanges = function (visibleItems, invisibleItems) {
            if (this._saveIdentifier) {
                this.cancelAsync(this._saveIdentifier);
                this._saveIdentifier = null;
            }
            this._visibleMenuItems = addAllElements(visibleItems, this._visibleMenuItems, this._invisibleMenuItems);
            this._invisibleMenuItems = addAllElements(invisibleItems, this._invisibleMenuItems, this._visibleMenuItems);
            this._saveIdentifier = this.async(function () {
                this.$.menuSaveAction._run();
            }, 500);
        }.bind(this);
        //Init master realted properties
        this.entityType = "ua.com.fielden.platform.menu.Menu";
        //Init master related functions.
        this.postRetrieved = function (entity, bindingEntity, customObject) {
<<<<<<< HEAD
            const mainMenuActionImportsIfPresent = () => typeof mainMenuActionImports !== "undefined" ? mainMenuActionImports : {};
            const createFunctionFromString = prePostActionStr => new Function(...Object.keys(mainMenuActionImportsIfPresent()), "const self = this; return " + prePostActionStr).bind(this, ...Object.values(mainMenuActionImportsIfPresent()))();
=======
            this.$.appConfig.setSiteAllowlist(entity.siteAllowlist.map(site => new RegExp(site)));
            this.$.appConfig.setDaysUntilSitePermissionExpires(entity.daysUntilSitePermissionExpires);
>>>>>>> c672c968
            entity.menu.forEach(menuItem => {
                menuItem.actions.forEach(action => {
                    action._showDialog = this._showDialog;
                    action.toaster = this.toaster;
                    action._createContextHolder = this._createContextHolder;
                    action.preAction = createFunctionFromString(action.preAction);
                    action.postActionSuccess = createFunctionFromString(action.postActionSuccess);
                    action.postActionError = createFunctionFromString(action.postActionError);
                    action.attrs = JSON.parse(action.attrs, (key, value) => {
                        if (key === 'width' || key === "height") {
                            return new Function("return " + value)();
                        } else if (key === "centreUuid") {
                            return this.uuid;
                        }
                        return value;
                    });
                });
            });
            this.menuConfig = entity;
            // make splash related elements invisible
            // selection happens by id, but for all for safety reasons; for example, for web tests these elements do not exist
            document.querySelectorAll("#splash-background").forEach(bg => bg.style.display = 'none'); // background
            document.querySelectorAll("#splash-text").forEach(txt => txt.style.display = 'none'); // text
        }.bind(this);
        this.postValidated = function (validatedEntity, bindingEntity, customObject) {};
        this.postSaved = function (potentiallySavedOrNewEntity, newBindingEntity) {};
        //Init action related functions
        this.$.menuSaveAction.modifyFunctionalEntity = function (bindingEntity, master) {
            if (this._visibleMenuItems && this._visibleMenuItems.length > 0) {
                this.$.menuSaveAction.modifyValue4Property("visibleMenuItems", bindingEntity, this._visibleMenuItems);
                this._visibleMenuItems = null;
            }
            if (this._invisibleMenuItems && this._invisibleMenuItems.length > 0) {
                this.$.menuSaveAction.modifyValue4Property("invisibleMenuItems", bindingEntity, this._invisibleMenuItems);
                this._invisibleMenuItems = null;
            }
        }.bind(this);
        
        //Add iron-resize event listener
        this.addEventListener("iron-resize", this._resizeEventListener.bind(this));
        
        //Add URI (location) change event handler to set history state. 
        window.addEventListener('location-changed', this._replaceStateWithNumber.bind(this));

        //Add resize listener that checks whether screen resolution changed
        window.addEventListener('resize', this._checkResolution.bind(this));

        //Add click event listener to handle click on links
        window.addEventListener('click', this._checkURL.bind(this));
    },

    attached: function () {
        const self = this;
        //@use-empty-console.log
        this.async(function () {
            if (!this._route.path) {
                this._replaceStateWithNumber();
                this.set("_route.path", "/menu");
            }
            
            self.entityId = 'new';
            const context = self._reflector().createContextHolder(null, null, null, null, null, null, null);
            // Currently there is a difference in constructing app menu content.
            // We use isMobileApp differentiator when making 'retrieve' call for 'Menu' entity.
            context['chosenProperty'] = isMobileApp() ? 'mobile' : 'desktop';
            
            this.retrieve(context);
            this._toastGreeting().text = "Loading menu...";
            this._toastGreeting().hasMore = false;
            this._toastGreeting().showProgress = true;
            this._toastGreeting().msgHeading = "Info";
            this._toastGreeting().isCritical = false;
            this._toastGreeting().show();
        });
        
        window.addEventListener("beforeunload", this._checkWhetherCanLeave);
    },
    
    detached: function () {
        window.removeEventListener("beforeunload", this._checkWhetherCanLeave);
    },
    
    /**
     * Provides custom 'state' object for history entries. Updates 'currentHistoryState' property.
     */
    _replaceStateWithNumber: function (event) {
        if (!(event && event.detail && event.detail.avoidStateAdjusting)) {
            // the URI for history state rewrite
            const fullNewUrl = new URL(this._getUrl(), window.location.protocol + '//' + window.location.host).href;
            // currentHistoryState should be updated first. If it is not yet defined then make it 0 otherwise increment it;
            const newCurrentHistoryIndex = typeof this.currentHistoryState !== "undefined"? this.currentHistoryState.currIndex + 1 : 0;
            this.currentHistoryState = {currIndex: newCurrentHistoryIndex}
            // rewrite history state by providing concrete number of last history state
            window.history.replaceState(this.currentHistoryState, '', fullNewUrl);
        }
    },
    
    _getUrl: function() {
        let url = window.location.pathname;
        url += window.location.search;
        url += window.location.hash;
        return url;
    },
    
    //FIXME should be tested well
    _resizeEventListener: function (event, details) {
        const activeElement = deepestActiveElement();
        if (activeElement && (activeElement.nodeName.toLowerCase() === 'input'|| activeElement.nodeName.toLowerCase() === 'textarea')) {
            let node = activeElement;
            while (node && node.nodeName.toLowerCase() !== 'paper-input-container') {
                node = node.parentNode || node.getRootNode().host;
            }
            if (node && !this._isElementInViewport(node)) {
                node.scrollIntoView({block: "end", inline: "end", behavior: "smooth"}); // Safari (WebKit) does not support options object (smooth scrolling). We are aiming Chrome for iOS devices at this stage.
            }
        } 
    },

    /**
     * Window resize handler that checks whether screen resolution changes and dispatches 'tg-screen-resolution-changed' if it does.
     */
    _checkResolution: function () {
        if (window.screen.availWidth !== screenWidth || window.screen.availHeight !== screenHeight) {
            screenWidth = window.screen.availWidth;
            screenHeight = window.screen.availHeight;
            window.dispatchEvent(new CustomEvent('tg-screen-resolution-changed', {bubbles: true, composed: true, detail: {width: screenWidth, height: screenHeight}}));
        }
    },

    /**
     * Check whether the clicked URL leads to a resource outside the application. If it does, prompt the user to confirm or reject the action.
     * 
     * @param {Event} e - click event
     */
    _checkURL: function (e) {
        const linkNode = e.composedPath().find(n => n.tagName && n.tagName === 'A' && isExternalURL(processURL(n.getAttribute('href'))));

        if (linkNode) {
            tearDownEvent(e);
            checkLinkAndOpen(linkNode.getAttribute('href'));
        }
    },
    
    /**
     * Check whether an element is visible in viewport. See https://stackoverflow.com/questions/123999/how-to-tell-if-a-dom-element-is-visible-in-the-current-viewport.
     */
    _isElementInViewport: function (el) {
        const rect     = el.getBoundingClientRect();
        const vWidth   = window.innerWidth || document.documentElement.clientWidth;
        const vHeight  = window.innerHeight || document.documentElement.clientHeight;
        const efp      = function (x, y) { return document.elementFromPoint(x, y) };
        
        // Return false if it's not in the viewport
        if (rect.right < 0 || rect.bottom < 0 || rect.left > vWidth || rect.top > vHeight) {
            return false;
        }
        // Return true if all its four corners are visible, aka the element from corner point is the child the 'el' or el itsels
        return (
              el.contains(efp(rect.left + 1,  rect.top + 1)) // used slightly narrower rectangle due to [most likely] rounding issues of floating point pixels
          &&  el.contains(efp(rect.right - 1, rect.top + 1))
          &&  el.contains(efp(rect.right - 1, rect.bottom - 1))
          &&  el.contains(efp(rect.left + 1,  rect.bottom - 1))
        );
    }
});<|MERGE_RESOLUTION|>--- conflicted
+++ resolved
@@ -597,13 +597,10 @@
         this.entityType = "ua.com.fielden.platform.menu.Menu";
         //Init master related functions.
         this.postRetrieved = function (entity, bindingEntity, customObject) {
-<<<<<<< HEAD
+            this.$.appConfig.setSiteAllowlist(entity.siteAllowlist.map(site => new RegExp(site)));
+            this.$.appConfig.setDaysUntilSitePermissionExpires(entity.daysUntilSitePermissionExpires);
             const mainMenuActionImportsIfPresent = () => typeof mainMenuActionImports !== "undefined" ? mainMenuActionImports : {};
             const createFunctionFromString = prePostActionStr => new Function(...Object.keys(mainMenuActionImportsIfPresent()), "const self = this; return " + prePostActionStr).bind(this, ...Object.values(mainMenuActionImportsIfPresent()))();
-=======
-            this.$.appConfig.setSiteAllowlist(entity.siteAllowlist.map(site => new RegExp(site)));
-            this.$.appConfig.setDaysUntilSitePermissionExpires(entity.daysUntilSitePermissionExpires);
->>>>>>> c672c968
             entity.menu.forEach(menuItem => {
                 menuItem.actions.forEach(action => {
                     action._showDialog = this._showDialog;
