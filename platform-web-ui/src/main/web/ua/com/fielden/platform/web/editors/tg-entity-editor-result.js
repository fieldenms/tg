import '/resources/polymer/@polymer/polymer/polymer-legacy.js';
import '/resources/polymer/@polymer/iron-flex-layout/iron-flex-layout.js';
import '/resources/polymer/@polymer/iron-flex-layout/iron-flex-layout-classes.js';
import '/resources/polymer/@polymer/iron-selector/iron-selector.js';

import '/resources/polymer/@polymer/paper-button/paper-button.js';
import '/resources/polymer/@polymer/paper-item/paper-item.js';
import '/resources/polymer/@polymer/paper-styles/color.js';

import '/resources/components/tg-scrollable-component.js';
import '/resources/serialisation/tg-serialiser.js';


import { matchedParts } from '/resources/editors/tg-highlighter.js';
import {TgTooltipBehavior} from '/resources/components/tg-tooltip-behavior.js';
import { tearDownEvent } from '/resources/reflection/tg-polymer-utils.js'

import { IronOverlayBehavior } from '/resources/polymer/@polymer/iron-overlay-behavior/iron-overlay-behavior.js';
import {mixinBehaviors} from '/resources/polymer/@polymer/polymer/lib/legacy/class.js';
import {html, PolymerElement} from '/resources/polymer/@polymer/polymer/polymer-element.js';
import {microTask} from '/resources/polymer/@polymer/polymer/lib/utils/async.js';

/**
 * A set of colours used for rendering labels in the autocompletion result when autocompleting union entities, to represent values of various entity types that correspond to different union properties.
 * These colours are selected from https://materialui.co/colors/ – a subset from the row with colour ID 50.
 */
//                                green     d-purple   pink       brown      teal       indigo
const unionPropertyBgColours = ['#E8F5E9', '#EDE7F6', '#FCE4EC', '#EFEBE9', '#E0F2F1', '#E8EAF6'];
const unionPropertyFgColours = ['#63BB6A', '#855CC2', '#E93772', '#A0887C', '#5DBBB6', '#5F6DC0'];


const template = html`
    <style>
        :host {
            display: block;
            background: white;
            color: black;
            padding: 0px;
            overflow: auto; /* this is to make host scorable when needed */
            -webkit-overflow-scrolling: touch;
            box-shadow: rgba(0, 0, 0, 0.24) -2.3408942051048403px 5.524510324047423px 12.090680100755666px 0px, rgba(0, 0, 0, 0.12) 0px 0px 12px 0px;
            @apply --layout-vertical;
        }

        .tg-item {
            @apply --layout-vertical;
            @apply --layout-start;
            font-size: small;
            padding: 6px;
            margin: 0px;
            overflow: auto;
            -webkit-overflow-scrolling: touch;
            text-overflow: ellipsis;
            border-top: 1px solid #e3e3e3;
            min-height: 24px;
        }

        .tg-item.inactive {
            color: color-mix(in srgb, black 33%, white);
        }

        .tg-item:hover{
            cursor: pointer;
            background: var(--paper-blue-50);
        }

        .tg-item:hover:not(.inactive) {
            color: var(--paper-blue-500);
        }

        .tg-item.iron-selected {
            background: var(--paper-blue-300);
            color: var(--paper-blue-50);
        }

        paper-item:not(.iron-selected) span.value-highlighted {
            background-color: #ffff46;
        }

        paper-item:focus {
            background-color: #E1F5FE;
        }

        paper-button {
            color: var(--paper-light-blue-500);
            --paper-button-flat-focus-color: var(--paper-light-blue-50);
        }
        paper-button:hover {
            background: var(--paper-light-blue-50);
        }

        paper-button[disabled] {
            color: var(--paper-blue-grey-500);
            background: var(--paper-blue-grey-50);
        }

        .additional-prop {
            font-size: x-small;
            min-width: 150px;
            padding-left: 1em;
            padding-top: 0.5em;
            line-height: 15px;
        }

        .prop-name {
            font-weight: bold;
            padding-right: 0.5em;
        }

        .type-name {
            font-size: x-small;
            background-color: var(--paper-grey-200);
            color: #737373;
            line-height: 18px;
            border-radius: 9px;
            padding-left: 8px;
            padding-right: 8px;
        }

        .tg-snatchback-button {
            color: #03A9F4;
        }

        .tg-snatchback {
            background-color: #FFFFFF;
            color: #000;
            min-width: 250px;
            padding: 0px;
            overflow: auto;
            -webkit-overflow-scrolling: touch;
            text-overflow: ellipsis;
        }

        .no-result {
            display: flex;
            flex-direction: column;
            align-items: center;
            line-height: 50px;
        }

        .toolbar {
            padding: 0 10px 10px;
            height: auto;
            position: relative;
            overflow: hidden;
            flex-grow: 0;
            flex-shrink: 0;
        }
        .toolbar-content > * {
            margin-top: 8px;
        }
    </style>
    <style include="iron-flex iron-flex-reverse iron-flex-alignment iron-flex-factors iron-positioning"></style>
    <tg-scrollable-component class="relative" end-of-scroll="[[_tryToLoadMore]]" on-tap="selectionListTap" on-keydown="selectionListKeyDown">
        <iron-selector id="selector" class="tg-snatchback" multi$="[[multi]]" attr-for-selected="value" on-iron-deselect="_itemDeselected" on-iron-select="_itemSelected">
            <!-- begin of dom-repeat -->
            <template is="dom-repeat" items="[[_values]]" as="v">
                <paper-item id$="[[_makeId(index)]]" value$="[[_getKeyFor(v)]]" tabindex="-1" noink class$="[[_calcItemClass(v)]]"></paper-item>
            </template>
            <!-- end of dom-repeat -->
        </iron-selector>

    </tg-scrollable-component>

    <div hidden$="[[_foundSome]]" class="no-result">
        <span>Found no matching values.</span>
    </div>
    <div class="toolbar layout horizontal wrap">
        <div class="toolbar-content layout horizontal center">
            <paper-button tooltip-text="Load more matching values, if any" on-tap="_loadMore" id="loadMoreButton" disabled$="[[!enableLoadMore]]">More</paper-button>
        </div>
        <div class="toolbar-content layout horizontal center" style="margin-left:auto">
            <paper-button tooltip-text="Discard and close" on-tap="_close">Cancel</paper-button>
            <paper-button tooltip-text="Accept selected" on-tap="_acceptValues">Ok</paper-button>
        </div>
    </div>`;

export class TgEntityEditorResult extends mixinBehaviors([IronOverlayBehavior, TgTooltipBehavior], PolymerElement) {

    static get template() { 
        return template;
    }

    static get properties () {
        return {
            /* Indicates whether multiple (true) or a single (false, default) value is acceptable. */
            multi: {
                type: Boolean,
                value: false
            },
    
            /* An array of entities that match the search request.
             * Should NOT be manipulated directly -- only via methods pushValue and clearSelection.*/
            _values: {
                type: Array,
                value: function() {
                    return [];
                }
            },

            _foundSome: {
                type: Boolean,
                value: false
            },
            /* Contains selected entities in a form of key:entity pairs.
             * Can be empty. Should contain at most one entity in case of single selection mode.
             */
            selectedValues: {
                type: Object,
                value: function() {
                    return {};
                }
            },
    
            /* Should contain the names of additional properties to be displayed. */
            additionalProperties: {
                type: Object,
                value: function() {
                    return {};
                }
            },
    
            _selectedIndex: {
                type: Number,
                value: 0
            },
    
            /**
             * A private property to indicate the fact that the internal state of the component is ready for keyboard navigation (up/down keys).
             */
            _keyBoardNavigationReady: {
                type: Boolean,
                value: false
            },
    
            /** A property to pass in an instance of tg-reflector, used for value conversion during rendering. */
            reflector: {
                type: Object,
                value: null
            },
    
            /**
             * A function that retrives boundClientRect and offsetHeight from wrapping decorator (paper-input-container) from parent tg-entity-editor.
             */
            retrieveContainerSizes: {
                type: Function
            },

            /**
             * Tap event handler for list of found items (this event handler may accept tapped item if the list is single selection).
             */
            selectionListTap: {
                type: Function
            },

            /**
             * key down event handler that allows user to navigate between items and accept.
             */
            selectionListKeyDown: {
                type: Function
            },
    
            /**
             * A function that performs acceptance of selected values. It is assigned in tg-entity-editor. 
             */
            acceptValues: {
                type: Function
            },
    
            /**
             * A function to load more matching values, if any. It is assigned in tg-entity-editor.
             */
            loadMore: {
                type: Function
            },
    
            /**
             * Controls if buton MORE is enabled.
             */
            enableLoadMore: {
                type: Boolean,
                value: true
            },
    
            _tryToLoadMore: {
                type: Function,
                value: function () {
                    return function (e) {
                        if (this.enableLoadMore === true) {
                            this.loadMore();
                        }                            
                    }.bind(this);
                }
            }
        };
    }

    constructor () {
        super();
        this.noAutoFocus = true;
        this.alwaysOnTop = true;
    }

    loadMoreButton () {
        return this.$.loadMoreButton;
    }

    _loadMore (e) {
        this.loadMore(true);
        tearDownEvent(e);
    }

    _close (e) {
        this.close();
        tearDownEvent(e);
    }

    _acceptValues (e) {
        this.acceptValues();
        tearDownEvent(e);
    }

    clearSelection () {
        this._selectedIndex = 0;
        this._keyBoardNavigationReady = false;
        this.$.selector.selectedItem = null;
        this.selectedValues = {};

        while (this.pop('_values')) {}

        if (this.multi === true) {
            this.$.selector.selectedValues = [];
        } else {
            this.$.selector.selected = '';
        }
    }

    /* Pushes the specified value into the tail of array _values if that value is not yet present.
     * Returns true if the value was new, false otherwise. */
    pushValue (value) {
        const existingValue = this._values.find(obj => this._getKeyFor(obj) === this._getKeyFor(value));

        if (!existingValue) {
            this.push('_values', value);
        }

        return !existingValue;
    }

    _getKeyFor (entity) {
        return entity['@key'];
    }

    /*
     * Determines a title of the specified entity.propName.
     */
    _propTitleByName (entity, propName) {
        if (entity.type().prop(propName)) {
            return entity.type().prop(propName).title();
        } else {
            return propName;
        }
    }
    /*
     * Obtains a value of the specified by name property for the passed in entity.
     */
    _propValueByName (entity, propName) {
        return this.reflector.tg_toString(entity.get(propName), entity.type(), propName);
    }

    /**
     * Makes a value for attribute id based on the provided index.
     * Such id values are used for paperItem HTML elements representing list items.
     */
    _makeId (index) {
        return "id" + index;
    }

    /**
     * Extracts a list item index from the id value of a corresponding paperItem HTML element.
     */
    _unmakeId (id) {
        return Number(id.substring(2));
    }

    /* Highlights matched parts of autocompleted values.
     * Handles all properties that were specified as to be highlighted. */
    highlightMatchedParts (searchQuery) {
        microTask.run(function() {
            this._foundSome = this._values.length > 0;
            for (let index = 0; index < this._values.length; index++) {
                let html = '';
                const v = this._values[index];

                // add key value with highlighting of matching parts
                const descProp = 'desc';
                const withDesc = this.additionalProperties.hasOwnProperty(descProp);
                html = html + this._addHighlightedProp(
                    true,
                    searchQuery,
                    '',
                    '',
                    v.toString(),
                    () => this._propValueByName(v, 'desc'),
                    withDesc === true,
                    typeof v.active === 'undefined' || v.get("active")
                );

                //Add type description if entity editor is for union entity
                const entityType = v.type();
                if (entityType.isUnionEntity()) {
                    const activeProp = v._activeProperty();
                    const title = entityType.prop(activeProp).title();
                    const colourIndex = entityType.unionProps().indexOf(activeProp) % unionPropertyBgColours.length;
                    const bgColor = unionPropertyBgColours[colourIndex];
                    const fgColor = unionPropertyFgColours[colourIndex];
                    html = html + `<span class="type-name" style="background-color:${bgColor};color:${fgColor}">${title}</span>`;
                }

                // add values for additional properties with highlighting of matching parts if required
                for (let propName in this.additionalProperties) {
                    // interested only in the object's direct properties
                    if (propName !== descProp && this.additionalProperties.hasOwnProperty(propName)) {
                        // should highlight?
                        const highlight = this.additionalProperties[propName];
                        html = html + this._addHighlightedProp(
                            highlight,
                            searchQuery,
                            'class="additional-prop" ',
                            '<span class="prop-name"><span>' + this._propTitleByName(v, propName) + '</span>:</span>',
                            this._propValueByName(v, propName),
                            () => this._propValueByName(v, propName + '.desc'),
<<<<<<< HEAD
                            this.reflector.isEntity(v.get(propName)) && (typeof v.get(propName)['desc'] !== 'undefined' || v.get(propName).type().isUnionEntity())
=======
                            this.reflector.isEntity(v.get(propName)) && typeof v.get(propName)['desc'] !== 'undefined',
                            typeof v.active === 'undefined' || v.get("active")
>>>>>>> 18cdab89
                        );
                    }
                }

                // put the composed for the current item HTML into the content of paper-item
                const id = this._makeId(index);
                const paperItem = this.shadowRoot.querySelector("#" + id);
                if (paperItem) {
                    paperItem.innerHTML = html;
                }
            }
        }.bind(this));
    }

    /**
     * Adds highlighted representation of property in form of '[prepender]key - desc'.
     * 
     * @param highlight - indicates whether the property should highlight its parts according to search query
     * @param searchQuery - string representing the pattern to search values in autocompleter
     * @param wrappingDivAttrs - string to define additional attributes for whole representation of property
     * @param prependingDom - string to define additional DOM prepending to 'key - desc' part
     * @param mainStringValue - value of key in 'key - desc' part of representation
     * @param secondaryStringValue - function to compute value of desc in 'key - desc' part of representation
     * @param secondaryStringValueRequired - parameter indicating whether desc in 'key - desc' part of representation is required
     */
    _addHighlightedProp (highlight, searchQuery, wrappingDivAttrs, prependingDom, mainStringValue, secondaryStringValue, secondaryStringValueRequired, active) {
        let html = '<div ' + wrappingDivAttrs + 'style="white-space: nowrap;">' +
            prependingDom +
            this._highlightedValue(highlight, mainStringValue, searchQuery);
        if (secondaryStringValueRequired) {
            const propDesc = secondaryStringValue();
            if (propDesc && propDesc !== 'null' && propDesc !== '') {
                html = html + `<span style="color:${active ? "#737373" : "currentcolor"}"> &ndash; <i>${this._highlightedValue(highlight, propDesc, searchQuery)}</i></span>`;
            }
        }
        return html + '</div>';
    }

    /**
     * Creates DOM representation of 'propValueAsString' highlighting matching parts using 'searchQuery' pattern (if 'highlight' is true).
     */
    _highlightedValue (highlight, propValueAsString, searchQuery) {
        if (highlight === false) {
            return propValueAsString;
        } else {
            const parts = matchedParts(propValueAsString, searchQuery);
            if (parts.length === 0) {
                return propValueAsString;
            } else {
                return parts.reduce((html, part) => html + (part.matched === true ? '<span class="value-highlighted">' + part.part + '</span>' : part.part), '');
            }
        }
    }

    /*********************************************************
     ****************** SELECTION HANDLERS *******************
     *********************************************************/
    _itemSelected (event) {
        this._keyBoardNavigationReady = true;
        this._selectedIndex = this._unmakeId(event.detail.item.id);

        const value = event.detail.item.getAttribute("value");
        this.selectedValues[value] = this._values.find(obj => this._getKeyFor(obj) === value);
    }

    _itemDeselected (event) {
        this._keyBoardNavigationReady = true;
        this._selectedIndex = this._unmakeId(event.detail.item.id);

        const value = event.detail.item.getAttribute("value");
        delete this.selectedValues[value];
    }

    /**
     * Locates a HTML element that represent a list item with the specified index and focuses it.
     * Corresponding to list items HTML elements must have attribute "tabindex = -1", otherwise calls to .focus() have no effect.
     */
    focusItemWithIndex (index) {
        this._selectedIndex = index;
        const id = this._makeId(index);
        const paperItem = this.shadowRoot.querySelector("#" + id);
        if (paperItem) {
            paperItem.scrollIntoView({block: "center", inline: "center", behavior: "smooth"});
            paperItem.focus();
        }
    }

    selectFirst() {
        if (this._values.length > 0) {
            this._selectedIndex = 0;
            this.$.selector.select(this.$.selector._indexToValue(this._selectedIndex));
        }
    }

    selectNext () {
        if (this._keyBoardNavigationReady === false) {
            this._keyBoardNavigationReady = true;
            if (this.multi === true) {
                this.focusItemWithIndex(0);
            } else {
                this.selectFirst();
            }
        } else {
            const length = this._values.length;
            const index = (this._selectedIndex + 1) < length ? (this._selectedIndex + 1) : 0;
            // if "next" is beyond the currently loaded values and loading more is an option then load more...
            if ((this._selectedIndex + 1) >= length && this.enableLoadMore === true) {
                this.loadMore();
            } else { // otherwise focus the item with index
                this.focusItemWithIndex(index);
                if (!this.multi) { // for singular mode need also to select the item
                    this._selectedIndex = index;
                    this.$.selector.select(this.$.selector._indexToValue(this._selectedIndex));
                } 
            }
        }
    }

    selectPrev () {
        if (this._keyBoardNavigationReady === false) {
            this._keyBoardNavigationReady = true;
            if (this.multi === true) {
                this.focusItemWithIndex(0);
            } else {
                this.selectFirst();
            }
        } else {
            const length = this._values.length;
            if (this.multi === true) {
                const index = (this._selectedIndex - 1) >= 0 ? (this._selectedIndex - 1) : length - 1;
                this.focusItemWithIndex(index);
            } else {
                this._selectedIndex = (this._selectedIndex - 1) >= 0 ? (this._selectedIndex - 1) : length - 1;
                this.$.selector.select(this.$.selector._indexToValue(this._selectedIndex));
                this.focusItemWithIndex(this._selectedIndex);
            }
        }
    }

    /** Selects the currenlty focused item in the list if none was selected.
     * It is used to treat the focused item as if it was selected upon user's attempts to "accept" values.
     */
    selectCurrentIfNoneSelected () {
        if (Object.keys(this.selectedValues).length === 0) {
            this.$.selector.select(this.$.selector._indexToValue(this._selectedIndex));
        }
    }

    /* Iron resize event listener for correct resizing and positioning of an open result overlay. */
    refit () {
        var clientRectAndOffsetHeight = this.retrieveContainerSizes();
        var rect = clientRectAndOffsetHeight[0]; // container.getBoundingClientRect();//getClientRects()[0];
        var scrollTop = document.documentElement.scrollTop || document.body.scrollTop;
        var scrollLeft = document.documentElement.scrollLeft || document.body.scrollLeft;

        var top = rect.top + scrollTop + clientRectAndOffsetHeight[1]; // container.offsetHeight;//rect.bottom + scrollTop;
        var left = rect.left; // + scrollLeft;
        var right = rect.right;
        var width = rect.width;

        this.style.position = 'absolute';
        this.style.top = top + 'px';

        // let's try to accomodate the width of the overlay so that in case
        // the input field is narrow, but there is additional window width available to the
        // left or right of the input, it would be used.
        var minWidth = 200;
        this.style['min-width'] = minWidth + 'px'; // set mid-width, which is important for shifting overlay to the left
        var visibleWidth = Math.max(document.documentElement.clientWidth, window.innerWidth || 0);
        var spaceToRightWindowSide = (visibleWidth - right) + width;
        this.style['max-width'] = spaceToRightWindowSide + 'px';
        // is there sufficient space to the right?
        if (spaceToRightWindowSide >= minWidth) {
            this.style.left = left + 'px';
            // ideally the overlay width should be the same as the intput's
            // but, if it gets too narrow the min-widht would fix it
            this.style.width = width + 'px';
        } else {
            // otherwise, move the overlay to the left side, but not beyond
            var resultRect = this.getClientRects()[0];
            var adjustment = 5; // minor adjustment to make the overlay fully visible
            var newLeft = (visibleWidth - (minWidth + adjustment));
            if (newLeft > 0) {
                this.style.left = newLeft + 'px';
            } else {
                this.style.left = adjustment + 'px';
            }
        }

        // let's try also to determine the best height depending on the window height and
        // the current vertical location of the element
        var visibleHeight = Math.max(document.documentElement.clientHeight, window.innerHeight || 0);
        this.style['max-height'] = (visibleHeight - top - 10) + 'px'; // 10 pixels is an arbitrary adjustment
    }

    /**
     * Defines reasonable rule for 'small height for showing autocompleter results'. For now three items need to be shown, otherwise scrolling will be triggered.
     */
    visibleHeightUnderEditorIsSmall () {
        const clientRectAndOffsetHeight = this.retrieveContainerSizes();
        const rect = clientRectAndOffsetHeight[0];
        const scrollTop = document.documentElement.scrollTop || document.body.scrollTop;
        const top = rect.top + scrollTop + clientRectAndOffsetHeight[1];

        // let's try to determine the height under the editor to bottom of the screen
        const visibleHeight = Math.max(document.documentElement.clientHeight, window.innerHeight || 0);
        const itemHeight = 24 + 2 * 6 + 1; // see tg-item styles with min-height, top / bottom padding and top border
        return visibleHeight - top - 10 < 3 * itemHeight; // three items do not fit, so visible height is small for showing items
    }

    /**
     * Calculates classes for autocompleter list item.
     */
    _calcItemClass (item) {
        let klass = 'tg-item vertical-layout';
        if (typeof item.active !== 'undefined' && item.get('active') === false) {
            klass += ' inactive';
        }
        return klass;
    }
}

customElements.define('tg-entity-editor-result', TgEntityEditorResult);<|MERGE_RESOLUTION|>--- conflicted
+++ resolved
@@ -430,12 +430,8 @@
                             '<span class="prop-name"><span>' + this._propTitleByName(v, propName) + '</span>:</span>',
                             this._propValueByName(v, propName),
                             () => this._propValueByName(v, propName + '.desc'),
-<<<<<<< HEAD
-                            this.reflector.isEntity(v.get(propName)) && (typeof v.get(propName)['desc'] !== 'undefined' || v.get(propName).type().isUnionEntity())
-=======
-                            this.reflector.isEntity(v.get(propName)) && typeof v.get(propName)['desc'] !== 'undefined',
+                            this.reflector.isEntity(v.get(propName)) && (typeof v.get(propName)['desc'] !== 'undefined' || v.get(propName).type().isUnionEntity()),
                             typeof v.active === 'undefined' || v.get("active")
->>>>>>> 18cdab89
                         );
                     }
                 }
