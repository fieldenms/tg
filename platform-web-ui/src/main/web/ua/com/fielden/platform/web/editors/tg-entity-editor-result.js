import '/resources/polymer/@polymer/polymer/polymer-legacy.js';
import '/resources/polymer/@polymer/iron-flex-layout/iron-flex-layout.js';
import '/resources/polymer/@polymer/iron-flex-layout/iron-flex-layout-classes.js';
import '/resources/polymer/@polymer/iron-selector/iron-selector.js';

import '/resources/polymer/@polymer/iron-icons/iron-icons.js';
import '/resources/images/tg-icons.js';
import '/resources/polymer/@polymer/paper-icon-button/paper-icon-button.js';
import '/resources/polymer/@polymer/paper-item/paper-item.js';
import '/resources/polymer/@polymer/paper-styles/color.js';

import '/resources/components/tg-scrollable-component.js';
import '/resources/serialisation/tg-serialiser.js';


import { matchedParts } from '/resources/editors/tg-highlighter.js';
import {TgTooltipBehavior} from '/resources/components/tg-tooltip-behavior.js';
import { tearDownEvent } from '/resources/reflection/tg-polymer-utils.js'

import { IronOverlayBehavior } from '/resources/polymer/@polymer/iron-overlay-behavior/iron-overlay-behavior.js';
import {mixinBehaviors} from '/resources/polymer/@polymer/polymer/lib/legacy/class.js';
import {html, PolymerElement} from '/resources/polymer/@polymer/polymer/polymer-element.js';
import {microTask} from '/resources/polymer/@polymer/polymer/lib/utils/async.js';

/**
<<<<<<< HEAD
 * A set of colours used for rendering labels in the autocompletion result when autocompleting union entities, to represent values of various entity types that correspond to different union properties.
 * These colours are selected from https://materialui.co/colors/ – a subset from the row with colour ID 50.
 */
//                                green     d-purple   pink       brown      teal       indigo
const unionPropertyBgColours = ['#E8F5E9', '#EDE7F6', '#FCE4EC', '#EFEBE9', '#E0F2F1', '#E8EAF6'];
const unionPropertyFgColours = ['#63BB6A', '#855CC2', '#E93772', '#A0887C', '#5DBBB6', '#5F6DC0'];

=======
 * The minimal number of items that should be visible in the result dialog if it is placed under the editor.
 * If the result dialog can not contain this number of items then this result dialog should be placed above the editor.
 */
const NUMBER_OF_VISIBLE_ITEMS = 5;
>>>>>>> a839169d

const template = html`
    <style>
        :host {
            display: block;
            background: white;
            color: black;
            padding: 0px;
            overflow: auto; /* this is to make host scorable when needed */
            -webkit-overflow-scrolling: touch;
            box-shadow: rgba(0, 0, 0, 0.24) -2.3408942051048403px 5.524510324047423px 12.090680100755666px 0px, rgba(0, 0, 0, 0.12) 0px 0px 12px 0px;
            position: fixed;
            @apply --layout-vertical;
        }

        .tg-item {
            @apply --layout-vertical;
            @apply --layout-start;
            font-size: small;
            padding: 6px;
            margin: 0px;
            overflow: auto;
            -webkit-overflow-scrolling: touch;
            text-overflow: ellipsis;
            border-top: 1px solid #e3e3e3;
            min-height: 24px;
        }

        .tg-item.inactive {
            color: color-mix(in srgb, black 33%, white);
        }

        .tg-item:hover{
            cursor: pointer;
            background: var(--paper-blue-50);
        }

        .tg-item:hover:not(.inactive) {
            color: var(--paper-blue-500);
        }

        .tg-item.iron-selected {
            background: var(--paper-blue-300);
            color: var(--paper-blue-50);
        }

        paper-item:not(.iron-selected) span.value-highlighted {
            background-color: #ffff46;
        }

        paper-item:focus {
            background-color: #E1F5FE;
        }

        .additional-prop {
            font-size: x-small;
            min-width: 150px;
            padding-left: 1em;
            padding-top: 0.5em;
            line-height: 15px;
        }

        .prop-name {
            font-weight: bold;
            padding-right: 0.5em;
        }

        .type-name {
            font-size: x-small;
            background-color: var(--paper-grey-200);
            color: #737373;
            line-height: 18px;
            border-radius: 9px;
            padding-left: 8px;
            padding-right: 8px;
        }

        .tg-snatchback-button {
            color: #03A9F4;
        }

        .tg-snatchback {
            background-color: #FFFFFF;
            color: #000;
            min-width: 250px;
            padding: 0px;
            overflow: auto;
            -webkit-overflow-scrolling: touch;
            text-overflow: ellipsis;
        }

        .no-result {
            display: flex;
            flex-direction: column;
            align-items: center;
            line-height: 50px;
        }

        .toolbar {
            padding: 0 3px 3px;
            height: auto;
            position: relative;
            overflow: hidden;
            flex-grow: 0;
            flex-shrink: 0;
        }
        .toolbar-content > * {
            margin-top: 3px;
        }
        paper-icon-button {
            border-radius: 50%;
            color: var(--paper-grey-700);
        }
        paper-icon-button[active-button] {
            border-style: solid;
            border-width: 2px;
        }
        .counter {
            width: 24px;
            height: 24px;
            padding: 8px;
            text-align: center;
            font-size: 13px;
            font-weight: bold;
            line-height: 24px;
            color: var(--paper-blue-300);
            cursor: default;
        }
    </style>
    <style include="iron-flex iron-flex-reverse iron-flex-alignment iron-flex-factors iron-positioning"></style>
    <tg-scrollable-component class="relative" end-of-scroll="[[_tryToLoadMore]]" on-tap="selectionListTap" on-keydown="selectionListKeyDown">
        <iron-selector id="selector" class="tg-snatchback" multi$="[[multi]]" attr-for-selected="value" on-iron-deselect="_itemDeselected" on-iron-select="_itemSelected">
            <!-- begin of dom-repeat -->
            <template is="dom-repeat" items="[[_values]]" as="v">
                <paper-item id$="[[_makeId(index)]]" value$="[[_getKeyFor(v)]]" tabindex="-1" noink class$="[[_calcItemClass(v)]]"></paper-item>
            </template>
            <!-- end of dom-repeat -->
        </iron-selector>

    </tg-scrollable-component>

    <div hidden$="[[_foundSome]]" class="no-result">
        <span>Found no matching values.</span>
    </div>
    <div id="toolbar" class="toolbar layout horizontal wrap">
        <div class="toolbar-content layout horizontal center">
            <paper-icon-button tooltip-text="Load more matching values, if any" on-tap="_loadMore" id="loadMoreButton" disabled$="[[!enableLoadMore]]" icon="tg-icons:expand-all"></paper-icon-button>
            <paper-icon-button tooltip-text$="[[_tooltipForActiveOnlyButton(_activeOnly)]]" on-tap="_changeActiveOnly" hidden$="[[_isHiddenActiveOnlyButton(_activeOnly)]]" icon="tg-icons:playlist-remove" active-button$="[[_activeOnly]]"></paper-icon-button>
        </div>
        <div class="toolbar-content layout horizontal center" style="margin-left:auto">
            <div class="counter" hidden$="[[_isHiddenSelectedValuesCounter(multi, selectedValues)]]" tooltip-text$="[[_tooltipForSelectedValuesCounter(selectedValues)]]">[[_calcSelectedValuesCounter(selectedValues)]]</div>
            <paper-icon-button tooltip-text="Discard and close" on-tap="_close" icon="cancel"></paper-icon-button>
            <paper-icon-button tooltip-text="Accept selected" on-tap="_acceptValues" icon="check-circle"></paper-icon-button>
        </div>
    </div>`;

export class TgEntityEditorResult extends mixinBehaviors([IronOverlayBehavior, TgTooltipBehavior], PolymerElement) {

    static get template() { 
        return template;
    }

    static get properties () {
        return {
            /* Indicates whether multiple (true) or a single (false, default) value is acceptable. */
            multi: {
                type: Boolean,
                value: false
            },
    
            /* An array of entities that match the search request.
             * Should NOT be manipulated directly -- only via methods pushValue and clearSelection.*/
            _values: {
                type: Array,
                value: function() {
                    return [];
                }
            },

            _foundSome: {
                type: Boolean,
                value: false
            },
            /* Contains selected entities in a form of key:entity pairs.
             * Can be empty. Should contain at most one entity in case of single selection mode.
             */
            selectedValues: {
                type: Object,
                value: function() {
                    return {};
                }
            },
    
            /* Should contain the names of additional properties to be displayed. */
            additionalProperties: {
                type: Object,
                value: function() {
                    return {};
                }
            },
    
            _selectedIndex: {
                type: Number,
                value: 0
            },
    
            /**
             * A private property to indicate the fact that the internal state of the component is ready for keyboard navigation (up/down keys).
             */
            _keyBoardNavigationReady: {
                type: Boolean,
                value: false
            },
    
            /** A property to pass in an instance of tg-reflector, used for value conversion during rendering. */
            reflector: {
                type: Object,
                value: null
            },
    
            /**
             * A function that retrives boundClientRect and offsetHeight from wrapping decorator (paper-input-container) from parent tg-entity-editor.
             */
            retrieveContainerSizes: {
                type: Function
            },

            /**
             * Tap event handler for list of found items (this event handler may accept tapped item if the list is single selection).
             */
            selectionListTap: {
                type: Function
            },

            /**
             * key down event handler that allows user to navigate between items and accept.
             */
            selectionListKeyDown: {
                type: Function
            },
    
            /**
             * A function that performs acceptance of selected values. It is assigned in tg-entity-editor. 
             */
            acceptValues: {
                type: Function
            },
    
            /**
             * A function to load more matching values, if any. It is assigned in tg-entity-editor.
             */
            loadMore: {
                type: Function
            },

            /**
             * Indicates whether 'active only' values should be found in this autocompleter.
             */
            _activeOnly: {
                type: Object // 'null' for non-activatable or for autocompleter on entity master, or otherwise true / false; also it is 'null' in the beginning where 'active only' parameter was not yet retrieved
            },

            /**
             * A function to change _activeOnly. It is assigned in tg-entity-editor.
             */
            changeActiveOnly: {
                type: Function
            },

            /**
             * Controls if buton MORE is enabled.
             */
            enableLoadMore: {
                type: Boolean,
                value: true
            },
    
            _tryToLoadMore: {
                type: Function,
                value: function () {
                    return function (e) {
                        if (this.enableLoadMore === true) {
                            this.loadMore();
                        }                            
                    }.bind(this);
                }
            }
        };
    }

    constructor () {
        super();
        this.noAutoFocus = true;
        this.alwaysOnTop = true;
    }

    loadMoreButton () {
        return this.$.loadMoreButton;
    }

    _loadMore (e) {
        this.loadMore(true);
        tearDownEvent(e);
    }

    /**
     * Function, bound to 'active only' toggle button. Starts process of toggling this option through tg-entity-editor's '_changeActiveOnly' function.
     */
    _changeActiveOnly (e) {
        this.changeActiveOnly(!this._activeOnly);
        tearDownEvent(e);
    }

    /**
     * Calculates invisibility of 'active only' toggle button (i.e. invisible on masters and for non-activatable values).
     */
    _isHiddenActiveOnlyButton (_activeOnly) {
        return _activeOnly === null;
    }

    /**
     * Calculates corresponding tooltip based on an action, that will be performed on tap of 'active only' toggle button.
     */
    _tooltipForActiveOnlyButton (_activeOnly) {
        return _activeOnly === null ? '' // button is invisible
             : _activeOnly === true ? 'Include inactive values'
             : 'Exclude inactive values';
    }

    _close (e) {
        this.close();
        tearDownEvent(e);
    }

    _acceptValues (e) {
        this.acceptValues();
        tearDownEvent(e);
    }

    clearSelection () {
        this._selectedIndex = 0;
        this._keyBoardNavigationReady = false;
        if (this.$) { // in some cases children of this entity editor result may not be built yet
            this.$.selector.selectedItem = null;
        }
        this.selectedValues = {};

        while (this.pop('_values')) {}

        if (this.$) { // in some cases children of this entity editor result may not be built yet
            if (this.multi === true) {
                this.$.selector.selectedValues = [];
            } else {
                this.$.selector.selected = '';
            }
        }
    }

    /* Pushes the specified value into the tail of array _values if that value is not yet present.
     * Returns true if the value was new, false otherwise. */
    pushValue (value) {
        const existingValue = this._values.find(obj => this._getKeyFor(obj) === this._getKeyFor(value));

        if (!existingValue) {
            this.push('_values', value);
        }

        return !existingValue;
    }

    _getKeyFor (entity) {
        return entity['@key'];
    }

    /*
     * Determines a title of the specified entity.propName.
     */
    _propTitleByName (entity, propName) {
        if (entity.type().prop(propName)) {
            return entity.type().prop(propName).title();
        } else {
            return propName;
        }
    }
    /*
     * Obtains a value of the specified by name property for the passed in entity.
     */
    _propValueByName (entity, propName) {
        return this.reflector.tg_toString(entity.get(propName), entity.type(), propName);
    }

    /**
     * Makes a value for attribute id based on the provided index.
     * Such id values are used for paperItem HTML elements representing list items.
     */
    _makeId (index) {
        return "id" + index;
    }

    /**
     * Extracts a list item index from the id value of a corresponding paperItem HTML element.
     */
    _unmakeId (id) {
        return Number(id.substring(2));
    }

    /* Highlights matched parts of autocompleted values.
     * Handles all properties that were specified as to be highlighted. */
    highlightMatchedParts (searchQuery) {
        microTask.run(function() {
            this._foundSome = this._values.length > 0;
            for (let index = 0; index < this._values.length; index++) {
                let html = '';
                const v = this._values[index];

                // add key value with highlighting of matching parts
                const descProp = 'desc';
                const withDesc = this.additionalProperties.hasOwnProperty(descProp);
                html = html + this._addHighlightedProp(
                    true,
                    searchQuery,
                    '',
                    '',
                    v.toString(),
                    () => this._propValueByName(v, 'desc'),
                    withDesc === true,
                    typeof v.active === 'undefined' || v.get("active")
                );

                //Add type description if entity editor is for union entity
                const entityType = v.type();
                if (entityType.isUnionEntity()) {
                    const activeProp = v._activeProperty();
                    const title = entityType.prop(activeProp).title();
                    const colourIndex = entityType.unionProps().indexOf(activeProp) % unionPropertyBgColours.length;
                    const bgColor = unionPropertyBgColours[colourIndex];
                    const fgColor = unionPropertyFgColours[colourIndex];
                    html = html + `<span class="type-name" style="background-color:${bgColor};color:${fgColor}">${title}</span>`;
                }

                // add values for additional properties with highlighting of matching parts if required
                for (let propName in this.additionalProperties) {
                    // interested only in the object's direct properties
                    if (propName !== descProp && this.additionalProperties.hasOwnProperty(propName)) {
                        // should highlight?
                        const highlight = this.additionalProperties[propName];
                        html = html + this._addHighlightedProp(
                            highlight,
                            searchQuery,
                            'class="additional-prop" ',
                            '<span class="prop-name"><span>' + this._propTitleByName(v, propName) + '</span>:</span>',
                            this._propValueByName(v, propName),
                            () => this._propValueByName(v, propName + '.desc'),
                            this.reflector.isEntity(v.get(propName)) && (typeof v.get(propName)['desc'] !== 'undefined' || v.get(propName).type().isUnionEntity()),
                            typeof v.active === 'undefined' || v.get("active")
                        );
                    }
                }

                // put the composed for the current item HTML into the content of paper-item
                const id = this._makeId(index);
                const paperItem = this.shadowRoot.querySelector("#" + id);
                if (paperItem) {
                    paperItem.innerHTML = html;
                }
            }
        }.bind(this));
    }

    /**
     * Adds highlighted representation of property in form of '[prepender]key - desc'.
     * 
     * @param highlight - indicates whether the property should highlight its parts according to search query
     * @param searchQuery - string representing the pattern to search values in autocompleter
     * @param wrappingDivAttrs - string to define additional attributes for whole representation of property
     * @param prependingDom - string to define additional DOM prepending to 'key - desc' part
     * @param mainStringValue - value of key in 'key - desc' part of representation
     * @param secondaryStringValue - function to compute value of desc in 'key - desc' part of representation
     * @param secondaryStringValueRequired - parameter indicating whether desc in 'key - desc' part of representation is required
     */
    _addHighlightedProp (highlight, searchQuery, wrappingDivAttrs, prependingDom, mainStringValue, secondaryStringValue, secondaryStringValueRequired, active) {
        let html = '<div ' + wrappingDivAttrs + 'style="white-space: nowrap;">' +
            prependingDom +
            this._highlightedValue(highlight, mainStringValue, searchQuery);
        if (secondaryStringValueRequired) {
            const propDesc = secondaryStringValue();
            if (propDesc && propDesc !== 'null' && propDesc !== '') {
                html = html + `<span style="color:${active ? "#737373" : "currentcolor"}"> &ndash; <i>${this._highlightedValue(highlight, propDesc, searchQuery)}</i></span>`;
            }
        }
        return html + '</div>';
    }

    /**
     * Creates DOM representation of 'propValueAsString' highlighting matching parts using 'searchQuery' pattern (if 'highlight' is true).
     */
    _highlightedValue (highlight, propValueAsString, searchQuery) {
        if (highlight === false) {
            return propValueAsString;
        } else {
            const parts = matchedParts(propValueAsString, searchQuery);
            if (parts.length === 0) {
                return propValueAsString;
            } else {
                return parts.reduce((html, part) => html + (part.matched === true ? '<span class="value-highlighted">' + part.part + '</span>' : part.part), '');
            }
        }
    }

    /*********************************************************
     ****************** SELECTION HANDLERS *******************
     *********************************************************/
    _itemSelected (event) {
        this._keyBoardNavigationReady = true;
        this._selectedIndex = this._unmakeId(event.detail.item.id);

        const value = event.detail.item.getAttribute("value");
        this.selectedValues[value] = this._values.find(obj => this._getKeyFor(obj) === value);
        this.selectedValues = { ...this.selectedValues }; // re-set a shallow copy to trigger Polymer events
    }

    _itemDeselected (event) {
        this._keyBoardNavigationReady = true;
        this._selectedIndex = this._unmakeId(event.detail.item.id);

        const value = event.detail.item.getAttribute("value");
        delete this.selectedValues[value];
        this.selectedValues = { ...this.selectedValues }; // re-set a shallow copy to trigger Polymer events
    }

    /**
     * Locates a HTML element that represent a list item with the specified index and focuses it.
     * Corresponding to list items HTML elements must have attribute "tabindex = -1", otherwise calls to .focus() have no effect.
     */
    focusItemWithIndex (index) {
        this._selectedIndex = index;
        const id = this._makeId(index);
        const paperItem = this.shadowRoot && this.shadowRoot.querySelector("#" + id);
        if (paperItem) {
            paperItem.scrollIntoView({block: "center", inline: "center", behavior: "smooth"});
            paperItem.focus();
        }
    }

    selectFirst() {
        if (this._values.length > 0) {
            this._selectedIndex = 0;
            this.$.selector.select(this.$.selector._indexToValue(this._selectedIndex));
        }
    }

    selectNext () {
        if (this._keyBoardNavigationReady === false) {
            this._keyBoardNavigationReady = true;
            if (this.multi === true) {
                this.focusItemWithIndex(0);
            } else {
                this.selectFirst();
            }
        } else {
            const length = this._values.length;
            const index = (this._selectedIndex + 1) < length ? (this._selectedIndex + 1) : 0;
            // if "next" is beyond the currently loaded values and loading more is an option then load more...
            if ((this._selectedIndex + 1) >= length && this.enableLoadMore === true) {
                this.loadMore();
            } else { // otherwise focus the item with index
                this.focusItemWithIndex(index);
                if (!this.multi) { // for singular mode need also to select the item
                    this._selectedIndex = index;
                    this.$.selector.select(this.$.selector._indexToValue(this._selectedIndex));
                } 
            }
        }
    }

    selectPrev () {
        if (this._keyBoardNavigationReady === false) {
            this._keyBoardNavigationReady = true;
            if (this.multi === true) {
                this.focusItemWithIndex(0);
            } else {
                this.selectFirst();
            }
        } else {
            const length = this._values.length;
            if (this.multi === true) {
                const index = (this._selectedIndex - 1) >= 0 ? (this._selectedIndex - 1) : length - 1;
                this.focusItemWithIndex(index);
            } else {
                this._selectedIndex = (this._selectedIndex - 1) >= 0 ? (this._selectedIndex - 1) : length - 1;
                this.$.selector.select(this.$.selector._indexToValue(this._selectedIndex));
                this.focusItemWithIndex(this._selectedIndex);
            }
        }
    }

    /** Selects the currenlty focused item in the list if none was selected.
     * It is used to treat the focused item as if it was selected upon user's attempts to "accept" values.
     */
    selectCurrentIfNoneSelected () {
        if (Object.keys(this.selectedValues).length === 0) {
            this.$.selector.select(this.$.selector._indexToValue(this._selectedIndex));
        }
    }

    /* Iron resize event listener for correct resizing and positioning of an open result overlay. */
    refit () {
        const clientRectAndOffsetHeight = this.retrieveContainerSizes();
        const rect = clientRectAndOffsetHeight[0]; // container.getBoundingClientRect();//getClientRects()[0];

        const top = rect.top + clientRectAndOffsetHeight[1];
        const left = rect.left;
        const right = rect.right;
        const width = rect.width;

        

        // let's try to accomodate the width of the overlay so that in case
        // the input field is narrow, but there is additional window width available to the
        // left or right of the input, it would be used.
        const minWidth = 200;
        this.style['min-width'] = minWidth + 'px'; // set mid-width, which is important for shifting overlay to the left
        const visibleWidth = Math.max(document.documentElement.clientWidth, window.innerWidth || 0);
        const spaceToRightWindowSide = (visibleWidth - right) + width;
        this.style['max-width'] = spaceToRightWindowSide + 'px';
        // is there sufficient space to the right?
        if (spaceToRightWindowSide >= minWidth) {
            this.style.left = left + 'px';
            // ideally the overlay width should be the same as the intput's
            // but, if it gets too narrow the min-widht would fix it
            this.style.width = width + 'px';
        } else {
            // otherwise, move the overlay to the left side, but not beyond
            const adjustment = 5; // minor adjustment to make the overlay fully visible
            const newLeft = (visibleWidth - (minWidth + adjustment));
            if (newLeft > 0) {
                this.style.left = newLeft + 'px';
            } else {
                this.style.left = adjustment + 'px';
            }
        }

        // let's try also to determine the best height depending on the window height and
        // the current vertical location of the element
        this.style.removeProperty("maxHeight");
        this.style.removeProperty("top");
        this.style.removeProperty("bottom");
        const visibleHeight = Math.max(document.documentElement.clientHeight, window.innerHeight || 0);
        if (this.$.selector.children.length > 0 && visibleHeight - top - 10 - this.$.toolbar.offsetHeight < this.$.selector.children[0].offsetHeight * NUMBER_OF_VISIBLE_ITEMS // if the height from the bottom of editor to the bottom of the window can't contain minimal number of visible items 
            && rect.top - 10 > visibleHeight - top - 10 ) { // and if height above the editor is lagger than the one under the editor then place dialog above the editor.
            this.style.maxHeight = rect.top - 10 + 'px';// 10 pixels is an arbitrary adjustment
            this.style.bottom = visibleHeight - rect.top - 10 + 'px';
        } else {
            this.style.maxHeight = visibleHeight - top - 10 + 'px';// 10 pixels is an arbitrary adjustment
            this.style.top = top + 'px';
        }
    }

    /**
     * Defines reasonable rule for 'small height for showing autocompleter results'. For now NUMBER_OF_VISIBLE_ITEMS items need to be shown, otherwise scrolling will be triggered.
     */
    visibleHeightUnderEditorIsSmall () {
        const clientRectAndOffsetHeight = this.retrieveContainerSizes();
        const rect = clientRectAndOffsetHeight[0];
        const top = rect.top + clientRectAndOffsetHeight[1];

        // let's try to determine the height under the editor to bottom of the screen
        const visibleHeight = Math.max(document.documentElement.clientHeight, window.innerHeight || 0);
        const itemHeight = 24 + 2 * 6 + 1; // see tg-item styles with min-height, top / bottom padding and top border
        return visibleHeight - top - 10 < NUMBER_OF_VISIBLE_ITEMS * itemHeight && rect.top - 10 < NUMBER_OF_VISIBLE_ITEMS * itemHeight; // NUMBER_OF_VISIBLE_ITEMS items do not fit from bottom and from top, then trigger scroll.
    }

    /**
     * Calculates classes for autocompleter list item.
     */
    _calcItemClass (item) {
        let klass = 'tg-item vertical-layout';
        if (typeof item.active !== 'undefined' && item.get('active') === false) {
            klass += ' inactive';
        }
        return klass;
    }

    /**
     * Calculates value for 'selected values counter'.
     */
    _calcSelectedValuesCounter (selectedValues) {
        return Object.keys(selectedValues).length;
    }

    /**
     * Calculates tooltip for 'selected values counter', showing comma-separated values.
     */
    _tooltipForSelectedValuesCounter (selectedValues) {
        const tooltipText = Object.keys(selectedValues).join(', ');
        return tooltipText ? '<b>' + tooltipText + '</b>' : '';
    }

    /**
     * Calculates invisibility of 'selected values counter'.
     */
    _isHiddenSelectedValuesCounter (multi, selectedValues) {
        return !multi || Object.keys(selectedValues).length === 0;
    }

}

customElements.define('tg-entity-editor-result', TgEntityEditorResult);<|MERGE_RESOLUTION|>--- conflicted
+++ resolved
@@ -23,7 +23,6 @@
 import {microTask} from '/resources/polymer/@polymer/polymer/lib/utils/async.js';
 
 /**
-<<<<<<< HEAD
  * A set of colours used for rendering labels in the autocompletion result when autocompleting union entities, to represent values of various entity types that correspond to different union properties.
  * These colours are selected from https://materialui.co/colors/ – a subset from the row with colour ID 50.
  */
@@ -31,12 +30,11 @@
 const unionPropertyBgColours = ['#E8F5E9', '#EDE7F6', '#FCE4EC', '#EFEBE9', '#E0F2F1', '#E8EAF6'];
 const unionPropertyFgColours = ['#63BB6A', '#855CC2', '#E93772', '#A0887C', '#5DBBB6', '#5F6DC0'];
 
-=======
+/**
  * The minimal number of items that should be visible in the result dialog if it is placed under the editor.
  * If the result dialog can not contain this number of items then this result dialog should be placed above the editor.
  */
 const NUMBER_OF_VISIBLE_ITEMS = 5;
->>>>>>> a839169d
 
 const template = html`
     <style>
