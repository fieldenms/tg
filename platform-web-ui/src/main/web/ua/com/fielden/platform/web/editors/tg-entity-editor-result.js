--- conflicted
+++ resolved
@@ -152,12 +152,7 @@
         <iron-selector id="selector" class="tg-snatchback" multi$="[[multi]]" attr-for-selected="value" on-iron-deselect="_itemDeselected" on-iron-select="_itemSelected">
             <!-- begin of dom-repeat -->
             <template is="dom-repeat" items="[[_values]]" as="v">
-<<<<<<< HEAD
-                <paper-item id$="[[_makeId(index)]]" value$="[[_getKeyFor(v)]]" tabindex="-1" noink class="tg-item vertical-layout"></paper-item>
-=======
-                <paper-item id$="[[_makeId(index)]]" value$="[[v.key]]" tabindex="-1" noink class$="[[_calcItemClass(v)]]"> <!-- please note that union entities are not supported in autocompletion results and, most likely, will never be. Otherwise consider finding .key places here and adjust accordingly using property getter. -->
-                </paper-item>
->>>>>>> 20726980
+                <paper-item id$="[[_makeId(index)]]" value$="[[_getKeyFor(v)]]" tabindex="-1" noink class$="[[_calcItemClass(v)]]"></paper-item>
             </template>
             <!-- end of dom-repeat -->
         </iron-selector>
