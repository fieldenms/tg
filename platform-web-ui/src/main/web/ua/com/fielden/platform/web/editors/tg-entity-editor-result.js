--- conflicted
+++ resolved
@@ -127,15 +127,8 @@
             margin-top: 8px;
         }
     </style>
-<<<<<<< HEAD
     <style include="iron-flex iron-flex-reverse iron-flex-alignment iron-flex-factors iron-positioning"></style>
-    <tg-scrollable-component class="relative" end-of-scroll="[[_tryToLoadMore]]">
-=======
-    <custom-style>
-        <style include="iron-flex iron-flex-reverse iron-flex-alignment iron-flex-factors iron-positioning"></style>
-    </custom-style>
     <tg-scrollable-component class="relative" end-of-scroll="[[_tryToLoadMore]]" on-tap="selectionListTap" on-keydown="selectionListKeyDown">
->>>>>>> 21d79274
         <iron-selector id="selector" class="tg-snatchback" multi$="[[multi]]" attr-for-selected="value" on-iron-deselect="_itemDeselected" on-iron-select="_itemSelected">
             <!-- begin of dom-repeat -->
             <template is="dom-repeat" items="[[_values]]" as="v">
