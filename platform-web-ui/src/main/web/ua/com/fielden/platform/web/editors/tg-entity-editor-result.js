import '/resources/polymer/@polymer/polymer/polymer-legacy.js';
import '/resources/polymer/@polymer/iron-flex-layout/iron-flex-layout.js';
import '/resources/polymer/@polymer/iron-flex-layout/iron-flex-layout-classes.js';
import '/resources/polymer/@polymer/iron-selector/iron-selector.js';

import '/resources/polymer/@polymer/iron-icons/iron-icons.js';
import '/resources/images/tg-icons.js';
import '/resources/polymer/@polymer/paper-icon-button/paper-icon-button.js';
import '/resources/polymer/@polymer/paper-item/paper-item.js';
import '/resources/polymer/@polymer/paper-styles/color.js';

import '/resources/components/tg-scrollable-component.js';
import '/resources/serialisation/tg-serialiser.js';


import { matchedParts } from '/resources/editors/tg-highlighter.js';
import {TgTooltipBehavior} from '/resources/components/tg-tooltip-behavior.js';
import { tearDownEvent } from '/resources/reflection/tg-polymer-utils.js'

import { IronOverlayBehavior } from '/resources/polymer/@polymer/iron-overlay-behavior/iron-overlay-behavior.js';
import {mixinBehaviors} from '/resources/polymer/@polymer/polymer/lib/legacy/class.js';
import {html, PolymerElement} from '/resources/polymer/@polymer/polymer/polymer-element.js';
import {microTask} from '/resources/polymer/@polymer/polymer/lib/utils/async.js';

/**
 * A set of colours used for rendering labels in the autocompletion result when autocompleting union entities, to represent values of various entity types that correspond to different union properties.
 * These colours are selected from https://materialui.co/colors/ – a subset from the row with colour ID 50.
 */
//                                green     d-purple   pink       brown      teal       indigo
const unionPropertyBgColours = ['#E8F5E9', '#EDE7F6', '#FCE4EC', '#EFEBE9', '#E0F2F1', '#E8EAF6'];
const unionPropertyFgColours = ['#63BB6A', '#855CC2', '#E93772', '#A0887C', '#5DBBB6', '#5F6DC0'];


const template = html`
    <style>
        :host {
            display: block;
            background: white;
            color: black;
            padding: 0px;
            overflow: auto; /* this is to make host scorable when needed */
            -webkit-overflow-scrolling: touch;
            box-shadow: rgba(0, 0, 0, 0.24) -2.3408942051048403px 5.524510324047423px 12.090680100755666px 0px, rgba(0, 0, 0, 0.12) 0px 0px 12px 0px;
            @apply --layout-vertical;
        }

        .tg-item {
            @apply --layout-vertical;
            @apply --layout-start;
            font-size: small;
            padding: 6px;
            margin: 0px;
            overflow: auto;
            -webkit-overflow-scrolling: touch;
            text-overflow: ellipsis;
            border-top: 1px solid #e3e3e3;
            min-height: 24px;
        }

        .tg-item.inactive {
            color: color-mix(in srgb, black 33%, white);
        }

        .tg-item:hover{
            cursor: pointer;
            background: var(--paper-blue-50);
        }

        .tg-item:hover:not(.inactive) {
            color: var(--paper-blue-500);
        }

        .tg-item.iron-selected {
            background: var(--paper-blue-300);
            color: var(--paper-blue-50);
        }

        paper-item:not(.iron-selected) span.value-highlighted {
            background-color: #ffff46;
        }

        paper-item:focus {
            background-color: #E1F5FE;
        }

        .additional-prop {
            font-size: x-small;
            min-width: 150px;
            padding-left: 1em;
            padding-top: 0.5em;
            line-height: 15px;
        }

        .prop-name {
            font-weight: bold;
            padding-right: 0.5em;
        }

        .type-name {
            font-size: x-small;
            background-color: var(--paper-grey-200);
            color: #737373;
            line-height: 18px;
            border-radius: 9px;
            padding-left: 8px;
            padding-right: 8px;
        }

        .tg-snatchback-button {
            color: #03A9F4;
        }

        .tg-snatchback {
            background-color: #FFFFFF;
            color: #000;
            min-width: 250px;
            padding: 0px;
            overflow: auto;
            -webkit-overflow-scrolling: touch;
            text-overflow: ellipsis;
        }

        .no-result {
            display: flex;
            flex-direction: column;
            align-items: center;
            line-height: 50px;
        }

        .toolbar {
            padding: 0 3px 3px;
            height: auto;
            position: relative;
            overflow: hidden;
            flex-grow: 0;
            flex-shrink: 0;
        }
        .toolbar-content > * {
            margin-top: 3px;
        }
        paper-icon-button {
            border-radius: 50%;
<<<<<<< HEAD
=======
            color: var(--paper-grey-700);
>>>>>>> 873cce0f
        }
        paper-icon-button[active-button] {
            border-style: solid;
            border-width: 2px;
        }
        .counter {
            width: 24px;
            height: 24px;
            padding: 8px;
            text-align: center;
<<<<<<< HEAD
            font-size: 16px;
            font-weight: bold;
            line-height: 24px;
            color: var(--paper-blue-600);
=======
            font-size: 13px;
            font-weight: bold;
            line-height: 24px;
            color: var(--paper-blue-300);
            cursor: default;
>>>>>>> 873cce0f
        }
    </style>
    <style include="iron-flex iron-flex-reverse iron-flex-alignment iron-flex-factors iron-positioning"></style>
    <tg-scrollable-component class="relative" end-of-scroll="[[_tryToLoadMore]]" on-tap="selectionListTap" on-keydown="selectionListKeyDown">
        <iron-selector id="selector" class="tg-snatchback" multi$="[[multi]]" attr-for-selected="value" on-iron-deselect="_itemDeselected" on-iron-select="_itemSelected">
            <!-- begin of dom-repeat -->
            <template is="dom-repeat" items="[[_values]]" as="v">
                <paper-item id$="[[_makeId(index)]]" value$="[[_getKeyFor(v)]]" tabindex="-1" noink class$="[[_calcItemClass(v)]]"></paper-item>
            </template>
            <!-- end of dom-repeat -->
        </iron-selector>

    </tg-scrollable-component>

    <div hidden$="[[_foundSome]]" class="no-result">
        <span>Found no matching values.</span>
    </div>
    <div class="toolbar layout horizontal wrap">
        <div class="toolbar-content layout horizontal center">
            <paper-icon-button tooltip-text="Load more matching values, if any" on-tap="_loadMore" id="loadMoreButton" disabled$="[[!enableLoadMore]]" icon="tg-icons:expand-all"></paper-icon-button>
            <paper-icon-button tooltip-text$="[[_tooltipForActiveOnlyButton(_activeOnly)]]" on-tap="_changeActiveOnly" hidden$="[[_isHiddenActiveOnlyButton(_activeOnly)]]" icon="tg-icons:playlist-remove" active-button$="[[_activeOnly]]"></paper-icon-button>
        </div>
        <div class="toolbar-content layout horizontal center" style="margin-left:auto">
            <div class="counter" hidden$="[[_isHiddenSelectedValuesCounter(multi, selectedValues)]]" tooltip-text$="[[_tooltipForSelectedValuesCounter(selectedValues)]]">[[_calcSelectedValuesCounter(selectedValues)]]</div>
<<<<<<< HEAD
            <paper-icon-button tooltip-text="Discard and close" on-tap="_close" icon="icons:cancel"></paper-icon-button>
            <paper-icon-button tooltip-text="Accept selected" on-tap="_acceptValues" icon="icons:check-circle"></paper-icon-button>
=======
            <paper-icon-button tooltip-text="Discard and close" on-tap="_close" icon="cancel"></paper-icon-button>
            <paper-icon-button tooltip-text="Accept selected" on-tap="_acceptValues" icon="check-circle"></paper-icon-button>
>>>>>>> 873cce0f
        </div>
    </div>`;

export class TgEntityEditorResult extends mixinBehaviors([IronOverlayBehavior, TgTooltipBehavior], PolymerElement) {

    static get template() { 
        return template;
    }

    static get properties () {
        return {
            /* Indicates whether multiple (true) or a single (false, default) value is acceptable. */
            multi: {
                type: Boolean,
                value: false
            },
    
            /* An array of entities that match the search request.
             * Should NOT be manipulated directly -- only via methods pushValue and clearSelection.*/
            _values: {
                type: Array,
                value: function() {
                    return [];
                }
            },

            _foundSome: {
                type: Boolean,
                value: false
            },
            /* Contains selected entities in a form of key:entity pairs.
             * Can be empty. Should contain at most one entity in case of single selection mode.
             */
            selectedValues: {
                type: Object,
                value: function() {
                    return {};
                }
            },
    
            /* Should contain the names of additional properties to be displayed. */
            additionalProperties: {
                type: Object,
                value: function() {
                    return {};
                }
            },
    
            _selectedIndex: {
                type: Number,
                value: 0
            },
    
            /**
             * A private property to indicate the fact that the internal state of the component is ready for keyboard navigation (up/down keys).
             */
            _keyBoardNavigationReady: {
                type: Boolean,
                value: false
            },
    
            /** A property to pass in an instance of tg-reflector, used for value conversion during rendering. */
            reflector: {
                type: Object,
                value: null
            },
    
            /**
             * A function that retrives boundClientRect and offsetHeight from wrapping decorator (paper-input-container) from parent tg-entity-editor.
             */
            retrieveContainerSizes: {
                type: Function
            },

            /**
             * Tap event handler for list of found items (this event handler may accept tapped item if the list is single selection).
             */
            selectionListTap: {
                type: Function
            },

            /**
             * key down event handler that allows user to navigate between items and accept.
             */
            selectionListKeyDown: {
                type: Function
            },
    
            /**
             * A function that performs acceptance of selected values. It is assigned in tg-entity-editor. 
             */
            acceptValues: {
                type: Function
            },
    
            /**
             * A function to load more matching values, if any. It is assigned in tg-entity-editor.
             */
            loadMore: {
                type: Function
            },

            /**
             * Indicates whether 'active only' values should be found in this autocompleter.
             */
            _activeOnly: {
                type: Object // 'null' for non-activatable or for autocompleter on entity master, or otherwise true / false; also it is 'null' in the beginning where 'active only' parameter was not yet retrieved
            },

            /**
             * A function to change _activeOnly. It is assigned in tg-entity-editor.
             */
            changeActiveOnly: {
                type: Function
            },

            /**
             * Controls if buton MORE is enabled.
             */
            enableLoadMore: {
                type: Boolean,
                value: true
            },
    
            _tryToLoadMore: {
                type: Function,
                value: function () {
                    return function (e) {
                        if (this.enableLoadMore === true) {
                            this.loadMore();
                        }                            
                    }.bind(this);
                }
            }
        };
    }

    constructor () {
        super();
        this.noAutoFocus = true;
        this.alwaysOnTop = true;
    }

    loadMoreButton () {
        return this.$.loadMoreButton;
    }

    _loadMore (e) {
        this.loadMore(true);
        tearDownEvent(e);
    }

    /**
     * Function, bound to 'active only' toggle button. Starts process of toggling this option through tg-entity-editor's '_changeActiveOnly' function.
     */
    _changeActiveOnly (e) {
        this.changeActiveOnly(!this._activeOnly);
        tearDownEvent(e);
    }

    /**
     * Calculates invisibility of 'active only' toggle button (i.e. invisible on masters and for non-activatable values).
     */
    _isHiddenActiveOnlyButton (_activeOnly) {
        return _activeOnly === null;
    }

    /**
     * Calculates corresponding tooltip based on an action, that will be performed on tap of 'active only' toggle button.
     */
    _tooltipForActiveOnlyButton (_activeOnly) {
        return _activeOnly === null ? '' // button is invisible
             : _activeOnly === true ? 'Include inactive values'
             : 'Exclude inactive values';
    }

    _close (e) {
        this.close();
        tearDownEvent(e);
    }

    _acceptValues (e) {
        this.acceptValues();
        tearDownEvent(e);
    }

    clearSelection () {
        this._selectedIndex = 0;
        this._keyBoardNavigationReady = false;
        if (this.$) { // in some cases children of this entity editor result may not be built yet
            this.$.selector.selectedItem = null;
        }
        this.selectedValues = {};

        while (this.pop('_values')) {}

        if (this.$) { // in some cases children of this entity editor result may not be built yet
            if (this.multi === true) {
                this.$.selector.selectedValues = [];
            } else {
                this.$.selector.selected = '';
            }
        }
    }

    /* Pushes the specified value into the tail of array _values if that value is not yet present.
     * Returns true if the value was new, false otherwise. */
    pushValue (value) {
        const existingValue = this._values.find(obj => this._getKeyFor(obj) === this._getKeyFor(value));

        if (!existingValue) {
            this.push('_values', value);
        }

        return !existingValue;
    }

    _getKeyFor (entity) {
        return entity['@key'];
    }

    /*
     * Determines a title of the specified entity.propName.
     */
    _propTitleByName (entity, propName) {
        if (entity.type().prop(propName)) {
            return entity.type().prop(propName).title();
        } else {
            return propName;
        }
    }
    /*
     * Obtains a value of the specified by name property for the passed in entity.
     */
    _propValueByName (entity, propName) {
        return this.reflector.tg_toString(entity.get(propName), entity.type(), propName);
    }

    /**
     * Makes a value for attribute id based on the provided index.
     * Such id values are used for paperItem HTML elements representing list items.
     */
    _makeId (index) {
        return "id" + index;
    }

    /**
     * Extracts a list item index from the id value of a corresponding paperItem HTML element.
     */
    _unmakeId (id) {
        return Number(id.substring(2));
    }

    /* Highlights matched parts of autocompleted values.
     * Handles all properties that were specified as to be highlighted. */
    highlightMatchedParts (searchQuery) {
        microTask.run(function() {
            this._foundSome = this._values.length > 0;
            for (let index = 0; index < this._values.length; index++) {
                let html = '';
                const v = this._values[index];

                // add key value with highlighting of matching parts
                const descProp = 'desc';
                const withDesc = this.additionalProperties.hasOwnProperty(descProp);
                html = html + this._addHighlightedProp(
                    true,
                    searchQuery,
                    '',
                    '',
                    v.toString(),
                    () => this._propValueByName(v, 'desc'),
                    withDesc === true,
                    typeof v.active === 'undefined' || v.get("active")
                );

                //Add type description if entity editor is for union entity
                const entityType = v.type();
                if (entityType.isUnionEntity()) {
                    const activeProp = v._activeProperty();
                    const title = entityType.prop(activeProp).title();
                    const colourIndex = entityType.unionProps().indexOf(activeProp) % unionPropertyBgColours.length;
                    const bgColor = unionPropertyBgColours[colourIndex];
                    const fgColor = unionPropertyFgColours[colourIndex];
                    html = html + `<span class="type-name" style="background-color:${bgColor};color:${fgColor}">${title}</span>`;
                }

                // add values for additional properties with highlighting of matching parts if required
                for (let propName in this.additionalProperties) {
                    // interested only in the object's direct properties
                    if (propName !== descProp && this.additionalProperties.hasOwnProperty(propName)) {
                        // should highlight?
                        const highlight = this.additionalProperties[propName];
                        html = html + this._addHighlightedProp(
                            highlight,
                            searchQuery,
                            'class="additional-prop" ',
                            '<span class="prop-name"><span>' + this._propTitleByName(v, propName) + '</span>:</span>',
                            this._propValueByName(v, propName),
                            () => this._propValueByName(v, propName + '.desc'),
                            this.reflector.isEntity(v.get(propName)) && (typeof v.get(propName)['desc'] !== 'undefined' || v.get(propName).type().isUnionEntity()),
                            typeof v.active === 'undefined' || v.get("active")
                        );
                    }
                }

                // put the composed for the current item HTML into the content of paper-item
                const id = this._makeId(index);
                const paperItem = this.shadowRoot.querySelector("#" + id);
                if (paperItem) {
                    paperItem.innerHTML = html;
                }
            }
        }.bind(this));
    }

    /**
     * Adds highlighted representation of property in form of '[prepender]key - desc'.
     * 
     * @param highlight - indicates whether the property should highlight its parts according to search query
     * @param searchQuery - string representing the pattern to search values in autocompleter
     * @param wrappingDivAttrs - string to define additional attributes for whole representation of property
     * @param prependingDom - string to define additional DOM prepending to 'key - desc' part
     * @param mainStringValue - value of key in 'key - desc' part of representation
     * @param secondaryStringValue - function to compute value of desc in 'key - desc' part of representation
     * @param secondaryStringValueRequired - parameter indicating whether desc in 'key - desc' part of representation is required
     */
    _addHighlightedProp (highlight, searchQuery, wrappingDivAttrs, prependingDom, mainStringValue, secondaryStringValue, secondaryStringValueRequired, active) {
        let html = '<div ' + wrappingDivAttrs + 'style="white-space: nowrap;">' +
            prependingDom +
            this._highlightedValue(highlight, mainStringValue, searchQuery);
        if (secondaryStringValueRequired) {
            const propDesc = secondaryStringValue();
            if (propDesc && propDesc !== 'null' && propDesc !== '') {
                html = html + `<span style="color:${active ? "#737373" : "currentcolor"}"> &ndash; <i>${this._highlightedValue(highlight, propDesc, searchQuery)}</i></span>`;
            }
        }
        return html + '</div>';
    }

    /**
     * Creates DOM representation of 'propValueAsString' highlighting matching parts using 'searchQuery' pattern (if 'highlight' is true).
     */
    _highlightedValue (highlight, propValueAsString, searchQuery) {
        if (highlight === false) {
            return propValueAsString;
        } else {
            const parts = matchedParts(propValueAsString, searchQuery);
            if (parts.length === 0) {
                return propValueAsString;
            } else {
                return parts.reduce((html, part) => html + (part.matched === true ? '<span class="value-highlighted">' + part.part + '</span>' : part.part), '');
            }
        }
    }

    /*********************************************************
     ****************** SELECTION HANDLERS *******************
     *********************************************************/
    _itemSelected (event) {
        this._keyBoardNavigationReady = true;
        this._selectedIndex = this._unmakeId(event.detail.item.id);

        const value = event.detail.item.getAttribute("value");
<<<<<<< HEAD
        this.selectedValues[value] = this._values.find(obj => this._getKeyFor(obj) === value);
=======
        this.selectedValues[value] = this._values.find(obj => obj.key === value);
>>>>>>> 873cce0f
        this.selectedValues = { ...this.selectedValues }; // re-set a shallow copy to trigger Polymer events
    }

    _itemDeselected (event) {
        this._keyBoardNavigationReady = true;
        this._selectedIndex = this._unmakeId(event.detail.item.id);

        const value = event.detail.item.getAttribute("value");
        delete this.selectedValues[value];
        this.selectedValues = { ...this.selectedValues }; // re-set a shallow copy to trigger Polymer events
    }

    /**
     * Locates a HTML element that represent a list item with the specified index and focuses it.
     * Corresponding to list items HTML elements must have attribute "tabindex = -1", otherwise calls to .focus() have no effect.
     */
    focusItemWithIndex (index) {
        this._selectedIndex = index;
        const id = this._makeId(index);
        const paperItem = this.shadowRoot && this.shadowRoot.querySelector("#" + id);
        if (paperItem) {
            paperItem.scrollIntoView({block: "center", inline: "center", behavior: "smooth"});
            paperItem.focus();
        }
    }

    selectFirst() {
        if (this._values.length > 0) {
            this._selectedIndex = 0;
            this.$.selector.select(this.$.selector._indexToValue(this._selectedIndex));
        }
    }

    selectNext () {
        if (this._keyBoardNavigationReady === false) {
            this._keyBoardNavigationReady = true;
            if (this.multi === true) {
                this.focusItemWithIndex(0);
            } else {
                this.selectFirst();
            }
        } else {
            const length = this._values.length;
            const index = (this._selectedIndex + 1) < length ? (this._selectedIndex + 1) : 0;
            // if "next" is beyond the currently loaded values and loading more is an option then load more...
            if ((this._selectedIndex + 1) >= length && this.enableLoadMore === true) {
                this.loadMore();
            } else { // otherwise focus the item with index
                this.focusItemWithIndex(index);
                if (!this.multi) { // for singular mode need also to select the item
                    this._selectedIndex = index;
                    this.$.selector.select(this.$.selector._indexToValue(this._selectedIndex));
                } 
            }
        }
    }

    selectPrev () {
        if (this._keyBoardNavigationReady === false) {
            this._keyBoardNavigationReady = true;
            if (this.multi === true) {
                this.focusItemWithIndex(0);
            } else {
                this.selectFirst();
            }
        } else {
            const length = this._values.length;
            if (this.multi === true) {
                const index = (this._selectedIndex - 1) >= 0 ? (this._selectedIndex - 1) : length - 1;
                this.focusItemWithIndex(index);
            } else {
                this._selectedIndex = (this._selectedIndex - 1) >= 0 ? (this._selectedIndex - 1) : length - 1;
                this.$.selector.select(this.$.selector._indexToValue(this._selectedIndex));
                this.focusItemWithIndex(this._selectedIndex);
            }
        }
    }

    /** Selects the currenlty focused item in the list if none was selected.
     * It is used to treat the focused item as if it was selected upon user's attempts to "accept" values.
     */
    selectCurrentIfNoneSelected () {
        if (Object.keys(this.selectedValues).length === 0) {
            this.$.selector.select(this.$.selector._indexToValue(this._selectedIndex));
        }
    }

    /* Iron resize event listener for correct resizing and positioning of an open result overlay. */
    refit () {
        var clientRectAndOffsetHeight = this.retrieveContainerSizes();
        var rect = clientRectAndOffsetHeight[0]; // container.getBoundingClientRect();//getClientRects()[0];
        var scrollTop = document.documentElement.scrollTop || document.body.scrollTop;
        var scrollLeft = document.documentElement.scrollLeft || document.body.scrollLeft;

        var top = rect.top + scrollTop + clientRectAndOffsetHeight[1]; // container.offsetHeight;//rect.bottom + scrollTop;
        var left = rect.left; // + scrollLeft;
        var right = rect.right;
        var width = rect.width;

        this.style.position = 'absolute';
        this.style.top = top + 'px';

        // let's try to accomodate the width of the overlay so that in case
        // the input field is narrow, but there is additional window width available to the
        // left or right of the input, it would be used.
        var minWidth = 200;
        this.style['min-width'] = minWidth + 'px'; // set mid-width, which is important for shifting overlay to the left
        var visibleWidth = Math.max(document.documentElement.clientWidth, window.innerWidth || 0);
        var spaceToRightWindowSide = (visibleWidth - right) + width;
        this.style['max-width'] = spaceToRightWindowSide + 'px';
        // is there sufficient space to the right?
        if (spaceToRightWindowSide >= minWidth) {
            this.style.left = left + 'px';
            // ideally the overlay width should be the same as the intput's
            // but, if it gets too narrow the min-widht would fix it
            this.style.width = width + 'px';
        } else {
            // otherwise, move the overlay to the left side, but not beyond
            var resultRect = this.getClientRects()[0];
            var adjustment = 5; // minor adjustment to make the overlay fully visible
            var newLeft = (visibleWidth - (minWidth + adjustment));
            if (newLeft > 0) {
                this.style.left = newLeft + 'px';
            } else {
                this.style.left = adjustment + 'px';
            }
        }

        // let's try also to determine the best height depending on the window height and
        // the current vertical location of the element
        var visibleHeight = Math.max(document.documentElement.clientHeight, window.innerHeight || 0);
        this.style['max-height'] = (visibleHeight - top - 10) + 'px'; // 10 pixels is an arbitrary adjustment
    }

    /**
     * Defines reasonable rule for 'small height for showing autocompleter results'. For now three items need to be shown, otherwise scrolling will be triggered.
     */
    visibleHeightUnderEditorIsSmall () {
        const clientRectAndOffsetHeight = this.retrieveContainerSizes();
        const rect = clientRectAndOffsetHeight[0];
        const scrollTop = document.documentElement.scrollTop || document.body.scrollTop;
        const top = rect.top + scrollTop + clientRectAndOffsetHeight[1];

        // let's try to determine the height under the editor to bottom of the screen
        const visibleHeight = Math.max(document.documentElement.clientHeight, window.innerHeight || 0);
        const itemHeight = 24 + 2 * 6 + 1; // see tg-item styles with min-height, top / bottom padding and top border
        return visibleHeight - top - 10 < 3 * itemHeight; // three items do not fit, so visible height is small for showing items
    }

    /**
     * Calculates classes for autocompleter list item.
     */
    _calcItemClass (item) {
        let klass = 'tg-item vertical-layout';
        if (typeof item.active !== 'undefined' && item.get('active') === false) {
            klass += ' inactive';
        }
        return klass;
    }

    /**
     * Calculates value for 'selected values counter'.
     */
    _calcSelectedValuesCounter (selectedValues) {
        return Object.keys(selectedValues).length;
    }

    /**
     * Calculates tooltip for 'selected values counter', showing comma-separated values.
     */
    _tooltipForSelectedValuesCounter (selectedValues) {
        const tooltipText = Object.keys(selectedValues).join(', ');
        return tooltipText ? '<b>' + tooltipText + '</b>' : '';
    }

    /**
     * Calculates invisibility of 'selected values counter'.
     */
    _isHiddenSelectedValuesCounter (multi, selectedValues) {
        return !multi || Object.keys(selectedValues).length === 0;
    }

}

customElements.define('tg-entity-editor-result', TgEntityEditorResult);<|MERGE_RESOLUTION|>--- conflicted
+++ resolved
@@ -140,10 +140,7 @@
         }
         paper-icon-button {
             border-radius: 50%;
-<<<<<<< HEAD
-=======
             color: var(--paper-grey-700);
->>>>>>> 873cce0f
         }
         paper-icon-button[active-button] {
             border-style: solid;
@@ -154,18 +151,11 @@
             height: 24px;
             padding: 8px;
             text-align: center;
-<<<<<<< HEAD
-            font-size: 16px;
-            font-weight: bold;
-            line-height: 24px;
-            color: var(--paper-blue-600);
-=======
             font-size: 13px;
             font-weight: bold;
             line-height: 24px;
             color: var(--paper-blue-300);
             cursor: default;
->>>>>>> 873cce0f
         }
     </style>
     <style include="iron-flex iron-flex-reverse iron-flex-alignment iron-flex-factors iron-positioning"></style>
@@ -190,13 +180,8 @@
         </div>
         <div class="toolbar-content layout horizontal center" style="margin-left:auto">
             <div class="counter" hidden$="[[_isHiddenSelectedValuesCounter(multi, selectedValues)]]" tooltip-text$="[[_tooltipForSelectedValuesCounter(selectedValues)]]">[[_calcSelectedValuesCounter(selectedValues)]]</div>
-<<<<<<< HEAD
-            <paper-icon-button tooltip-text="Discard and close" on-tap="_close" icon="icons:cancel"></paper-icon-button>
-            <paper-icon-button tooltip-text="Accept selected" on-tap="_acceptValues" icon="icons:check-circle"></paper-icon-button>
-=======
             <paper-icon-button tooltip-text="Discard and close" on-tap="_close" icon="cancel"></paper-icon-button>
             <paper-icon-button tooltip-text="Accept selected" on-tap="_acceptValues" icon="check-circle"></paper-icon-button>
->>>>>>> 873cce0f
         </div>
     </div>`;
 
@@ -561,11 +546,7 @@
         this._selectedIndex = this._unmakeId(event.detail.item.id);
 
         const value = event.detail.item.getAttribute("value");
-<<<<<<< HEAD
         this.selectedValues[value] = this._values.find(obj => this._getKeyFor(obj) === value);
-=======
-        this.selectedValues[value] = this._values.find(obj => obj.key === value);
->>>>>>> 873cce0f
         this.selectedValues = { ...this.selectedValues }; // re-set a shallow copy to trigger Polymer events
     }
 
