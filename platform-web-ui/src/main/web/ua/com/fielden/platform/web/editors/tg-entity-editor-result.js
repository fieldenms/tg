import '/resources/polymer/@polymer/polymer/polymer-legacy.js';
import '/resources/polymer/@polymer/iron-flex-layout/iron-flex-layout.js';
import '/resources/polymer/@polymer/iron-flex-layout/iron-flex-layout-classes.js';
import '/resources/polymer/@polymer/iron-selector/iron-selector.js';

import '/resources/polymer/@polymer/paper-button/paper-button.js';
import '/resources/polymer/@polymer/paper-item/paper-item.js';
import '/resources/polymer/@polymer/paper-styles/color.js';

import '/resources/components/tg-scrollable-component.js';
import '/resources/serialisation/tg-serialiser.js';


import { matchedParts } from '/resources/editors/tg-highlighter.js';
import {TgTooltipBehavior} from '/resources/components/tg-tooltip-behavior.js';
import { tearDownEvent } from '/resources/reflection/tg-polymer-utils.js'

import { IronOverlayBehavior } from '/resources/polymer/@polymer/iron-overlay-behavior/iron-overlay-behavior.js';
import {mixinBehaviors} from '/resources/polymer/@polymer/polymer/lib/legacy/class.js';
import {html, PolymerElement} from '/resources/polymer/@polymer/polymer/polymer-element.js';
import {microTask} from '/resources/polymer/@polymer/polymer/lib/utils/async.js';

/**
 * A set of colours used for rendering labels in the autocompletion result when autocompleting union entities, to represent values of various entity types that correspond to different union properties.
 * These colours are selected from https://materialui.co/colors/ – a subset from the row with colour ID 50.
 */
//                                green     d-purple   pink       brown      teal       indigo
const unionPropertyBgColours = ['#E8F5E9', '#EDE7F6', '#FCE4EC', '#EFEBE9', '#E0F2F1', '#E8EAF6'];
const unionPropertyFgColours = ['#63BB6A', '#855CC2', '#E93772', '#A0887C', '#5DBBB6', '#5F6DC0'];


const template = html`
    <style>
        :host {
            display: block;
            background: white;
            color: black;
            padding: 0px;
            overflow: auto; /* this is to make host scorable when needed */
            -webkit-overflow-scrolling: touch;
            box-shadow: rgba(0, 0, 0, 0.24) -2.3408942051048403px 5.524510324047423px 12.090680100755666px 0px, rgba(0, 0, 0, 0.12) 0px 0px 12px 0px;
            @apply --layout-vertical;
        }

        .tg-item {
            @apply --layout-vertical;
            @apply --layout-start;
            font-size: small;
            padding: 6px;
            margin: 0px;
            overflow: auto;
            -webkit-overflow-scrolling: touch;
            text-overflow: ellipsis;
            border-top: 1px solid #e3e3e3;
            min-height: 24px;
        }

        .tg-item.inactive {
            color: color-mix(in srgb, black 33%, white);
        }

        .tg-item:hover{
            cursor: pointer;
            background: var(--paper-blue-50);
        }

        .tg-item:hover:not(.inactive) {
            color: var(--paper-blue-500);
        }

        .tg-item.iron-selected {
            background: var(--paper-blue-300);
            color: var(--paper-blue-50);
        }

        paper-item:not(.iron-selected) span.value-highlighted {
            background-color: #ffff46;
        }

        paper-item:focus {
            background-color: #E1F5FE;
        }

        paper-button {
            color: var(--paper-light-blue-500);
            --paper-button-flat-focus-color: var(--paper-light-blue-50);
        }
        paper-button:hover {
            background: var(--paper-light-blue-50);
        }

        paper-button[disabled] {
            color: var(--paper-blue-grey-500);
            background: var(--paper-blue-grey-50);
        }

        .additional-prop {
            font-size: x-small;
            min-width: 150px;
            padding-left: 1em;
            padding-top: 0.5em;
            line-height: 15px;
        }

        .prop-name {
            font-weight: bold;
            padding-right: 0.5em;
        }

        .type-name {
            font-size: x-small;
            background-color: var(--paper-grey-200);
            color: #737373;
            line-height: 18px;
            border-radius: 9px;
            padding-left: 8px;
            padding-right: 8px;
        }

        .tg-snatchback-button {
            color: #03A9F4;
        }

        .tg-snatchback {
            background-color: #FFFFFF;
            color: #000;
            min-width: 250px;
            padding: 0px;
            overflow: auto;
            -webkit-overflow-scrolling: touch;
            text-overflow: ellipsis;
        }

        .no-result {
            display: flex;
            flex-direction: column;
            align-items: center;
            line-height: 50px;
        }

        .toolbar {
            padding: 0 10px 10px;
            height: auto;
            position: relative;
            overflow: hidden;
            flex-grow: 0;
            flex-shrink: 0;
        }
        .toolbar-content > * {
            margin-top: 8px;
        }
    </style>
    <style include="iron-flex iron-flex-reverse iron-flex-alignment iron-flex-factors iron-positioning"></style>
    <tg-scrollable-component class="relative" end-of-scroll="[[_tryToLoadMore]]" on-tap="selectionListTap" on-keydown="selectionListKeyDown">
        <iron-selector id="selector" class="tg-snatchback" multi$="[[multi]]" attr-for-selected="value" on-iron-deselect="_itemDeselected" on-iron-select="_itemSelected">
            <!-- begin of dom-repeat -->
            <template is="dom-repeat" items="[[_values]]" as="v">
<<<<<<< HEAD
                <paper-item id$="[[_makeId(index)]]" value$="[[_getKeyFor(v)]]" tabindex="-1" noink class="tg-item vertical-layout"></paper-item>
=======
                <paper-item id$="[[_makeId(index)]]" value$="[[_getKeyFor(v)]]" tabindex="-1" noink class$="[[_calcItemClass(v)]]"></paper-item>
>>>>>>> cc98cad5
            </template>
            <!-- end of dom-repeat -->
        </iron-selector>

    </tg-scrollable-component>

    <div hidden$="[[_foundSome]]" class="no-result">
        <span>Found no matching values.</span>
    </div>
    <div class="toolbar layout horizontal wrap">
        <div class="toolbar-content layout horizontal center">
            <paper-button tooltip-text="Load more matching values, if any" on-tap="_loadMore" id="loadMoreButton" disabled$="[[!enableLoadMore]]">More</paper-button>
        </div>
        <div class="toolbar-content layout horizontal center" style="margin-left:auto">
            <paper-button tooltip-text="Discard and close" on-tap="_close">Cancel</paper-button>
            <paper-button tooltip-text="Accept selected" on-tap="_acceptValues">Ok</paper-button>
        </div>
    </div>`;

export class TgEntityEditorResult extends mixinBehaviors([IronOverlayBehavior, TgTooltipBehavior], PolymerElement) {

    static get template() { 
        return template;
    }

    static get properties () {
        return {
            /* Indicates whether multiple (true) or a single (false, default) value is acceptable. */
            multi: {
                type: Boolean,
                value: false
            },
    
            /* An array of entities that match the search request.
             * Should NOT be manipulated directly -- only via methods pushValue and clearSelection.*/
            _values: {
                type: Array,
                value: function() {
                    return [];
                }
            },

            _foundSome: {
                type: Boolean,
                value: false
            },
            /* Contains selected entities in a form of key:entity pairs.
             * Can be empty. Should contain at most one entity in case of single selection mode.
             */
            selectedValues: {
                type: Object,
                value: function() {
                    return {};
                }
            },
    
            /* Should contain the names of additional properties to be displayed. */
            additionalProperties: {
                type: Object,
                value: function() {
                    return {};
                }
            },
    
            _selectedIndex: {
                type: Number,
                value: 0
            },
    
            /**
             * A private property to indicate the fact that the internal state of the component is ready for keyboard navigation (up/down keys).
             */
            _keyBoardNavigationReady: {
                type: Boolean,
                value: false
            },
    
            /** A property to pass in an instance of tg-reflector, used for value conversion during rendering. */
            reflector: {
                type: Object,
                value: null
            },
    
            /**
             * A function that retrives boundClientRect and offsetHeight from wrapping decorator (paper-input-container) from parent tg-entity-editor.
             */
            retrieveContainerSizes: {
                type: Function
            },

            /**
             * Tap event handler for list of found items (this event handler may accept tapped item if the list is single selection).
             */
            selectionListTap: {
                type: Function
            },

            /**
             * key down event handler that allows user to navigate between items and accept.
             */
            selectionListKeyDown: {
                type: Function
            },
    
            /**
             * A function that performs acceptance of selected values. It is assigned in tg-entity-editor. 
             */
            acceptValues: {
                type: Function
            },
    
            /**
             * A function to load more matching values, if any. It is assigned in tg-entity-editor.
             */
            loadMore: {
                type: Function
            },
    
            /**
             * Controls if buton MORE is enabled.
             */
            enableLoadMore: {
                type: Boolean,
                value: true
            },
    
            _tryToLoadMore: {
                type: Function,
                value: function () {
                    return function (e) {
                        if (this.enableLoadMore === true) {
                            this.loadMore();
                        }                            
                    }.bind(this);
                }
            }
        };
    }

    constructor () {
        super();
        this.noAutoFocus = true;
        this.alwaysOnTop = true;
    }

    loadMoreButton () {
        return this.$.loadMoreButton;
    }

    _loadMore (e) {
        this.loadMore(true);
        tearDownEvent(e);
    }

    _close (e) {
        this.close();
        tearDownEvent(e);
    }

    _acceptValues (e) {
        this.acceptValues();
        tearDownEvent(e);
    }

    clearSelection () {
        this._selectedIndex = 0;
        this._keyBoardNavigationReady = false;
        this.$.selector.selectedItem = null;
        this.selectedValues = {};

        while (this.pop('_values')) {}

        if (this.multi === true) {
            this.$.selector.selectedValues = [];
        } else {
            this.$.selector.selected = '';
        }
    }

    /* Pushes the specified value into the tail of array _values if that value is not yet present.
     * Returns true if the value was new, false otherwise. */
    pushValue (value) {
        const existingValue = this._values.find(obj => this._getKeyFor(obj) === this._getKeyFor(value));

        if (!existingValue) {
            this.push('_values', value);
        }

        return !existingValue;
    }

    _getKeyFor (entity) {
        return entity['@key'];
    }

    /*
     * Determines a title of the specified entity.propName.
     */
    _propTitleByName (entity, propName) {
        if (entity.type().prop(propName)) {
            return entity.type().prop(propName).title();
        } else {
            return propName;
        }
    }
    /*
     * Obtains a value of the specified by name property for the passed in entity.
     */
    _propValueByName (entity, propName) {
        return this.reflector.tg_toString(entity.get(propName), entity.type(), propName);
    }

    /**
     * Makes a value for attribute id based on the provided index.
     * Such id values are used for paperItem HTML elements representing list items.
     */
    _makeId (index) {
        return "id" + index;
    }

    /**
     * Extracts a list item index from the id value of a corresponding paperItem HTML element.
     */
    _unmakeId (id) {
        return Number(id.substring(2));
    }

    /* Highlights matched parts of autocompleted values.
     * Handles all properties that were specified as to be highlighted. */
    highlightMatchedParts (searchQuery) {
        microTask.run(function() {
            this._foundSome = this._values.length > 0;
            for (let index = 0; index < this._values.length; index++) {
                let html = '';
                const v = this._values[index];

                // add key value with highlighting of matching parts
                const descProp = 'desc';
                const withDesc = this.additionalProperties.hasOwnProperty(descProp);
                html = html + this._addHighlightedProp(
                    true,
                    searchQuery,
                    '',
                    '',
                    v.toString(),
                    () => this._propValueByName(v, 'desc'),
                    withDesc === true,
                    typeof v.active === 'undefined' || v.get("active")
                );

                //Add type description if entity editor is for union entity
                const entityType = v.type();
                if (entityType.isUnionEntity()) {
                    const activeProp = v._activeProperty();
                    const title = entityType.prop(activeProp).title();
                    const colourIndex = entityType.unionProps().indexOf(activeProp) % unionPropertyBgColours.length;
                    const bgColor = unionPropertyBgColours[colourIndex];
                    const fgColor = unionPropertyFgColours[colourIndex];
                    html = html + `<span class="type-name" style="background-color:${bgColor};color:${fgColor}">${title}</span>`;
                }

                // add values for additional properties with highlighting of matching parts if required
                for (let propName in this.additionalProperties) {
                    // interested only in the object's direct properties
                    if (propName !== descProp && this.additionalProperties.hasOwnProperty(propName)) {
                        // should highlight?
                        const highlight = this.additionalProperties[propName];
                        html = html + this._addHighlightedProp(
                            highlight,
                            searchQuery,
                            'class="additional-prop" ',
                            '<span class="prop-name"><span>' + this._propTitleByName(v, propName) + '</span>:</span>',
                            this._propValueByName(v, propName),
                            () => this._propValueByName(v, propName + '.desc'),
<<<<<<< HEAD
                            this.reflector.isEntity(v.get(propName)) && (typeof v.get(propName)['desc'] !== 'undefined' || v.get(propName).type().isUnionEntity())
=======
                            this.reflector.isEntity(v.get(propName)) && (typeof v.get(propName)['desc'] !== 'undefined' || v.get(propName).type().isUnionEntity()),
                            typeof v.active === 'undefined' || v.get("active")
>>>>>>> cc98cad5
                        );
                    }
                }

                // put the composed for the current item HTML into the content of paper-item
                const id = this._makeId(index);
                const paperItem = this.shadowRoot.querySelector("#" + id);
                if (paperItem) {
                    paperItem.innerHTML = html;
                }
            }
        }.bind(this));
    }

    /**
     * Adds highlighted representation of property in form of '[prepender]key - desc'.
     * 
     * @param highlight - indicates whether the property should highlight its parts according to search query
     * @param searchQuery - string representing the pattern to search values in autocompleter
     * @param wrappingDivAttrs - string to define additional attributes for whole representation of property
     * @param prependingDom - string to define additional DOM prepending to 'key - desc' part
     * @param mainStringValue - value of key in 'key - desc' part of representation
     * @param secondaryStringValue - function to compute value of desc in 'key - desc' part of representation
     * @param secondaryStringValueRequired - parameter indicating whether desc in 'key - desc' part of representation is required
     */
    _addHighlightedProp (highlight, searchQuery, wrappingDivAttrs, prependingDom, mainStringValue, secondaryStringValue, secondaryStringValueRequired, active) {
        let html = '<div ' + wrappingDivAttrs + 'style="white-space: nowrap;">' +
            prependingDom +
            this._highlightedValue(highlight, mainStringValue, searchQuery);
        if (secondaryStringValueRequired) {
            const propDesc = secondaryStringValue();
            if (propDesc && propDesc !== 'null' && propDesc !== '') {
                html = html + `<span style="color:${active ? "#737373" : "currentcolor"}"> &ndash; <i>${this._highlightedValue(highlight, propDesc, searchQuery)}</i></span>`;
            }
        }
        return html + '</div>';
    }

    /**
     * Creates DOM representation of 'propValueAsString' highlighting matching parts using 'searchQuery' pattern (if 'highlight' is true).
     */
    _highlightedValue (highlight, propValueAsString, searchQuery) {
        if (highlight === false) {
            return propValueAsString;
        } else {
            const parts = matchedParts(propValueAsString, searchQuery);
            if (parts.length === 0) {
                return propValueAsString;
            } else {
                return parts.reduce((html, part) => html + (part.matched === true ? '<span class="value-highlighted">' + part.part + '</span>' : part.part), '');
            }
        }
    }

    /*********************************************************
     ****************** SELECTION HANDLERS *******************
     *********************************************************/
    _itemSelected (event) {
        this._keyBoardNavigationReady = true;
        this._selectedIndex = this._unmakeId(event.detail.item.id);

        const value = event.detail.item.getAttribute("value");
        this.selectedValues[value] = this._values.find(obj => this._getKeyFor(obj) === value);
    }

    _itemDeselected (event) {
        this._keyBoardNavigationReady = true;
        this._selectedIndex = this._unmakeId(event.detail.item.id);

        const value = event.detail.item.getAttribute("value");
        delete this.selectedValues[value];
    }

    /**
     * Locates a HTML element that represent a list item with the specified index and focuses it.
     * Corresponding to list items HTML elements must have attribute "tabindex = -1", otherwise calls to .focus() have no effect.
     */
    focusItemWithIndex (index) {
        this._selectedIndex = index;
        const id = this._makeId(index);
        const paperItem = this.shadowRoot.querySelector("#" + id);
        if (paperItem) {
            paperItem.scrollIntoView({block: "center", inline: "center", behavior: "smooth"});
            paperItem.focus();
        }
    }

    selectFirst() {
        if (this._values.length > 0) {
            this._selectedIndex = 0;
            this.$.selector.select(this.$.selector._indexToValue(this._selectedIndex));
        }
    }

    selectNext () {
        if (this._keyBoardNavigationReady === false) {
            this._keyBoardNavigationReady = true;
            if (this.multi === true) {
                this.focusItemWithIndex(0);
            } else {
                this.selectFirst();
            }
        } else {
            const length = this._values.length;
            const index = (this._selectedIndex + 1) < length ? (this._selectedIndex + 1) : 0;
            // if "next" is beyond the currently loaded values and loading more is an option then load more...
            if ((this._selectedIndex + 1) >= length && this.enableLoadMore === true) {
                this.loadMore();
            } else { // otherwise focus the item with index
                this.focusItemWithIndex(index);
                if (!this.multi) { // for singular mode need also to select the item
                    this._selectedIndex = index;
                    this.$.selector.select(this.$.selector._indexToValue(this._selectedIndex));
                } 
            }
        }
    }

    selectPrev () {
        if (this._keyBoardNavigationReady === false) {
            this._keyBoardNavigationReady = true;
            if (this.multi === true) {
                this.focusItemWithIndex(0);
            } else {
                this.selectFirst();
            }
        } else {
            const length = this._values.length;
            if (this.multi === true) {
                const index = (this._selectedIndex - 1) >= 0 ? (this._selectedIndex - 1) : length - 1;
                this.focusItemWithIndex(index);
            } else {
                this._selectedIndex = (this._selectedIndex - 1) >= 0 ? (this._selectedIndex - 1) : length - 1;
                this.$.selector.select(this.$.selector._indexToValue(this._selectedIndex));
                this.focusItemWithIndex(this._selectedIndex);
            }
        }
    }

    /** Selects the currenlty focused item in the list if none was selected.
     * It is used to treat the focused item as if it was selected upon user's attempts to "accept" values.
     */
    selectCurrentIfNoneSelected () {
        if (Object.keys(this.selectedValues).length === 0) {
            this.$.selector.select(this.$.selector._indexToValue(this._selectedIndex));
        }
    }

    /* Iron resize event listener for correct resizing and positioning of an open result overlay. */
    refit () {
        var clientRectAndOffsetHeight = this.retrieveContainerSizes();
        var rect = clientRectAndOffsetHeight[0]; // container.getBoundingClientRect();//getClientRects()[0];
        var scrollTop = document.documentElement.scrollTop || document.body.scrollTop;
        var scrollLeft = document.documentElement.scrollLeft || document.body.scrollLeft;

        var top = rect.top + scrollTop + clientRectAndOffsetHeight[1]; // container.offsetHeight;//rect.bottom + scrollTop;
        var left = rect.left; // + scrollLeft;
        var right = rect.right;
        var width = rect.width;

        this.style.position = 'absolute';
        this.style.top = top + 'px';

        // let's try to accomodate the width of the overlay so that in case
        // the input field is narrow, but there is additional window width available to the
        // left or right of the input, it would be used.
        var minWidth = 200;
        this.style['min-width'] = minWidth + 'px'; // set mid-width, which is important for shifting overlay to the left
        var visibleWidth = Math.max(document.documentElement.clientWidth, window.innerWidth || 0);
        var spaceToRightWindowSide = (visibleWidth - right) + width;
        this.style['max-width'] = spaceToRightWindowSide + 'px';
        // is there sufficient space to the right?
        if (spaceToRightWindowSide >= minWidth) {
            this.style.left = left + 'px';
            // ideally the overlay width should be the same as the intput's
            // but, if it gets too narrow the min-widht would fix it
            this.style.width = width + 'px';
        } else {
            // otherwise, move the overlay to the left side, but not beyond
            var resultRect = this.getClientRects()[0];
            var adjustment = 5; // minor adjustment to make the overlay fully visible
            var newLeft = (visibleWidth - (minWidth + adjustment));
            if (newLeft > 0) {
                this.style.left = newLeft + 'px';
            } else {
                this.style.left = adjustment + 'px';
            }
        }

        // let's try also to determine the best height depending on the window height and
        // the current vertical location of the element
        var visibleHeight = Math.max(document.documentElement.clientHeight, window.innerHeight || 0);
        this.style['max-height'] = (visibleHeight - top - 10) + 'px'; // 10 pixels is an arbitrary adjustment
    }

    /**
     * Defines reasonable rule for 'small height for showing autocompleter results'. For now three items need to be shown, otherwise scrolling will be triggered.
     */
    visibleHeightUnderEditorIsSmall () {
        const clientRectAndOffsetHeight = this.retrieveContainerSizes();
        const rect = clientRectAndOffsetHeight[0];
        const scrollTop = document.documentElement.scrollTop || document.body.scrollTop;
        const top = rect.top + scrollTop + clientRectAndOffsetHeight[1];

        // let's try to determine the height under the editor to bottom of the screen
        const visibleHeight = Math.max(document.documentElement.clientHeight, window.innerHeight || 0);
        const itemHeight = 24 + 2 * 6 + 1; // see tg-item styles with min-height, top / bottom padding and top border
        return visibleHeight - top - 10 < 3 * itemHeight; // three items do not fit, so visible height is small for showing items
    }

    /**
     * Calculates classes for autocompleter list item.
     */
    _calcItemClass (item) {
        let klass = 'tg-item vertical-layout';
        if (typeof item.active !== 'undefined' && item.get('active') === false) {
            klass += ' inactive';
        }
        return klass;
    }
}

customElements.define('tg-entity-editor-result', TgEntityEditorResult);<|MERGE_RESOLUTION|>--- conflicted
+++ resolved
@@ -155,11 +155,7 @@
         <iron-selector id="selector" class="tg-snatchback" multi$="[[multi]]" attr-for-selected="value" on-iron-deselect="_itemDeselected" on-iron-select="_itemSelected">
             <!-- begin of dom-repeat -->
             <template is="dom-repeat" items="[[_values]]" as="v">
-<<<<<<< HEAD
-                <paper-item id$="[[_makeId(index)]]" value$="[[_getKeyFor(v)]]" tabindex="-1" noink class="tg-item vertical-layout"></paper-item>
-=======
                 <paper-item id$="[[_makeId(index)]]" value$="[[_getKeyFor(v)]]" tabindex="-1" noink class$="[[_calcItemClass(v)]]"></paper-item>
->>>>>>> cc98cad5
             </template>
             <!-- end of dom-repeat -->
         </iron-selector>
@@ -434,12 +430,8 @@
                             '<span class="prop-name"><span>' + this._propTitleByName(v, propName) + '</span>:</span>',
                             this._propValueByName(v, propName),
                             () => this._propValueByName(v, propName + '.desc'),
-<<<<<<< HEAD
-                            this.reflector.isEntity(v.get(propName)) && (typeof v.get(propName)['desc'] !== 'undefined' || v.get(propName).type().isUnionEntity())
-=======
                             this.reflector.isEntity(v.get(propName)) && (typeof v.get(propName)['desc'] !== 'undefined' || v.get(propName).type().isUnionEntity()),
                             typeof v.active === 'undefined' || v.get("active")
->>>>>>> cc98cad5
                         );
                     }
                 }
