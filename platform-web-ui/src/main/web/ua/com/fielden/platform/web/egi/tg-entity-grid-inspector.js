--- conflicted
+++ resolved
@@ -1127,11 +1127,7 @@
 
     hasAction: function (entity, column) {
         const entityIdx = this.findEntityIndex(entity);
-<<<<<<< HEAD
-        const actionIdx = this.propertyActionIndices && this.propertyActionIndices[entityIdx] && this.propertyActionIndices[entityIdx][column.collectionalProperty || column.property];
-=======
         const actionIdx = this.propertyActionIndices && this.propertyActionIndices[entityIdx] && this.propertyActionIndices[entityIdx][column.getActualProperty()];
->>>>>>> afe465b3
         return entity && (
             (column.customActions && column.customActions.length > 0 && column.customActions[actionIdx])
             || this.isHyperlinkProp(entity, column) === true
@@ -1370,11 +1366,7 @@
         // Each tapping overrides this function to provide proper context of execution.
         // This override should occur on every 'run' of the action so it is mandatory to use 'tg-property-column.runAction' public API.
         const entityIndex = this.findEntityIndex(entity);
-<<<<<<< HEAD
-        const actionIndex = this.propertyActionIndices && this.propertyActionIndices[entityIndex] && this.propertyActionIndices[entityIndex][column.collectionalProperty || column.property];
-=======
         const actionIndex = this.propertyActionIndices && this.propertyActionIndices[entityIndex] && this.propertyActionIndices[entityIndex][column.getActualProperty()];
->>>>>>> afe465b3
         if (!column.runAction(this._currentEntity(entity), actionIndex)) {
             // if the clicked property is a hyperlink and there was no custom action associted with it
             // then let's open the linked resources
@@ -2114,11 +2106,7 @@
         try {
             let tooltip = this.getValueTooltip(entity, column);
             const entityIdx = this.findEntityIndex(entity);
-<<<<<<< HEAD
-            const actionIdx = this.propertyActionIndices && this.propertyActionIndices[entityIdx] && this.propertyActionIndices[entityIdx][column.collectionalProperty || column.property];
-=======
             const actionIdx = this.propertyActionIndices && this.propertyActionIndices[entityIdx] && this.propertyActionIndices[entityIdx][column.getActualProperty()];
->>>>>>> afe465b3
             const columnDescPart = this.getDescTooltip(entity, column);
             const actionDescPart = this.getActionTooltip(entity, column, actions[actionIdx]);
             tooltip += (columnDescPart && tooltip && "<br><br>") + columnDescPart;
