import '/resources/polymer/@polymer/polymer/polymer-legacy.js';

import '/resources/polymer/@polymer/iron-flex-layout/iron-flex-layout.js';
import '/resources/polymer/@polymer/iron-flex-layout/iron-flex-layout-classes.js';
import '/resources/polymer/@polymer/iron-icon/iron-icon.js';
import '/resources/polymer/@polymer/iron-icons/iron-icons.js';

import '/resources/polymer/@polymer/paper-checkbox/paper-checkbox.js';
import '/resources/polymer/@polymer/paper-icon-button/paper-icon-button.js';
import '/resources/polymer/@polymer/paper-styles/shadow.js';
import '/resources/polymer/@polymer/paper-progress/paper-progress.js';
import '/resources/polymer/@polymer/paper-styles/color.js';

import '/resources/images/tg-icons.js';

import '/resources/egi/tg-egi-multi-action.js';
import '/resources/egi/tg-secondary-action-button.js';
import '/resources/egi/tg-secondary-action-dropdown.js';
import '/resources/egi/tg-egi-cell.js';
import '/resources/egi/tg-responsive-toolbar.js';

import {Polymer} from '/resources/polymer/@polymer/polymer/lib/legacy/polymer-fn.js';
import {html} from '/resources/polymer/@polymer/polymer/lib/utils/html-tag.js';
import { FlattenedNodesObserver } from '/resources/polymer/@polymer/polymer/lib/utils/flattened-nodes-observer.js';
import { IronA11yKeysBehavior } from '/resources/polymer/@polymer/iron-a11y-keys-behavior/iron-a11y-keys-behavior.js';
import { IronResizableBehavior } from '/resources/polymer/@polymer/iron-resizable-behavior/iron-resizable-behavior.js';

import { TgEgiDataRetrievalBehavior } from '/resources/egi/tg-egi-data-retrieval-behavior.js';
import { TgElementSelectorBehavior } from '/resources/components/tg-element-selector-behavior.js';
import { TgDragFromBehavior } from '/resources/components/tg-drag-from-behavior.js';
import { TgShortcutProcessingBehavior } from '/resources/actions/tg-shortcut-processing-behavior.js';
import { TgSerialiser } from '/resources/serialisation/tg-serialiser.js';
import { getFirstEntityType, tearDownEvent, getRelativePos, isMobileApp} from '/resources/reflection/tg-polymer-utils.js';

const template = html`
    <style>
        :host {
            @apply --layout-vertical;
        }
        :host([fit-to-height]) {
            position: absolute;
            top:0;
            bottom:0;
            right: 0;
            left: 0;
        }
        .grid-container {
            z-index: 0;
            background-color: white;
            border-radius: 2px;
            @apply --layout-vertical;
            @apply --layout-relative;
            @apply --shadow-elevation-2dp;
            @apply --tg-grid-container;
        }
        .grid-container[fit-to-height] {
            max-height: 100%;
        }
        tg-responsive-toolbar {
            flex-grow: 0;
            flex-shrink: 0;
            z-index: 1;
            position: relative;
        }
        tg-responsive-toolbar[show-top-shadow]:after {
            content: "";
            position: absolute;
            bottom: -4px;
            left: 0;
            right: 0;
            height:4px;
            background: transparent;
            background: -moz-linear-gradient(bottom, rgba(0,0,0,0.4) 0%, rgba(0,0,0,0) 100%); 
            background: -webkit-linear-gradient(bottom, rgba(0,0,0,0.4) 0%,rgba(0,0,0,0) 100%); 
            background: linear-gradient(to bottom, rgba(0,0,0,0.4) 0%,rgba(0,0,0,0) 100%);
        }
        paper-progress {
            position: absolute;
            top: 0;
            left: 0;
            right: 0;
            width: auto;
        }
        paper-progress.uploading {
            --paper-progress-active-color: var(--paper-light-green-500);
        }
        paper-progress.processing {
            --paper-progress-active-color: var(--paper-orange-500);
        }
        #scrollableContainer {
            z-index: 0;
            min-height: 0;
            overflow:auto;
            @apply --layout-vertical;
            @apply --layout-flex;
            @apply --layout-relative;
        }
        #baseContainer {
            display: grid;
            grid-template-columns: min-content auto min-content;
            grid-template-rows: min-content min-content auto;
            min-width: fit-content;
            min-height: fit-content;
            z-index: 0;
            @apply --layout-flex;
        }
        #bottom_left_egi, #bottom_egi, #bottom_right_egi {
            align-self: end;
        }
        .noselect {
            -webkit-touch-callout: none;
            /* iOS Safari */
            -webkit-user-select: none;
            /* Safari */
            -khtml-user-select: none;
            /* Konqueror HTML */
            -moz-user-select: none;
            /* Firefox */
            -ms-user-select: none;
            /* Internet Explorer/Edge */
            user-select: none;
            /* Non-prefixed version, currently supported by Chrome and Opera */
        }
        .resizing-box {
            position: absolute;
            top: 0;
            bottom: 0;
            right: 0;
            width: 10px;
            cursor: col-resize;
        }
        .table-cell:hover:not([is-resizing]):not([is-mobile]) > .resizing-box,
        .resizing-action > .resizing-box {
            border-right: 4px solid var(--paper-light-blue-100);
        }
        .resizing-action {
             cursor: col-resize;
        }
        .table-header-row {
            line-height: 1rem;
            font-size: 0.9rem;
            font-weight: 400;
            color: #757575;
            height: 3rem;
            border-bottom: thin solid #e3e3e3;
            -webkit-font-smoothing: antialiased;
            text-rendering: optimizeLegibility;
            min-width: -webkit-fit-content;
            min-width: -moz-fit-content;
            min-width: fit-content;
            flex-grow: 0;
            flex-shrink: 0;
            @apply --layout-horizontal;
        }
        .table-header-column-content {
            width: 100%;
            @apply --layout-horizontal;
            @apply --layout-center;
        }
        .table-header-column-title {
            margin-right: 8px;
            @apply --layout-flex;
        }
        .header-icon {
            flex-grow: 0;
            flex-shrink: 0;
        }
        .indicator-icon {
            --iron-icon-width: 16px;
            --iron-icon-height: 16px;
        }
        .sorting-group {
            width: var(--egi-sorting-width, 29px);
            @apply --layout-horizontal;
        }
        .ordering-number {
            font-size: 8pt;
            @apply --layout-self-center;
        }
        .table-data-row {
            z-index: 0;
            font-size: 1rem;
            font-weight: 400;
            color: #212121;
            height: var(--egi-row-height, 1.5rem);
            border-bottom: thin solid #e3e3e3;
            -webkit-font-smoothing: antialiased;
            text-rendering: optimizeLegibility;
            min-width: -webkit-fit-content;
            min-width: -moz-fit-content;
            min-width: fit-content;
            flex-grow: 0;
            flex-shrink: 0;
            @apply --layout-horizontal;
        }
        .table-data-row[selected] {
            background-color: #F5F5F5;
        }
        .table-data-row[over] {
            background-color: #EEEEEE;
        }
        .table-footer-row {
            z-index: 0;
            font-size: 0.9rem;
            color: #757575;
            height: var(--egi-row-height, 1.5rem);
            -webkit-font-smoothing: antialiased;
            text-rendering: optimizeLegibility;
            min-width: -webkit-fit-content;
            min-width: -moz-fit-content;
            min-width: fit-content;
            flex-grow: 0;
            flex-shrink: 0;
            @apply --layout-horizontal;
        }
        .egi-master {
            height: 4.1rem;
            font-size: 1rem;
            font-weight: 400;
            color: #212121;
            border-bottom: thin solid #e3e3e3;
            -webkit-font-smoothing: antialiased;
            text-rendering: optimizeLegibility;
            min-width: -webkit-fit-content;
            min-width: -moz-fit-content;
            min-width: fit-content;
            flex-grow: 0;
            flex-shrink: 0;
            @apply --layout-horizontal;
        }
        .master-actions {
            position: absolute;
            z-index: 2;
            border-radius: 45%;
            background-color: #e3e3e3;
            @apply --layout-horizontal;
            @apply --shadow-elevation-4dp;
            display: none;
        }
        .master-actions ::slotted(tg-action) {
            --paper-fab-background: white;
            --paper-fab-keyboard-focus-background: var(--paper-grey-500);
        } 
        .master-actions ::slotted(.master-cancel-action) {
            margin-right:2px;
            --paper-fab: { 
                border-radius: 50% 0 0 50%;
                color: black;
                
            };
        }
        .master-actions ::slotted(.master-save-action) {
            --paper-fab: { 
                border-radius: 0 50% 50% 0;
                color: black;
            };
        }
        .footer {
            background-color: white;
            min-width: -webkit-fit-content;
            min-width: -moz-fit-content;
            min-width: fit-content;
            flex-grow: 0;
            flex-shrink: 0;
            padding-bottom: var(--egi-bottom-margin, 15px);
            @apply --layout-vertical;
        }
        .drag-anchor {
            width: var(--egi-drag-anchor-width, 1.5rem);
            --iron-icon-width: var(--egi-drag-anchor-width, 1.5rem);
            --iron-icon-height: var(--egi-drag-anchor-width, 1.5rem);
            color: var(--paper-grey-400);
            @apply --layout-horizontal;
            @apply --layout-center;
            @apply --layout-relative;
        }
        .table-data-row[selected] .drag-anchor:hover {
            cursor: move;
            /* fallback if grab cursor is unsupported */
            cursor: grab;
            cursor: -moz-grab;
            cursor: -webkit-grab;
            color: var(--paper-light-blue-700);
        }
        .table-data-row[selected] .drag-anchor:active {
            cursor: grabbing;
            cursor: -moz-grabbing;
            cursor: -webkit-grabbing;
            color: var(--paper-light-blue-700);
        }
        paper-checkbox {
            --paper-checkbox-label: {
                display:none;
            };
            --paper-checkbox-ink-size: 34px;
        }
        paper-checkbox.blue {
            --paper-checkbox-checked-color: var(--paper-light-blue-700);
            --paper-checkbox-checked-ink-color: var(--paper-light-blue-700);
        }
        paper-checkbox.header {
            --paper-checkbox-unchecked-color: var(--paper-grey-600);
            --paper-checkbox-unchecked-ink-color: var(--paper-grey-600);
        }
        paper-checkbox.header[semi-checked] {
            --paper-checkbox-checked-color: #acdbfe;
            --paper-checkbox-checked-ink-color: var(--paper-light-blue-700);
        }
        paper-checkbox.body {
            --paper-checkbox-unchecked-color: var(--paper-grey-900);
            --paper-checkbox-unchecked-ink-color: var(--paper-grey-900);
        }
        .table-master-cell, .table-cell {
            @apply --layout-horizontal;
            @apply --layout-relative;
            padding: 0 var(--egi-cell-padding, 0.6rem);
        }
        .table-cell {
            @apply --layout-center;
        }
        .truncate {
            white-space: nowrap;
            overflow: hidden;
            text-overflow: ellipsis;
        }
        .truncate[multiple-line] {
            overflow: hidden;
            white-space: normal;
            word-break: break-word;
            display: -webkit-box;
            -webkit-box-orient: vertical;
            -webkit-line-clamp: var(--egi-number-of-header-lines, 1);
        }
        tg-egi-cell.with-action {
            cursor: pointer;
        }
        .action-master-cell, .action-cell {
            width: var(--egi-action-cell-width, 20px);
            padding: 0 var(--egi-action-cell-padding, 0.3rem);
            @apply --layout-horizontal;
        }
        .action-cell {
            @apply --layout-center;
        }
        /*miscellanea styles*/
        .lock-layer {
            z-index: 1;
            opacity: 0.5;
            display: none;
            background-color: white;
            @apply --layout-fit;
        }
        .lock-layer[lock] {
            display: initial;
            pointer-events: none;
        }
        .grid-layout-container {
            background-color: white;
            @apply --layout-vertical;
        }
        .grid-layout-container[show-top-shadow]:before {
            content: "";
            position: absolute;
            bottom: -4px;
            left: 0;
            right: 0;
            height:4px;
            background: transparent;
            background: -moz-linear-gradient(bottom, rgba(0,0,0,0.4) 0%, rgba(0,0,0,0) 100%); 
            background: -webkit-linear-gradient(bottom, rgba(0,0,0,0.4) 0%,rgba(0,0,0,0) 100%); 
            background: linear-gradient(to bottom, rgba(0,0,0,0.4) 0%,rgba(0,0,0,0) 100%); 
        }
        .grid-layout-container[show-bottom-shadow]:before {
            content: "";
            position: absolute;
            top: -4px;
            left: 0;
            right: 0;
            height: 4px;
            background: transparent;
            background: -moz-linear-gradient(top, rgba(0,0,0,0.4) 0%, rgba(0,0,0,0) 100%);
            background: -webkit-linear-gradient(top, rgba(0,0,0,0.4) 0%,rgba(0,0,0,0) 100%); 
            background: linear-gradient(to top, rgba(0,0,0,0.4) 0%,rgba(0,0,0,0) 100%); 
        }
        .grid-layout-container[show-left-shadow]:after {
            content: "";
            position: absolute;
            bottom: 0;
            top: 0;
            right: -4px;
            width: 4px;
            background: transparent;
            background: -moz-linear-gradient(right, rgba(0,0,0,0.4) 0%, rgba(0,0,0,0) 100%); 
            background: -webkit-linear-gradient(right, rgba(0,0,0,0.4) 0%,rgba(0,0,0,0) 100%); 
            background: linear-gradient(to right, rgba(0,0,0,0.4) 0%,rgba(0,0,0,0) 100%); 
        }
        .grid-layout-container[show-right-shadow]:after {
            content: "";
            position: absolute;
            bottom: 0;
            top: 0;
            left: -4px;
            width: 4px;
            background: transparent;
            background: -moz-linear-gradient(left, rgba(0,0,0,0.4) 0%, rgba(0,0,0,0) 100%); 
            background: -webkit-linear-gradient(left, rgba(0,0,0,0.4) 0%,rgba(0,0,0,0) 100%); 
            background: linear-gradient(to left, rgba(0,0,0,0.4) 0%,rgba(0,0,0,0) 100%); 
        }
        .sticky-container {
            position: sticky;
            position: -webkit-sticky;
        }
        .z-index-0 {
            z-index: 0;
        }
        .z-index-1 {
            z-index: 1;
        }
        .z-index-2 {
            z-index: 2;
        }
        .z-index-3 {
            z-index: 3;
        }
    </style>
    <style include="iron-flex iron-flex-reverse iron-flex-alignment iron-flex-factors iron-positioning"></style>
    <!--configuring slotted elements-->
    <slot id="column_selector" name="property-column" hidden></slot>
    <slot id="primary_action_selector" name="primary-action" hidden></slot>
    <slot id="default_property_action" name="defaultPropertyAction" hidden></slot>
    <slot id="egi_master" name="egi-master" hidden></slot>
    <!--EGI template-->
    <div id="paperMaterial" class="grid-container" style$="[[_calcMaterialStyle(showMarginAround)]]" fit-to-height$="[[fitToHeight]]">
        <!--Table toolbar-->
        <tg-responsive-toolbar id="egiToolbar" show-top-shadow$="[[_toolbarShadowVisible(_showTopShadow, headerFixed)]]" style$="[[_calcToolbarStyle(canDragFrom)]]">
            <paper-progress id="progressBar" hidden$="[[!_showProgress]]"></paper-progress>
            <slot id="top_action_selctor" slot="entity-specific-action" name="entity-specific-action"></slot>
            <slot slot="standart-action" name="standart-action"></slot>
        </tg-responsive-toolbar>
        <div id="scrollableContainer" on-scroll="_handleScrollEvent">
            <div id="baseContainer">
                <div id="top_left_egi" show-top-shadow$="[[_topShadowVisible(_showTopShadow, headerFixed)]]" show-left-shadow$="[[_leftShadowVisible(_showLeftShadow, dragAnchorFixed)]]" class="grid-layout-container sticky-container z-index-2" style$="[[_calcTopLeftContainerStyle(headerFixed, dragAnchorFixed)]]">
                    <div class="table-header-row"  on-touchmove="_handleTouchMove">
                        <div class="drag-anchor cell" hidden$="[[!canDragFrom]]"></div>
                        <div class="table-cell cell" hidden$="[[!_checkboxFixedAndVisible(checkboxVisible, checkboxesFixed)]]" style$="[[_calcSelectCheckBoxStyle(canDragFrom)]]" tooltip-text$="[[_selectAllTooltip(selectedAll)]]">
                            <paper-checkbox class="all-checkbox blue header" checked="[[selectedAll]]" semi-checked$="[[semiSelectedAll]]" on-change="_allSelectionChanged"></paper-checkbox>
                        </div>
                        <div class="action-cell cell" hidden$="[[!_primaryActionFixedAndVisible(primaryAction, checkboxesWithPrimaryActionsFixed)]]">
                            <!--Primary action stub header goes here-->
                        </div>
                        <template id="fixedHeadersTemplate" is="dom-repeat" items="[[fixedColumns]]">
                            <div class="table-cell cell" fixed style$="[[_calcColumnHeaderStyle(item, item.width, item.growFactor, item.shouldAddDynamicWidth, 'true')]]" on-down="_makeEgiUnselectable" on-up="_makeEgiSelectable" on-track="_changeColumnSize" tooltip-text$="[[item.columnDesc]]" is-resizing$="[[_columnResizingObject]]" is-mobile$="[[mobile]]">
                                <div class="table-header-column-content">
                                    <div class="truncate table-header-column-title" multiple-line$="[[_multipleHeaderLines]]" style$="[[_calcColumnHeaderTextStyle(item)]]">[[item.columnTitle]]</div>
                                    <iron-icon class="header-icon indicator-icon" hidden$="[[!item.editable]]" tooltip-text="This column is editable" icon="icons:create"></iron-icon>
                                    <div class="header-icon sorting-group" hidden$="[[!_isSortingVisible(item.sortable, item.sorting)]]">
                                        <iron-icon class="indicator-icon" icon$="[[_sortingIconForItem(item.sorting)]]" style$="[[_computeSortingIconStyle(item.sorting)]]"></iron-icon>
                                        <span class="ordering-number">[[_calculateOrder(item.sortingNumber)]]</span>
                                    </div>
                                </div>
                                <div class="resizing-box"></div>
                            </div>
                        </template>
                    </div>
                </div>
                <div id="top_egi" show-top-shadow$="[[_topShadowVisible(_showTopShadow, headerFixed)]]" class="grid-layout-container sticky-container z-index-1" style$="[[_calcTopContainerStyle(headerFixed)]]">
                    <div class="table-header-row"  on-touchmove="_handleTouchMove">
                        <div class="table-cell cell" hidden$="[[!_checkboxNotFixedAndVisible(checkboxVisible, checkboxesFixed)]]" style$="[[_calcSelectCheckBoxStyle(canDragFrom)]]" tooltip-text$="[[_selectAllTooltip(selectedAll)]]">
                            <paper-checkbox class="all-checkbox blue header" checked="[[selectedAll]]" semi-checked$="[[semiSelectedAll]]" on-change="_allSelectionChanged"></paper-checkbox>
                        </div>
                        <div class="action-cell cell" hidden$="[[!_primaryActionNotFixedAndVisible(primaryAction, checkboxesWithPrimaryActionsFixed)]]">
                            <!--Primary action stub header goes here-->
                        </div>
                        <template id="scrollableHeadersTemplate" is="dom-repeat" items="[[columns]]">
                            <div class="table-cell cell" style$="[[_calcColumnHeaderStyle(item, item.width, item.growFactor, item.shouldAddDynamicWidth, 'false')]]" on-down="_makeEgiUnselectable" on-up="_makeEgiSelectable" on-track="_changeColumnSize" tooltip-text$="[[item.columnDesc]]" is-resizing$="[[_columnResizingObject]]" is-mobile$="[[mobile]]">
                                <div class="table-header-column-content">
                                    <div class="truncate table-header-column-title" multiple-line$="[[_multipleHeaderLines]]" style$="[[_calcColumnHeaderTextStyle(item)]]">[[item.columnTitle]]</div>
                                    <iron-icon class="header-icon indicator-icon" hidden="[[!item.editable]]" tooltip-text="This column is editable" icon="icons:create"></iron-icon>
                                    <div class="header-icon sorting-group" hidden$="[[!_isSortingVisible(item.sortable, item.sorting)]]">
                                        <iron-icon class="indicator-icon" icon$="[[_sortingIconForItem(item.sorting)]]" style$="[[_computeSortingIconStyle(item.sorting)]]"></iron-icon>
                                        <span class="ordering-number">[[_calculateOrder(item.sortingNumber)]]</span>
                                    </div>
                                </div>
                                <div class="resizing-box"></div>
                            </div>
                        </template>
                    </div>
                </div>
                <div id="top_right_egi" show-top-shadow$="[[_topShadowVisible(_showTopShadow, headerFixed)]]" show-right-shadow$="[[_rightShadowVisible(_showRightShadow, secondaryActionsFixed, _isSecondaryActionPresent)]]" class="grid-layout-container sticky-container z-index-2" style$="[[_calcTopRightContainerStyle(headerFixed, secondaryActionsFixed)]]">
                    <div class="table-header-row" hidden$="[[secondaryActionPresent]]">    
                        <div class="action-cell cell" hidden$="[[!_isSecondaryActionPresent]]">
                                <!--Secondary actions header goes here-->
                        </div>
                    </div>
                </div>
                <div id="master_actions" class="master-actions">
                    <slot name="cancel-button"></slot>
                    <slot name="save-button"></slot>
                </div>
                <div id="left_egi" show-left-shadow$="[[_leftShadowVisible(_showLeftShadow, dragAnchorFixed)]]" class="grid-layout-container sticky-container z-index-1" style$="[[_calcLeftContainerStyle(dragAnchorFixed)]]">
                    <template id="left_egi_domRepeat" is="dom-repeat" items="[[egiModel]]" as="egiEntity" index-as="entityIndex" on-dom-change="_scrollContainerEntitiesStamped">
                        <div class="table-data-row" selected$="[[egiEntity.selected]]" over$="[[egiEntity.over]]" is-editing$="[[egiEntity.editing]]" on-mouseenter="_mouseRowEnter" on-mouseleave="_mouseRowLeave">
                            <div class="drag-anchor" draggable$="[[_isDraggable(egiEntity.selected)]]" hidden$="[[!canDragFrom]]">
                                <iron-icon icon="tg-icons:dragVertical"></iron-icon>
                            </div>
                            <div class="table-cell" hidden$="[[!_checkboxFixedAndVisible(checkboxVisible, checkboxesFixed)]]" style$="[[_calcSelectCheckBoxStyle(canDragFrom)]]" tooltip-text$="[[_selectTooltip(egiEntity.selected)]]">
                                <paper-checkbox class="blue body" checked="[[egiEntity.selected]]" on-change="_selectionChanged" on-mousedown="_checkSelectionState" on-keydown="_checkSelectionState"></paper-checkbox>
                            </div>
                            <div class="action-cell" hidden$="[[!_primaryActionFixedAndVisible(primaryAction, checkboxesWithPrimaryActionsFixed)]]">
                                <tg-egi-multi-action class="action" actions="[[primaryAction.actions]]" current-entity="[[_currentEntity(egiEntity.entity)]]" current-index="[[egiEntity.primaryActionIndex]]"></tg-egi-multi-action>
                            </div>
                            <template is="dom-repeat" items="[[fixedColumns]]" as="column">
                                <tg-egi-cell column="[[column]]" egi-entity="[[egiEntity]]" style$="[[_calcColumnStyle(column, column.width, column.growFactor, column.shouldAddDynamicWidth, 'true')]]" tooltip-text$="[[_getTooltip(egiEntity.entity, column, column.customAction)]]" with-action="[[hasAction(egiEntity.entity, column)]]" on-tap="_tapFixedAction"></tg-egi-cell>
                            </template>
                        </div>
                    </template>
                    <div id="left_egi_master" style="display:none;" class="egi-master">
                        <div class="drag-anchor" hidden$="[[!canDragFrom]]"></div>
                        <div class="table-master-cell" hidden$="[[!_checkboxFixedAndVisible(checkboxVisible, checkboxesFixed)]]" style$="[[_calcSelectCheckBoxStyle(canDragFrom)]]">
                            <!--Checkbox stub for master goes here-->
                        </div>
                        <div class="action-master-cell cell" hidden$="[[!_primaryActionFixedAndVisible(primaryAction, checkboxesWithPrimaryActionsFixed)]]">
                            <!--Primary action stub for master goes here-->
                        </div>
                        <template is="dom-repeat" items="[[fixedColumns]]" as="column">
                            <div class="table-master-cell" style$="[[_calcColumnStyle(column, column.width, column.growFactor, column.shouldAddDynamicWidth, 'false')]]">
                                <slot name$="[[_getSlotNameFor(column.property)]]"></slot>
                            </div>
                        </template>
                    </div>
                </div>
                <div id="centre_egi" class="grid-layout-container z-index-0">
                    <template id="centre_egi_domRepeat" is="dom-repeat" items="[[egiModel]]" as="egiEntity" index-as="entityIndex">
                        <div class="table-data-row" selected$="[[egiEntity.selected]]" over$="[[egiEntity.over]]" is-editing$="[[egiEntity.editing]]" on-mouseenter="_mouseRowEnter" on-mouseleave="_mouseRowLeave">
                            <div class="table-cell" hidden$="[[!_checkboxNotFixedAndVisible(checkboxVisible, checkboxesFixed)]]" style$="[[_calcSelectCheckBoxStyle(canDragFrom)]]" tooltip-text$="[[_selectTooltip(egiEntity.selected)]]">
                                <paper-checkbox class="blue body" checked="[[egiEntity.selected]]" on-change="_selectionChanged" on-mousedown="_checkSelectionState" on-keydown="_checkSelectionState"></paper-checkbox>
                            </div>
                            <div class="action-cell" hidden$="[[!_primaryActionNotFixedAndVisible(primaryAction, checkboxesWithPrimaryActionsFixed)]]">
                                <tg-egi-multi-action class="action" actions="[[primaryAction.actions]]" current-entity="[[_currentEntity(egiEntity.entity)]]" current-index="[[egiEntity.primaryActionIndex]]"></tg-egi-multi-action>
                            </div>
                            <template is="dom-repeat" items="[[columns]]" as="column">
                                <tg-egi-cell column="[[column]]" egi-entity="[[egiEntity]]" style$="[[_calcColumnStyle(column, column.width, column.growFactor, column.shouldAddDynamicWidth, 'false')]]" tooltip-text$="[[_getTooltip(egiEntity.entity, column, column.customAction)]]" with-action="[[hasAction(egiEntity.entity, column)]]" on-tap="_tapAction"></tg-egi-cell>
                            </template>
                        </div>
                    </template>
                    <div id="centre_egi_master" style="display:none;" class="egi-master">
                        <div class="table-master-cell" hidden$="[[!_checkboxNotFixedAndVisible(checkboxVisible, checkboxesFixed)]]" style$="[[_calcSelectCheckBoxStyle(canDragFrom)]]">
                            <!--Checkbox stub for master goes here-->
                        </div>
                        <div class="action-master-cell cell" hidden$="[[!_primaryActionNotFixedAndVisible(primaryAction, checkboxesWithPrimaryActionsFixed)]]">
                            <!--Primary action stub for master goes here-->
                        </div>
                        <template is="dom-repeat" items="[[columns]]" as="column">
                            <div class="table-master-cell" style$="[[_calcColumnStyle(column, column.width, column.growFactor, column.shouldAddDynamicWidth, 'false')]]">
                                <slot name$="[[column.property]]"></slot>
                            </div>
                        </template>
                    </div>
                </div>
                <div id="right_egi" class="grid-layout-container sticky-container z-index-1" show-right-shadow$="[[_rightShadowVisible(_showRightShadow, secondaryActionsFixed, _isSecondaryActionPresent)]]" style$="[[_calcRightContainerStyle(secondaryActionsFixed)]]">
                    <template id="right_egi_domRepeat" is="dom-repeat" items="[[egiModel]]" as="egiEntity" index-as="entityIndex">
                        <div class="table-data-row" selected$="[[egiEntity.selected]]" over$="[[egiEntity.over]]" is-editing$="[[egiEntity.editing]]" on-mouseenter="_mouseRowEnter" on-mouseleave="_mouseRowLeave">
                            <div class="action-cell" hidden$="[[!_isSecondaryActionPresent]]">
                                <tg-secondary-action-button class="action" actions="[[_secondaryActions]]" current-indices="[[egiEntity.secondaryActionIndices]]" current-entity="[[_currentEntity(egiEntity.entity)]]" is-single="[[_isSingleSecondaryAction]]" dropdown-trigger="[[_openDropDown]]"></tg-secondary-action-button>
                            </div>
                        </div>
                    </template>
                    <div id="right_egi_master" style="display:none;" class="egi-master" hidden$="[[secondaryActionPresent]]">    
                        <div class="action-master-cell cell" hidden$="[[!_isSecondaryActionPresent]]">
                                <!--Secondary actions stub for master goes here-->
                        </div>
                    </div>
                </div>
                <div id="bottom_left_egi" class="grid-layout-container sticky-container z-index-3" show-bottom-shadow$="[[_bottomShadowVisible(_showBottomShadow, summaryFixed)]]" show-left-shadow$="[[_leftShadowVisible(_showLeftShadow, dragAnchorFixed)]]" style$="[[_calcBottomLeftContainerStyle(summaryFixed, dragAnchorFixed)]]">
                    <div class="footer">
                        <template is="dom-repeat" items="[[_totalsRows]]" as="summaryRow" index-as="summaryIndex">
                            <div class="table-footer-row">
                                <div class="drag-anchor" hidden$="[[!canDragFrom]]"></div>
                                <div class="table-cell" hidden$="[[!_checkboxFixedAndVisible(checkboxVisible, checkboxesFixed)]]" style$="[[_calcSelectCheckBoxStyle(canDragFrom)]]">
                                    <!--Footer's select checkbox stub goes here-->
                                </div>
                                <div class="action-cell" hidden$="[[!_primaryActionFixedAndVisible(primaryAction, checkboxesWithPrimaryActionsFixed)]]">
                                    <!--Footer's primary action stub goes here-->
                                </div>
                                <template is="dom-repeat" items="[[summaryRow.0]]" as="column">
                                    <tg-egi-cell column="[[column]]" egi-entity="[[egiTotalsEntity]]" style$="[[_calcColumnStyle(column, column.width, column.growFactor, column.shouldAddDynamicWidth, 'true')]]" tooltip-text$="[[_getTotalTooltip(column)]]"></tg-egi-cell>
                                </template>
                            </div>
                        </template>
                    </div>
                </div>
                <div id="bottom_egi" class="grid-layout-container sticky-container z-index-2" show-bottom-shadow$="[[_bottomShadowVisible(_showBottomShadow, summaryFixed)]]" style$="[[_calcBottomContainerStyle(summaryFixed)]]">
                    <!-- Table footer -->
                    <div class="footer">
                        <template is="dom-repeat" items="[[_totalsRows]]" as="summaryRow" index-as="summaryIndex">
                            <div class="table-footer-row">
                                <div class="table-cell" hidden$="[[!_checkboxNotFixedAndVisible(checkboxVisible, checkboxesFixed)]]" style$="[[_calcSelectCheckBoxStyle(canDragFrom)]]" tooltip-text$="[[_selectAllTooltip(selectedAll)]]">
                                    <!--Footer's select checkbox stub goes here-->
                                </div>
                                <div class="action-cell" hidden$="[[!_primaryActionNotFixedAndVisible(primaryAction, checkboxesWithPrimaryActionsFixed)]]">
                                    <!--Footer's primary action stub goes here-->
                                </div>
                                <template is="dom-repeat" items="[[summaryRow.1]]" as="column">
                                    <tg-egi-cell column="[[column]]" egi-entity="[[egiTotalsEntity]]" style$="[[_calcColumnStyle(column, column.width, column.growFactor, column.shouldAddDynamicWidth, 'false')]]" tooltip-text$="[[_getTotalTooltip(column)]]"></tg-egi-cell>
                                </template>
                            </div>
                        </template>
                    </div>  
                </div>
                <div id="bottom_right_egi" class="grid-layout-container sticky-container z-index-3" show-bottom-shadow$="[[_bottomShadowVisible(_showBottomShadow, summaryFixed)]]" show-right-shadow$="[[_rightShadowVisible(_showRightShadow, secondaryActionsFixed, _isSecondaryActionPresent)]]" style$="[[_calcBottomRightContainerStyle(summaryFixed, secondaryActionsFixed)]]">
                    <div class="footer">
                        <template is="dom-repeat" items="[[_totalsRows]]" as="summaryRow" index-as="summaryIndex">
                            <div class="table-footer-row">
                                <div class="action-cell cell" hidden$="[[!_isSecondaryActionPresent]]">
                                    <!--Secondary actions footer goes here-->
                                </div>
                            </div>
                        </template>
                    </div>
                </div>
            </div>
        </div>
        <!-- table lock layer -->
        <div class="lock-layer" lock$="[[lock]]"></div>
        <!-- secondary action dropdown that will be used by each secondary aciton -->
        <tg-secondary-action-dropdown id="secondaryActionDropDown" is-single="{{_isSingleSecondaryAction}}" is-present="{{_isSecondaryActionPresent}}" secondary-actions="{{_secondaryActions}}">
            <slot id="secondary_action_selector" slot="actions" name="secondary-action"></slot>
        </tg-secondary-action-dropdown>
    </div>`;

function calculateColumnWidthExcept (egi, columnIndex, columnElements, columnLength, dragAnchor, checkboxes, primaryActions, secondaryActions) {
    let columnWidth = 0;
    if (egi.canDragFrom && dragAnchor()) {
        columnWidth += columnElements[0].offsetWidth;
    }
    if (egi.checkboxVisible && checkboxes()) {
        columnWidth += columnElements[1].offsetWidth;
    }
    if (egi.primaryAction && primaryActions()) {
        columnWidth += columnElements[2].offsetWidth;
    }
    for (let i = 0; i < columnLength; i++) {
        if (columnIndex !== i) {
            columnWidth += columnElements[i + 3].offsetWidth;
        }
    }
    if (egi._isSecondaryActionPresent && secondaryActions()) {
        columnWidth += columnElements[columnElements.length - 1].offsetWidth;
    }
    return columnWidth;
};

function removeColumn (column, fromColumns) {
    const index = fromColumns.indexOf(column);
    if (index >= 0) {
        fromColumns.splice(index, 1);
        return true;
    }
    return false;
};

function updateSelectAll (egi, egiModel) {
    const everySelected = egiModel.every(item => item.selected);
    const someSelected = egiModel.some(item => item.selected);
    if (egiModel.length > 0 && (everySelected || someSelected)) {
        egi.selectedAll = true;
        egi.semiSelectedAll = !everySelected;
    } else {
        egi.selectedAll = false;
        egi.semiSelectedAll = false;
    }
};

function _insertMaster (container, egiMaster, entityIndex) {
    const row = container.querySelectorAll(".table-data-row")[entityIndex];
    container.insertBefore(egiMaster, row.nextSibling);
    egiMaster.style.display = null;
};

Polymer({

    _template: template,

    is: 'tg-entity-grid-inspector',
    
    properties: {
        mobile: {
            type: Boolean,
            value: isMobileApp()
        },
        /** An extrenally assigned function that accepts an instance of type Attachment as an argument and starts the download of the associated file. */
        downloadAttachment: {
            type: Function
        },
        entities: {
            type: Array,
            observer: "_entitiesChanged"
        },
        filteredEntities: {
            type: Array,
            observer: "_filteredEntitiesChanged"
        },
        selectedEntities: Array,
        /** The currently editing entity*/
        editingEntity: {
            type: Object,
            value: null
        },
        totals: {
            type: Object,
            observer: "_totalsChanged"
        },
        columns: {
            type: Array
        },
        master: Object,
        allColumns: Array,
        fixedColumns: Array,
        /**
         * The function to map column properties of the entity to the form [{ dotNotation: 'prop1.prop2', value: '56.67'}, ...]. The order is
         * consistent with the order of columns.
         *
         * @param entity -- the entity to be processed with the mapper function
         */
        columnPropertiesMapper: {
            type: Function,
            notify: true
        },
        /**
         * Holds the entity centre selection and updates it's own selection model when it changes.
         */
        centreSelection: {
            type: Object,
            observer: "_centreSelectionChanged"
        },
        lock: {
            type: Boolean,
            value: false
        },
        renderingHints: {
            type: Array,
            observer: "_renderingHintsChanged"
        },
        primaryActionIndices: {
            type: Array,
            observer: "_primaryActionIndicesChanged"
        },
        secondaryActionIndices: {
            type: Array,
            observer: "_secondaryActionIndicesChanged"
        },
        selectedAll: {
            type: Boolean,
            value: false
        },
        semiSelectedAll: {
            type: Boolean,
            value: false
        },
        /**
         * Indicates whether margin should be visible around egi or not.
         */
        showMarginAround: {
            type: Boolean,
            value: true
        },
        /**
         * Defines the number of wrapped lines in EGI.
         */
        numberOfHeaderLines: {
            type: Number,
            value: 1,
            observer: "_numberOfHeaderLinesChanged"
        },
        /**
         * Property needed for differentiating styles between multiple row header or single line header 
         */
        _multipleHeaderLines: {
            type: Boolean,
            value: false
        },
        /**
         * Defines the number of visible rows.
         */
        visibleRowsCount: {
            type: Number,
            value: 0
        },
        rowHeight: {
            type: String,
            value: "1.5rem",
            observer: "_rowHeightChanged"
        },
        //The width of .sorting-group element. 
        sortIndicatorWidth: {
            type: Number,
            value: 29,
            observer: "_sortIndicatorWidthChanged"
        },
        /**
         * This is alternative to visible row count and default egi behaviour that allows one to configure egi's height independently from content height.
         */
        constantHeight: {
            type: String,
            value: ""
        },
        /**
         * Indicates whether content should be extended to EGI's height or not.
         */
        fitToHeight: {
            type: Boolean,
            value: false
        },
        //Controls visibility of the toolbar.
        toolbarVisible: {
            type: Boolean,
            value: true
        },
        //Determines whether entities can be dragged from this EGI.
        canDragFrom: {
            type: Boolean,
            value: false
        },
        //Controls visiblity of checkboxes at the beginnig of the header and each data row.
        checkboxVisible: {
            type: Boolean,
            value: false
        },
        //Scrolling related properties.
        dragAnchorFixed: {
            type: Boolean,
            value: false,
            observer: "_dragAnchorFixedChanged"
        },
        checkboxesFixed: {
            type: Boolean,
            value: false,
            observer: "_checkboxesFixedChanged"
        },
        checkboxesWithPrimaryActionsFixed: {
            type: Boolean,
            value: false,
            observer: "_checkboxesWithPrimaryActionsFixedChanged"
        },
        numOfFixedCols: {
            type: Number,
            value: 0,
            observer: "_numOfFixedColsChanged" 
        },
        secondaryActionsFixed: {
            type: Boolean,
            value: false
        },
        headerFixed: {
            type: Boolean,
            value: false
        },
        summaryFixed: {
            type: Boolean,
            value: false
        },
        /**
         * Provides custom key bindings.
         */
        customShortcuts: {
            type: String
        },
        /**
         * The property that determines whether progress bar is visible or not.
         */
        _showProgress: {
            type: Boolean
        },
        //Private properties that defines config object for totals.
        _totalsRowCount: Number,
        _totalsRows: Array,
        //Shadow related properties
        _showBottomShadow: Boolean,
        _showTopShadow: Boolean,
        _showLeftShadow: Boolean,
        _showRightShadow: Boolean,
        //Range selection related properties
        _rangeSelection: {
            type: Boolean,
            value: false
        },
        _lastSelectedIndex: Number,
        //The property that indicates whether secondary action is only one or there are more secondary actions.
        _isSingleSecondaryAction: Boolean,
        //Indicates whether secondary actions is present
        _isSecondaryActionPresent: Boolean,
        //the list of secondary actions
        _secondaryActions: Array,
        //Default action for property columns. It is invoked only if there were no other action specified for specific property column.
        _defaultPropertyAction: Object,
        //The callback to open drop down for secondary action.
        _openDropDown: Function,

        //Double tap related
        _tapOnce: Boolean
    },

    behaviors: [TgEgiDataRetrievalBehavior, IronResizableBehavior, IronA11yKeysBehavior, TgShortcutProcessingBehavior, TgDragFromBehavior, TgElementSelectorBehavior],

    observers: [
        "_columnsChanged(columns, fixedColumns)",
        "_heightRelatedPropertiesChanged(visibleRowsCount, rowHeight, constantHeight, fitToHeight, summaryFixed, _totalsRowCount)"
    ],

    created: function () {
        this._serialiser = new TgSerialiser();
        this._totalsRowCount = 0;
        this._showProgress = false;

        //Initialising shadows
        this._showTopShadow = false;
        this._showBottomShadow = false;
        this._showLeftShadow = false;
        this._showRightShadow = false;
        this._shouldTriggerShadowRecalculation = false;

        //Initialising entities.
        this.totals = null;
        this.entities = [];

        //Initialising the egi model .
        this.egiModel = [];

        //initialising the arrays for selected entites.
        this.selectedAll = false;
        this.selectedEntities = [];

        //Initialise columns
        this.fixedColumns = [];
        this.columns = [];
        this.allColumns = [];
    },

    ready: function () {
        const primaryActions = this.$.primary_action_selector.assignedNodes();

        //Initialising the primary action.
        this.primaryAction = primaryActions.length > 0 ? primaryActions[0] : null;

        //Initialising the default property action
        this._defaultPropertyAction = this.$.default_property_action.assignedNodes()[0];

        //Initialising event listeners.
        this.addEventListener("iron-resize", this._resizeEventListener.bind(this));

        //Observe column DOM changes
        new FlattenedNodesObserver(this.$.column_selector, (info) => {
            this._columnDomChanged(info.addedNodes, info.removedNodes);
        });

        //Init secondary action drop down trigger
        this._openDropDown = function (currentEntity, currentIndices, currentAction) {
            this.$.secondaryActionDropDown.open(currentEntity, currentIndices, currentAction);
        }.bind(this);

        //Initiate entity master for inline editing
        this.master = this.$.egi_master.assignedNodes()[0];
        if (this.master) {
            this.master.egi = this;
        }
        this._makeRowEditable = this._makeRowEditable.bind(this);
        this._acceptValuesFromMaster = this._acceptValuesFromMaster.bind(this);
        this._closeMaster = this._closeMaster.bind(this);
        this.$.left_egi_master.addEventListener('focusin', this._scrollToVisibleLeftMaster.bind(this));
        this.$.centre_egi_master.addEventListener('focusin', this._scrollToVisibleCentreMaster.bind(this));

        //Add event listener to know when egi has become visible
        this.addEventListener("tg-centre-page-was-selected", this._egiBecameSelected.bind(this))
    },

    attached: function () {
        this._updateTableSizeAsync();
        this._ownKeyBindings = {};
        if (this.customShortcuts) {
            this._ownKeyBindings[this.customShortcuts] = '_shortcutPressed';
        }
        //Initialise egi master shortcuts
        this._ownKeyBindings["enter"] = '_editNextRow';
        this._ownKeyBindings["alt+down"] = '_editNextRow';
        this._ownKeyBindings["alt+up"] = '_editPreviousRow';
        this._ownKeyBindings["esc"] = '_cancelMaster';
        //Initialising property column mappings
        this.columnPropertiesMapper = (function (entity) {
            const result = [];
            for (let index = 0; index < this.columns.length; index++) {
                const column = this.columns[index];
                const entry = {
                    dotNotation: column.property,
                    value: this.getBindedValue(entity, column)
                };
                result.push(entry);
            }
            return result;
        }).bind(this);
        this.async(function () {
            this.keyEventTarget = this._getKeyEventTarget();
            if (this.master) {
                this._initMasterEditors();
                this.appendChild(this.master.saveButton);
                this.appendChild(this.master.cancelButton);
            }
        }, 1);
    },

    _editNextRow: function () {
        if (this.isEditing()) {
            this.master._saveAndEditNextRow();
        }
    },

    _editPreviousRow: function () {
        if (this.isEditing()) {
            this.master._saveAndEditPreviousRow();
        }
    },

    _cancelMaster: function () {
        if (this.isEditing()) {
            this.master._cancelMaster();
        }
    },

    //API functions to update entity and rendering hints
    updateEntity: function (entity, propPath) {
        const entityIndex = this._findEntity(entity, this.filteredEntities);
        if (entityIndex >= 0) {
            const egiEntity = this.egiModel[entityIndex];
            egiEntity._propertyChangedHandlers && egiEntity._propertyChangedHandlers[propPath] && egiEntity._propertyChangedHandlers[propPath]();
        }
    },

    selectEntity: function (entity, select) {
        const entityIndex = this._findEntity(entity, this.filteredEntities);
        if (entityIndex >= 0 && this.egiModel[entityIndex].selected !== select) {
            this.set("egiModel." + entityIndex + ".selected", select);
            this._processEntitySelection(this.filteredEntities[entityIndex], select);
            this.fire("tg-entity-selected", {
                shouldScrollToSelected: false,
                entities: [{
                    entity: this.filteredEntities[entityIndex],
                    select: select
                }]
            });
            updateSelectAll(this, this.egiModel);
        }
    },
    
    findEntityIndex: function (entity) {
        return this._findEntity(entity, this.entities);
    },
    
    findFilteredEntityIndex: function (entity) {
        return this._findEntity(entity, this.filteredEntities);
    },

    updateProgress: function (percentage, clazz, isVisible) {
        const progressBar = this.$.progressBar;
        this._showProgress = isVisible;
        progressBar.classList.remove("processing");
        progressBar.classList.remove("uploading");
        if (clazz !== "") {
            progressBar.classList.add(clazz);
        }
        if (percentage >= 0 && percentage <= 100) {
            progressBar.value = percentage;
        }
        progressBar.updateStyles();
    },

    /**
     * Returns true if egi conatains at least one entity from entitiesToSearch list, otherwise returns false.
     */
    containsAnyEntity: function (entitiesToSearch) {
        for (let entityIndex = 0; entityIndex < entitiesToSearch.length; entityIndex++) {
            if (this._findEntity(entitiesToSearch[entityIndex], this.filteredEntities) !== -1) {
                return true;
            }
        }
        return false;
    },

    setRenderingHints: function (entity, property, renderingHints) {
        const entityIndex = this._findEntity(entity, this.filteredEntities);
        if (entityIndex >= 0) {
            this.egiModel[entityIndex].renderingHints[property] = renderingHints;
            const egiEntity = this.egiModel[entityIndex];
            egiEntity._propertyRenderingHintsChangedHandlers && egiEntity._propertyRenderingHintsChangedHandlers[property] && egiEntity._propertyRenderingHintsChangedHandlers[property]();
        }
    },    

    //Filtering related functions
    filter: function () {
        const tempFilteredEntities = [];
        this.entities.forEach(entity => {
            if (this.isVisible(entity)) {
                tempFilteredEntities.push(entity);
            }
        });
        this.filteredEntities = tempFilteredEntities;
    },

    hasAction: function (entity, column) {
        return entity && (
            column.customAction
            || this.isHyperlinkProp(entity, column) === true
            || this.getAttachmentIfPossible(entity, column)
            || this.hasDefaultAction(entity, column)
        );
    },

    /**
     * Indicates the presence of default action for 'entity' in the specified 'column'.
     */
    hasDefaultAction: function (entity, column) {
        if (entity && entity.type && entity.type()) {
            const propertyType = this._reflector.tg_determinePropertyType(entity.type(), column.collectionalProperty || column.property);
            if (propertyType instanceof this._reflector._getEntityTypePrototype()) { // only entity-typed columns can have default actions ...
                return propertyType.entityMaster(); // ... and only those, that have corresponding entity masters
            }
        }
        return false;
    },

    isVisible: function (entity) {
        return true;
    },

    //Entity editing API
    editEntity: function (entity) {
        if (this.editingEntity) {
            const oldEntIndex = this._findEntity(this.editingEntity, this.filteredEntities);
            this.editingEntity = null;
            if (oldEntIndex >= 0) {
                this.set("egiModel." + oldEntIndex + ".over", false);
            }
        }
        const entIndex = this._findEntity(entity, this.filteredEntities);
        this.editingEntity = entity;
        if (entIndex >= 0) {
            this.set("egiModel." + entIndex + ".over", true);
        }
    },

    /**
     * Selects/unselects all entities.
     */
    selectAll: function (checked) {
        if (this.egiModel) {
            const selectionDetails = [];
            for (let i = 0; i < this.egiModel.length; i += 1) {
                if (this.egiModel[i].selected !== checked) {
                    this.set("egiModel." + i + ".selected", checked);
                    this._processEntitySelection(this.filteredEntities[i], checked);
                    selectionDetails.push({
                        entity: this.filteredEntities[i],
                        select: checked
                    });
                }
            }
            updateSelectAll(this, this.egiModel);
            if (selectionDetails.length > 0) {
                this.fire("tg-entity-selected", {
                    shouldScrollToSelected: false,
                    entities: selectionDetails
                });
            }
        }
    },

    /**
     * Returns the list entitles selected on the current page.
     */
    getSelectedEntities: function () {
        const currentSelectedEntities = [];
        this.egiModel.forEach(function (elem) {
            if (elem.selected) {
                currentSelectedEntities.push(elem.entity);
            }
        }.bind(this));
        return currentSelectedEntities;
    },
    /**
     * Returns the list of all selected entites.
     */
    getAllSelectedEntities: function () {
        return this.selectedEntities;
    },
    /**
     * Returns the indexes of entites selected on current page.
     */
    getSelectedRows: function () {
        const selectedRows = [];
        this.egiModel.forEach(function (elem, elemIndex) {
            if (elem.selected) {
                selectedRows.push(elemIndex);
            }
        }.bind(this));
        return selectedRows;
    },

    /**
     * Clears the selection on current page.
     */
    clearPageSelection: function () {
        this.selectAll(false);
    },

    /**
     * Clears selection.
     */
    clearSelection: function () {
        for (let i = 0; i < this.egiModel.length; i++) {
            this.set("egiModel." + i + ".selected", false);
        }
        updateSelectAll(this, this.egiModel);
        // First clear all selection and then fire event
        const prevSelectedEntities = this.selectedEntities;
        this.selectedEntities = [];
        if (prevSelectedEntities.length > 0) {
            this.fire("tg-entity-selected", {
                shouldScrollToSelected: false,
                entities: prevSelectedEntities.map(entity => {
                    return {
                        entity: entity,
                        select: false
                    }
                })
            });
        }
    },

    /**
     * Adjusts widths for columns based on current widths values, which could be altered by dragging column right border.
     */
    adjustColumnWidths: function (columnWidths) {
        this.columns.filter(column => !column.collectionalProperty).forEach((column, columnIndex) => {
            this.set("columns." + columnIndex + ".growFactor", columnWidths[column.property].newGrowFactor);
            this.set("columns." + columnIndex + ".width", columnWidths[column.property].newWidth);
            this._updateTotalRowGrowFactor(columnIndex, columnWidths[column.property].newGrowFactor);
            this._updateTotalRowWidth(columnIndex, columnWidths[column.property].newWidth);
        });
        this.fixedColumns.filter(column => !column.collectionalProperty).forEach((column, columnIndex) => {
            this.set("fixedColumns." + columnIndex + ".growFactor", columnWidths[column.property].newGrowFactor);
            this.set("fixedColumns." + columnIndex + ".width", columnWidths[column.property].newWidth);
            this._updateFixedTotalRowGrowFactor(columnIndex, columnWidths[column.property].newGrowFactor);
            this._updateFixedTotalRowWidth(columnIndex, columnWidths[column.property].newWidth);
        });
        this._updateTableSizeAsync();
    },

    /** 
     * Updates the column visibility 
     */
    adjustColumnsVisibility: function (newColumnNames) {
        const resultantColumns = [];
        newColumnNames.forEach(columnName => {
            const column = this.allColumns.find(item => item.property === columnName);
            if (column) {
                resultantColumns.push(column);
            }
        });
        const dynamicColumns = this.allColumns.filter(column => column.collectionalProperty);
        resultantColumns.push(...dynamicColumns)
        this._updateColumns(resultantColumns);
    },

    /**
     * Updates the sorting order for available columns
     */
    adjustColumnsSorting: function (sortingConfig) {
        if (this.offsetParent !== null) {
            // Adding the sorting indicator to columns may require making columns wider. 
            // In order to determine whether the column width should be increased, it is necessary to use the scroll width and offset width of the actual column element.
            // Reading the values of these attributes requires access to the template's elements, which may have not been initialised at this stage.
            // Therefore, async call is needed. See render() method invocations for this.fixedColumns and this.columns.
            this.async(() => {
                const fixedHeaders = this.$.top_left_egi.querySelectorAll(".table-header-column-title");
                const scrollingHeaders = this.$.top_egi.querySelectorAll(".table-header-column-title");
                this._setSortingFor(sortingConfig, this.fixedColumns, fixedHeaders,"fixedColumns", "0"/*The index of fixed columns in summary row*/);
                this._setSortingFor(sortingConfig, this.columns, scrollingHeaders, "columns", "1"/*The index of scrollable columns in summary row*/);
            });
        } else {
            this._postponedSortingConfig = sortingConfig;
        }
    },

    _setSortingFor(sortingConfig, columns, headerTitles, modelName, totalsModelName) {
        columns.forEach((col, idx) => {
            const configIdx = sortingConfig.findIndex(config => config.property === col.property);
            if (configIdx >= 0) {
                this.set(modelName + "." + idx + ".sorting", sortingConfig[configIdx].sorting === 'ASCENDING' ? true : false);
                this.set(modelName + "." + idx + ".sortingNumber", configIdx);
                if (headerTitles[idx].scrollWidth > headerTitles[idx].offsetWidth) {
                    this.set(modelName + "." + idx + ".shouldAddDynamicWidth", true);
                    this._updateTotalDynamicWidth(idx, totalsModelName, true);
                }
            } else {
                this.set(modelName + "." + idx + ".sorting", null);
                this.set(modelName + "." + idx + ".sortingNumber", -1);
                if (this.get(modelName + "." + idx + ".shouldAddDynamicWidth")) {
                    this.set(modelName + "." + idx + ".shouldAddDynamicWidth", false);
                    this._updateTotalDynamicWidth(idx, totalsModelName, false);
                }
            }
        });
    },

    tap: function (entityIndex, entity, index, column) {
        if (this.master && this.master.editors.length > 0 && this._tapOnce && this.canOpenMaster()) {
            delete this._tapOnce;
            this.master._lastFocusedEditor = this.master.editors.find(editor => editor.propertyName === column.property);
            this._makeRowEditable(entityIndex);
        } else if (this.master && this.master.editors.length > 0 && this.canOpenMaster()) {
            this._tapOnce = true;
            this.async(() => {
                if (this._tapOnce) {
                    this._tapColumn(entity, column);
                }
                delete this._tapOnce;
            }, 400);
        } else {
            this._tapColumn(entity, column);
        }
    },

    /**
     * Initiates corresponding 'tg-ui-action' (if present) with concrete function representing current entity.
     * Opens hyperlink or attachment if 'tg-ui-action' is not present.
     */
    _tapColumn: function (entity, column) {
        // 'this._currentEntity(entity)' returns closure with 'entity' tapped.
        // This closure returns either 'entity' or the entity navigated to (EntityEditAction with EntityNavigationPreAction).
        // Each tapping overrides this function to provide proper context of execution.
        // This override should occur on every 'run' of the action so it is mandatory to use 'tg-property-column.runAction' public API.
        if (!column.runAction(this._currentEntity(entity))) {
            // if the clicked property is a hyperlink and there was no custom action associted with it
            // then let's open the linked resources
            if (this.isHyperlinkProp(entity, column) === true) {
                const url = this.getBindedValue(entity, column);
                const win = window.open(url, '_blank');
                win.focus();
            } else {
                const attachment = this.getAttachmentIfPossible(entity, column);
                if (attachment && this.downloadAttachment) {
                    this.downloadAttachment(attachment);
                } else if (this.hasDefaultAction(entity, column)) {
                    column.runDefaultAction(this._currentEntity(entity), this._defaultPropertyAction);
                }
            } 
        }
    },

    //Entities changed related functions
    _entitiesChanged: function (newEntities, oldEntities) {
        this.filter();  
    },

    _filteredEntitiesChanged: function (newValue) {
        const tempEgiModel = [];
        newValue.forEach(newEntity => {
            const selectEntInd = this._findEntity(newEntity, this.selectedEntities);
            if (selectEntInd >= 0) {
                this.selectedEntities[selectEntInd] = newEntity;
            }
            if (this.editingEntity && this._areEqual(this.editingEntity, newEntity)) {
                this.editingEntity = newEntity;
            }
        });
        newValue.forEach(newEntity => {
            const isSelected = this.selectedEntities.indexOf(newEntity) > -1;
            const index = this.findEntityIndex(newEntity);
            const newRendHints = (this.renderingHints && this.renderingHints[index]) || {};
            const newPrimaryActionIndex = (this.primaryActionIndices && this.primaryActionIndices[index]) || 0;
            const defaultSecondaryActionIndices = this._secondaryActions.map(action => 0);
            const newSecondaryActionIndices = (this.secondaryActionIndices && this.secondaryActionIndices[index]) || defaultSecondaryActionIndices;
            const egiEntity = {
                over: this._areEqual(this.editingEntity, newEntity),
                selected: isSelected,
                entity: newEntity,
                renderingHints: newRendHints,
                primaryActionIndex: newPrimaryActionIndex,
                secondaryActionIndices: newSecondaryActionIndices,
                entityModification: {}
            };
            tempEgiModel.push(egiEntity);
        });
        updateSelectAll(this, tempEgiModel);
        this.egiModel = tempEgiModel;
        this._updateTableSizeAsync();
        this.fire("tg-egi-entities-loaded", newValue);
    },

    _updateColumns: function (resultantColumns) {
        this.fixedColumns = resultantColumns.splice(0, this.numOfFixedCols);
        this.columns = resultantColumns;
        // Need to initiate DOM rendering as soon as possible due to the need to process resultant DOM in method _setSortingFor.
        this.$.fixedHeadersTemplate.render();
        this.$.scrollableHeadersTemplate.render();
        const columnWithGrowFactor = this.columns.find((item) => item.growFactor > 0);
        if (!columnWithGrowFactor && this.columns.length > 0) {
            this.set("columns." + (this.columns.length - 1) + ".growFactor", 1);
            const column = this.columns[this.columns.length - 1];
            const parameters = {};
            parameters[column.property] = {
                growFactor: 1
            }
            this.fire("tg-egi-column-change", parameters);
        }
        this._updateTableSizeAsync();
    },

    //Event listeners
    _egiBecameSelected: function () {
        if (this._postponedSortingConfig) {
            this.adjustColumnsSorting(this._postponedSortingConfig);
            delete this._postponedSortingConfig;
        }
    },

    _resizeEventListener: function() {
        this._handleScrollEvent();
    },

    _handleScrollEvent: function () {
        this._showLeftShadow = this.$.scrollableContainer.scrollLeft > 0;
        this._showRightShadow = Math.ceil(this.$.scrollableContainer.clientWidth + this.$.scrollableContainer.scrollLeft) < this.$.scrollableContainer.scrollWidth;
        this._showTopShadow = this.$.scrollableContainer.scrollTop > 0;
        this._showBottomShadow = Math.ceil(this.$.scrollableContainer.clientHeight + this.$.scrollableContainer.scrollTop) < this.$.scrollableContainer.scrollHeight;
        if (this.isEditing()) {
            this.$.master_actions.style.left = this.$.scrollableContainer.scrollLeft + 16/* The desired distance of master actions from the left border */ + "px";
        }
    },

    _handleTouchMove: function (e) {
        if (this._columnResizingObject) {
            tearDownEvent(e);
        }
    },

    _allSelectionChanged: function (e) {
        const target = e.target || e.srcElement;
        this.selectAll(target.checked);
    },

    _selectionChanged: function (e) {
        if (this.egiModel) {
            const index = e.model.entityIndex;
            var target = e.target || e.srcElement;
            //Perform selection range selection or single selection.
            if (target.checked && this._rangeSelection && this._lastSelectedIndex >= 0) {
                this._selectRange(this._lastSelectedIndex, index);
            } else {
                this.set("egiModel." + index + ".selected", target.checked);
                this._processEntitySelection(this.filteredEntities[index], target.checked);
                this.fire("tg-entity-selected", {
                    shouldScrollToSelected: false,
                    entities: [{
                        entity: this.filteredEntities[index],
                        select: target.checked
                    }]
                });
            }
            //Set up the last selection index (it will be used for range selection.)
            if (target.checked) {
                this._lastSelectedIndex = index;
            } else {
                this._lastSelectedIndex = -1;
            }
            //Set up selecteAll property.
            updateSelectAll(this, this.egiModel);
        }
    },

    _checkSelectionState: function (event) {
        this._rangeSelection = event.shiftKey;
    },

    _tapFixedAction: function (e, detail) {
        this.tap(e.model.parentModel.entityIndex, this.filteredEntities[e.model.parentModel.entityIndex], e.model.index, this.fixedColumns[e.model.index]);
    },

    _tapAction: function (e, detail) {
        this.tap(e.model.parentModel.entityIndex, this.filteredEntities[e.model.parentModel.entityIndex], this.fixedColumns.length + e.model.index, this.columns[e.model.index]);
    },

    _columnDomChanged: function (addedColumns, removedColumns) {
        const columnsCopy = this.fixedColumns.concat(this.columns);
        let columnsChanged = false;
        removedColumns.forEach(col => {
            removeColumn(col, this.allColumns);
            columnsChanged = removeColumn(col, columnsCopy);
        });

        addedColumns.forEach(col => {
            const index = this.allColumns.findIndex(column => column.property === col.property);
            if (index < 0) {
                this.allColumns.push(col);
                columnsCopy.push(col);
                columnsChanged = true;
            }
        });
        if (columnsChanged) {
            this._updateColumns(columnsCopy);
        }
    },

    _scrollContainerEntitiesStampedCustomAction: function () {},

    _scrollContainerEntitiesStamped: function (event) {
        this._updateTableSizeAsync();
        this._scrollContainerEntitiesStampedCustomAction();
    },

    _shortcutPressed: function (e) {
        this.processShortcut(e, ['paper-icon-button', 'tg-action', 'tg-ui-action']);
    },

    _mouseRowEnter: function (event, detail) {
        const index = event.model.entityIndex;
        this.set("egiModel." + index + ".over", true);
    },

    _mouseRowLeave: function (event, detail) {
        const index = event.model.entityIndex;
        if (!this.editingEntity  || !this._areEqual(this.editingEntity, this.filteredEntities[index])) {
            this.set("egiModel." + index + ".over", false);
        }
    },

    _changeColumnSize: function (e) {
        tearDownEvent(e);
        switch (e.detail.state) {
        case 'start':
            this._startColumnResize(e);
            break;
        case 'track':
            e.currentTarget.hasAttribute("fixed") ? this._trackFixedColumnSize(e) : this._trackColumnSize(e);
            break;
        case 'end':
            this._endColumnResizing(e);
            break;
        }
    },

    _startColumnResize: function (e) {
        //Change the style to visualise column resizing.
        //this.style.cursor = "col-resize";
        e.currentTarget.classList.toggle("resizing-action", true);
        //Calculate all properties needed for column resizing logic and create appropriate resizing object
        const columnElements = this._getHeaderColumns();
        const leftFixedContainerWidth = calculateColumnWidthExcept (this, -1, columnElements, this.fixedColumns.length, () => this.dragAnchorFixed, () => this.checkboxesFixed, () => this.checkboxesWithPrimaryActionsFixed, () => false);
        const containerWithoutFixedSecondaryActionWidth = this.$.scrollableContainer.clientWidth - (this._isSecondaryActionPresent && this.secondaryActionsFixed ? columnElements[columnElements.length - 1].offsetWidth : 0);
        this._columnResizingObject = {
            oldColumnWidth: e.model.item.width,
            oldColumnGrowFactor: e.model.item.growFactor,
            leftFixedContainerWidth: leftFixedContainerWidth,
            containerWithoutFixedSecondaryActionWidth: containerWithoutFixedSecondaryActionWidth,
            otherColumnWidth: calculateColumnWidthExcept(this, e.currentTarget.hasAttribute("fixed") ? e.model.index : this.fixedColumns.length + e.model.index, columnElements, this.columns.length + this.fixedColumns.length, () => true, () => true, () => true, () => true),
            otherFixedColumnWidth :  calculateColumnWidthExcept(this, e.currentTarget.hasAttribute("fixed") ? e.model.index : -1, columnElements, this.fixedColumns.length, () => this.dragAnchorFixed, () => this.checkboxesFixed, () => this.checkboxesWithPrimaryActionsFixed, () => this.secondaryActionsFixed),
            widthCorrection: e.currentTarget.offsetWidth - e.currentTarget.firstElementChild.offsetWidth,
            indicatorsWidth: [...e.currentTarget.firstElementChild.querySelectorAll(".header-icon:not([hidden])")].reduce((prev, curr) => prev + curr.offsetWidth, 0),
            hasAnyFlex: this.columns.some((column, index) => index !== e.model.index && column.growFactor !== 0)
        };
    },

    _trackFixedColumnSize: function(e) {
        if (this._columnResizingObject) {
            const columnWidth = e.currentTarget.firstElementChild.offsetWidth;
            let newWidth = columnWidth + e.detail.ddx;

            //Correct size if EGI is less then min width.
            if (newWidth < e.model.item.minWidth + this._columnResizingObject.indicatorsWidth) {
                newWidth = e.model.item.minWidth + this._columnResizingObject.indicatorsWidth;
            }

            //Correct width if fixed container has become bigger then scrollabel conatiner
            if (newWidth + this._columnResizingObject.widthCorrection + this._columnResizingObject.otherFixedColumnWidth > this.$.scrollableContainer.clientWidth) {
                newWidth = this.$.scrollableContainer.clientWidth - this._columnResizingObject.otherFixedColumnWidth - this._columnResizingObject.widthCorrection;
            }

            //Correct width if additional dynamic width was added
            let widthCorrection = 0;
            if (e.model.item.shouldAddDynamicWidth) {
                widthCorrection = -this.sortIndicatorWidth;
            }

            if (columnWidth !== newWidth) {
                this.set("fixedColumns." + e.model.index + ".width", newWidth + widthCorrection);
                this._updateFixedTotalRowWidth(e.model.index, newWidth + widthCorrection);
                this._updateTableSizeAsync();
            }
        }
    },

    _trackColumnSize: function (e) {
        if (this._columnResizingObject) {
            const columnWidth = e.currentTarget.firstElementChild.offsetWidth;
            let newWidth = columnWidth + e.detail.ddx;

            //Correct size for mouse out of EGI.
            const mousePos = getRelativePos(e.detail.x, e.detail.y, this.$.scrollableContainer);
            if (mousePos.x > this._columnResizingObject.containerWithoutFixedSecondaryActionWidth) {
                newWidth += mousePos.x - this._columnResizingObject.containerWithoutFixedSecondaryActionWidth;
            } else if (mousePos.x < this._columnResizingObject.leftFixedContainerWidth) {
                newWidth -= this._columnResizingObject.leftFixedContainerWidth - mousePos.x;
            }

            //Correct new width when dragging last column or other column and overall width is less then width of container.
            if (this._columnResizingObject.otherColumnWidth + newWidth + this._columnResizingObject.widthCorrection < this.$.scrollableContainer.clientWidth) {
                console.log("widht is less");
                if (e.model.index === this.columns.length - 1) {
                    newWidth = this.$.scrollableContainer.clientWidth - this._columnResizingObject.otherColumnWidth - this._columnResizingObject.widthCorrection;
                } else {
                    if (!this._columnResizingObject.hasAnyFlex) {
                        console.log("should set flex");
                        this.set("columns." + (this.columns.length - 1) + ".growFactor", 1);
                        this._updateTotalRowGrowFactor(this.columns.length - 1, 1);
                        this._columnResizingObject.hasAnyFlex = true;
                        const columnParameters = this._columnResizingObject.columnParameters || {}; // this.$.reflector.newEntity("ua.com.fielden.platform.web.centre.ColumnParameter");
                        columnParameters[this.columns[this.columns.length - 1].property] = {
                            growFactor: 1
                        };
                        this._columnResizingObject.columnParameters = columnParameters;
                    }
                }
            }

            //Correct size if EGI is less then min width.
            if (newWidth < e.model.item.minWidth + this._columnResizingObject.indicatorsWidth) {
                newWidth = e.model.item.minWidth + this._columnResizingObject.indicatorsWidth;
            }

            //Correct width if additional dynamic width was added
            let widthCorrection = 0;
            if (e.model.item.shouldAddDynamicWidth) {
                widthCorrection = -this.sortIndicatorWidth;
            }
            
            //Change the column width if it is needed
            if (columnWidth !== newWidth) {
                if (e.model.item.growFactor !== 0) {
                    this.set("columns." + e.model.index + ".growFactor", 0);
                    this._updateTotalRowGrowFactor(e.model.index, 0);
                    const columnParameters = this._columnResizingObject.columnParameters || {};
                    columnParameters[e.model.item.property] = {
                        growFactor: 1
                    };
                    this._columnResizingObject.columnParameters = columnParameters;
                }
                this.set("columns." + e.model.index + ".width", newWidth + widthCorrection);
                this._updateTotalRowWidth(e.model.index, newWidth  + widthCorrection);
                this._updateTableSizeAsync();
                //scroll if needed.
                if (mousePos.x > this._columnResizingObject.containerWithoutFixedSecondaryActionWidth || mousePos.x < this._columnResizingObject.leftFixedContainerWidth) {
                    this.$.scrollableContainer.scrollLeft += newWidth - columnWidth;
                }
            }

        }
    },

    _updateFixedTotalRowWidth: function (colIndex, value) {
        if (this._totalsRows) {
            this._totalsRows.forEach((totalRow, totalIndex) => {
                this.set("_totalsRows." + totalIndex + ".0." + colIndex + ".width", value);
            });
        }
    },

    _updateFixedTotalRowGrowFactor: function (colIndex, value) {
        if (this._totalsRows) {
            this._totalsRows.forEach((totalRow, totalIndex) => {
                this.set("_totalsRows." + totalIndex + ".0." + colIndex + ".growFactor", value);
            });
        }
    },

    _updateTotalRowWidth: function (colIndex, value) {
        if (this._totalsRows) {
            this._totalsRows.forEach((totalRow, totalIndex) => {
                this.set("_totalsRows." + totalIndex + ".1." + colIndex + ".width", value);
            });
        }
    },

    _updateTotalRowGrowFactor: function (colIndex, value) {
        if (this._totalsRows) {
            this._totalsRows.forEach((totalRow, totalIndex) => {
                this.set("_totalsRows." + totalIndex + ".1." + colIndex + ".growFactor", value);
            });
        }
    },

    _updateTotalDynamicWidth: function (colIndex, modelIndex, value) {
        if (this._totalsRows) {
            this._totalsRows.forEach((totalRow, totalIndex) => {
                this.set("_totalsRows." + totalIndex + "." + modelIndex + "." + colIndex + ".shouldAddDynamicWidth", value);
            });
        }
    },

    _endColumnResizing: function (e) {
        //this.style.cursor = "default";
        e.currentTarget.classList.toggle("resizing-action", false);
        if (this._columnResizingObject && (this._columnResizingObject.oldColumnWidth !== e.model.item.width || this._columnResizingObject.oldColumnGrowFactor !== e.model.item.growFactor)) {
            const columnParameters = this._columnResizingObject.columnParameters || {};
            const columnParameter = columnParameters[e.model.item.property] || {};
            if (this._columnResizingObject.oldColumnWidth !== e.model.item.width) {
                columnParameter.width = (+(e.model.item.width.toFixed(0)));
            }
            if (this._columnResizingObject.oldColumnGrowFactor !== e.model.item.growFactor) {
                columnParameter.growFactor = e.model.item.growFactor;
            }
            columnParameters[e.model.item.property] = columnParameter;
            this._columnResizingObject.columnParameters = columnParameters;
        }
        if (this._columnResizingObject && this._columnResizingObject.columnParameters) {
            this.fire("tg-egi-column-change", this._columnResizingObject.columnParameters);
        }
        this._columnResizingObject = null;
    },

    _makeEgiUnselectable: function (e) {
        if (this.mobile) {
            e.currentTarget.classList.toggle("resizing-action", true);
            console.log("set resizing action");
        }
        this.$.baseContainer.classList.toggle("noselect", true);
        document.body.style["cursor"] = "col-resize";
    },

    _makeEgiSelectable: function (e) {
        if (this.mobile) {
            e.currentTarget.classList.toggle("resizing-action", false);
        }
        this.$.baseContainer.classList.toggle("noselect", false);
        document.body.style["cursor"] = "";
    },

    //Style calculator
    _calcMaterialStyle: function (showMarginAround) {
        if (showMarginAround) {
            return "margin:10px;";
        }
        return "";
    },

    _calcToolbarStyle: function (canDragFrom) {
        return canDragFrom ? "padding-left: 8px;" : "";
    },

    _calcTopLeftContainerStyle: function (headerFixed, dragAnchorFixed) {
        return (headerFixed ? "top: 0;" : "") + (dragAnchorFixed ? "left: 0;" : "");
    },

    _calcTopContainerStyle: function (headerFixed) {
        return headerFixed ? "top: 0;" : "";
    },

    _calcTopRightContainerStyle: function (headerFixed, secondaryActionsFixed) {
        return  (headerFixed ? "top: 0;" : "") + (secondaryActionsFixed ? "right: 0" : "");
    },

    _calcLeftContainerStyle: function (dragAnchorFixed) {
        return dragAnchorFixed ? "left: 0;" : "";
    },

    _calcRightContainerStyle: function (secondaryActionsFixed) {
        return secondaryActionsFixed ? "right: 0;" : "";
    },

    _calcBottomLeftContainerStyle(summaryFixed, dragAnchorFixed) {
        return  (summaryFixed ? "bottom: 0;" : "") + (dragAnchorFixed ? "left: 0" : "");
    },

    _calcBottomContainerStyle: function (summaryFixed) {
        return  summaryFixed ? "bottom: 0;" : "";
    },

    _calcBottomRightContainerStyle: function (summaryFixed, secondaryActionsFixed) {
        return (summaryFixed ? "bottom: 0;" : "") + (secondaryActionsFixed ? "right: 0" : "");
    },

    _checkboxFixedAndVisible: function (checkboxVisible, checkboxesFixed) {
        return checkboxVisible && checkboxesFixed
    },

    _checkboxNotFixedAndVisible: function (checkboxVisible, checkboxesFixed) {
        return checkboxVisible && !checkboxesFixed
    },

    _primaryActionFixedAndVisible: function (primaryAction, checkboxesWithPrimaryActionsFixed) {
        return primaryAction && checkboxesWithPrimaryActionsFixed;
    },

    _primaryActionNotFixedAndVisible: function (primaryAction, checkboxesWithPrimaryActionsFixed) {
        return primaryAction && !checkboxesWithPrimaryActionsFixed;
    },

    _calcSelectCheckBoxStyle: function (canDragFrom) {
        const cellPadding = this.getComputedStyleValue('--egi-cell-padding').trim() || "0.6rem";
        return "width:18px; padding-left:" + (canDragFrom ? "0;" : cellPadding);
    },

    _toolbarShadowVisible: function (_showTopShadow, headerFixed) {
        return _showTopShadow && !headerFixed;
    },

    _topShadowVisible: function (_showTopShadow, headerFixed) {
        return _showTopShadow && headerFixed;
    },

    _bottomShadowVisible: function (_showBottomShadow, summaryFixed) {
        return _showBottomShadow && summaryFixed;
    },

    _leftShadowVisible: function (_showLeftShadow, dragAnchorFixed) {
        return _showLeftShadow && dragAnchorFixed;
    },

    _rightShadowVisible: function (_showRightShadow, secondaryActionsFixed, _isSecondaryActionPresent) {
        return _showRightShadow && secondaryActionsFixed && _isSecondaryActionPresent;
    },

    _isDraggable: function (entitySelected) {
        return entitySelected ? "true" : "false";
    },

    _calcColumnHeaderStyle: function (item, itemWidth, columnGrowFactor, shouldAddDynamicWidth, fixed) {
        const additionalWidth = shouldAddDynamicWidth ? this.sortIndicatorWidth : 0;
        let colStyle = "min-width: " + (itemWidth + additionalWidth) + "px;" + "width: " + (itemWidth + additionalWidth) + "px;"
        if (columnGrowFactor === 0 || fixed === 'true') {
            colStyle += "flex-grow: 0;flex-shrink: 0;";
        } else {
            colStyle += "flex-grow: " + columnGrowFactor + ";";
        }
        if (itemWidth === 0) {
            colStyle += "display: none;";
        }
        return colStyle;
    },

    _calcColumnHeaderTextStyle: function (item) {
        if (item.type === 'Integer' || item.type === 'BigDecimal' || item.type === 'Money') {
            return "text-align: right;"
        }
        return "";
    },

    _isSortingVisible: function (sortable, sorting) {
        return sortable && typeof sorting !== 'undefined' && sorting !== null;
    },

    _sortingIconForItem: function (sorting) {
        return sorting === true ? 'arrow-drop-up' : (sorting === false ? 'arrow-drop-down' : 'arrow-drop-up');
    },

    _computeSortingIconStyle: function (sorting) {
        return sorting === true ? 'align-self:flex-start' : (sorting === false ? 'align-self:flex-end' : 'align-self:flex-start');
    },

    _calculateOrder: function (sortingNumber) {
        return sortingNumber >= 0 ? sortingNumber + 1 + "" : "";
    },

    _calcColumnStyle: function (item, itemWidth, columnGrowFactor, shouldAddDynamicWidth, fixed) {
        let colStyle = this._calcColumnHeaderStyle(item, itemWidth, columnGrowFactor, shouldAddDynamicWidth, fixed);
        if (item.type === 'Integer' || item.type === 'BigDecimal' || item.type === 'Money') {
            colStyle += "text-align: right;"
        }
        return colStyle;
    },

    // Observers
    _dragAnchorFixedChanged: function (newValue) {
        if (!newValue) {
            this.checkboxesFixed = false;
        }
    },
    _checkboxesFixedChanged: function (newValue) {
        if (newValue) {
            this.dragAnchorFixed = true;
        } else {
            this.checkboxesWithPrimaryActionsFixed = false;
        }
    },    
    _checkboxesWithPrimaryActionsFixedChanged: function (newValue) {
        if (newValue) {
            this.checkboxesFixed = true;
        } else {
            this.numOfFixedCols = 0;
        }
    },
    _numOfFixedColsChanged: function (newValue) {
        if (newValue > 0) {
            this.checkboxesWithPrimaryActionsFixed = true;
        }
        this._updateColumns(this.fixedColumns.concat(this.columns));
    },

    _rowHeightChanged: function (newValue) {
        this.updateStyles({"--egi-row-height": newValue});
    },

    _numberOfHeaderLinesChanged: function (newValue) {
        if (newValue > 0 && newValue < 4) {
            this.updateStyles({"--egi-number-of-header-lines": newValue});
            this._multipleHeaderLines = newValue > 1;
        }
    },

    _sortIndicatorWidthChanged: function (newValue) {
        this.updateStyles({"--egi-sorting-width": newValue + "px"});
    },

    _totalsChanged: function (newTotals) {
        if (newTotals) {
            this.egiTotalsEntity = {entity: newTotals};
        } else {
            this.egiTotalsEntity = null; 
        }
    },

    _columnsChanged: function (columns, fixedColumns) {
        const mergedColumns = fixedColumns.concat(columns);
        let summaryRowsCount = 0;
        mergedColumns.forEach(function (item) {
            if (item.summary && item.summary.length > summaryRowsCount) {
                summaryRowsCount = item.summary.length;
            }
        });
        //Initialising totals.
        const gridSummary = [];
        if (summaryRowsCount > 0) {
            for (let summaryRowCounter = 0; summaryRowCounter < summaryRowsCount; summaryRowCounter += 1) {
                const totalsRow = [];
                mergedColumns.forEach(function (item) {
                    if (item.summary && item.summary[summaryRowCounter]) {
                        const totalColumn = item.summary[summaryRowCounter]
                        totalColumn.width = item.width;
                        totalColumn.growFactor = item.growFactor;
                        totalColumn.shouldAddDynamicWidth = item.shouldAddDynamicWidth;
                        totalsRow.push(item.summary[summaryRowCounter]);
                    } else {
                        const totalColumn = {};
                        totalColumn.width = item.width;
                        totalColumn.growFactor = item.growFactor;
                        totalColumn.type = item.type
                        totalColumn.shouldAddDynamicWidth = item.shouldAddDynamicWidth;
                        totalsRow.push(totalColumn);
                    }
                });
                gridSummary.push([totalsRow.splice(0, this.numOfFixedCols), totalsRow]);
            }
        }
        //Set the _totalsRowCount property so that calculation of the scroll container height would be triggered.
        this._totalsRowCount = summaryRowsCount;
        this._totalsRows = gridSummary;
    },

    _heightRelatedPropertiesChanged: function (visibleRowsCount, rowHeight, constantHeight, fitToHeight, summaryFixed, _totalsRowCount) {
        //Constant height take precedence over visible row count which takes precedence over default behaviour that extends the EGI's height to it's content height
        this.$.paperMaterial.style.removeProperty("height");
        this.$.paperMaterial.style.removeProperty("min-height");
        this.$.scrollableContainer.style.removeProperty("height");
        this.$.scrollableContainer.style.removeProperty("max-height");
        if (constantHeight) { //Set the height for the egi
            this.$.paperMaterial.style["height"] = "calc(" + constantHeight + " - 20px)";
        } else if (visibleRowsCount > 0) { //Set the height or max height for the scroll container so that only specified number of rows become visible.
            this.$.paperMaterial.style["min-height"] = "fit-content";
            const rowCount = visibleRowsCount + (summaryFixed ? _totalsRowCount : 0);
            const bottomMargin = this.getComputedStyleValue('--egi-bottom-margin').trim() || "15px";
            const height = "calc(3rem + " + rowCount + " * " + rowHeight + " + " + rowCount + "px" + (summaryFixed && _totalsRowCount > 0 ? (" + " + bottomMargin) : "") + ")";
            if (fitToHeight) {
                this.$.scrollableContainer.style["height"] = height;
            } else {
                this.$.scrollableContainer.style["max-height"] = height;
            }
        }
        this._updateTableSizeAsync();
    },

    _renderingHintsChanged: function (newValue) {
        if (this.egiModel) {
            this.egiModel.forEach((egiEntity) => {
                egiEntity.renderingHints = (newValue && newValue[this.findEntityIndex(egiEntity.entity)]) || {};
                egiEntity._renderingHintsChangedHandler && egiEntity._renderingHintsChangedHandler();
            });
            this._updateTableSizeAsync();
        }
    },

    _primaryActionIndicesChanged: function (newValue) {
        if (this.egiModel) {
            this.egiModel.forEach((egiEntity, index) => {
                this.set("egiModel." + index + ".primaryActionIndex", newValue[this.findEntityIndex(egiEntity.entity)]);
            });
        }
    },

    _secondaryActionIndicesChanged: function (newValue) {
        if (this.egiModel) {
            this.egiModel.forEach((egiEntity, index) => {
                this.set("egiModel." + index + ".secondaryActionIndices", newValue[this.findEntityIndex(egiEntity.entity)]);
            });
        }
    },

    _centreSelectionChanged: function (newSelection, oldSelection) {
        let numOfSelected = 0;
        let lastSelectedIndex = -1;
        newSelection.entities.forEach(entitySelection => {
            const entityIndex = this._findEntity(entitySelection.entity, this.filteredEntities);
            if (entityIndex >= 0 && this.egiModel[entityIndex].selected !== entitySelection.select) {
                this.set("egiModel." + entityIndex + ".selected", entitySelection.select);
                this._processEntitySelection(this.filteredEntities[entityIndex], entitySelection.select);
            } else {
                const hiddenEntityIndex = this._findEntity(entitySelection.entity, this.entities);
                if (hiddenEntityIndex >= 0) {
                    this._processEntitySelection(this.entities[hiddenEntityIndex], entitySelection.select);
                }
            }
            if (entitySelection.select) {
                numOfSelected += 1;
                lastSelectedIndex = entityIndex;
            }
        });
        //update selectAll parameter according to entity selection.
        updateSelectAll(this, this.egiModel);
        //Scroll to the selected one if it is the only one and should scroll is true.
        if (newSelection.shouldScrollToSelected && numOfSelected === 1 && lastSelectedIndex >= 0) {
            const entityRows = this.$.left_egi.querySelectorAll('.table-data-row');
            const entityRow = entityRows[lastSelectedIndex];
            if (entityRow) {
                entityRow.scrollIntoView({ behavior: 'smooth', block: 'center', inline: 'start' });
            } else { // in case where selected entity is outside existing stamped EGI rows, which means that entity rows stamping still needs to be occured, defer _scrollTo invocation until dom stamps
                const oldAction = this._scrollContainerEntitiesStampedCustomAction;
                this._scrollContainerEntitiesStampedCustomAction = (function () {
                    oldAction();
                    const entityRows = this.$.left_egi.querySelectorAll('.table-data-row');
                    const entityRow = entityRows[lastSelectedIndex];
                    entityRow.scrollIntoView({ behavior: 'smooth', block: 'center', inline: 'start' });
                    this._scrollContainerEntitiesStampedCustomAction = oldAction;
                }).bind(this);
            }
        }
    },

    //Tooltip related functions.
    _selectAllTooltip: function (selectedAll) {
        return (selectedAll ? 'Unselect' : 'Select') + ' all entities';
    },

    _selectTooltip: function (selected) {
        return (selected ? 'Unselect' : 'Select') + ' this entity';
    },

    _currentEntity: function (entity) {
        const egi = this;
        // Return old fashion javascript function (not arrow function). This function will be called by 
        // action therefore this of the function will be the action (in case of arrow function this would be the EGI).
        return function () {
            //this - is the action that calls this function.
            return this.supportsNavigation && egi.editingEntity ? egi.editingEntity : entity;
        };
    },

    _getTooltip: function (entity, column, action) {
        try {
            let tooltip = this.getValueTooltip(entity, column);
            const columnDescPart = this.getDescTooltip(entity, column);
            const actionDescPart = this.getActionTooltip(entity, column, action);
            tooltip += (columnDescPart && tooltip && "<br><br>") + columnDescPart;
            tooltip += (actionDescPart && tooltip && "<br><br>") + actionDescPart;
            return tooltip;
        } catch (e) {
            return '';
        }
    },

    getValueTooltip: function (entity, column) {
        const validationResult = this.getRealEntity(entity, column).prop(this.getRealProperty(column)).validationResult();
        if (this._reflector.isWarning(validationResult) || this._reflector.isError(validationResult)) {
            return validationResult.message && ("<b>" + validationResult.message + "</b>");
        } else if (column.tooltipProperty) {
            const value = this.getValue(this.getRealEntity(entity, column), column.tooltipProperty, "String").toString();
            return value && ("<b>" + value + "</b>");
        } else if (this._reflector.findTypeByName(column.type)) {
            return this._generateEntityTooltip(entity, column);
        } else {
            const value = this.getBindedValue(entity, column).toString();
            return value && ("<b>" + value + "</b>");
        }
        return "";
    },

    getDescTooltip: function (entity, column) {
        if (column.columnDesc) {
            return column.columnDesc;
        }
        return "";
    },

    getActionTooltip: function (entity, column, action) {
        if (action && (action.shortDesc || action.longDesc)) {
            return this._generateActionTooltip(action);
        } else if (this.getAttachmentIfPossible(entity, column)) {
            return this._generateActionTooltip({
                shortDesc: 'Download',
                longDesc: 'Click to download attachment.'
            });
<<<<<<< HEAD
        } else if (!this.isHyperlinkProp(entity, column) && this.hasDefaultAction(entity, column)) {
            const entityType = getFirstEntityTypeAndProperty(entity, column.collectionalProperty || column.property)[0];
            const entityTitle = this._reflector.findTypeByName(entityType).entityTitle();
=======
        } else if (!this.isHyperlinkProp(entity, column) && this.isEntityProperty(entity, column)) {
            const entityTitle = getFirstEntityType(entity, column.collectionalProperty || column.property).entityTitle();
>>>>>>> b7a6911f
            return this._generateActionTooltip({
                shortDesc: `Edit ${entityTitle}`,
                longDesc: `Edit ${entityTitle}`
            });
        }
        return "";
    },
    
    _generateEntityTooltip: function (entity, column) {
        const valueToFormat = this.getValueFromEntity(entity, column);
        if (Array.isArray(valueToFormat)) {
            return this._reflector.tg_toString(valueToFormat, this.getRealEntity(entity, column).type(), this.getRealProperty(column), { collection: true, asTooltip: true });
        } else {
            let desc;
            try {
                desc = entity.get(column.property === '' ? "desc" : (column.property + ".desc"));
            } catch (e) {
                desc = ""; // TODO consider leaving the exception (especially strict proxies) to be able to see the problems of 'badly fetched columns'
            }
            const key = this.getBindedValue(entity, column);
            return (key && ("<b>" + key + "</b>")) + (desc ? "<br>" + desc : "");
        }
    },

    _generateActionTooltip: function (action) {
        var shortDesc = "<b>" + action.shortDesc + "</b>";
        var longDesc;
        if (shortDesc) {
            longDesc = action.longDesc ? "<br>" + action.longDesc : "";
        } else {
            longDesc = action.longDesc ? "<b>" + action.longDesc + "</b>" : "";
        }
        var tooltip = shortDesc + longDesc;
        return tooltip && "<div style='display:flex;'>" +
            "<div style='margin-right:10px;'>With action: </div>" +
            "<div style='flex-grow:1;'>" + tooltip + "</div>" +
            "</div>"
    },

    _getTotalTooltip: function (summary) {
        let tooltip = summary && summary.columnTitle ? "<b>" + summary.columnTitle + "</b>" : "";
        tooltip += summary && summary.columnDesc ? (tooltip ? "<br>" + summary.columnDesc : summary.columnDesc) : "";
        return tooltip;
    },

    //Utility methods
    _areEqual: function (a, b) {
        if (a && b && a.get('id') && b.get('id')) {
            return a.get('id') === b.get('id');
        }
        try {
            return this._reflector.equalsEx(a, b);
        } catch (e) {
            return false;
        }
    },
    
    _findEntity: function (entity, entities) {
        for (let i = 0; i < entities.length; i += 1) {
            if (this._areEqual(entity, entities[i])) {
                return i;
            }
        }
        return -1;
    },

    _processEntitySelection: function (entity, select) {
        const selectedIndex = this._findEntity(entity, this.selectedEntities);
        if (select) {
            if (selectedIndex < 0) {
                this.selectedEntities.push(entity);
            }
        } else {
            if (selectedIndex >= 0) {
                this.selectedEntities.splice(selectedIndex, 1);
            }
        }
    },

    _selectRange: function (fromIndex, toIndex) {
        const from = fromIndex < toIndex ? fromIndex : toIndex;
        const to = fromIndex < toIndex ? toIndex : fromIndex;
        const selectionDetails = [];
        for (let i = from; i <= to; i++) {
            if (!this.egiModel[i].selected) {
                this.set("egiModel." + i + ".selected", true);
                this._processEntitySelection(this.filteredEntities[i], true);
                selectionDetails.push({
                    entity: this.filteredEntities[i],
                    select: true
                });
            }
        }
        if (selectionDetails.length > 0) {
            this.fire("tg-entity-selected", {
                shouldScrollToSelected: false,
                entities: selectionDetails
            });
        }
    },

    _updateTableSizeAsync: function () {
        this.async(function () {
            this._resizeEventListener();
        }.bind(this), 1);
    },

    _getKeyEventTarget: function () {
        let parent = this;
        while (parent && (parent.tagName !== 'TG-CUSTOM-ACTION-DIALOG' && parent.tagName !== 'TG-MENU-ITEM-VIEW')) {
            parent = parent.parentElement || parent.getRootNode().host;
        }
        return parent || this;
    },

    _getHeaderColumns: function () {
        const topLeftCells = this.$.top_left_egi.querySelector(".table-header-row").querySelectorAll(".cell");
        const topCells = this.$.top_egi.querySelector(".table-header-row").querySelectorAll(".cell");
        const topRightCells = this.$.top_right_egi.querySelector(".table-header-row").querySelectorAll(".cell");
        const cells = [];
        cells.push(topLeftCells[0]);
        cells.push(topLeftCells[1].offsetParent ? topLeftCells[1] : topCells[0]);
        cells.push(topLeftCells[2].offsetParent ? topLeftCells[2] : topCells[1]);
        for(let i = 3; i < topLeftCells.length; i++) {
            cells.push(topLeftCells[i]);
        }
        for (let i = 2; i < topCells.length; i++) {
            cells.push(topCells[i]);
        }
        cells.push(topRightCells[0]);
        return cells;
    },

    //Drag from behavior implementation
    getElementToDragFrom: function (target) {
        const elem = document.createElement('div');
        const entities = this.getSelectedEntities();
        elem.innerHTML = entities.map(entity => this.getValueFromEntity(entity, {property: "key"})).join(", ");
        elem.style["white-space"] = "nowrap";
        elem.style["overflow"] = "hidden";
        elem.style["text-overflow"] = "ellipsis";
        elem.style["width"] = "300px"
        return elem;
    },

    getDataToDragFrom: function (target) {
        const entities = this.getSelectedEntities();
        if (entities.length > 0) {
            const type = "tg/" + entities[0].type()._simpleClassName();
            const data = {};
            data[type] = JSON.stringify(this._serialiser.serialise(this.getSelectedEntities()));
            return data;
        }
        return {};
    },

    /************ EGI MASTER RELATED FUNCTIONS ***************/
    isEditing: function () {
        return this.$.centre_egi_master.offsetParent !== null;
    },

    canOpenMaster: function () {
        return true;
    },

    _scrollToVisibleLeftMaster: function (e) {
        const topEgiBox = this.$.top_egi.getBoundingClientRect();
        const bottomEgiBox = this.$.bottom_egi.getBoundingClientRect();
        const targetBox = e.target.getBoundingClientRect();
        if (targetBox.top <= topEgiBox.bottom || targetBox.bottom >= bottomEgiBox.top) {
            e.target.scrollIntoView({block: 'center'});
        }
    },

    _scrollToVisibleCentreMaster: function (e) {
        const leftEgiBox = this.$.left_egi.getBoundingClientRect();
        const rightEgiBox = this.$.right_egi.getBoundingClientRect();
        const targetBox = e.target.getBoundingClientRect();
        let scrollHorizontally = false;
        if (leftEgiBox.right >= targetBox.left || rightEgiBox.left <= targetBox.right) {
            scrollHorizontally = true;
        }
        const topEgiBox = this.$.top_egi.getBoundingClientRect();
        const bottomEgiBox = this.$.bottom_egi.getBoundingClientRect();
        let scrollVertically = false;
        if (targetBox.top <= topEgiBox.bottom || targetBox.bottom >= bottomEgiBox.top) {
            scrollVertically = true;
        }
        if (scrollHorizontally || scrollVertically) {
            e.target.scrollIntoView({block: scrollVertically ? 'center' : 'nearest', inline: 'center'});
        }
    },

    _acceptValuesFromMaster: function () {
        const entity = this.master._currBindingEntity["@@origin"];
        const egiEntityToUpdate = this.egiModel[this.master.editableRow];
        const entityToUpdate = egiEntityToUpdate.entity;
        const modifPropHolder = this.master._extractModifiedPropertiesHolder(this.master._currBindingEntity, this.master._originalBindingEntity);
        this.master.editors.forEach(editor => {
            entityToUpdate.set(editor.propertyName, entity.get(editor.propertyName));
            if (typeof modifPropHolder[editor.propertyName].val !== 'undefined') {
                egiEntityToUpdate.entityModification[editor.propertyName] = true;
            } else {
                egiEntityToUpdate.entityModification[editor.propertyName] = false;
            }
            this.updateEntity(entityToUpdate, editor.propertyName);
        });
    },

    _makeRowEditable: function (entityIndex) {
        if (this.master.editableRow !== entityIndex ) {
            if (typeof this.master.editableRow !== 'undefined') {
                this.set("egiModel." + this.master.editableRow + ".editing", false);
            }
            if (entityIndex >= 0 && entityIndex < this.filteredEntities.length) {
                this.master.resetMasterForNextEntity();
                this.set("egiModel." + entityIndex + ".editing", true);
                _insertMaster(this.$.left_egi, this.$.left_egi_master, entityIndex);
                _insertMaster(this.$.centre_egi, this.$.centre_egi_master, entityIndex);
                _insertMaster(this.$.right_egi, this.$.right_egi_master, entityIndex);
                const rowOffset = this.$.centre_egi.querySelectorAll(".table-data-row")[entityIndex].offsetTop;
                this.$.master_actions.style.top = (rowOffset - 35/*The desired offset of master actions above the row*/) + "px";
                this.$.master_actions.style.left = this.$.scrollableContainer.scrollLeft + 16/*Desired distance from left border of egi */ + "px";
                this.$.master_actions.style.display = 'flex';
                this.master.editableRow = entityIndex;
                this.master.entityId = this.filteredEntities[entityIndex].get("id");
                this.master.entityType = this.filteredEntities[entityIndex].type().notEnhancedFullClassName();
                this.master.retrieve();
            } else {
                this._closeMaster();
            }
        }
    },

    _closeMaster: function () {
        if (typeof this.master.editableRow !== 'undefined') {
            this.set("egiModel." + this.master.editableRow + ".editing", false);
            delete this.master.editableRow;
        }
        this.$.master_actions.style.display = 'none';
        this.$.left_egi_master.style.display = 'none';
        this.$.centre_egi_master.style.display = 'none';
        this.$.right_egi_master.style.display = 'none';
    },

    _initMasterEditors: function () {
        if (this.master) {
            this.master.editors.forEach(editor => {
                editor.setAttribute("slot", this._getSlotNameFor(editor.propertyName));
                editor.style.flexGrow = '1';
                this.appendChild(editor);
            });
        }
    },

    _getSlotNameFor: function (propertyName) {
        return propertyName || "this";
    },
});<|MERGE_RESOLUTION|>--- conflicted
+++ resolved
@@ -2114,14 +2114,8 @@
                 shortDesc: 'Download',
                 longDesc: 'Click to download attachment.'
             });
-<<<<<<< HEAD
         } else if (!this.isHyperlinkProp(entity, column) && this.hasDefaultAction(entity, column)) {
-            const entityType = getFirstEntityTypeAndProperty(entity, column.collectionalProperty || column.property)[0];
-            const entityTitle = this._reflector.findTypeByName(entityType).entityTitle();
-=======
-        } else if (!this.isHyperlinkProp(entity, column) && this.isEntityProperty(entity, column)) {
             const entityTitle = getFirstEntityType(entity, column.collectionalProperty || column.property).entityTitle();
->>>>>>> b7a6911f
             return this._generateActionTooltip({
                 shortDesc: `Edit ${entityTitle}`,
                 longDesc: `Edit ${entityTitle}`
