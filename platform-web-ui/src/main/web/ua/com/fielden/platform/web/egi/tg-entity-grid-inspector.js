--- conflicted
+++ resolved
@@ -2114,15 +2114,9 @@
                 shortDesc: 'Download',
                 longDesc: 'Click to download attachment.'
             });
-<<<<<<< HEAD
         } else if (!this.isHyperlinkProp(entity, column) && this.hasDefaultAction(entity, column)) {
-            const entityValue = getFirstEntityValueAndProperty(this._reflector, entity, column.collectionalProperty || column.property)[0];
-            const entityTitle = entityValue.type().entityTitle();
-=======
-        } else if (!this.isHyperlinkProp(entity, column) && this.isEntityProperty(entity, column)) {
             const entityType = getFirstEntityTypeAndProperty(entity, column.collectionalProperty || column.property)[0];
             const entityTitle = this._reflector.findTypeByName(entityType).entityTitle();
->>>>>>> 658cd4b6
             return this._generateActionTooltip({
                 shortDesc: `Edit ${entityTitle}`,
                 longDesc: `Edit ${entityTitle}`
