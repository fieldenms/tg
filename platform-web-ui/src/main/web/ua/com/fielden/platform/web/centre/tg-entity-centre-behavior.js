--- conflicted
+++ resolved
@@ -873,11 +873,7 @@
             }
         }).bind(self);
 
-<<<<<<< HEAD
-        self._createContextHolder = (function (requireSelectionCriteria, requireSelectedEntities, requireMasterEntity, actionKind, actionNumber, relatedContexts) {
-=======
         self._createContextHolder = (function (requireSelectionCriteria, requireSelectedEntities, requireMasterEntity, actionKind, actionNumber, relatedContexts, parentCentreContext) {
->>>>>>> 6b4f09e4
             const context = this.$.selection_criteria.createContextHolder(requireSelectionCriteria, requireSelectedEntities, requireMasterEntity, actionKind, actionNumber);
             this._reflector.setCustomProperty(context, "@@resultSetHidden", this.$.egi.hasAttribute("hidden"));
             
@@ -890,12 +886,6 @@
                         context['relatedContexts'] = context['relatedContexts'] || {};
                         context['relatedContexts'][relatedContext.elementName] = loadedView._createContextHolder(relatedContext.requireSelectionCriteria, relatedContext.requireSelectedEntities, relatedContext.requireMasterEntity, null, null, relatedContext.relatedContexts);
                         this._reflector.setCustomProperty(context['relatedContexts'][relatedContext.elementName], "@@insertionPointTitle", insPoint.shortDesc);
-<<<<<<< HEAD
-                        this._reflector.setCustomProperty(context['relatedContexts'][relatedContext.elementName], "@@resultSetHidden", loadedView.$.egi ? loadedView.$.egi.hasAttribute("hidden") : false);
-                    }
-                });
-            }
-=======
                     }
                 });
             }
@@ -905,7 +895,6 @@
                     context['parentCentreContext'] = insPoint.contextRetriever()._createContextHolder(parentCentreContext.requireSelectionCriteria, parentCentreContext.requireSelectedEntities, parentCentreContext.requireMasterEntity, null, null, parentCentreContext.relatedContexts, parentCentreContext.parentCentreContext);
                 } 
             }
->>>>>>> 6b4f09e4
             return context;
         }).bind(self);
 
