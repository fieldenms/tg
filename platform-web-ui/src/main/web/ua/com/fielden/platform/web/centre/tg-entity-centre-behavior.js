--- conflicted
+++ resolved
@@ -602,10 +602,6 @@
             this.preferredView = this.preferredView === undefined ? 
                     (this.$.egi.isHidden() && egiInsertionPoints.length === 0 ? 2/*first alternative result view*/ : 1 /*Egi view*/) : this.preferredView;
         }
-<<<<<<< HEAD
-
-=======
-        this.$.egi.showMarginAround = insertionPoints.length > 0;
         
         this.initiateAutoRun = () => {
             const centre = this;
@@ -619,7 +615,6 @@
             }
         };
         
->>>>>>> d6d73c1a
         self._postRun = (function (criteriaEntity, newBindingEntity, result) {
             if (criteriaEntity === null || criteriaEntity.isValidWithoutException()) {
                 if (typeof result.summary !== 'undefined') {
@@ -934,15 +929,9 @@
             }
         }));
 
-<<<<<<< HEAD
-        //Select the result view if autoRun is true
-        if (self.autoRun || self.queryPart) {
-            self._selectedView = self.preferredView;
-=======
         // select result view if link centre gets attached
         if (self.queryPart) {
-            self._selectedView = 1;
->>>>>>> d6d73c1a
+            self._selectedView = self.preferredView;
         }
     },
 
