<link rel="import" href="/resources/polymer/polymer/polymer.html">

<script>
(function() {
    /**
     * Determines whether the result represents the error.
     */
    var _isError0 = function (result) {
        return result !== null && (result["@resultType"] === "ua.com.fielden.platform.error.Result" || result["@resultType"] === "ua.com.fielden.platform.web.utils.PropertyConflict") && (typeof result.ex !== 'undefined');
    };

    /**
     * Determines whether the result represents the warning.
     */
    var _isWarning0 = function (result) {
        return result !== null && result["@resultType"] === "ua.com.fielden.platform.error.Warning";
    };
    
	/**
	 * 'EntityTypeProp' creator. Dependencies: none.
	 */
	var _createEntityTypePropPrototype = function() {
        ////////////////////////////////////////// THE PROTOTYPE FOR EntityTypeProp ////////////////////////////////////////// 
        var EntityTypeProp = function (rawObject) {
            Object.call(this);

            // copy all properties from rawObject after deserialisation
            for (var prop in rawObject) {
                this[prop] = rawObject[prop];
            }
        };
        EntityTypeProp.prototype = Object.create(Object.prototype);
        EntityTypeProp.prototype.constructor = EntityTypeProp;
        
        /**
         * Returns specific time-zone for the property of type date.
         *
         * IMPORTANT: do not use '_timeZone' field directly!
         */
        EntityTypeProp.prototype.timeZone = function () {
            return typeof this._timeZone === 'undefined' ? null : this._timeZone;
        }

        /**
         * Returns 'true' when the type property is secrete, false otherwise.
         *
         * IMPORTANT: do not use '_secrete' field directly!
         */
        EntityTypeProp.prototype.isSecrete = function () {
            return typeof this._secrete === 'undefined' ? false : this._secrete;
        }

        /**
         * Returns 'true' when the type property is upperCase, false otherwise.
         *
         * IMPORTANT: do not use '_upperCase' field directly!
         */
        EntityTypeProp.prototype.isUpperCase = function () {
            return typeof this._upperCase === 'undefined' ? false : this._upperCase;
        }
        
        /**
         * Returns 'true' when the property should be displayed only with date portion, false otherwise.
         *
         * IMPORTANT: do not use '_date' field directly!
         */
        EntityTypeProp.prototype.isDate = function () {
            return typeof this._date === 'undefined' ? false : this._date;
        }
        
        /**
         * Returns 'true' when the property should be displayed only with time portion, false otherwise.
         *
         * IMPORTANT: do not use '_time' field directly!
         */
        EntityTypeProp.prototype.isTime = function () {
            return typeof this._time === 'undefined' ? false : this._time;
        }

        /** 
         * Returns entity type prop title.
         */
        EntityTypeProp.prototype.title = function () {
            return this._title;
        }

        /** 
         * Returns entity type prop description.
         */
        EntityTypeProp.prototype.desc = function () {
            return this._desc;
        }

        /**
         * Returns 'true' when the type property is critOnly, false otherwise.
         *
         * IMPORTANT: do not use '_critOnly' field directly!
         */
        EntityTypeProp.prototype.isCritOnly = function () {
            return typeof this._critOnly === 'undefined' ? false : this._critOnly;
        }

        /**
         * Returns 'true' when the type property is resultOnly, false otherwise.
         *
         * IMPORTANT: do not use '_resultOnly' field directly!
         */
        EntityTypeProp.prototype.isResultOnly = function () {
            return typeof this._resultOnly === 'undefined' ? false : this._resultOnly;
        }

        /**
         * Returns 'true' when the type property is 'ignore', false otherwise.
         *
         * IMPORTANT: do not use '_ignore' field directly!
         */
        EntityTypeProp.prototype.isIgnore = function () {
            return typeof this._ignore === 'undefined' ? false : this._ignore;
        }

        /** 
         * Returns entity type prop length.
         */
        EntityTypeProp.prototype.length = function () {
            return typeof this._length === 'undefined' ? 0 : this._length;
        }

        /** 
         * Returns entity type prop precision.
         */
        EntityTypeProp.prototype.precision = function () {
            return typeof this._precision === 'undefined' ? -1 : this._precision;
        }

        /** 
         * Returns entity type prop scale.
         */
        EntityTypeProp.prototype.scale = function () {
            return typeof this._scale === 'undefined' ? -1 : this._scale;
        }
		
		return EntityTypeProp;
	};
	
	/**
	 * 'EntityInstanceProp' creator. Dependencies: none.
	 */
	var _createEntityInstancePropPrototype = function () {
        ////////////////////////////////////////// THE PROTOTYPE FOR EntityInstanceProp ////////////////////////////////////////// 
        var EntityInstanceProp = function () {
            Object.call(this);
        };
        EntityInstanceProp.prototype = Object.create(Object.prototype);
        EntityInstanceProp.prototype.constructor = EntityInstanceProp;

        /**
         * Returns 'true' when the instance property is editable, false otherwise.
         *
         * IMPORTANT: do not use '_editable' field directly!
         */
        EntityInstanceProp.prototype.isEditable = function () {
            return typeof this._editable === 'undefined' ? true : this._editable;
        }

        /**
         * Returns 'true' when the instance property is changed from original, false otherwise.
         *
         * IMPORTANT: do not use '_cfo' field directly!
         */
        EntityInstanceProp.prototype.isChangedFromOriginal = function () {
            return typeof this._cfo === 'undefined' ? false : this._cfo;
        }

        /**
         * Returns original value in case when the property is changed from original and the entity is persisted.
         *
         * IMPORTANT: do not use '_originalVal' field directly!
         */
        EntityInstanceProp.prototype.originalValue = function () {
            if (!this.isChangedFromOriginal()) {
                throw "No one should access originalValue for not changed from original property.";
            }
            
            if (typeof this['_originalVal'] === 'undefined') {
                throw "instanceMetaProperty has no _originalVal when it is crucial!";
            }

            return this._originalVal;
        }

        /**
         * Returns 'true' when the instance property is required, false otherwise.
         *
         * IMPORTANT: do not use '_required' field directly!
         */
        EntityInstanceProp.prototype.isRequired = function () {
            return typeof this._required === 'undefined' ? false : this._required;
        }

        /**
         * Returns 'true' when the instance property is visible, false otherwise.
         *
         * IMPORTANT: do not use '_visible' field directly!
         */
        EntityInstanceProp.prototype.isVisible = function () {
            return typeof this._visible === 'undefined' ? true : this._visible;
        }

        /**
         * Returns validation result (failure or warning) for the instance property or 'null' if successful without warnings.
         *
         * IMPORTANT: do not use '_validationResult' field directly!
         */
        EntityInstanceProp.prototype.validationResult = function () {
            return typeof this._validationResult === 'undefined' ? null : this._validationResult;
        }

        /**
         * Returns the max possible length in case of string property, 'undefined' otherwise.
         *
         * IMPORTANT: do not use '_max' field directly!
         */
        EntityInstanceProp.prototype.stringLength = function () {
            // if (this._isString()) { 
            return typeof this._max === 'undefined' ? 0 : this._max;
            // }
            // return undefined;
        }

        /**
         * Returns the max possible integer value in case of integer property (null means unlimited), 'undefined' otherwise.
         *
         * IMPORTANT: do not use '_max' field directly!
         */
        EntityInstanceProp.prototype.integerMax = function () {
            // if (!this._isString()) {
            return typeof this._max === 'undefined' ? null : this._max;
            // }
            // return undefined;
        }

        /**
         * Returns the min possible integer value in case of integer property (null means unlimited), 'undefined' otherwise.
         *
         * IMPORTANT: do not use '_min' field directly!
         */
        EntityInstanceProp.prototype.integerMin = function () {
            // if (!this._isString()) {
            return typeof this._min === 'undefined' ? null : this._min;
            // }
            // return undefined;
        }            				
		
		return EntityInstanceProp;
	};
	
	/**
	 * 'Entity' creator. Dependencies: 'EntityInstanceProp'.
	 */
	var _createEntityPrototype = function (EntityInstanceProp, StrictProxyException, _isError0, _isWarning0) {
        ////////////////////////////////////////// THE PROTOTYPE FOR Entity ////////////////////////////////////////// 
        var Entity = function (rawObject) { // rawObject
            Object.call(this);

            if (rawObject) {
                // copy all properties from rawObject if it is not empty
                for (var prop in rawObject) {
                    this[prop] = rawObject[prop];
                }
            }
        };
        Entity.prototype = Object.create(Object.prototype);
        Entity.prototype.constructor = Entity;

        /**
         * Returns the type for the entity.
         *
         * IMPORTANT: do not use '_type' field directly!
         */
        Entity.prototype.type = function () {
            return this._type;
        }

        /**
         * Returns the instance prop for the entity.
         *
         * IMPORTANT: do not use '@prop' field directly!
         */
        Entity.prototype.prop = function (name) {
            this.get(name); // ensures that the instance prop of the 'fetched' property is accessed
            if (this._isObjectUndefined("@" + name)) {
                this["@" + name] = new EntityInstanceProp(); // lazily initialise entity instance prop in case when it was not JSON-serialised (all information was 'default')
            }
            return this["@" + name];
        }

        /**
         * Returns the property value for the entity.
         *
         * IMPORTANT: do not use property field directly!
         */
        Entity.prototype.get = function (name) {
            if (name === '') { // empty property name means 'entity itself'
                return this;
            }
            var dotIndex = name.indexOf(".");
            if (dotIndex > -1) {
                var first = name.slice(0, dotIndex);
                var rest = name.slice(dotIndex + 1);
                var firstVal = this.get(first);
                if (firstVal === null) {
                    return null;
                } else if (_isEntity(firstVal)) {
                    return firstVal.get(rest);
                } else if (firstVal instanceof Array) {
                    var internalList = [];
                    for (var index = 0; index < firstVal.length; index++) {
                        internalList.push(firstVal[index].get(rest));
                    }
                    return internalList;
                } else {
                    throw 'Unsupported dot-notation [' + name + '] in type [' + this.type().fullClassName() + '].';
                }
            } else {
                if (this._isObjectUndefined(name)) {
<<<<<<< HEAD
                    throw new StrictProxyException(name, (this.constructor.prototype.type.call(this))._simpleClassName());
=======
                    throw new StrictProxyException(name, this.type()._simpleClassName());
                } else if (this._isIdOnlyProxy(name)) {
                    throw new StrictProxyException(name, this.type()._simpleClassName(), true);
>>>>>>> 991b32c3
                }
                return this[name];
            }
        }

        /**
         * Returns the original property value for the entity.
         *
         */
        Entity.prototype.getOriginal = function (propName) {
            var value = this.get(propName);
            var instanceMetaProperty = this.constructor.prototype.prop.call(this, propName);
            if (instanceMetaProperty.isChangedFromOriginal()) {
                return instanceMetaProperty.originalValue();
            } else {
                return value;
            }
        }

        /**
         * Returns 'true' if there is an object member defined (not a function!) with a specified name, 'false' otherwise.
         *
         */
        Entity.prototype._isObjectUndefined = function (name) {
            return (typeof this[name] === 'undefined') || (typeof this[name] === 'function');
        }
        
        /**
         * Returns 'true' if property represents id-only proxy instance, 'false' otherwise.
         *
         */
        Entity.prototype._isIdOnlyProxy = function (name) {
            return typeof this[name] === 'string' && (this[name].lastIndexOf('_______id_only_proxy_______', 0) === 0); // starts with 'id-only' prefix
        }

        /**
         * Sets the property value for the entity.
         *
         * IMPORTANT: do not use property field directly!
         */
        Entity.prototype.set = function (name, value) {
            this.get(name); // ensures that the instance prop of the 'fetched' property is accessed
            return this[name] = value;
        }
         
        /**
         * Sets the property value for the [binding!]entity and registers property 'touch'.
         *
         * In case where user interaction takes place, this method registers such 'property touch' for the purposes 
         * of collecting the queue of 'touched' properties.
         *
         * The property that was touched last will reside last in that queue. Also the count of 'touches' is recorded
         * for each property (mainly for logging purposes).
         *
         * Please, note that 'touched' property does not mean 'modified' from technical perspective.
         * But, even if it is not modified -- such property will be forced to be mutated on server (with its origVal) 
         * to have properly invoked its ACE handlers.
         *
         * IMPORTANT: this method is applicable only to binding entities (not fully-fledged)!
         */
        Entity.prototype.setAndRegisterPropertyTouch = function (propertyName, value) {
            var result = this.set(propertyName, value);
            
            var touched = this["@@touchedProps"];
            var names = touched.names;
            var counts = touched.counts;
            var index = names.indexOf(propertyName);
            if (index > -1) {
                var prevCount = counts[index];
                names.splice(index, 1);
                counts.splice(index, 1);
                names.push(propertyName);
                counts.push(prevCount + 1);
            } else {
                names.push(propertyName);
                counts.push(1);
            }
            // need to reset previously cached ID after the property was modified (touched) by the user -- the cached ID becomes stale in that case, and server-side reconstruction of entity-typed property should be KEY-based instead of ID-based. 
            if (typeof this['@' + propertyName + '_id'] !== 'undefined') {
                delete this['@' + propertyName + '_id'];
            }
            console.log('Just TOUCHED', propertyName, '(', counts[counts.length - 1], ' time). Result:', touched);
            
            return result;
        }

        /**
         * Traverses all fetched properties in entity. It does not include 'id', 'version', '_type' and '@prop' instance meta-props.
         * 
         * Proxy: 
         *    a) proxied properties are missing in serialised entity graph -- this method disregards such properties;
         *    b) id-only proxy properties exist (foe e.g. '_______id_only_proxy_______673') -- this method disregards such properties too.
         *
         * @param propertyCallback -- function(propertyName) to be called on each property
         */
        Entity.prototype.traverseProperties = function (propertyCallback) {
            var entity = this;
            for (var membName in entity) {
                if (entity.hasOwnProperty(membName) && membName[0] !== "@" && membName !== "_type" && membName !== "id" && membName !== "version") {
                    if (!entity._isObjectUndefined(membName) && !entity._isIdOnlyProxy(membName)) {
                        propertyCallback(membName);
                    }
                }
            }
        }

        /**
         * Determines whether the entity is valid, which means that there are no invalid properties.
         *
         */
        Entity.prototype.isValid = function () {
            return this.firstFailure() === null;
        }
        
        /**
         * Determines whether the entity is valid (which means that there are no invalid properties) and no exception has been occured during some server-side process behind the entity (master entity saving, centre selection-crit entity running etc.).
         *
         */
        Entity.prototype.isValidWithoutException = function () {
            return this.isValid() && !this.exceptionOccured();
        }
        
        /**
         * Determines whether the top-level result, that wraps this entity was invalid, which means that some exception on server has been occured (e.g. saving exception).
         *
         */
        Entity.prototype.exceptionOccured = function () {
            return (typeof this['@@___exception-occured'] === 'undefined') ? null : this['@@___exception-occured'];
        }
        
        /**
         * Provides a value 'exceptionOccured' flag, which determines whether the top-level result, that wraps this entity was invalid, which means that some exception on server has been occured (e.g. saving exception).
         *
         */
        Entity.prototype._setExceptionOccured = function (exceptionOccured) {
            return this['@@___exception-occured'] = exceptionOccured;
        }

        /**
         * Finds the first failure for the properties of this entity, if any.
         *
         */
        Entity.prototype.firstFailure = function () {
            var self = this;
            var first = null;
            self.traverseProperties(function (propName) {
                if (_isError0(self.prop(propName).validationResult())) {
                    first = self.prop(propName).validationResult();
                    return;
                }
            });
            return first;
        }

        /**
         * Determines whether the entity is valid with warning, which means that there are no invalid properties but the properties with warnings exist.
         *
         */
        Entity.prototype.isValidWithWarning = function () {
            return this.firstFailure() === null && this.firstWarning() !== null;
        }

        /**
         * Finds the first warning for the properties of this entity, if any.
         *
         */
        Entity.prototype.firstWarning = function () {
            var self = this;
            var first = null;
            self.traverseProperties(function (propName) {
                if (_isWarning0(self.prop(propName).validationResult())) {
                    first = self.prop(propName).validationResult();
                    return;
                }
            });
            return first;
        }

        /**
         * Returns 'true' if the entity was persisted before and 'false' otherwise.
         */
        Entity.prototype.isPersisted = function () {
            return this.id !== null;
        }
        return Entity;
	};
	
	/**
	 * 'EntityType' creator. Dependencies: 'EntityTypeProp'.
	 */
	var _createEntityTypePrototype = function (EntityTypeProp) {
        ////////////////////////////////////////// THE PROTOTYPE FOR EntityType ////////////////////////////////////////// 
        var EntityType = function (rawObject) {
            Object.call(this);
            // copy all properties from rawObject after deserialisation
            for (var prop in rawObject) {
                if (prop === "_props") {
                    var _props = rawObject[prop];

                    for (var p in _props) {
                        if (_props.hasOwnProperty(p)) {
                            var val = _props[p];
                            _props[p] = new EntityTypeProp(val);
                        }
                    }

                    this[prop] = _props;
                } else {
                    this[prop] = rawObject[prop];
                }
            }
        };
        EntityType.prototype = Object.create(Object.prototype);
        EntityType.prototype.constructor = EntityType;
        
        /**
         * Returns the identifier for the entity type.
         *
         */
        EntityType.prototype.identifier = function () {
            return this._identifier;
        }

        /**
         * Returns full Java class name for the entity type.
         *
         */
        EntityType.prototype.fullClassName = function () {
            return this.key;
        }

        /**
         * Returns full not enhanced Java class name for the entity type.
         */
        EntityType.prototype.notEnhancedFullClassName = function () {
            var enhancedIndex = this.key.indexOf("$$TgEntity");
            if (enhancedIndex >= 0) {
                return this.key.substring(0, enhancedIndex);
            }
            return this.key;
        }

        /**
         * Returns simple Java class name for the entity type.
         *
         */
        EntityType.prototype._simpleClassName = function () {
            var ind = this.fullClassName().lastIndexOf(".") + 1;
            return this.fullClassName().substring(ind);
        }

        /**
         * Returns not enhanced simple Java class name for the entity type.
         *
         */
        EntityType.prototype._notEnhancedSimpleClassName = function () {
            var ind = this.fullClassName().lastIndexOf(".") + 1,
                simpleClassName = this.fullClassName().substring(ind),
                enhancedIndex = simpleClassName.indexOf("$$TgEntity");
            if (enhancedIndex >= 0) {
                return simpleClassName.substring(0, enhancedIndex);
            }
            return simpleClassName;
        }

        /**
         * Returns 'true' when the entity type represents composite entity, 'false' otherwise.
         *
         * Use compositeKeyNames() function to determine property names for the key members.
         */
        EntityType.prototype.isCompositeEntity = function () {
            return typeof this._compositeKeyNames !== 'undefined' && this._compositeKeyNames && this._compositeKeyNames.length > 0;
        }

        /** 
         * Returns the property names for the key members in case of composite entity, 'undefined' otherwise.
         */
        EntityType.prototype.compositeKeyNames = function () {
            return this._compositeKeyNames;
        }

        /** 
         * Returns the key member separator in case of composite entity, 'undefined' otherwise.
         */
        EntityType.prototype.compositeKeySeparator = function () {
            return typeof this._compositeKeySeparator === 'undefined' ? " " : this._compositeKeySeparator;
        }

        /**
         * Returns 'true' if the entity type represents a persistent entity.
         *
         */
        EntityType.prototype.isPersistent = function () {
            return this['_persistent'] === true;
        }
        
        /**
         * Returns 'true' if the entity type represents a continuation entity.
         *
         */
        EntityType.prototype.isContinuation = function () {
            return typeof this['_continuation'] === 'undefined' ? false : this['_continuation'];
        }
        
        /**
         * Returns 'true' if editors for this entity type should display description of its values when not focused, 'false' otherwise.
         *
         */
        EntityType.prototype.shouldDisplayDescription = function () {
            return typeof this['_displayDesc'] === 'undefined' ? false : this['_displayDesc'];
        }
        
        /** 
         * Returns entity title.
         */
        EntityType.prototype.entityTitle = function () {
            return typeof this._entityTitle === 'undefined' ? this._entityTitleDefault() : this._entityTitle;
        }

        /** 
         * Returns entity type property with the specified name.
         */
        EntityType.prototype.prop = function (name) {
            return typeof this._props !== 'undefined' && this._props && this._props[name] ? this._props[name] : null;
        }

        /** 
         * Returns entity description.
         */
        EntityType.prototype.entityDesc = function () {
            return typeof this._entityDesc === 'undefined' ? this._entityDescDefault() : this._entityDesc;
        }

        /** 
         * Returns default entity title.
         */
        EntityType.prototype._entityTitleDefault = function () {
            var title = this._breakToWords(this._simpleClassName());
            return title;
        }

        /** 
         * Returns default entity desc.
         */
        EntityType.prototype._entityDescDefault = function () {
            var title = this._breakToWords(this._simpleClassName());
            return title + " entity";
        }

        /** 
         * Breaks camelCased string onto words and separates it with ' '.
         */
        EntityType.prototype._breakToWords = function (str) { // see http://stackoverflow.com/questions/10425287/convert-string-to-camelcase-with-regular-expression
            return str.replace(/([A-Z])/g, function (match, group) {
                return " " + group;
            }).trim();
        }
		
		return EntityType;
	};
	
	//////////////////////////////////////////////////////////////////////////////////////
	///////////////////////////////////// EXCEPTIONS /////////////////////////////////////
	//////////////////////////////////////////////////////////////////////////////////////

	/**
	 * 'StrictProxyException' creator.
	 */
	var _createStrictProxyExceptionPrototype = function () {
	   	/**
	  	 * Exception prototype for strict proxy exceptions.
	  	 */
		var StrictProxyException = function (propName, simpleClassName, isIdOnlyProxy) { // rawObject
	        Object.call(this);
	
	        this.message = "Strict proxy exception: property [" + propName + "] " + (isIdOnlyProxy === true ? "is id-only proxy" : "does not exist") + " in the entity of type [" + simpleClassName + "]. Please, check the fetch strategy or construction strategy of the entity object.";
	    };
	    StrictProxyException.prototype = Object.create(Object.prototype);
	    StrictProxyException.prototype.constructor = StrictProxyException;
	
	    /**
	     * Overridden toString method to represent this exception more meaningfully than '[Object object]'.
	     *
	     */
	    StrictProxyException.prototype.toString = function () {
	        return this.message;
	    }
	    return StrictProxyException;
	}
	
	/**
	 * 'UnsupportedConversionException' creator.
	 */
	var _createUnsupportedConversionExceptionPrototype = function () {
		/**
		 * Exception prototype for unsupported conversions.
		 */
	    var UnsupportedConversionException = function (value) {
	        Object.call(this);
	
	        this.message = "Unsupported conversion exception: the conversion for value [" + value + "] is unsupported at this stage. Value typeof === " + (typeof value) + ".";
	    };
	    UnsupportedConversionException.prototype = Object.create(Object.prototype);
	    UnsupportedConversionException.prototype.constructor = UnsupportedConversionException;
	
	    /**
	     * Overridden toString method to represent this exception more meaningfully than '[Object object]'.
	     *
	     */
	    UnsupportedConversionException.prototype.toString = function () {
	        return this.message;
	    }
	    return UnsupportedConversionException;
	}

	//////////////////////////////////////////////////////////////////////////////////////
	/////////////////////////////// EXCEPTIONS [END] /////////////////////////////////////
	//////////////////////////////////////////////////////////////////////////////////////

	var _SPEPrototype = _createStrictProxyExceptionPrototype();
	var _UCEPrototype = _createUnsupportedConversionExceptionPrototype();
	
	var _ETPPrototype = _createEntityTypePropPrototype();
	var _ETPrototype = _createEntityTypePrototype(_ETPPrototype);
	
	/**
	 * The prototype for entity's instance-scoped property. Can be reached by 'entity.prop("name")' call.
	 */
	var _EIPPrototype = _createEntityInstancePropPrototype();
	/**
	 * The prototype for entities.
	 */
	var _EPrototype = _createEntityPrototype(_EIPPrototype, _SPEPrototype, _isError0, _isWarning0);
	
    /**
     * Determines whether the specified object represents the entity.
     */
    var _isEntity = function (obj) {
        return obj !== null && (obj instanceof _EPrototype);
    };
    
    /**
     * Returns 'true' if the regular values are equal, 'false' otherwise.
     */
    var _equalsEx = function (value1, value2) {
        // if (value1) {
        //     if (!value2) {
        //         return false;
        //     } else {
        //         return ...
        //     }
        // }

        // TODO 1: rectify whether this implementation is good
        // TODO 2: potentially, extend implementation to support composite types: objects?
        if (_isEntity(value1)) {
            return _entitiesEqualsEx(value1, value2);
        } else if (Array.isArray(value1)) {
            return _arraysEqualsEx(value1, value2);
        }
        return value1 === value2;
    };
    
    /**
     * Returns 'true' if arrays are equal, 'false' otherwise.
     */
    var _arraysEqualsEx = function (array1, array2) {
        if (array1 === array2) {
            return true;
        }
        if (!Array.isArray(array2)) {
            return false;
        }
        
        if (array1.length !== array2.length) {
            return false;
        }
        
        // now can compare items
        for (var index = 0; index < array1.length; index++) {
            if (!_equalsEx(array1[index], array2[index])) {
                return false;
            }
        }
        return true;
    };
    
    /**
     * Returns 'true' if the entities are equal, 'false' otherwise.
     *
     * IMPORTANT: this is the mirror of the java methods AbstractEntity.equals() and DynamicEntityKey.compareTo(). So, please be carefull and maintain it
     * in accordance with java counterparts.
     */
    var _entitiesEqualsEx = function (entity1, entity2) {
        if (entity1 === entity2) {
            return true;
        }
        if (!_isEntity(entity2)) {
            return false;
        }
        // let's ensure that types match
        if (entity1.type() !== entity2.type()) {
            return false;
        }
        // now can compare key values
        if (entity1.type().isCompositeEntity()) {
            var compositeKeyNames = entity1.type().compositeKeyNames();
            for (var i = 0; i < compositeKeyNames.length; i++) {
                var compositePartName = compositeKeyNames[i];
                var compositePart1, compositePart2;
                try {
                    compositePart1 = entity1.get(compositePartName);
                } catch (strictProxyEx1) {
                    throw 'Comparison of entities [' + entity1 + ', ' + entity2 + '] failed. Composite key part [' + compositePartName + '] was not fetched in first entity, please check fetching strategy.' + strictProxyEx1;
                }
                try {
                    compositePart2 = entity2.get(compositePartName);
                } catch (strictProxyEx2) {
                    throw 'Comparison of entities [' + entity1 + ', ' + entity2 + '] failed. Composite key part [' + compositePartName + '] was not fetched in second entity, please check fetching strategy. ' + strictProxyEx2;
                }
                
                if (!_equalsEx(compositePart1, compositePart2)) {
                    return false;
                }
            }
            return true;
        } else {
            var key1, key2;
            
            try {
                key1 = entity1.get('key');
            } catch (strictProxyEx1) {
                throw 'Comparison of entities [' + entity1 + ', ' + entity2 + '] failed. Property \'key\' was not fetched in first entity, please check fetching strategy.' + strictProxyEx1;
            }
            
            try {
                key2 = entity2.get('key');
            } catch (strictProxyEx2) {
                throw 'Comparison of entities [' + entity1 + ', ' + entity2 + '] failed. Property \'key\' was not fetched in second entity, please check fetching strategy.' + strictProxyEx2;
            }
            return _equalsEx(key1, key2);
        }
    };
	
	/**
	 * Completes the process of type table preparation -- creates instances of EntityType objects for each entity type in type table.
	 */
    var _providePrototypes = function (typeTable, EntityType) {
        for (var key in typeTable) {
            if (typeTable.hasOwnProperty(key)) {
                var entityType = typeTable[key];
                typeTable[key] = new EntityType(entityType);
                // entityType.prototype = EntityType.prototype;
                // entityType.__proto__ = EntityType.prototype;
            }
        }
        console.log("typeTable =", typeTable);
        return typeTable;
    };
	
	/**
	 * The table for entity types.
	 *
	 * NOTE: 'typeTable' part will be generated by server to provide current state for the entity types table.
	 */
	var _typeTable = _providePrototypes(@typeTable, _ETPrototype);
	
    Polymer({
    	is: 'tg-reflector',
    	
        /**
         * Generates the unique identifier.
         */
        generateUUID: function () {
            var d = new Date().getTime();
            var uuid = 'xxxxxxxx-xxxx-4xxx-yxxx-xxxxxxxxxxxx'.replace(/[xy]/g, function (c) {
                var r = (d + Math.random() * 16) % 16 | 0;
                d = Math.floor(d / 16);
                return (c == 'x' ? r : (r & 0x3 | 0x8)).toString(16);
            });
            return uuid;
        },

        getType: function (typeName) {
            return _typeTable[typeName];
        },

        /**
         * Registers new entity type inside the type table.
         */
        registerEntityType: function (newType) {
        	var EntityType = this._getEntityTypePrototype();
            var registeredType = new EntityType(newType);
            _typeTable[registeredType.fullClassName()] = registeredType;
            console.log("Registering new entity type with identifier ", registeredType.identifier(), registeredType);
            return registeredType;
        },

        /**
         * Finds the entity type by its full class name. Returns 'null' if no registered entity type for such 'typeName' exists.
         */
        findTypeByName: function (typeName) {
            var type = _typeTable[typeName];
            return type ? type : null;
        },

        /**
         * Returns the prototype for 'EntityInstanceProp'.
         *
         * Please, do not use it directly, only, perhaps, in tests.
         */
        getEntityInstancePropPrototype: function () {
            return _EIPPrototype;
        },

        /**
         * Returns the prototype for 'Entity'.
         *
         * Please, do not use it directly, only, perhaps, in tests.
         */
        getEntityPrototype: function () {
            return _EPrototype;
        },
        
        /**
         * Returns the prototype for 'EntityType'.
         *
         * Please, do not use it directly, only, perhaps, in tests.
         */
        _getEntityTypePrototype: function () {
            return _ETPrototype;
        },

        /**
         * Returns the prototype for 'StrictProxyException'.
         *
         * Please, do not use it directly, only, perhaps, in tests.
         */
        getStrictProxyExceptionPrototype: function () {
            return _SPEPrototype;
        },

        /**
         * Returns 'true' if the regular values are equal, 'false' otherwise.
         */
        equalsEx: function (value1, value2) {
            return _equalsEx(value1, value2);
        },
        
        /**
         * Determines whether result represents the error.
         */
        isError: function (result) {
            return _isError0(result);
        },

        /**
         * Determines whether result represents the warning.
         */
        isWarning: function (result) {
            return _isWarning0(result);
        },
        
        //////////////////// SERVER EXCEPTIONS UTILS ////////////////////
        /**
         * Returns a meaninful representation for exception message (including user-friendly version for NPE, not just 'null').
         */
        exceptionMessage: function (exception) {
        	return exception.message === null ? "Null pointer exception" : exception.message;
        },

        /**
         * Returns a meaninful representation for errorObject message.
         */
        exceptionMessageForErrorObject: function (errorObject) {
        	return errorObject.message;
        },
        
        /**
         * Returns html representation for the specified exception trace (including 'cause' expanded, if any).
         */
        stackTrace: function (ex) {
        	// collects error cause by traversing the stack into an ordered list
        	var causeCollector = function (ex, causes) {
        		if (ex) {
        			causes = causes + "<li>" + this.exceptionMessage(ex) + "</li>";
        			printStackTrace(ex);
        			if (ex.cause !== null) {
        				causes = causeCollector(ex.cause, causes);
    	        	}
        		}
        		return causes + "</ol>";
        	}.bind(this);

        	// ouputs the exception stack trace into the console as warning
        	var printStackTrace = function (ex) {
        		var msg = "No cause and stack trace."; 
            	if (ex) {
    	        	msg = this.exceptionMessage(ex) + '\n';
    	        	if (Array.isArray(ex.stackTrace)) {
    	            	for (var i = 0; i < ex.stackTrace.length; i += 1) {
    	            		var st = ex.stackTrace[i];
    	            		msg = msg + st.className + '.java:' + st.lineNumber + ':' + st.methodName + ';\n';
    	            	}
    	        	}
            	}
            	console.warn(msg);
        	}.bind(this);
        	
        	if (ex) {
        		var causes = "<b>" + this.exceptionMessage(ex) + "</b>";
        		printStackTrace(ex);
            	if (ex.cause !== null) {
            		causes = causeCollector(ex.cause, causes + "<br><br>Cause(s):<br><ol>")
            	}
            	
            	return causes;
        	}
        	
        },
        
        /**
         * Returns html representation for the specified errorObject stack.
         */
        stackTraceForErrorObjectStack: function (stack) {
        	console.log("STACK", stack);
        	// TODO still "NOT IMPLEMENTED!";
        	return stack.toString();
        },        
        
        //////////////////// SERVER EXCEPTIONS UTILS [END] //////////////
        
        /**
         * Determines whether the specified object represents the entity.
         */
        isEntity: function (obj) {
            return _isEntity(obj);
        },

        /**
         * Creates the 'entity' without concrete type specified.
         */
        newEntityEmpty: function () {
            var Entity = this.getEntityPrototype();
            return new Entity();
        },
        
        /**
         * Creates the 'entity instance prop'.
         */
        newEntityInstancePropEmpty: function () {
            var EntityInstanceProp = this.getEntityInstancePropPrototype();
            return new EntityInstanceProp();
        },
                
        /**
         * Creates the 'entity' with concrete type, specified as 'typeName' string.
         */
        newEntity: function (typeName) {
            var newOne = this.newEntityEmpty();

            newOne["_type"] = this.findTypeByName(typeName);
            newOne["id"] = null;
            newOne["version"] = 0;
            return newOne;
        },

        /**
         * Converts the property value, that has got from deserialised entity instance, to the form, that is suitable for editors binding.
         */
        convert: function (value) {
            if (value === null) { // 'null' is the missing value representation for TG web editors
                return null;
            } else if (value instanceof this.getEntityPrototype()) {
                return ((value.constructor.prototype.type.call(value)).isCompositeEntity()) ? this.convertCompositeEntity(value) : this.convertSimpleEntity(value);
            } else if (typeof value === "number") { // for number value -- return the same value for editors (includes date, integer, decimal number editors)
                return value;
            } else if (typeof value === "boolean") { // for boolean value -- return the same value for editors
                return value;
            } else if (typeof value === "object" && value.hasOwnProperty("amount") && value.hasOwnProperty("currency") && value.hasOwnProperty("taxPercent")) { // for money related value -- return the same value for editors
                return value;
            } else if (typeof value === "string") { // for string value -- return the same value for editors
                return value;
            } else if (Array.isArray(value)) { // for Array value -- return the same value for tg-entity-search-criteria editor
                // Array items should be converted one-by-one (no entity-typed items should remain being entity-typed)
                var convertedArray = [];
                for (var index = 0; index < value.length; index++) {
                    convertedArray.push(this.convert(value[index]));
                }
                return convertedArray;
            } else if ( typeof value === "object" && (value.hasOwnProperty("hashlessUppercasedColourValue") || value.hasOwnProperty("value")) ){ 
                return value;
            } else {
                throw new _UCEPrototype(value);
            }
        },

        /**
         * The method to convert entity to String.
         *
         */
        convertSimpleEntity: function (entity) {
            return this.convert(entity.get("key"));
        },

        /**
         * The method to convert composite entity to String.
         *
         * IMPORTANT: this is the mirror of the java method DynamicEntityKey.toString(). So, please be carefull and maintain it
         * in accordance with java counterpart.
         */
        convertCompositeEntity: function (compositeEntity) {
            var compositeKeyNames = compositeEntity.type().compositeKeyNames();
            var compositeKeySeparator = compositeEntity.type().compositeKeySeparator();

            var str = "";
            var first = true;
            for (var i = 0; i < compositeKeyNames.length; i++) {
                var compositePartName = compositeKeyNames[i];
                var compositePart = compositeEntity.get(compositePartName);
                if (compositePart !== null) {
                    if (first) {
                        str = str + this.convert(compositePart);
                        first = false;
                    } else {
                        str = str + compositeKeySeparator + this.convert(compositePart);
                    }
                }
            }
            return str;
        },
        
        /**
         * Converts the value of property with 'propertyName' name from fully-fledged entity 'entity' into the 'bindingView' binding entity.
         *
         * This implementation takes care of the aspect of property validity and, in case where the property is invalid, then the values are taken from previously bound property ('previousModifiedPropertiesHolder').
         * This ensures that corresponding editor will show invalid value, that was edited by the user and did not pass server-side validation (fully fledged entity contains previous valid value in this case + validation error).
         */
        convertPropertyValue: function (bindingView, propertyName, entity, previousModifiedPropertiesHolder) {
            if (this.isError(entity.prop(propertyName).validationResult())) {
                if (previousModifiedPropertiesHolder === null) { // is a brand new instance just received from server?
                    // bind the received from server property value
                    this._convertFullPropertyValue(bindingView, propertyName, entity.get(propertyName));
                } else { // otherwise, this entity instance has already been received before and should be handled accordingly
                    if (typeof previousModifiedPropertiesHolder[propertyName].val === 'undefined') {
                        // EDGE-CASE: if the value becomes invalid not because the action done upon this property -- 
                        //   but because the action on other property -- the previous version of modifiedPropsHolder will not hold
                        //   invalid 'attempted value' -- but originalVal exists and should be used in this case!
                        bindingView[propertyName] = previousModifiedPropertiesHolder[propertyName].origVal;
                        if (typeof previousModifiedPropertiesHolder[propertyName].origValId !== 'undefined') {
                            bindingView['@' + propertyName + '_id'] = previousModifiedPropertiesHolder[propertyName].origValId;
                        }
                    } else {
                        bindingView[propertyName] = previousModifiedPropertiesHolder[propertyName].val;
                        if (typeof previousModifiedPropertiesHolder[propertyName].valId !== 'undefined') {
                            bindingView['@' + propertyName + '_id'] = previousModifiedPropertiesHolder[propertyName].valId;
                        }
                    }
                }
            } else {
                var fullValue = entity.get(propertyName);
                this._convertFullPropertyValue(bindingView, propertyName, fullValue);
                
                if (this.isEntity(fullValue)) {
                    bindingView["@" + propertyName + "_desc"] = this.convert(fullValue.get("desc"));
                }
            }
            if (typeof bindingView[propertyName] === 'undefined' || bindingView[propertyName] === undefined) {
                throw "Illegal value exception: the property [" + propertyName + "] can not be assigned as [" + bindingView[propertyName] + "].";
            }
        },
        
        /**
         * Converts original value of property with 'propertyName' name from fully-fledged entity 'entity' into the 'originalBindingView' binding entity.
         */
        convertOriginalPropertyValue: function (originalBindingView, propertyName, entity) {
            this._convertFullPropertyValue(originalBindingView, propertyName, entity.getOriginal(propertyName));
        },
        
        /**
         * Converts property's 'fullValue' into binding entity value representation. Takes care of id-based value conversion for entity-typed properties. 
         */
        _convertFullPropertyValue: function (bindingView, propertyName, fullValue) {
            bindingView[propertyName] = this.convert(fullValue);
            if (this.isEntity(fullValue) && fullValue['id'] !== null) {
                bindingView['@' + propertyName + '_id'] = fullValue['id'];
            }
        },
        
        /**
         * Formates the numbers in to string based on specified loacles. If the value is null then returns empty string.
         */
        formatNumber: function (value, locale) {
            if (value !== null) {
                return value.toLocaleString(locale);
            }
            return '';
        },
        
        /**
         * Formates numbers with floating point in to string based on locales. If the value is null then returns empty string.
         */
        formatDecimal: function (value, locale) {
            if (value !== null) {
                return value.toLocaleString(locale, {maximumFractionDigits: 2, minimumFractionDigits: 2});
            }
            return '';
        },
            
        /**
         * Format money numbers in to string based on locales. If the value is null then returns empty string.
         */
        formatMoney: function (value, locale) {
            if (value !== null) {
                return '$' + this.formatDecimal(value.amount, locale);
            }
            return '';
        },
        
        /**
         * Returns the binding value for the specified 'bindingEntity' and 'dotNotatedName' of the property.
         *
         * This supports the retrieval of binding value for dot-notation properties with the use of bindingEntity's '@@origin'.
         */
        getBindingValue: function(bindingEntity, dotNotatedName) {
        	return this.isDotNotated(dotNotatedName) ? this.convert(this._getValueFor(bindingEntity, dotNotatedName)) : bindingEntity.get(dotNotatedName);
        },
        
        /**
         * Returns the binding value for the specified 'bindingEntity' and 'dotNotatedName' of the property.
         *
         * This supports the retrieval of binding value for dot-notation properties with the use of bindingEntity's '@@origin'.
         */
        getPropertyValue: function (fullyFledgedEntity, dotNotatedName) {
        	return this.convert(fullyFledgedEntity.get(dotNotatedName));
        },
        
        /**
         * Returns the full value for the specified 'bindingEntity' and 'dotNotatedName' of the property.
         *
         * This method does no conversion of the value to 'binding' representation.
         */
        _getValueFor: function(bindingEntity, dotNotatedName) {
      		return bindingEntity["@@origin"].get(dotNotatedName);
        },

        /**
         * Convenient method for retrieving of 'customObject' from deserialised array.
         */
        customObject: function (arrayOfEntityAndCustomObject) {
            if (arrayOfEntityAndCustomObject.length >= 2) {
                return arrayOfEntityAndCustomObject[1];
            } else {
                return null;
            }
        },
        
        /**
         * Fills in the centre context holder with 'master entity' based on whether should 'requireMasterEntity'.
         */
        provideMasterEntity: function(requireMasterEntity, centreContextHolder, getMasterEntity) {
			if (requireMasterEntity === "true") {
				centreContextHolder["masterEntity"] = getMasterEntity();
            } else if (requireMasterEntity === "false") { // 'masterEntity' will be proxied after server-side deserialisation
            } else {
            	throw "Unknown value for attribute 'requireMasterEntity': " + requireMasterEntity;
            }
        },
        
        /**
         * Fills in the centre context holder with 'selected entities' based on whether should 'requireSelectedEntities' (ALL, ONE or NONE).
         */
        provideSelectedEntities: function(requireSelectedEntities, centreContextHolder, getSelectedEntities) {
			if (requireSelectedEntities === "ALL") {
				centreContextHolder["selectedEntities"] = getSelectedEntities();
            } else if (requireSelectedEntities === "ONE") {
            	centreContextHolder["selectedEntities"] = getSelectedEntities().length > 0 ? [getSelectedEntities()[0]] : [];
            } else if (requireSelectedEntities === "NONE") { // 'selectedEntities' will be proxied after server-side deserialisation
                centreContextHolder["selectedEntities"] = [];
            } else {
            	throw "Unknown value for attribute 'requireSelectedEntities': " + requireSelectedEntities;
            }
        },

        /**
         * Returns 'true' if the propertyName is specified in 'dot-notation' syntax, otherwise 'false'.
         */
        isDotNotated: function(propertyName) {
            return propertyName.indexOf(".") > -1;
        },
        
        /**
         * Creates the context holder to be transferred with actions, centre autocompletion process, query enhancing process etc.
         *
         * 
         */
        createContextHolder: function (
        		requireSelectionCriteria, requireSelectedEntities, requireMasterEntity,
        		createModifiedPropertiesHolder, getSelectedEntities, getMasterEntity
        ) {
            var centreContextHolder = this.newEntity("ua.com.fielden.platform.entity.functional.centre.CentreContextHolder");
            centreContextHolder.id = null;
            centreContextHolder['customObject'] = {}; // should always exist, potentially empty
            centreContextHolder['key'] = 'centreContextHolder_key';
            centreContextHolder['desc'] = 'centreContextHolder description';
            
            if (requireSelectionCriteria !== null) {
            	this.provideSelectionCriteria(requireSelectionCriteria, centreContextHolder, createModifiedPropertiesHolder);
            }
            if (requireSelectedEntities !== null) {
            	this.provideSelectedEntities(requireSelectedEntities, centreContextHolder, getSelectedEntities);
            }
            if (requireMasterEntity !== null) {
                this.provideMasterEntity(requireMasterEntity, centreContextHolder, getMasterEntity);
            }
            return centreContextHolder;
        },
        
        /**
         * Fills in the centre context holder with 'selection criteria modified props holder' based on whether should 'requireSelectionCriteria'.
         */
        provideSelectionCriteria: function(requireSelectionCriteria, centreContextHolder, createModifiedPropertiesHolder) {
			if (requireSelectionCriteria === "true") {
				centreContextHolder["modifHolder"] = createModifiedPropertiesHolder();
            } else if (requireSelectionCriteria === "false") { // 'modifHolder' will be proxied after server-side deserialisation
            } else {
            	throw "Unknown value for attribute 'requireSelectionCriteria': " + requireSelectionCriteria;
            }
        },
        
        /**
         * Creates the holder of modified properties and some savingContext.
         */
        createSavingInfoHolder: function (modifiedPropertiesHolder, savingContext, continuationsMap) {
        	var reflector = this;
            var savingInfoHolder = reflector.newEntity("ua.com.fielden.platform.entity.functional.centre.SavingInfoHolder");
            savingInfoHolder.id = null;
            savingInfoHolder['key'] = 'savingInfoHolder_key';
            savingInfoHolder['desc'] = 'savingInfoHolder description';
            savingInfoHolder['modifHolder'] = modifiedPropertiesHolder;
        	
        	if (savingContext) { // if saving context was defined (not 'undefined'):
                savingInfoHolder['centreContextHolder'] = savingContext;
        	}
        	
        	if (typeof continuationsMap !== 'undefined') {
        	    var continuations = [];
        	    var continuationProperties = [];
        	    for (var continuationProperty in continuationsMap) {
        	        if (continuationsMap.hasOwnProperty(continuationProperty)) {
        	            continuations.push(continuationsMap[continuationProperty]);
        	            continuationProperties.push(continuationProperty);
        	        }
        	    }
        	    savingInfoHolder['continuations'] = continuations;
        	    savingInfoHolder['continuationProperties'] = continuationProperties;
        	}
            return savingInfoHolder;
        },
        
        /**
         * Provides custom property into 'centreContextHolder' internals.
         */
        setCustomProperty: function(centreContextHolder, name, value) {
        	centreContextHolder["customObject"][name] = value;
        }, 
        
        /**
         * Removes custom property from 'centreContextHolder' internals, if exists.
         */
        removeCustomProperty: function(centreContextHolder, name) {
            if (typeof (centreContextHolder["customObject"])[name] !== 'undefined') {
                delete(centreContextHolder["customObject"])[name];
            }
        },
        
        /**
         * Discards all requests of 'ajaxElement' if any.
         *
         * @param exceptLastOne -- if 'true' disacrds all requests except the last one and returns that last request
         * Returns the number of aborted requests (or last undiscarded request in case of exceptLastOne === 'true')
         */
        discardAllRequests: function (ajaxElement, exceptLastOne) {
        	var number = 0;
        	if (ajaxElement.loading && ajaxElement.activeRequests.length > 0) { // need to ensure that activeRequests are not empty; if they are empty, 'loading' property of 'ajaxElement' can still be true.
        		if (exceptLastOne === true && ajaxElement.activeRequests.length === 1) {
        		    return number;
        		} else {
					// get oldest request and discard it
					var oldestRequest = ajaxElement.activeRequests[0];
					// there is a need to explicitly abort iron-request instance since _discardRequest() does not perform that action:
					oldestRequest.abort();
					number = number + 1;
					
					// discards oldest request in terms of 'iron-ajax' element -- after that the request is not 'active' 
					//   and is removed from consideration (for e.g., 'loading' property could be recalculated) -- but this
					//   request is not aborted!
					// TODO maybe, the private API usage should be removed, and 'debouncing' should be used instead -- please, consider
					ajaxElement._discardRequest(oldestRequest);
					
					// discard all other requests if there are any:
					number = number + this.discardAllRequests(ajaxElement, exceptLastOne);
        		}
        	}
        	return number;
        }
    });
})();    
</script><|MERGE_RESOLUTION|>--- conflicted
+++ resolved
@@ -323,13 +323,9 @@
                 }
             } else {
                 if (this._isObjectUndefined(name)) {
-<<<<<<< HEAD
                     throw new StrictProxyException(name, (this.constructor.prototype.type.call(this))._simpleClassName());
-=======
-                    throw new StrictProxyException(name, this.type()._simpleClassName());
                 } else if (this._isIdOnlyProxy(name)) {
                     throw new StrictProxyException(name, this.type()._simpleClassName(), true);
->>>>>>> 991b32c3
                 }
                 return this[name];
             }
