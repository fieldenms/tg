<link rel="import" href="/resources/polymer/polymer/polymer.html">

<script>
(function() {
    /**
     * Determines whether the result represents the error.
     */
    var _isError0 = function (result) {
        return result !== null && result["@resultType"] === "ua.com.fielden.platform.error.Result" && (typeof result.ex !== 'undefined');
    };

    /**
     * Determines whether the result represents the warning.
     */
    var _isWarning0 = function (result) {
        return result !== null && result["@resultType"] === "ua.com.fielden.platform.error.Warning";
    };
    
	/**
	 * 'EntityTypeProp' creator. Dependencies: none.
	 */
	var _createEntityTypePropPrototype = function() {
        ////////////////////////////////////////// THE PROTOTYPE FOR EntityTypeProp ////////////////////////////////////////// 
        var EntityTypeProp = function (rawObject) {
            Object.call(this);

            // copy all properties from rawObject after deserialisation
            for (var prop in rawObject) {
                this[prop] = rawObject[prop];
            }
        };
        EntityTypeProp.prototype = Object.create(Object.prototype);
        EntityTypeProp.prototype.constructor = EntityTypeProp;

        /**
         * Returns 'true' when the type property is secrete, false otherwise.
         *
         * IMPORTANT: do not use '_secrete' field directly!
         */
        EntityTypeProp.prototype.isSecrete = function () {
            return typeof this._secrete === 'undefined' ? false : this._secrete;
        }

        /**
         * Returns 'true' when the type property is upperCase, false otherwise.
         *
         * IMPORTANT: do not use '_upperCase' field directly!
         */
        EntityTypeProp.prototype.isUpperCase = function () {
            return typeof this._upperCase === 'undefined' ? false : this._upperCase;
        }

        /** 
         * Returns entity type prop title.
         */
        EntityTypeProp.prototype.title = function () {
            return this._title;
        }

        /** 
         * Returns entity type prop description.
         */
        EntityTypeProp.prototype.desc = function () {
            return this._desc;
        }

        /**
         * Returns 'true' when the type property is critOnly, false otherwise.
         *
         * IMPORTANT: do not use '_critOnly' field directly!
         */
        EntityTypeProp.prototype.isCritOnly = function () {
            return typeof this._critOnly === 'undefined' ? false : this._critOnly;
        }

        /**
         * Returns 'true' when the type property is resultOnly, false otherwise.
         *
         * IMPORTANT: do not use '_resultOnly' field directly!
         */
        EntityTypeProp.prototype.isResultOnly = function () {
            return typeof this._resultOnly === 'undefined' ? false : this._resultOnly;
        }

        /**
         * Returns 'true' when the type property is 'ignore', false otherwise.
         *
         * IMPORTANT: do not use '_ignore' field directly!
         */
        EntityTypeProp.prototype.isIgnore = function () {
            return typeof this._ignore === 'undefined' ? false : this._ignore;
        }

        /** 
         * Returns entity type prop length.
         */
        EntityTypeProp.prototype.length = function () {
            return typeof this._length === 'undefined' ? 0 : this._length;
        }

        /** 
         * Returns entity type prop precision.
         */
        EntityTypeProp.prototype.precision = function () {
            return typeof this._precision === 'undefined' ? -1 : this._precision;
        }

        /** 
         * Returns entity type prop scale.
         */
        EntityTypeProp.prototype.scale = function () {
            return typeof this._scale === 'undefined' ? -1 : this._scale;
        }
		
		return EntityTypeProp;
	};
	
	/**
	 * 'EntityInstanceProp' creator. Dependencies: none.
	 */
	var _createEntityInstancePropPrototype = function () {
        ////////////////////////////////////////// THE PROTOTYPE FOR EntityInstanceProp ////////////////////////////////////////// 
        var EntityInstanceProp = function () {
            Object.call(this);
        };
        EntityInstanceProp.prototype = Object.create(Object.prototype);
        EntityInstanceProp.prototype.constructor = EntityInstanceProp;

        /**
         * Returns 'true' when the instance property is editable, false otherwise.
         *
         * IMPORTANT: do not use '_editable' field directly!
         */
        EntityInstanceProp.prototype.isEditable = function () {
            return typeof this._editable === 'undefined' ? true : this._editable;
        }

        /**
         * Returns 'true' when the instance property is changed from original, false otherwise.
         *
         * IMPORTANT: do not use '_cfo' field directly!
         */
        EntityInstanceProp.prototype.isChangedFromOriginal = function () {
            return typeof this._cfo === 'undefined' ? false : this._cfo;
        }

        /**
         * Returns original value in case when the property is changed from original and the entity is persisted.
         *
         * IMPORTANT: do not use '_originalVal' field directly!
         */
        EntityInstanceProp.prototype.originalValue = function () {
            if (!this.isChangedFromOriginal()) {
                throw "No one should access originalValue for not changed from original property.";
            }
            
            if (typeof this['_originalVal'] === 'undefined') {
                throw "instanceMetaProperty has no _originalVal when it is crucial!";
            }

            return this._originalVal;
        }

        /**
         * Returns 'true' when the instance property is required, false otherwise.
         *
         * IMPORTANT: do not use '_required' field directly!
         */
        EntityInstanceProp.prototype.isRequired = function () {
            return typeof this._required === 'undefined' ? false : this._required;
        }

        /**
         * Returns 'true' when the instance property is visible, false otherwise.
         *
         * IMPORTANT: do not use '_visible' field directly!
         */
        EntityInstanceProp.prototype.isVisible = function () {
            return typeof this._visible === 'undefined' ? true : this._visible;
        }

        /**
         * Returns validation result (failure or warning) for the instance property or 'null' if successful without warnings.
         *
         * IMPORTANT: do not use '_validationResult' field directly!
         */
        EntityInstanceProp.prototype.validationResult = function () {
            return typeof this._validationResult === 'undefined' ? null : this._validationResult;
        }

        /**
         * Returns the max possible length in case of string property, 'undefined' otherwise.
         *
         * IMPORTANT: do not use '_max' field directly!
         */
        EntityInstanceProp.prototype.stringLength = function () {
            // if (this._isString()) { 
            return typeof this._max === 'undefined' ? 0 : this._max;
            // }
            // return undefined;
        }

        /**
         * Returns the max possible integer value in case of integer property (null means unlimited), 'undefined' otherwise.
         *
         * IMPORTANT: do not use '_max' field directly!
         */
        EntityInstanceProp.prototype.integerMax = function () {
            // if (!this._isString()) {
            return typeof this._max === 'undefined' ? null : this._max;
            // }
            // return undefined;
        }

        /**
         * Returns the min possible integer value in case of integer property (null means unlimited), 'undefined' otherwise.
         *
         * IMPORTANT: do not use '_min' field directly!
         */
        EntityInstanceProp.prototype.integerMin = function () {
            // if (!this._isString()) {
            return typeof this._min === 'undefined' ? null : this._min;
            // }
            // return undefined;
        }            				
		
		return EntityInstanceProp;
	};
	
	/**
	 * 'Entity' creator. Dependencies: 'EntityInstanceProp'.
	 */
	var _createEntityPrototype = function (EntityInstanceProp, StrictProxyException, _isError0, _isWarning0) {
        ////////////////////////////////////////// THE PROTOTYPE FOR Entity ////////////////////////////////////////// 
        var Entity = function (rawObject) { // rawObject
            Object.call(this);

            if (rawObject) {
                // copy all properties from rawObject if it is not empty
                for (var prop in rawObject) {
                    this[prop] = rawObject[prop];
                }
            }
        };
        Entity.prototype = Object.create(Object.prototype);
        Entity.prototype.constructor = Entity;

        /**
         * Returns the type for the entity.
         *
         * IMPORTANT: do not use '_type' field directly!
         */
        Entity.prototype.type = function () {
            return this._type;
        }

        /**
         * Returns the instance prop for the entity.
         *
         * IMPORTANT: do not use '@prop' field directly!
         */
        Entity.prototype.prop = function (name) {
            this.get(name); // ensures that the instance prop of the 'fetched' property is accessed
            if (this._isObjectUndefined("@" + name)) {
                this["@" + name] = new EntityInstanceProp(); // lazily initialise entity instance prop in case when it was not JSON-serialised (all information was 'default')
            }
            return this["@" + name];
        }

        /**
         * Returns the property value for the entity.
         *
         * IMPORTANT: do not use property field directly!
         */
        Entity.prototype.get = function (name) {
            if (name === '') { // empty property name means 'entity itself'
                return this;
            }
            var dotIndex = name.indexOf(".");
            if (dotIndex > -1) {
                var first = name.slice(0, dotIndex);
                var rest = name.slice(dotIndex + 1);
                var firstVal = this.get(first);
                return firstVal === null ? null : firstVal.get(rest);
            } else {
                if (this._isObjectUndefined(name)) {
                    throw new StrictProxyException(name, this.type()._simpleClassName());
                }
                return this[name];
            }
        }

        /**
         * Returns the original property value for the entity.
         *
         */
        Entity.prototype.getOriginal = function (propName) {
            var value = this.get(propName);
            var instanceMetaProperty = this.constructor.prototype.prop.call(this, propName);
            if (instanceMetaProperty.isChangedFromOriginal()) {
                return instanceMetaProperty.originalValue();
            } else {
                return value;
            }
        }

        /**
         * Returns 'true' if there is an object member defined (not a function!) with a specified name, 'false' otherwise.
         *
         */
        Entity.prototype._isObjectUndefined = function (name) {
            return (typeof this[name] === 'undefined') || (typeof this[name] === 'function');
        }

        /**
         * Sets the property value for the entity.
         *
         * IMPORTANT: do not use property field directly!
         */
        Entity.prototype.set = function (name, value) {
            this.get(name); // ensures that the instance prop of the 'fetched' property is accessed
            return this[name] = value;
        }

        /**
         * Traverses all fetched properties in entity. It does not include 'id', 'version', '_type' and '@prop' instance meta-props.
         *
         * @param propertyCallback -- function(propertyName) to be called on each property
         */
        Entity.prototype.traverseProperties = function (propertyCallback) {
            var entity = this;
            for (var membName in entity) {
                if (entity.hasOwnProperty(membName) && membName[0] !== "@" && membName !== "_type" && membName !== "id" && membName !== "version") {
                    propertyCallback(membName);
                }
            }
        }

        /**
         * Determines whether the entity is valid, which means that there are no invalid properties.
         *
         */
        Entity.prototype.isValid = function () {
            return this.firstFailure() === null;
        }

        /**
         * Finds the first failure for the properties of this entity, if any.
         *
         */
        Entity.prototype.firstFailure = function () {
            var self = this;
            var first = null;
            self.traverseProperties(function (propName) {
                if (_isError0(self.prop(propName).validationResult())) {
                    first = self.prop(propName).validationResult();
                    return;
                }
            });
            return first;
        }

        /**
         * Determines whether the entity is valid with warning, which means that there are no invalid properties but the properties with warnings exist.
         *
         */
        Entity.prototype.isValidWithWarning = function () {
            return this.firstFailure() === null && this.firstWarning() !== null;
        }

        /**
         * Finds the first warning for the properties of this entity, if any.
         *
         */
        Entity.prototype.firstWarning = function () {
            var self = this;
            var first = null;
            self.traverseProperties(function (propName) {
                if (_isWarning0(self.prop(propName).validationResult())) {
                    first = self.prop(propName).validationResult();
                    return;
                }
            });
            return first;
        }

        /**
         * Returns 'true' if the entity was persisted before and 'false' otherwise.
         */
        Entity.prototype.isPersisted = function () {
            return this.id !== null;
        }
        return Entity;
	};
	
	/**
	 * 'EntityType' creator. Dependencies: 'EntityTypeProp'.
	 */
	var _createEntityTypePrototype = function (EntityTypeProp) {
        ////////////////////////////////////////// THE PROTOTYPE FOR EntityType ////////////////////////////////////////// 
        var EntityType = function (rawObject) {
            Object.call(this);
            // copy all properties from rawObject after deserialisation
            for (var prop in rawObject) {
                if (prop === "_props") {
                    var _props = rawObject[prop];

                    for (var p in _props) {
                        if (_props.hasOwnProperty(p)) {
                            var val = _props[p];
                            _props[p] = new EntityTypeProp(val);
                        }
                    }

                    this[prop] = _props;
                } else {
                    this[prop] = rawObject[prop];
                }
            }
        };
        EntityType.prototype = Object.create(Object.prototype);
        EntityType.prototype.constructor = EntityType;

        /**
         * Returns the number for the entity type inside the type table.
         *
         */
        EntityType.prototype.number = function () {
            return this._number;
        }

        /**
         * Returns full Java class name for the entity type.
         *
         */
        EntityType.prototype.fullClassName = function () {
            return this.key;
        }

        /**
         * Returns full not enhanced Java class name for the entity type.
         */
        EntityType.prototype.notEnhancedFullClassName = function () {
            var enhancedIndex = this.key.indexOf("$$TgEntity");
            if (enhancedIndex >= 0) {
                return this.key.substring(0, enhancedIndex);
            }
            return this.key;
        }

        /**
         * Returns simple Java class name for the entity type.
         *
         */
        EntityType.prototype._simpleClassName = function () {
            var ind = this.fullClassName().lastIndexOf(".") + 1;
            return this.fullClassName().substring(ind);
        }

        /**
         * Returns not enhanced simple Java class name for the entity type.
         *
         */
        EntityType.prototype._notEnhancedSimpleClassName = function () {
            var ind = this.fullClassName().lastIndexOf(".") + 1,
                simpleClassName = this.fullClassName().substring(ind),
                enhancedIndex = simpleClassName.indexOf("$$TgEntity");
            if (enhancedIndex >= 0) {
                return simpleClassName.substring(0, enhancedIndex);
            }
            return simpleClassName;
        }

        /**
         * Returns 'true' when the entity type represents composite entity, 'false' otherwise.
         *
         * Use compositeKeyNames() function to determine property names for the key members.
         */
        EntityType.prototype.isCompositeEntity = function () {
            return typeof this._compositeKeyNames !== 'undefined' && this._compositeKeyNames && this._compositeKeyNames.length > 0;
        }

        /** 
         * Returns the property names for the key members in case of composite entity, 'undefined' otherwise.
         */
        EntityType.prototype.compositeKeyNames = function () {
            return this._compositeKeyNames;
        }

        /** 
         * Returns the key member separator in case of composite entity, 'undefined' otherwise.
         */
        EntityType.prototype.compositeKeySeparator = function () {
            return typeof this._compositeKeySeparator === 'undefined' ? " " : this._compositeKeySeparator;
        }

        /**
         * Returns 'true' if the entity type represents a persistent entity.
         *
         */
        EntityType.prototype.isPersistent = function () {
            return this['_persistent'] === true;
        }

        /** 
         * Returns entity title.
         */
        EntityType.prototype.entityTitle = function () {
            return typeof this._entityTitle === 'undefined' ? this._entityTitleDefault() : this._entityTitle;
        }

        /** 
         * Returns entity type property with the specified name.
         */
        EntityType.prototype.prop = function (name) {
            return typeof this._props !== 'undefined' && this._props && this._props[name] ? this._props[name] : null;
        }

        /** 
         * Returns entity description.
         */
        EntityType.prototype.entityDesc = function () {
            return typeof this._entityDesc === 'undefined' ? this._entityDescDefault() : this._entityDesc;
        }

        /** 
         * Returns default entity title.
         */
        EntityType.prototype._entityTitleDefault = function () {
            var title = this._breakToWords(this._simpleClassName());
            return title;
        }

        /** 
         * Returns default entity desc.
         */
        EntityType.prototype._entityDescDefault = function () {
            var title = this._breakToWords(this._simpleClassName());
            return title + " entity";
        }

        /** 
         * Breaks camelCased string onto words and separates it with ' '.
         */
        EntityType.prototype._breakToWords = function (str) { // see http://stackoverflow.com/questions/10425287/convert-string-to-camelcase-with-regular-expression
            return str.replace(/([A-Z])/g, function (match, group) {
                return " " + group;
            }).trim();
        }
		
		return EntityType;
	};
	
	//////////////////////////////////////////////////////////////////////////////////////
	///////////////////////////////////// EXCEPTIONS /////////////////////////////////////
	//////////////////////////////////////////////////////////////////////////////////////

	/**
	 * 'StrictProxyException' creator.
	 */
	var _createStrictProxyExceptionPrototype = function () {
	   	/**
	  	 * Exception prototype for strict proxy exceptions.
	  	 */
		var StrictProxyException = function (propName, simpleClassName) { // rawObject
	        Object.call(this);
	
	        this.message = "Strict proxy exception: the property [" + propName + "] does not exist in the entity of type [" + simpleClassName + "]. Please, check the fetch strategy or construction strategy of the entity object.";
	    };
	    StrictProxyException.prototype = Object.create(Object.prototype);
	    StrictProxyException.prototype.constructor = StrictProxyException;
	
	    /**
	     * Overridden toString method to represent this exception more meaningfully than '[Object object]'.
	     *
	     */
	    StrictProxyException.prototype.toString = function () {
	        return this.message;
	    }
	    return StrictProxyException;
	}
	
	/**
	 * 'UnsupportedConversionException' creator.
	 */
	var _createUnsupportedConversionExceptionPrototype = function () {
		/**
		 * Exception prototype for unsupported conversions.
		 */
	    var UnsupportedConversionException = function (value) {
	        Object.call(this);
	
	        this.message = "Unsupported conversion exception: the conversion for value [" + value + "] is unsupported at this stage. Value typeof === " + (typeof value) + ".";
	    };
	    UnsupportedConversionException.prototype = Object.create(Object.prototype);
	    UnsupportedConversionException.prototype.constructor = UnsupportedConversionException;
	
	    /**
	     * Overridden toString method to represent this exception more meaningfully than '[Object object]'.
	     *
	     */
	    UnsupportedConversionException.prototype.toString = function () {
	        return this.message;
	    }
	    return UnsupportedConversionException;
	}

	//////////////////////////////////////////////////////////////////////////////////////
	/////////////////////////////// EXCEPTIONS [END] /////////////////////////////////////
	//////////////////////////////////////////////////////////////////////////////////////

	var _SPEPrototype = _createStrictProxyExceptionPrototype();
	var _UCEPrototype = _createUnsupportedConversionExceptionPrototype();
	
	var _ETPPrototype = _createEntityTypePropPrototype();
	var _ETPrototype = _createEntityTypePrototype(_ETPPrototype);
	
	/**
	 * The prototype for entity's instance-scoped property. Can be reached by 'entity.prop("name")' call.
	 */
	var _EIPPrototype = _createEntityInstancePropPrototype();
	/**
	 * The prototype for entities.
	 */
	var _EPrototype = _createEntityPrototype(_EIPPrototype, _SPEPrototype, _isError0, _isWarning0);
	
    /**
     * Determines whether the specified object represents the entity.
     */
    var _isEntity = function (obj) {
        return obj !== null && (obj instanceof _EPrototype);
    };
    
    /**
     * Returns 'true' if the regular values are equal, 'false' otherwise.
     */
    var _equalsEx = function (value1, value2) {
        // if (value1) {
        //     if (!value2) {
        //         return false;
        //     } else {
        //         return ...
        //     }
        // }

        // TODO 1: rectify whether this implementation is good
        // TODO 2: potentially, extend implementation to support composite types: objects?
        if (_isEntity(value1)) {
            return _entitiesEqualsEx(value1, value2);
        } else if (Array.isArray(value1)) {
            return _arraysEqualsEx(value1, value2);
        }
        return value1 === value2;
    };
    
    /**
     * Returns 'true' if arrays are equal, 'false' otherwise.
     */
    var _arraysEqualsEx = function (array1, array2) {
        if (array1 === array2) {
            return true;
        }
        if (!Array.isArray(array2)) {
            return false;
        }
        
        if (array1.length !== array2.length) {
            return false;
        }
        
        // now can compare items
        for (var index = 0; index < array1.length; index++) {
            if (!_equalsEx(array1[index], array2[index])) {
                return false;
            }
        }
        return true;
    };
    
    /**
     * Returns 'true' if the entities are equal, 'false' otherwise.
     *
     * IMPORTANT: this is the mirror of the java methods AbstractEntity.equals() and DynamicEntityKey.compareTo(). So, please be carefull and maintain it
     * in accordance with java counterparts.
     */
    var _entitiesEqualsEx = function (entity1, entity2) {
        if (entity1 === entity2) {
            return true;
        }
        if (!_isEntity(entity2)) {
            return false;
        }
        // let's ensure that types match
        if (entity1.type() !== entity2.type()) {
            return false;
        }
        // now can compare key values
        if (entity1.type().isCompositeEntity()) {
            var compositeKeyNames = entity1.type().compositeKeyNames();
            for (var i = 0; i < compositeKeyNames.length; i++) {
                var compositePartName = compositeKeyNames[i];
                var compositePart1, compositePart2;
                try {
                    compositePart1 = entity1.get(compositePartName);
                } catch (strictProxyEx1) {
                    throw 'Comparison of entities [' + entity1 + ', ' + entity2 + '] failed. Composite key part [' + compositePartName + '] was not fetched in first entity, please check fetching strategy.' + strictProxyEx1;
                }
                try {
                    compositePart2 = entity2.get(compositePartName);
                } catch (strictProxyEx2) {
                    throw 'Comparison of entities [' + entity1 + ', ' + entity2 + '] failed. Composite key part [' + compositePartName + '] was not fetched in second entity, please check fetching strategy. ' + strictProxyEx2;
                }
                
                if (!_equalsEx(compositePart1, compositePart2)) {
                    return false;
                }
            }
            return true;
        } else {
            var key1, key2;
            
            try {
                key1 = entity1.get('key');
            } catch (strictProxyEx1) {
                throw 'Comparison of entities [' + entity1 + ', ' + entity2 + '] failed. Property \'key\' was not fetched in first entity, please check fetching strategy.' + strictProxyEx1;
            }
            
            try {
                key2 = entity2.get('key');
            } catch (strictProxyEx2) {
                throw 'Comparison of entities [' + entity1 + ', ' + entity2 + '] failed. Property \'key\' was not fetched in second entity, please check fetching strategy.' + strictProxyEx2;
            }
            return _equalsEx(key1, key2);
        }
    };
	
	/**
	 * Completes the process of type table preparation -- creates instances of EntityType objects for each entity type in type table.
	 */
    var _providePrototypes = function (typeTable, EntityType) {
        for (var key in typeTable) {
            if (typeTable.hasOwnProperty(key)) {
                var entityType = typeTable[key];
                typeTable[key] = new EntityType(entityType);
                // entityType.prototype = EntityType.prototype;
                // entityType.__proto__ = EntityType.prototype;
            }
        }
        console.log("typeTable =", typeTable);
        return typeTable;
    };
	
	/**
	 * The table for entity types.
	 *
	 * NOTE: 'typeTable' part will be generated by server to provide current state for the entity types table.
	 */
	var _typeTable = _providePrototypes(@typeTable, _ETPrototype);
	
    Polymer({
    	is: 'tg-reflector',
    	
        /**
         * Generates the unique identifier.
         */
        generateUUID: function () {
            var d = new Date().getTime();
            var uuid = 'xxxxxxxx-xxxx-4xxx-yxxx-xxxxxxxxxxxx'.replace(/[xy]/g, function (c) {
                var r = (d + Math.random() * 16) % 16 | 0;
                d = Math.floor(d / 16);
                return (c == 'x' ? r : (r & 0x3 | 0x8)).toString(16);
            });
            return uuid;
        },

        getType: function (number) {
            return _typeTable[number];
        },

        /**
         * Registers new entity type inside the type table.
         */
        registerEntityType: function (newType) {
        	var EntityType = this._getEntityTypePrototype();
            var registeredType = new EntityType(newType);
            _typeTable[newType['_number']] = registeredType;
            console.log("Registering new type with number ", newType['_number'], registeredType);
            return registeredType;
        },

        /**
         * Finds the entity type by its full class name. Returns 'null' if no registered entity type for such 'typeName' exists.
         */
        findTypeByName: function (typeName) {
            for (var key in _typeTable) {
                if (_typeTable.hasOwnProperty(key)) {
                    var entityType = _typeTable[key];
                    if (entityType.fullClassName() === typeName) {
                        return entityType;
                    }
                }
            }
            return null;
        },

        /**
         * Returns the prototype for 'EntityInstanceProp'.
         *
         * Please, do not use it directly, only, perhaps, in tests.
         */
        getEntityInstancePropPrototype: function () {
            return _EIPPrototype;
        },

        /**
         * Returns the prototype for 'Entity'.
         *
         * Please, do not use it directly, only, perhaps, in tests.
         */
        getEntityPrototype: function () {
            return _EPrototype;
        },
        
        /**
         * Returns the prototype for 'EntityType'.
         *
         * Please, do not use it directly, only, perhaps, in tests.
         */
        _getEntityTypePrototype: function () {
            return _ETPrototype;
        },

        /**
         * Returns the prototype for 'StrictProxyException'.
         *
         * Please, do not use it directly, only, perhaps, in tests.
         */
        getStrictProxyExceptionPrototype: function () {
            return _SPEPrototype;
        },

        /**
         * Returns 'true' if the regular values are equal, 'false' otherwise.
         */
        equalsEx: function (value1, value2) {
            return _equalsEx(value1, value2);
        },
        
        /**
         * Determines whether result represents the error.
         */
        isError: function (result) {
            return _isError0(result);
        },

        /**
         * Determines whether result represents the warning.
         */
        isWarning: function (result) {
            return _isWarning0(result);
        },
        
        //////////////////// SERVER EXCEPTIONS UTILS ////////////////////
        /**
         * Returns a meaninful representation for exception message (including user-friendly version for NPE, not just 'null').
         */
        exceptionMessage: function (exception) {
        	return exception.message === null ? "Null pointer exception" : exception.message;
        },

        /**
         * Returns a meaninful representation for errorObject message.
         */
        exceptionMessageForErrorObject: function (errorObject) {
        	return errorObject.message;
        },
        
        /**
         * Returns html representation for the specified exception trace (including 'cause' expanded, if any).
         */
        stackTrace: function (ex) {
        	// collects error cause by traversing the stack into an ordered list
        	var causeCollector = function (ex, causes) {
        		if (ex) {
        			causes = causes + "<li>" + this.exceptionMessage(ex) + "</li>";
        			printStackTrace(ex);
        			if (ex.cause !== null) {
        				causes = causeCollector(ex.cause, causes);
    	        	}
        		}
        		return causes + "</ol>";
        	}.bind(this);

        	// ouputs the exception stack trace into the console as warning
        	var printStackTrace = function (ex) {
        		var msg = "No cause and stack trace."; 
            	if (ex) {
    	        	msg = this.exceptionMessage(ex) + '\n';
    	        	if (Array.isArray(ex.stackTrace)) {
    	            	for (var i = 0; i < ex.stackTrace.length; i += 1) {
    	            		var st = ex.stackTrace[i];
    	            		msg = msg + st.className + '.java:' + st.lineNumber + ':' + st.methodName + ';\n';
    	            	}
    	        	}
            	}
            	console.warn(msg);
        	}.bind(this);
        	
        	if (ex) {
        		var causes = "<b>" + this.exceptionMessage(ex) + "</b>";
        		printStackTrace(ex);
            	if (ex.cause !== null) {
            		causes = causeCollector(ex.cause, causes + "<br><br>Cause(s):<br><ol>")
            	}
            	
            	return causes;
        	}
        	
        },
        
        /**
         * Returns html representation for the specified errorObject stack.
         */
        stackTraceForErrorObjectStack: function (stack) {
        	console.log("STACK", stack);
        	// TODO still "NOT IMPLEMENTED!";
        	return stack.toString();
        },        
        
        //////////////////// SERVER EXCEPTIONS UTILS [END] //////////////
        
        /**
         * Determines whether the specified object represents the entity.
         */
        isEntity: function (obj) {
            return _isEntity(obj);
        },

        /**
         * Creates the 'entity' without concrete type specified.
         */
        newEntityEmpty: function () {
            var Entity = this.getEntityPrototype();
            return new Entity();
        },
        
        /**
         * Creates the 'entity instance prop'.
         */
        newEntityInstancePropEmpty: function () {
            var EntityInstanceProp = this.getEntityInstancePropPrototype();
            return new EntityInstanceProp();
        },
                
        /**
         * Creates the 'entity' with concrete type, specified as 'typeName' string.
         */
        newEntity: function (typeName) {
            var newOne = this.newEntityEmpty();

            newOne["_type"] = this.findTypeByName(typeName);
            newOne["id"] = null;
            newOne["version"] = 0;
            return newOne;
        },

        /**
         * Converts the property value, that has got from deserialised entity instance, to the form, that is suitable for editors binding.
         */
        convert: function (value) {
            if (value === null) { // 'null' is the missing value representation for TG web editors
                return null;
            } else if (value instanceof this.getEntityPrototype()) {
                return (value.type().isCompositeEntity()) ? this.convertCompositeEntity(value) : this.convertSimpleEntity(value);
            } else if (typeof value === "number") { // for number value -- return the same value for editors (includes date, integer, decimal number editors)
                return value;
            } else if (typeof value === "boolean") { // for boolean value -- return the same value for editors
                return value;
            } else if (typeof value === "object" && value.hasOwnProperty("amount") && value.hasOwnProperty("currency") && value.hasOwnProperty("taxPercent")) { // for money related value -- return the same value for editors
                return value;
            } else if (typeof value === "string") { // for string value -- return the same value for editors
                return value;
            } else if (Array.isArray(value)) { // for Array value -- return the same value for tg-entity-search-criteria editor
                // Array items should be converted one-by-one (no entity-typed items should remain being entity-typed)
<<<<<<< HEAD
                /* var convertedArray = [];
                for (var index = 0; index < value.length; index++) {
                    convertedArray.push(this.convert(value[index]));
                }
                return convertedArray; */
=======
                var convertedArray = [];
                for (var index = 0; index < value.length; index++) {
                    convertedArray.push(this.convert(value[index]));
                }
                return convertedArray;
>>>>>>> 64a638d9
                return value;
            } else if ( typeof value === "object" && value.hasOwnProperty("hashlessUppercasedColourValue") ){ 
                return value;
            } else {
                throw new _UCEPrototype(value);
            }
        },

        /**
         * The method to convert entity to String.
         *
         */
        convertSimpleEntity: function (entity) {
            return this.convert(entity.get("key"));
        },

        /**
         * The method to convert composite entity to String.
         *
         * IMPORTANT: this is the mirror of the java method DynamicEntityKey.toString(). So, please be carefull and maintain it
         * in accordance with java counterpart.
         */
        convertCompositeEntity: function (compositeEntity) {
            var compositeKeyNames = compositeEntity.type().compositeKeyNames();
            var compositeKeySeparator = compositeEntity.type().compositeKeySeparator();

            var str = "";
            var first = true;
            for (var i = 0; i < compositeKeyNames.length; i++) {
                var compositePartName = compositeKeyNames[i];
                var compositePart = compositeEntity.get(compositePartName);
                if (compositePart !== null) {
                    if (first) {
                        str = str + this.convert(compositePart);
                        first = false;
                    } else {
                        str = str + compositeKeySeparator + this.convert(compositePart);
                    }
                }
            }
            return str;
        },

        /**
         * Returns the binding value for the specified 'bindingEntity' and 'dotNotatedName' of the property.
         *
         * This supports the retrieval of binding value for dot-notation properties with the use of bindingEntity's '@@origin'.
         */
        getBindingValue: function(bindingEntity, dotNotatedName) {
        	return this.isDotNotated(dotNotatedName) ? this.convert(this._getValueFor(bindingEntity, dotNotatedName)) : bindingEntity.get(dotNotatedName);
        },
        
        /**
         * Returns the binding value for the specified 'bindingEntity' and 'dotNotatedName' of the property.
         *
         * This supports the retrieval of binding value for dot-notation properties with the use of bindingEntity's '@@origin'.
         */
        getPropertyValue: function (fullyFledgedEntity, dotNotatedName) {
        	return this.convert(fullyFledgedEntity.get(dotNotatedName));
        },
        
        /**
         * Returns the full value for the specified 'bindingEntity' and 'dotNotatedName' of the property.
         *
         * This method does no conversion of the value to 'binding' representation.
         */
        _getValueFor: function(bindingEntity, dotNotatedName) {
      		return bindingEntity["@@origin"].get(dotNotatedName);
        },

        /**
         * Convenient method for retrieving of 'customObject' from deserialised array.
         */
        customObject: function (arrayOfEntityAndCustomObject) {
            if (arrayOfEntityAndCustomObject.length >= 2) {
                return arrayOfEntityAndCustomObject[1];
            } else {
                return null;
            }
        },
        
        /**
         * Fills in the centre context holder with 'master entity' based on whether should 'requireMasterEntity'.
         */
        provideMasterEntity: function(requireMasterEntity, centreContextHolder, getMasterEntity) {
			if (requireMasterEntity === "true") {
				centreContextHolder["masterEntity"] = getMasterEntity();
            } else if (requireMasterEntity === "false") {
            	centreContextHolder["masterEntity"] = null;
            } else {
            	throw "Unknown value for attribute 'requireMasterEntity': " + requireMasterEntity;
            }
        },
        
        /**
         * Fills in the centre context holder with 'selected entities' based on whether should 'requireSelectedEntities' (ALL, ONE or NONE).
         */
        provideSelectedEntities: function(requireSelectedEntities, centreContextHolder, getSelectedEntities) {
			if (requireSelectedEntities === "ALL") {
				centreContextHolder["selectedEntities"] = getSelectedEntities();
            } else if (requireSelectedEntities === "ONE") {
            	centreContextHolder["selectedEntities"] = getSelectedEntities().length > 0 ? [getSelectedEntities()[0]] : [];
            } else if (requireSelectedEntities === "NONE") {
            	centreContextHolder["selectedEntities"] = null;
            } else {
            	throw "Unknown value for attribute 'requireSelectedEntities': " + requireSelectedEntities;
            }
        },

        /**
         * Returns 'true' if the propertyName is specified in 'dot-notation' syntax, otherwise 'false'.
         */
        isDotNotated: function(propertyName) {
            return propertyName.indexOf(".") > -1;
        },
        
        /**
         * Creates the context holder to be transferred with actions, centre autocompletion process, query enhancing process etc.
         *
         * 
         */
        createContextHolder: function (
        		requireSelectionCriteria, requireSelectedEntities, requireMasterEntity,
        		createModifiedPropertiesHolder, getSelectedEntities, getMasterEntity
        ) {
            var centreContextHolder = this.newEntity("ua.com.fielden.platform.entity.functional.centre.CentreContextHolder");
            centreContextHolder.id = null;
            centreContextHolder["customObject"] = {}; // should always exist, potentially empty
            
            if (requireSelectionCriteria !== null) {
            	this.provideSelectionCriteria(requireSelectionCriteria, centreContextHolder, createModifiedPropertiesHolder);
            }
            if (requireSelectedEntities !== null) {
            	this.provideSelectedEntities(requireSelectedEntities, centreContextHolder, getSelectedEntities);
            }
            if (requireMasterEntity !== null) {
                this.provideMasterEntity(requireMasterEntity, centreContextHolder, getMasterEntity);
            }
            return centreContextHolder;
        },
        
        /**
         * Fills in the centre context holder with 'selection criteria modified props holder' based on whether should 'requireSelectionCriteria'.
         */
        provideSelectionCriteria: function(requireSelectionCriteria, centreContextHolder, createModifiedPropertiesHolder) {
			if (requireSelectionCriteria === "true") {
				centreContextHolder["modifHolder"] = createModifiedPropertiesHolder();
            } else if (requireSelectionCriteria === "false") {
            	centreContextHolder["modifHolder"] = null;
            } else {
            	throw "Unknown value for attribute 'requireSelectionCriteria': " + requireSelectionCriteria;
            }
        },
        
        /**
         * Creates the holder of modified properties and some savingContext.
         */
        createSavingInfoHolder: function (modifiedPropertiesHolder, savingContext) {
        	var reflector = this;
            var savingInfoHolder = reflector.newEntity("ua.com.fielden.platform.entity.functional.centre.SavingInfoHolder");
            savingInfoHolder.id = null;
            savingInfoHolder["modifHolder"] = modifiedPropertiesHolder;
        	
        	if (savingContext) { // if saving context was defined (not 'undefined'):
                savingInfoHolder["centreContextHolder"] = savingContext;
        	}
            return savingInfoHolder;
        },
        
        /**
         * Provides custom property into 'centreContextHolder' internals.
         */
        setCustomProperty: function(centreContextHolder, name, value) {
        	centreContextHolder["customObject"][name] = value;
        }, 
        
        /**
         * Removes custom property from 'centreContextHolder' internals, if exists.
         */
        removeCustomProperty: function(centreContextHolder, name) {
            if (typeof (centreContextHolder["customObject"])[name] !== 'undefined') {
                delete(centreContextHolder["customObject"])[name];
            }
        },
        
        /**
         * Discards all requests of 'ajaxElement' if any.
         *
         * Returns the number of aborted requests
         */
        discardAllRequests: function (ajaxElement) {
        	var number = 0;
        	if (ajaxElement.loading && ajaxElement.activeRequests.length > 0) { // need to ensure that activeRequests are not empty; if they are empty, 'loading' property of 'ajaxElement' can still be true. 
        		// get oldest request and discard it
        		var oldestRequest = ajaxElement.activeRequests[0];
        		// there is a need to explicitly abort iron-request instance since _discardRequest() does not perform that action:
        		oldestRequest.abort();
        		number = number + 1;
        		
        		// discards oldest request in terms of 'iron-ajax' element -- after that the request is not 'active' 
        		//   and is removed from consideration (for e.g., 'loading' property could be recalculated) -- but this
        		//   request is not aborted!
        		// TODO maybe, the private API usage should be removed, and 'debouncing' should be used instead -- please, consider
        		ajaxElement._discardRequest(oldestRequest);
        		
        		// discard all other requests if there are any:
        		number = number + this.discardAllRequests(ajaxElement);
        	}
        	return number;
        }
    });
})();    
</script><|MERGE_RESOLUTION|>--- conflicted
+++ resolved
@@ -982,19 +982,11 @@
                 return value;
             } else if (Array.isArray(value)) { // for Array value -- return the same value for tg-entity-search-criteria editor
                 // Array items should be converted one-by-one (no entity-typed items should remain being entity-typed)
-<<<<<<< HEAD
-                /* var convertedArray = [];
-                for (var index = 0; index < value.length; index++) {
-                    convertedArray.push(this.convert(value[index]));
-                }
-                return convertedArray; */
-=======
                 var convertedArray = [];
                 for (var index = 0; index < value.length; index++) {
                     convertedArray.push(this.convert(value[index]));
                 }
                 return convertedArray;
->>>>>>> 64a638d9
                 return value;
             } else if ( typeof value === "object" && value.hasOwnProperty("hashlessUppercasedColourValue") ){ 
                 return value;
