<link rel="import" href="/resources/polymer/polymer/polymer.html">

<dom-module id="tg-element-loader">
    <template>
        <content></content>
    </template>
</dom-module>
<script>
    (function () {
        var importedURLs = {},
            //Creates the element with specified elementName and attributes and inserts it into insertToElement element.
            insertElement = function (insertToElement, elementName, attributes) {
                if (elementName && elementName.toString().length > 0) {
                    var customElement = document.createElement(elementName);
                    if (attributes && typeof attributes === "object") {
                        for (attr in attributes) {
                            customElement[attr] = attributes[attr];
                        }
                        // removing node is faster than to empty innerHTML
                        var child = Polymer.dom(insertToElement).firstChild;
                        while (child) {
                            Polymer.dom(insertToElement).removeChild(child);
                            child = Polymer.dom(insertToElement).firstChild;
                        }
                        Polymer.dom(insertToElement).appendChild(customElement);
                        Polymer.dom.flush();
                    }
                    return customElement;
                }
            };
        Polymer({

            is: "tg-element-loader",

            properties: {
                auto: {
                    type: Boolean,
                    value: false,
                    reflectToAttribute: true
                },

                wasLoaded: {
                    type: Boolean,
                    value: false,
                    reflectToAttribute: true
                },

                import: {
                    type: String
                },

                elementName: {
                    type: String
                },

                attrs: {
                    type: String
                }
            },

            attached: function () {
                var self = this;
                this.async(function () {
                    if (self.auto) {
                        self.load();
                    }
                });
            },
            
            /** 
             * Loads a custom element and returns a Promise that could be used to porvide custom loginc upon successful (then) or unsuccessful (catch) result.
             * For backward compatibility reasons, an "after-load" event is fired in loading was successful.
             */ 
            load: function () {
                var self = this;
                var attributes = this.attrs || {};
                var elementName = this.elementName || (this.import && this.import.split('/').slice(-1)[0].replace('.html', ''));
                
<<<<<<< HEAD
                console.warn("loading");
                console.time("loading");
            	console.warn("loading-all");
                console.time("loading-all");
                
                if (!this.wasLoaded) {
                    if (this.import && !importedURLs.hasOwnProperty(this.import)) {
                        this.importHref(this.import, function (e) {
                            console.timeEnd("loading");
                            // console.warn("inserting-after-load");
                            // console.time("inserting-after-load");
                            importedURLs[this.import] = "imported";
                            self.fire('after-load', insertElement(self, elementName, attributes));
                            // console.timeEnd("inserting-after-load");
                            // e.target.import is the import document.
                        }, function (e) {
                            console.timeEnd("loading");
                            // TODO during 'import' method invocation the server error json can arrive instead of piece of DOM -- need to handle this somehow
                            console.log("error happened", e);
                            // loading error
                        });
                    } else {
                        console.timeEnd("loading");
                        // console.warn("inserting-after-load");
                        // console.time("inserting-after-load");
                        this.fire('after-load', insertElement(this, elementName, attributes));
                        // console.timeEnd("inserting-after-load");
=======
                if (this.wasLoaded === true) {
                	// in case of already loaded an inserted element the only sensible thing to do is to 
                	// return a resolved Promise with the value of actually loaded element...
                	// however... there could potenitally be more that one instance of the element with the name of elementName
                	// so, let's return all of them
                	return Promise.resolve(Polymer.dom(self).querySelectorAll(elementName));
                } else {
                    if (self.import && (!importedURLs.hasOwnProperty(self.import) || importedURLs[self.import] !== "imported")) {
                        console.warn("loading");
                        console.time("loading");
                        console.warn("loading-all");
                        console.time("loading-all");
                        
                        var promise = new Promise(function (resolve, reject) {
                        	var href = self.import;
                        	// check if URI mutation is needed and mutate URI for repeated import if required
                        	if (importedURLs.hasOwnProperty(self.import)) {
                        		var mutation = importedURLs[self.import];
                        		href = href + '?' + mutation;
                        	}
                        	
                        	// proceed with import
                            var link = self.importHref(href,
                                // link.onload
                                function (e) {
                                    console.timeEnd("loading");
                                    console.warn("inserting-after-load");
                                    console.time("inserting-after-load");
                                    importedURLs[self.import] = "imported";
                                    
                                    // insert the element
                                    var insertedElement = insertElement(self, elementName, attributes);
                                    self.wasLoaded = true;
                                    // resolve the pormise
                                    resolve(insertedElement);

                                    // fire event for backward compatibility
                                    self.fire('after-load', insertedElement);
                                }, 
                                // link.onerror
                                function (e) {
                                    console.timeEnd("loading");
                             
                                    // prepare mutation for the repeated invocation of import
                                    if (!importedURLs.hasOwnProperty(self.import)) {
                                    	importedURLs[self.import] = 1;
                                	} else {
                                		importedURLs[self.import] = importedURLs[self.import] + 1;
                                	}
                                    
                                    Polymer.dom(document.head).removeChild(link);
                                    Polymer.dom.flush();
                                    // reject the promise
                                    reject(new Error('Could not load element ', elementName, ' due to ', e));
                                    
                                    // TODO during 'import' method invocation the server error json can arrive instead of piece of DOM -- need to handle this somehow
                                    console.warn("error happened", e);
                                    // loading error
                                });
                        }); // end of promise 
                        
                        return promise;
                    } else {
                    	return new Promise(function (resolve, reject) {
                    		
                    		// insert the element
                    		var insertedElement = insertElement(self, elementName, attributes);
                    		self.wasLoaded = true;
                    		
                    		// resolve the promise
                    		resolve(insertedElement);
                    		
                    		self.fire('after-load', insertedElement);
                    	});
>>>>>>> 74e428b0
                    }
                    
                }
            },
            
            /** */
            reload: function () {
                this.wasLoaded = false;
                return this.load();
            }
        });
    })();
</script><|MERGE_RESOLUTION|>--- conflicted
+++ resolved
@@ -75,36 +75,12 @@
                 var self = this;
                 var attributes = this.attrs || {};
                 var elementName = this.elementName || (this.import && this.import.split('/').slice(-1)[0].replace('.html', ''));
-                
-<<<<<<< HEAD
+
                 console.warn("loading");
                 console.time("loading");
-            	console.warn("loading-all");
+                console.warn("loading-all");
                 console.time("loading-all");
                 
-                if (!this.wasLoaded) {
-                    if (this.import && !importedURLs.hasOwnProperty(this.import)) {
-                        this.importHref(this.import, function (e) {
-                            console.timeEnd("loading");
-                            // console.warn("inserting-after-load");
-                            // console.time("inserting-after-load");
-                            importedURLs[this.import] = "imported";
-                            self.fire('after-load', insertElement(self, elementName, attributes));
-                            // console.timeEnd("inserting-after-load");
-                            // e.target.import is the import document.
-                        }, function (e) {
-                            console.timeEnd("loading");
-                            // TODO during 'import' method invocation the server error json can arrive instead of piece of DOM -- need to handle this somehow
-                            console.log("error happened", e);
-                            // loading error
-                        });
-                    } else {
-                        console.timeEnd("loading");
-                        // console.warn("inserting-after-load");
-                        // console.time("inserting-after-load");
-                        this.fire('after-load', insertElement(this, elementName, attributes));
-                        // console.timeEnd("inserting-after-load");
-=======
                 if (this.wasLoaded === true) {
                 	// in case of already loaded an inserted element the only sensible thing to do is to 
                 	// return a resolved Promise with the value of actually loaded element...
@@ -113,10 +89,6 @@
                 	return Promise.resolve(Polymer.dom(self).querySelectorAll(elementName));
                 } else {
                     if (self.import && (!importedURLs.hasOwnProperty(self.import) || importedURLs[self.import] !== "imported")) {
-                        console.warn("loading");
-                        console.time("loading");
-                        console.warn("loading-all");
-                        console.time("loading-all");
                         
                         var promise = new Promise(function (resolve, reject) {
                         	var href = self.import;
@@ -131,8 +103,6 @@
                                 // link.onload
                                 function (e) {
                                     console.timeEnd("loading");
-                                    console.warn("inserting-after-load");
-                                    console.time("inserting-after-load");
                                     importedURLs[self.import] = "imported";
                                     
                                     // insert the element
@@ -179,7 +149,6 @@
                     		
                     		self.fire('after-load', insertedElement);
                     	});
->>>>>>> 74e428b0
                     }
                     
                 }
