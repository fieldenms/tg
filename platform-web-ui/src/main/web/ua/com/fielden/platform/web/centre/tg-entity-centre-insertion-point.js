--- conflicted
+++ resolved
@@ -146,26 +146,8 @@
         }
     </style>
     <style include="iron-flex iron-flex-reverse iron-flex-alignment iron-flex-factors iron-positioning tg-entity-centre-styles paper-material-styles"></style>
-<<<<<<< HEAD
-    <div id="pm" class="layout vertical flex" detached$="[[detachedView]]">
-        <div id="insertionPointContent" tabindex$="[[_getTabIndex(alternativeView)]]" class="layout vertical flex relative">
-            <div class="title-bar layout horizontal justified center" hidden$="[[!_hasTitleBar(shortDesc, alternativeView)]]">
-                <span class="title-text truncate" tooltip-text$="[[_calcTitleTooltip(longDesc, saveAsName, saveAsDesc)]]">[[_calcTitle(shortDesc, saveAsName)]]</span>
-                <div class="layout horizontal centre">
-                    <paper-icon-button class="title-bar-button expand-collapse-button" icon="icons:open-in-new" on-tap="_expandCollapseTap" tooltip-text$="[[_expandButtonTooltip(detachedView)]]"></paper-icon-button>
-                </div>
-            </div>
-            <tg-responsive-toolbar id="viewToolbar" hidden$="[[!_isToolbarVisible(detachedView, alternativeView, isAttached)]]">
-                <slot id="entitySpecificActions" slot="entity-specific-action" name="entity-specific-action"></slot>
-                <slot id="standartActions" slot="standart-action" name="standart-action"></slot>
-            </tg-responsive-toolbar>
-            <div id="loadableContent" class="relative flex">
-                <tg-element-loader id="elementLoader"></tg-element-loader>
-            </div>
-            <div class="lock-layer" lock$="[[lock]]"></div>
-=======
     <div id="titleBar" draggable$="[[_titleBarDraggable]]" class="title-bar layout horizontal justified center" hidden$="[[!_hasTitleBar(shortDesc, alternativeView)]]" on-track="_moveDialog">
-        <span class="title-text truncate" tooltip-text$="[[longDesc]]">[[shortDesc]]</span>
+        <span class="title-text truncate" tooltip-text$="[[_calcTitleTooltip(longDesc, saveAsName, saveAsDesc)]]">[[_calcTitle(shortDesc, saveAsName)]]</span>
         <div class="layout horizontal centre">
             <paper-icon-button class="title-bar-button" icon="[[_detachButtonIcon(detachedView)]]" on-tap="_toggleDetach" tooltip-text$="[[_detachTooltip(detachedView)]]"></paper-icon-button>
             <paper-icon-button class="title-bar-button" icon="[[_minimiseButtonIcon(minimised)]]" on-tap="_toggleMinimised" tooltip-text$="[[_minimisedTooltip(minimised)]]" disabled="[[maximised]]"></paper-icon-button>
@@ -179,7 +161,6 @@
         </tg-responsive-toolbar>
         <div id="loadableContent" class="flex layout horizontal relative">
             <tg-element-loader id="elementLoader"></tg-element-loader>
->>>>>>> 6ade1c6f
         </div>
         <div class="lock-layer" lock$="[[lock]]"></div>
     </div>
@@ -662,7 +643,7 @@
                     break;
             }
         }
-        tearDownEvent(event);  
+        tearDownEvent(event);
     },
 
     _makeCentreUnselectable: function () {
@@ -670,7 +651,7 @@
             this.contextRetriever()._dom()._makeCentreUnselectable();
         }
     },
-    
+
     _makeCentreSelectable: function () {
         if (this.contextRetriever) {
             this.contextRetriever()._dom()._makeCentreSelectable();
@@ -729,7 +710,7 @@
     },
 
     /**
-     * 
+     *
      * @param {Event} e - An event that is dipatched on title bar mouse move evnt.
      */
     _moveDialog: function(e) {
@@ -865,7 +846,7 @@
 
     _toggleMinimised: function (e) {
         this.minimised = !this.minimised;
-        tearDownEvent(e); 
+        tearDownEvent(e);
     },
 
     _minimisedTooltip: function(minimised) {
@@ -923,7 +904,7 @@
 
     /****************Miscellaneous methods for restoring size and dimension***********************/
     /**
-     * This method should be removed in the next releases as it required better name. And now it's functionality was enhanced and moved to _setDimension 
+     * This method should be removed in the next releases as it required better name. And now it's functionality was enhanced and moved to _setDimension
      */
     _adjustView: function () {
         this._setDimension();
@@ -1038,7 +1019,6 @@
         }
     },
 
-<<<<<<< HEAD
     /**
      * Updates 'saveAsName' from its 'change' event. It is used in insertion point title.
      */
@@ -1070,9 +1050,8 @@
     _calcTitle: function (shortDesc, saveAsName) {
         const saveAsPart = saveAsName ? '(' + saveAsName + ')' : '';
         return [shortDesc, saveAsPart].filter(Boolean /* only non-empty */).join(' ');
-    }
-
-=======
+    },
+
     _getPrefDim: function () {
         const prefDim = this.$.elementLoader.prefDim;
         if (prefDim) {
@@ -1164,5 +1143,4 @@
     },
 
     /********************************************************************************************/
->>>>>>> 6ade1c6f
 });