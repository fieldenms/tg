--- conflicted
+++ resolved
@@ -267,19 +267,8 @@
 
     ready: function () {
         this.triggerElement = this.$.insertionPointContent;
-<<<<<<< HEAD
-=======
-        setTimeout(function() {
-            // Initialising the custom actions' list.
-            const customActionsList = [];
-            Array.prototype.forEach.call(this.$.custom_actions_content.assignedNodes({ flatten: true }), function (item) {
-                customActionsList.push(item);
-            }.bind(this));
-            this.customActions = customActionsList;
-        }.bind(this), 0);
         this.addEventListener('tg-config-uuid-before-change', tearDownEvent); // prevent propagating of centre config UUID event to the top (tg-view-with-menu) to avoid browser URI change
         this.addEventListener('tg-config-uuid-changed', tearDownEvent); // prevent propagating of centre config UUID event to the top (tg-view-with-menu) to avoid configUuid change on parent standalone centre
->>>>>>> 2c4dfad7
     },
 
     attached: function () {
