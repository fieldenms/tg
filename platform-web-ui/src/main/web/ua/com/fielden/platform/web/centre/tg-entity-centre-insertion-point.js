import '/resources/element_loader/tg-element-loader.js';

import '/resources/polymer/@polymer/polymer/polymer-legacy.js';
import { Polymer } from '/resources/polymer/@polymer/polymer/lib/legacy/polymer-fn.js';
import { html } from '/resources/polymer/@polymer/polymer/lib/utils/html-tag.js';

import '/resources/polymer/@polymer/iron-flex-layout/iron-flex-layout.js';
import '/resources/polymer/@polymer/iron-flex-layout/iron-flex-layout-classes.js';
import '/resources/polymer/@polymer/iron-icon/iron-icon.js';
import '/resources/polymer/@polymer/iron-icons/iron-icons.js';
import { IronFitBehavior } from "/resources/polymer/@polymer/iron-fit-behavior/iron-fit-behavior.js";
import { IronA11yKeysBehavior } from '/resources/polymer/@polymer/iron-a11y-keys-behavior/iron-a11y-keys-behavior.js';
import { IronResizableBehavior } from '/resources/polymer/@polymer/iron-resizable-behavior/iron-resizable-behavior.js';

import '/resources/images/tg-icons.js';
import '/resources/components/tg-toast.js';
import '/resources/egi/tg-responsive-toolbar.js';
import { TgTooltipBehavior } from '/resources/components/tg-tooltip-behavior.js';
import { TgShortcutProcessingBehavior } from '/resources/actions/tg-shortcut-processing-behavior.js';
import { TgElementSelectorBehavior } from '/resources/components/tg-element-selector-behavior.js';
import { TgResizableMovableBehavior } from '/resources/components/tg-resizable-movable-behavior.js';
import { InsertionPointManager } from '/resources/centre/tg-insertion-point-manager.js';

import '/resources/polymer/@polymer/paper-styles/color.js';
import '/resources/polymer/@polymer/paper-styles/shadow.js';
import '/resources/polymer/@polymer/paper-styles/paper-styles-classes.js';
import '/resources/polymer/@polymer/paper-icon-button/paper-icon-button.js';
import '/resources/polymer/@polymer/paper-styles/element-styles/paper-material-styles.js';

import '/resources/polymer/@polymer/neon-animation/animations/fade-in-animation.js';
import '/resources/polymer/@polymer/neon-animation/animations/fade-out-animation.js';
import '/resources/centre/tg-entity-centre-styles.js';
import { tearDownEvent, getKeyEventTarget, getRelativePos, localStorageKey } from '/resources/reflection/tg-polymer-utils.js';
import { UnreportableError } from '/resources/components/tg-global-error-handler.js';

const ST_MINIMISED = 'minimised';
const ST_MAXIMISED = 'maximised';
const ST_DETACHED_VIEW = 'detachedView';

const ST_DETACHED_VIEW_WIDTH = 'detachedWidth';
const ST_DETACHED_VIEW_HEIGHT = 'detachedHeight';
const ST_POS_X = "posX";
const ST_POS_Y = "posY";
const ST_ZORDER = "zOrder";

const ST_ATTACHED_HEIGHT = 'attachedHeight';

const INSERTION_POINT_MARGIN = 5;

const template = html`
    <style>
        :host {
            @apply --layout-vertical;
            overflow: hidden;
            background: white;
            border-radius: 2px;
            position: relative;
        }

        :host(:not([maximised]):not([alternative-view])) {
            @apply --shadow-elevation-2dp;
        }

        :host([enable-draggable]:not([maximised])) #titleBar:hover {
            cursor: move;
            /* fallback if grab cursor is unsupported */
            cursor: grab;
            cursor: -moz-grab;
            cursor: -webkit-grab;
        }

        :host([enable-draggable]:not([maximised])) #titleBar:active {
            cursor: grabbing;
            cursor: -moz-grabbing;
            cursor: -webkit-grabbing;
        }

        .truncate {
            white-space: nowrap;
            overflow: hidden;
            text-overflow: ellipsis;
        }

        .title-bar {
            height: 44px;
            min-height: 44px;
            padding: 0 8px 0 8px;
            font-size: 18px;
            cursor: default;
            color: white;
            overflow: hidden;
            -webkit-user-select: none;
            -moz-user-select: none;
            -ms-user-select: none;
            user-select: none;
            background-color: var(--paper-light-blue-600);
        }

        .title-text {
            pointer-events: none;
        }

        tg-responsive-toolbar {
            margin: 8px 0;
        }

        paper-icon-button.title-bar-button {
            padding: 0;
            margin-left: 8px;
            width: 24px;
            height: 24px;
            stroke: var(--paper-grey-100);
            fill: var(--paper-grey-100);
            color: var(--paper-grey-100);
        }

        paper-icon-button.title-bar-button:hover {
            stroke: var(--paper-grey-300);
            fill: var(--paper-grey-300);
            color: var(--paper-grey-300);
        }

        paper-icon-button.title-bar-button[disabled] {
            color: var(--paper-grey-300);
        }

        #scrollableBody {
            overflow: auto;
        }

        #loadableContent {
            z-index: 0; /*It is needed to create separate stacking context for insertion point content that should be lower then toolbar to make it's dropdowns visible*/
        }

        #resizer {
            position: absolute;
            bottom: 0;
            right: 0;
            --iron-icon-fill-color: var(--paper-grey-600);
            pointer-events: auto; /* required to override pointer-events:none from noselect class of parent entity centre, set on mouse-down for resizing events; otherwise double tap (reset dim/pos) will not work due to child relationship from parent centre */
        }

        .lock-layer {
            opacity: 0.5;
            display: none;
            background-color: white;
            @apply --layout-fit;
        }

        .lock-layer[lock] {
            display: initial;
        }
    </style>
    <style include="iron-flex iron-flex-reverse iron-flex-alignment iron-flex-factors iron-positioning tg-entity-centre-styles paper-material-styles"></style>
<<<<<<< HEAD
    <div id="titleBar" draggable$="[[_titleBarDraggable]]" class="title-bar layout horizontal justified center" hidden$="[[!_hasTitleBar(shortDesc, alternativeView)]]" on-track="_moveDialog" tooltip-text$="[[_calcTitleTooltip(longDesc, saveAsName, saveAsDesc)]]">
        <span class="title-text truncate">[[_calcTitle(shortDesc, saveAsName)]]</span>
=======
    <div id="titleBar" draggable$="[[_titleBarDraggable]]" class="title-bar layout horizontal justified center" hidden$="[[!_hasTitleBar(shortDesc, alternativeView)]]" on-track="moveComponent" tooltip-text$="[[longDesc]]">
        <span class="title-text truncate">[[shortDesc]]</span>
>>>>>>> 2bd8757e
        <div class="layout horizontal centre">
            <paper-icon-button class="title-bar-button" icon="[[_detachButtonIcon(detachedView)]]" on-tap="_toggleDetach" tooltip-text$="[[_detachTooltip(detachedView)]]"></paper-icon-button>
            <paper-icon-button class="title-bar-button" icon="[[_minimiseButtonIcon(minimised)]]" on-tap="_toggleMinimised" tooltip-text$="[[_minimisedTooltip(minimised)]]" disabled="[[maximised]]"></paper-icon-button>
            <paper-icon-button class="title-bar-button" style$="[[_maximiseButtonStyle(maximised)]]" icon="icons:open-in-new" on-tap="_toggleMaximise" tooltip-text$="[[_maximiseButtonTooltip(maximised)]]" disabled="[[minimised]]"></paper-icon-button>
        </div>
    </div>
    <div id="scrollableBody" class="relative flex layout vertical">
        <div id="insertionPointBody" class="relative flex layout vertical">
            <tg-responsive-toolbar id="viewToolbar" hidden$="[[!_isToolbarVisible(maximised, alternativeView)]]">
                <slot id="entitySpecificActions" slot="entity-specific-action" name="entity-specific-action"></slot>
                <slot id="standartActions" slot="standart-action" name="standart-action"></slot>
            </tg-responsive-toolbar>
            <div id="loadableContent" class="flex layout horizontal relative">
                <tg-element-loader id="elementLoader"></tg-element-loader>
            </div>
            <div class="lock-layer" lock$="[[lock]]"></div>
        </div>
    </div>
    <iron-icon id="resizer" style$="[[_getResizerStyle(detachedView)]]" hidden$="[[_resizingDisabled(minimised, maximised, alternativeView, withoutResizing)]]" icon="tg-icons:resize-bottom-right" on-tap="_clearLocalStorage" on-track="_resizeInsertionPoint" on-down="_makeCentreUnselectable" on-up="_makeCentreSelectable" tooltip-text$="[[_resizeButtonTooltip(detachedView)]]"></iron-icon>
    <tg-toast id="toaster"></tg-toast>
`;

Polymer({
    _template: template,

    is: 'tg-entity-centre-insertion-point',

    behaviors: [
        IronFitBehavior,
        IronResizableBehavior,
        IronA11yKeysBehavior,
        /**
         * `tg-tooltip-behavior.triggerElement` for this component is the component itself (host), as for almost all other components.
         * Previously it was the <div> containing insertion point's content (probably, to avoid margin area from "tooltipping").
         *
         * It is worth noting that even removal of `TgTooltipBehavior` from this component would not break tooltips.
         * It is because insertion points, even detached, always belong to Entity Centre, which belong to `tg-app-template`, which also has `TgTooltipBehavior`.
         * And `tg-tooltip-behavior` is constructed in such a way that it processes deep elements.
         * Sure, insertion point in isolation (e.g. in dialog on <body>) would require `TgTooltipBehavior` for tooltips to work.
         * It may be desirable in future to reduce duplicate events (mousemove, mouseleave, touchstart and touchend) for areas of smaller elements that are placed on other bigger elements with TgTooltipBehavior.
         */
        TgTooltipBehavior,
        TgShortcutProcessingBehavior,
        TgElementSelectorBehavior,
        TgResizableMovableBehavior
    ],

    properties: {
        /**
         * Indicates whether this view is represented as alternative view or side-by-side with main EGI
         */
        alternativeView: {
            type: Boolean,
            value: false,
            reflectToAttribute: true
        },

        /**
         * Indicates whether this insertion point should be resizable or not.
         */
        withoutResizing: {
            type: Boolean,
            value: false
        },
        
        activated: {
            type: Boolean,
            value: false
        },

        opened: {
            type: Boolean,
            computed: "_isOpened(maximised)"
        },

        /**
         * The icon for insertion point
         */
        icon: String,

        /**
         * The icon style for insertion point
         */
        iconStyle: String,
        
        /**
         * The title for insertion point
         */
        shortDesc: String,
        /**
         * The explanation description for insertion point
         */
        longDesc: String,
        /**
         * The selection criteria entity binded to this insertion point
         */
        selectionCriteriaEntity: {
            type: Object,
            observer: '_updateElementWithSelectionCriteriaEntity',
        },
        /**
         * Indicates how data for insertion point was change: by run, refresh or navigation.
         */
        dataChangeReason: {
            type: String,
            observer: '_updateElementWithDataChangeReason'
        },
        /**
         * The entities retrieved when running centre that has this insertion point
         */
        retrievedEntities: {
            type: Array,
            observer: '_updateElementWithRetrievedEntities',
            notify: true
        },

        /**
         * The entities retrieved when running centre that has this insertion point. It might be either all entities, which should be paginated locally, or only one page. It depends on retrieveAll property of entity centre.
         */
        allRetrievedEntities: {
            type: Array,
            observer: '_updateElementWithAllRetrievedEntities',
            notify: true
        },

        /**
         * Rendering hints of the data page retrieved by centre on run or refresh 
         */
        renderingHints: {
            type: Array,
            observer: '_updateElementWithRenderingHints',
            notify: true
        },

        /**
         * Rendering hints of all data set retrieved by entity centre. (It is the same as rendering hints in case if centre wasn't configured with retrieveAll option, otherwise it contains rendering  hints of all data set from all pages).
         */
        allRenderingHints: {
            type: Array,
            observer: '_updateElementWithAllRenderingHints',
            notify: true
        },
        /**
         * Summary entity retrieved when running centre that has this insertion point.
         */
        retrievedTotals: {
            type: Object,
            observer: '_updateElementWithRetrievedTotals',
            notify: true
        },
        centreSelection: {
            type: Object,
            observer: '_centreSelectionChanged'
        },
        /**
         * The state of parent entity centre. This enables locking of alternative view when parent centre is in VIEW state.
         */
        centreState: {
            type: String,
            observer: "_centreStateChanged"
        },
        /**
         * Provides custom key bindings.
         */
        customShortcuts: {
            type: String,
            observer: "_customShortcutsChanged"
        },
        /**
         * The function to map column properties of the entity to the form [{ dotNotation: 'prop1.prop2', value: '56.67'}, ...]. The order is 
         * consistent with the order of columns.
         *
         * @param entity -- the entity to be processed with the mapper function
         */
        columnPropertiesMapper: {
            type: Function,
            observer: '_updateElementWithColumnPropertiesMapper',
            notify: true
        },

        contextRetriever: {
            type: Function,
            observer: "_updateElementWithContextRetriever"
        },

        /**
         * Contains name of embedded named centre configuration, if there is one in this insertion point.
         */
        saveAsName: {
            type: String,
            value: ''
        },

        /**
         * Contains description of embedded named centre configuration, if there is one in this insertion point.
         */
        saveAsDesc: {
            type: String,
            value: ''
        },

        /**
         * Need for locking insertion point during data loading.
         */
         lock: {
            type: Boolean,
            value: false
        },

        _element: {
            type: Object,
            value: null
        },

        _ownKeyBindings: {
            type: Object
        },

        _titleBarDraggable: {
            type: Boolean,
            value: false,
        },

        enableDraggable: {
            type: Boolean,
            value: false,
            reflectToAttribute: true,
        },

        /**
         * Determnes whether insertion point is maximised or not.
         */
        maximised: {
            type: Boolean,
            reflectToAttribute: true,
            observer: "_maximisedChanged"
        },

        minimised: {
            type: Boolean,
            reflectToAttribute: true,
            observer: "_minimisedChanged"
        },

        detachedView: {
            type: Boolean,
            reflectToAttribute: true,
            observer: "_detachedViewChanged"
        }
    },

    observers: ['_alternativeViewChanged(alternativeView, contextRetriever)', '_shouldEnableDraggable(contextRetriever)','_restoreFromLocalStorage(_element, contextRetriever)'],

<<<<<<< HEAD
    listeners: {
        'tg-save-as-name-changed': '_updateSaveAsName',
        'tg-save-as-desc-changed': '_updateSaveAsDesc'
=======
    created: function () {
        // initialise properties from tg-resizable-movable-behavior
        this.minimumWidth = 60 /* reasonable minimum width of text */ + (8 * 2) /* padding left+right */ + (24 * 3) /* three buttons width */;
        this.persistSize = () => this._savePair(ST_DETACHED_VIEW_WIDTH, this.style.width, ST_DETACHED_VIEW_HEIGHT, this.style.height);
        this.persistPosition = () => this._savePair(ST_POS_X, this.style.left, ST_POS_Y, this.style.top);
        this.allowMove = () => this._titleBarDraggable !== 'true' && !this.maximised && this.detachedView;
>>>>>>> 2bd8757e
    },

    ready: function () {
        this.addEventListener('tg-config-uuid-before-change', tearDownEvent); // prevent propagating of centre config UUID event to the top (tg-view-with-menu) to avoid browser URI change
        this.addEventListener('tg-config-uuid-changed', tearDownEvent); // prevent propagating of centre config UUID event to the top (tg-view-with-menu) to avoid configUuid change on parent standalone centre
        //iron-fit-behavior related settings
        this.positionTarget = document.body;
        this.horizontalAlign = 'center';
        this.verticalAlign = 'middle';
        //z-index management related settings
        const clickEvent = ('ontouchstart' in window) ? 'touchstart' : 'mousedown';
        this.addEventListener(clickEvent, this._onCaptureClick, true);
        //Title bar event to identify whether element is draggable or not
        this.$.titleBar.addEventListener("mousedown", this._handleDraggable.bind(this), true);
    },

    attached: function () {
        this.async(() => {
            // Start key event target finding from host element, which may have tab index altered.
            // See '_alternativeViewChanged' method for more details.
            this.keyEventTarget = getKeyEventTarget(this, this);
        }, 1);
    },

    refreshEntitiesLocaly: function (entities, properties) {
        if (this._element && typeof this._element.refreshEntitiesLocaly === 'function') {
            this._element.refreshEntitiesLocaly(entities, properties);
        }
    },

    _customShortcutsChanged: function (newValue, oldValue) {
        this._ownKeyBindings = {};
        if (newValue) {
            this._ownKeyBindings[newValue] = '_shortcutPressed';
        }
    },

    skipHistoryAction: function () {
        return !(this.contextRetriever && this.contextRetriever()._visible && this.maximised);
    },

    _isOpened: function (maximised) {
        return maximised;
    },

    _getElement: function (customAction) {
        const self = this;
        if (self._element) {
            return Promise.resolve(self._element);
        } else {
            self.$.elementLoader.import = customAction.componentUri;
            self.$.elementLoader.elementName = customAction.elementName;
            self.$.elementLoader.attrs = customAction.attrs;
            return self.$.elementLoader.reload();
        }
    },

    _updateElementWithSelectionCriteriaEntity: function (newValue, oldValue) {
        if (this._element) {
            this._element.selectionCriteriaEntity = newValue;
        }
    },

    _updateElementWithDataChangeReason: function (newValue, oldValue) {
        if (this._element) {
            this._element.dataChangeReason = newValue;
        }
    },

    _updateElementWithAllRetrievedEntities: function (newValue, oldValue) {
        if (this._element) {
            this._element.allRetrievedEntities = newValue;
        }
    },

    _updateElementWithAllRenderingHints: function (newValue, oldValue) {
        if (this._element) {
            this._element.allRenderingHints = newValue;
        }
    },

    _updateElementWithRetrievedEntities: function (newValue, oldValue) {
        if (this._element) {
            this._element.retrievedEntities = newValue;
        }
    },

    _updateElementWithRenderingHints: function (newValue, oldValue) {
        if (this._element) {
            this._element.renderingHints = newValue;
        }
    },

    _updateElementWithRetrievedTotals: function (newValue, oldValue) {
        if (this._element) {
            this._element.retrievedTotals = newValue;
        }
    },

    _centreSelectionChanged: function (newValue, oldValue) {
        if (this._element) {
            this._element.centreSelection = newValue;
        }
    },

    _centreStateChanged: function (newValue, oldValue) {
        if (this._element) {
            this._element.centreState = newValue;
        }
        this.lock = newValue === "VIEW";
    },

    _updateElementWithColumnPropertiesMapper: function (newValue, oldValue) {
        if (this._element) {
            this._element.columnPropertiesMapper = newValue;
        }
    },

    _updateElementWithContextRetriever: function (newValue, oldValue) {
        if (this._element) {
            this._element.contextRetriever = newValue;
        }
    },

    /**
     * customAction -- an action that was actioned by user and may require showing a diglog (e.g. with master)
     */
    activate: function (customAction) {
        const self = this;
        if (this.activated === true) {
            return self._getElement(customAction)
                .then(function (element) {
                    return customAction._onExecuted(null, element, null).then(function () {
                        customAction.restoreActiveElement();
                    });
                });
        } else { // else need to first load and create the element to be inserted
            self._getElement(customAction)
                .then(function (element) {
                    self.activated = true;
                    self._element = element;
                    self._element.selectionCriteriaEntity = self.selectionCriteriaEntity;
                    self._element.dataChangeReason = self.dataChangeReason;
                    self._element.contextRetriever = self.contextRetriever;
                    self._element.addEventListener('retrieved-entities-changed', function (ev) {
                        self.retrievedEntities = this.retrievedEntities;
                    });
                    self._element.retrievedEntities = self.retrievedEntities;
                    self._element.addEventListener('all-retrieved-entities-changed', function (ev) {
                        self.allRetrievedEntities = this.allRetrievedEntities;
                    });
                    self._element.allRetrievedEntities = self.allRetrievedEntities;
                    self._element.addEventListener('rendering-hints-changed', function (e) {
                        self.renderingHints = this.renderingHints;
                    });
                    self._element.renderingHints = self.renderingHints;
                    self._element.addEventListener('all-rendering-hints-changed', function (ev) {
                        self.allRenderingHints = this.allRenderingHints;
                    });
                    self._element.allRenderingHints = self.allRenderingHints;
                    self._element.addEventListener('retrieved-totals-changed', function (ev) {
                        self.retrievedTotals = this.retrievedTotals;
                    });
                    self._element.retrievedTotals = self.retrievedTotals;
                    self._element.centreSelection = self.centreSelection;
                    self._element.addEventListener('column-properties-mapper-changed', function (ev) {
                        self.columnPropertiesMapper = this.columnPropertiesMapper;
                    });
                    self._element.columnPropertiesMapper = self.columnPropertiesMapper;
                    self._element.customEventTarget = self;

                    const promise = customAction._onExecuted(null, element, null);
                    if (promise) {
                        return promise
                            .then(function () {
                                customAction.restoreActiveElement();
                            });
                    } else {
                        return Promise.resolve()
                            .then(function () {
                                customAction.restoreActiveElement();
                            });
                    }
                })
                .catch(function (error) {
                    console.error(error);
                    self.$.toaster.text = 'There was an error displaying view ' + customAction.elementName;
                    self.$.toaster.hasMore = true;
                    self.$.toaster.msgText = `There was an error displaying the view.<br><br>` +
                                              `<b>Error cause:</b><br>${error.message}`;
                    self.$.toaster.showProgress = false;
                    self.$.toaster.isCritical = true;
                    self.$.toaster.show();
                    throw new UnreportableError(error);
                });
        }
    },

    /**
     * @returns Checks whether this insertion point can be left.
     */
    canLeave: function () {
        if (this._element && typeof this._element.canLeave === 'function') {
            return this._element.canLeave();
        }
    },

    /**
     * Performs custom tasks before leaving this insertion point. This is stub  right now to conform switching to alternative views API in entity centre behavior.
     */
    leave: function () {},

    /**
     * Determines whether resizing is available for this insertion point. 
     * 
     * @param {Boolean} maximised - is insertion point maximised?
     * @param {Boolean} alternativeView - is insertion point an alternative view?
     * @param {Boolean} withoutResizing - is insertion point is resizable?
     */
    _resizingDisabled: function (minimised, maximised, alternativeView, withoutResizing) {
        return minimised || maximised || alternativeView || withoutResizing;
    },

    /**
     * Event handler for drag event to handle insertion point resizing.
     * 
     * @param {Event} event`1` - the event generated by polymer for drag event
     */
    _resizeInsertionPoint: function (event) {
        const target = event.target;
        if (target === this.$.resizer && !this.withoutResizing) {
            switch (event.detail.state) {
                case 'start':
                    const cursor = this.detachedView ? 'nwse-resize' : 'ns-resize';
                    document.styleSheets[0].insertRule(`* { cursor: ${cursor} !important; }`, 0); // override custom cursors in all application with resizing cursor
                    break;
                case 'track':
                    if (this.detachedView) {
                        this.resizeComponent(event);
                    } else {
                        this._resizeAttached(event);
                    }
                    break;
                case 'end':
                    if (document.styleSheets.length > 0 && document.styleSheets[0].cssRules.length > 0) {
                        document.styleSheets[0].deleteRule(0);
                    }
                    break;
            }
        }
        tearDownEvent(event);
    },

    _makeCentreUnselectable: function () {
        if (this.contextRetriever) {
            this.contextRetriever()._dom()._makeCentreUnselectable();
        }
    },

    _makeCentreSelectable: function () {
        if (this.contextRetriever) {
            this.contextRetriever()._dom()._makeCentreSelectable();
        }
    },

    _resizeAttached: function (event) {
        // Choose the container that is scrollable. Which container is scrollable depends on whether scrolling is locked to insertion point or to the whole centre.
        const scrollingContainer = this.contextRetriever()._dom().centreScroll ? this.contextRetriever()._dom().$.views : this.parentElement.assignedSlot.parentElement;
        // Get the mouse position relative to the scrolling container.
        const mousePos = getRelativePos(event.detail.x, event.detail.y, scrollingContainer);
        const containerHeight = scrollingContainer.offsetHeight;
        const elementHeight = this.offsetHeight;
        let newHeight = elementHeight + event.detail.ddy;

        if (mousePos.y < 0) {
            // If the mouse pointer is above the scrolling container then decrease the insertion point hight by the distance between the mouse pointer and the top edge of scrolling container.
            newHeight = elementHeight + mousePos.y
        } else if (mousePos.y >= containerHeight) {
            // If the mouse pointer is below the scrolling container then increase the insertion point height by the distance between the mouse pointer and the bottom edge of the scrolling container.
            newHeight = elementHeight + mousePos.y - containerHeight;
        }

        if (newHeight < 44 /* toolbar height */ + 14 /* resizer icon height */) {
            // If newHeight is less then the minimum height of an insertion point then no need to change the height.
            newHeight = elementHeight;
        }

        if (elementHeight !== newHeight) {
            this.style.height = newHeight + 'px';
            this._saveProp(ST_ATTACHED_HEIGHT, this.style.height);
            this.notifyResize();
            if (mousePos.y >= scrollingContainer.offsetHeight || mousePos.y < 0) {
                // If the mouse pointer is above or below the scrolling container then perform scrolling (the scrolling distance should be equal to a change of the insertion point height)
                scrollingContainer.scrollTop += newHeight - elementHeight;
            }
        }
    },

<<<<<<< HEAD
    /**
     *
     * @param {Event} e - An event that is dipatched on title bar mouse move evnt.
     */
    _moveDialog: function(e) {
        const target = e.target;
        if (target === this.$.titleBar && this._titleBarDraggable !== 'true' && !this.maximised && this.detachedView) {
            switch (e.detail.state) {
                case 'start':
                    this.$.titleBar.style.cursor = 'move';
                    this._windowHeight = window.innerHeight;
                    this._windowWidth = window.innerWidth;
                    break;
                case 'track':
                    const _titleBarDimensions = this.$.titleBar.getBoundingClientRect();
                    const leftNeedsChange = _titleBarDimensions.right + e.detail.ddx >= 44 && _titleBarDimensions.left + e.detail.ddx <= this._windowWidth - 44;
                    if (leftNeedsChange) {
                        this.style.left = _titleBarDimensions.left + e.detail.ddx + 'px';
                    }
                    const topNeedsChange = _titleBarDimensions.top + e.detail.ddy >= 0 && _titleBarDimensions.bottom + e.detail.ddy <= this._windowHeight;
                    if (topNeedsChange) {
                        this.style.top = _titleBarDimensions.top + e.detail.ddy + 'px';
                    }
                    if (leftNeedsChange || topNeedsChange) {
                        this._savePair(ST_POS_X, this.style.left, ST_POS_Y, this.style.top);
                    }
                    break;
                case 'end':
                    this.$.titleBar.style.removeProperty('cursor');
                    break;
            }
        }
        tearDownEvent(e);
    },

=======
>>>>>>> 2bd8757e
    _onCaptureClick: function (e) {
        if ((this.detachedView || this.maximised) && this.contextRetriever) {
            this.contextRetriever().insertionPointManager.bringToFront(this);
        }
    },

    _handleDraggable: function (e) {
        if (this.enableDraggable && (!this.detachedView || e.altKey || e.metaKey) && (!this.maximised)) {
            this._titleBarDraggable = 'true';
        } else {
            this._titleBarDraggable = 'false';
        }
    },

    setZOrder: function (zOrder) {
        if (zOrder <= 0 ) {
            this.style.removeProperty("z-index");
            this._removeProp(ST_ZORDER);
        } else {
            this.style.zIndex = zOrder;
            this._saveProp(ST_ZORDER, this.style.zIndex);
        }
    },

    getZOrder: function () {
        return +this.style.zIndex;
    },

    /**
     * Shows title bar only for non-alternative views with short description defined.
     */
    _hasTitleBar: function (shortDesc, alternativeView) {
        return !alternativeView && !!shortDesc;
    },

    _resetButtonVisible: function (maximised, withoutResizing, alternativeView) {
        return !withoutResizing && !maximised && !alternativeView;
    },

    /******************** maximise button related logic *************************/

    _maximiseButtonStyle: function (maximised) {
        return maximised ? "transform: scale(-1, -1)" : "";
    },

    _toggleMaximise: function (e) {
        this.maximised = !this.maximised;
        tearDownEvent(e);
    },

    _maximiseButtonTooltip: function (maximised) {
        return maximised ? "Collapse" : "Maximise";
    },

    _maximisedChanged: function (newValue) {
        if (this.contextRetriever) {
            if (newValue) {
                this._makeDetached();
                InsertionPointManager.addInsertionPoint(this);
            } else {
                InsertionPointManager.removeInsertionPoint(this);
                if (!this.detachedView) {
                    this._makeAttached();
                }
            }
            this._setDimension();
            this._setPosition();
            this._saveState(ST_MAXIMISED, this.maximised);
        }
    },

    _makeDetached: function () {
        this._preferredSize = this._preferredSize || this._getPrefDimForDetachedView();
        const zOrder = this._getProp(ST_ZORDER);
        if (zOrder) {
            this.contextRetriever().insertionPointManager.add(this, +zOrder);
        } else {
            this.contextRetriever().insertionPointManager.add(this);
        }
        this.focus();
    },

    _makeAttached: function () {
        delete this._preferredSize;
        this.contextRetriever().insertionPointManager.remove(this);
        if (this.contextRetriever().$.centreResultContainer) {
            this.contextRetriever().$.centreResultContainer.focus();
        }
    },

    closeDialog: function () {
        this._toggleMaximise();
    },

    /******************** minimise button related logic *************************/

    _minimiseButtonIcon: function (minimised) {
        return minimised ? "tg-icons:expandMin" : "tg-icons:collapseMin";
    },

    _toggleMinimised: function (e) {
        this.minimised = !this.minimised;
        tearDownEvent(e);
    },

    _minimisedTooltip: function(minimised) {
        return minimised ? "Restore": "Minimize";
    },

    _minimisedChanged: function (newValue) {
        if (this.contextRetriever) {
            this._setDimension();
            this._saveState(ST_MINIMISED, this.minimised);
        }
    },

    /******************** detach button related logic *************************/

    _detachButtonIcon: function(detachedView) {
        return detachedView ? "tg-icons:pin" : "tg-icons:unpin";
    },

    _toggleDetach: function (e) {
        this.detachedView = !this.detachedView;
        tearDownEvent(e);
    },

    _detachTooltip: function (detachedView) {
        return detachedView ? "Snap": "Unsnap";
    },

    _detachedViewChanged: function (newValue) {
        if (this.contextRetriever) {
            if (newValue) {
                this._makeDetached();
            } else if (!this.maximised){
                this._makeAttached();
            }
            this._setDimension();
            this._setPosition();
            this._saveState(ST_DETACHED_VIEW, this.detachedView);
        }
    },

    _alternativeViewChanged: function (alternativeView, contextRetriever) {
        if (contextRetriever) {
            // As for selection crit / grid views, the tab index for alternative view should be undefined to enable targeting of keyboard events to 'tg-menu-item-view'.
            // For simple insertion points, target of keyboard events should be this 'tg-entity-centre-insertion-point'.
            if (alternativeView) {
                // Originally, for alternative views, we used tabindex='-1' to ensure proper redirection of keyboard events to 'tg-menu-item-view'.
                // However, non-existent tabindex can also be used for this purpose (see 'tg-polymer-utils.getKeyEventTarget' method).
                // In case of tabindex='-1' Shadow DOM elements are not tab-focusable (https://github.com/WICG/webcomponents/issues/774), which breaks usual focus circulation on TAB/Shift+TAB (as in selection crit or EGI).
                // As for explicit mouse clicking on non-focusable area or '.focus()' on host element, the focus will shift to first focusable element above host which is 'tg-menu-item-view' -- this allows proper entering of focus into Shadow DOM of insertion point.
                this.removeAttribute('tabindex');
            } else {
                this.setAttribute('tabindex', '0');
            }
            this._setDimension();
            this._setPosition();
        }
    },

    _shouldEnableDraggable: function (contextRetriever) {
        if (contextRetriever) {
            this.enableDraggable = contextRetriever()._dom().insertionPointCustomLayoutEnabled;
        }
    },

    /****************Miscellaneous methods for restoring size and dimension***********************/
    /**
     * This method should be removed in the next releases as it required better name. And now it's functionality was enhanced and moved to _setDimension
     */
    _adjustView: function () {
        this._setDimension();
    },

    _setDimension: function () {
        this.style.removeProperty('margin');
        this.$.insertionPointBody.style.removeProperty("min-width");
        if (this.detachedView) {
            let dimToApply = this._getPair(ST_DETACHED_VIEW_WIDTH, ST_DETACHED_VIEW_HEIGHT);
            if (!dimToApply) {
                dimToApply = this._preferredSize;
            }
            if (!this.minimised && !this.maximised) {
                this.style.width = dimToApply && dimToApply[0];
                this.style.height = dimToApply && dimToApply[1];
            } else if (this.maximised && !this.minimised) {
                this.style.width = '100%';
                this.style.height = '100%';
            } else if (this.minimised && !this.maximised) {
                this.style.height = this._titleBarHeight();
                this.style.width = dimToApply && dimToApply[0];
            }
        } else {
            if (this.alternativeView) {
                this.style.width = '100%';
                this.style.height = '100%';
            } else {
                const heightToApply = this._getProp(ST_ATTACHED_HEIGHT);
                const prefDim = this._getPrefDim();
                if (!this.minimised && !this.maximised) {
                    this.style.margin = `${INSERTION_POINT_MARGIN}px ${2 * INSERTION_POINT_MARGIN}px`;
                    this.style.width = "auto";
                    this.$.insertionPointBody.style.minWidth = prefDim && prefDim[0];
                    this.style.height = heightToApply || (prefDim && prefDim[1]);
                } else if (this.maximised && !this.minimised) {
                    this.style.width = '100%';
                    this.style.height = '100%';
                } else if (this.minimised && !this.maximised) {
                    this.style.margin = `${INSERTION_POINT_MARGIN}px ${2 * INSERTION_POINT_MARGIN}px`;
                    this.style.height = this._titleBarHeight();
                    this.style.width = "auto";
                    this.$.insertionPointBody.style.minWidth = prefDim && prefDim[0];
                }
            }
        }
        this.async(() => this.notifyResize(), 1);
    },

    _setPosition: function () {
        if (this.detachedView) {
            this.style.position = "fixed";
            if (!this.maximised) {
                let posToApply = this._getPair(ST_POS_X, ST_POS_Y);
                if (posToApply) {
                    this.style.left = posToApply[0];
                    this.style.top = posToApply[1];
                } else {
                    this.refit();
                }
            } else {
                this.style.left = "0";
                this.style.top = "0";
            }
        } else {
            if (this.maximised) {
                this.style.position = "fixed";
                this.style.left = "0";
                this.style.top = "0";
            } else {
                this.style.removeProperty('position');
                this.style.removeProperty('left');
                this.style.removeProperty('top');
            }
        }
    },

    refit: function() {
        IronFitBehavior.refit.call(this);

        // There is a need to reset max-width and max-height styles after every refit call.
        // This is necessary to make dialog being able to 'maximise' to large dimensions.
        this.style.removeProperty('max-height');
        this.style.removeProperty('max-width');
    },

    /*********************************************************************************************/

    _isToolbarVisible: function (maximised, alternativeView) {
        return (maximised || alternativeView) && (this.$.entitySpecificActions.assignedNodes().length > 0 || this.$.standartActions.assignedNodes().length > 0);
    },

    _getResizerStyle: function (detachedView) {
        return `cursor: ${detachedView ? 'nwse-resize' : 'ns-resize'}`;
    },

    _shortcutPressed: function (e) {
        this.processShortcut(e, ['paper-icon-button', 'tg-action', 'tg-ui-action']);
    },


    /**
     * Updates 'saveAsName' from its 'change' event. It is used in insertion point title.
     */
    _updateSaveAsName: function (event) {
        tearDownEvent(event); // prevent event propagating to the top (tg-view-with-menu) to avoid parent standalone centre title change
        this.saveAsName = event.detail; // LINK_CONFIG_TITLE is not possible here, only in standalone centres
    },

    /**
     * Updates 'saveAsDesc' from its 'change' event. It is used in insertion point title's tooltip.
     */
    _updateSaveAsDesc: function (event) {
        tearDownEvent(event); // prevent event propagating to the top (tg-view-with-menu) to avoid parent standalone centre title change
        this.saveAsDesc = event.detail;
    },

    /**
     * Calculates insertion point title's tooltip text.
     */
    _calcTitleTooltip: function (longDesc, saveAsName, saveAsDesc) {
        const saveAsNameBold = saveAsName ? '<b>' + saveAsName + '</b>' : '';
        const saveAsPart = [saveAsNameBold, saveAsDesc].filter(Boolean /* only non-empty */).join('<br>');
        return [longDesc, saveAsPart].filter(Boolean /* only non-empty */).join('<br><br>');
    },

    /**
     * Calculates insertion point title text.
     */
    _calcTitle: function (shortDesc, saveAsName) {
        const saveAsPart = saveAsName ? '(' + saveAsName + ')' : '';
        return [shortDesc, saveAsPart].filter(Boolean /* only non-empty */).join(' ');
    },

    _getPrefDim: function () {
        const prefDim = this.$.elementLoader.prefDim;
        if (prefDim) {
            const width = (typeof prefDim.width === 'function' ? prefDim.width() : prefDim.width) + prefDim.widthUnit;
            const height = (typeof prefDim.height === 'function' ? prefDim.height() : prefDim.height) + prefDim.heightUnit;
            return [width, prefDim.heightUnit === '%' ? height : `calc(${height} + ${this._titleBarHeight()})`];
        }
    },

    _titleBarHeight: function() {
        return this._hasTitleBar(this.shortDesc, this.alternativeView) ? '44px' : '0px';
    },

    _getPrefDimForDetachedView: function () {
        const prefDim = this._getPrefDim();
        if (prefDim) {
            prefDim[0] = (this.parentElement.offsetWidth - INSERTION_POINT_MARGIN * 2) + 'px';
            prefDim[1] = this._getProp(ST_ATTACHED_HEIGHT) || prefDim[1];
        }
        return prefDim
    },

    _resizeButtonTooltip: function (detachedView) {
        return `Drag to resize<br>Double tap to reset ${detachedView ? 'dimensions / position' : 'height'}`;
    },

    /********************************* Local storage related functions ********************************/
    _restoreFromLocalStorage: function(_element, contextRetriever) {
        if (_element && contextRetriever) {
            this.minimised = !!(this._getProp(ST_MINIMISED) && true);
            this.maximised = !!(this._getProp(ST_MAXIMISED) && true);
            this.detachedView = !!(this._getProp(ST_DETACHED_VIEW) && true);
        }
    },

    _generateKey: function (name) {
        const extendedName = `${this.contextRetriever().miType}_${this._element && this._element.tagName}_${name}`;
        return localStorageKey(extendedName);
    },

    _saveState: function (key, value) {
        if (value) {
            localStorage.setItem(this._generateKey(key), value);
        } else {
            localStorage.removeItem(this._generateKey(key));
        }
    },

    _savePair: function (key_1, value_1, key_2, value_2) {
        if (value_1 && value_2) {
            localStorage.setItem(this._generateKey(key_1), value_1);
            localStorage.setItem(this._generateKey(key_2), value_2);
        }
    },

    _getPair: function (_1, _2) {
        const pair_1 = localStorage.getItem(this._generateKey(_1));
        const pair_2 = localStorage.getItem(this._generateKey(_2));
        if (pair_1 && pair_2) {
            return [pair_1, pair_2];
        }
    },

    _saveProp: function(key, value) {
        if (value) {
            localStorage.setItem(this._generateKey(key), value);
        }
    },

    _getProp: function (key) {
        return localStorage.getItem(this._generateKey(key));
    },

    _removeProp: function (key) {
        localStorage.removeItem(this._generateKey(key));
    },

    _clearLocalStorage: function (event) {
        if (event.detail.sourceEvent.detail && event.detail.sourceEvent.detail === 2) {
            if (this.detachedView) {
                this._removeProp(ST_DETACHED_VIEW_WIDTH);
                this._removeProp(ST_DETACHED_VIEW_HEIGHT);
                this._removeProp(ST_POS_X);
                this._removeProp(ST_POS_Y);
            } else {
                this._removeProp(ST_ATTACHED_HEIGHT);
            }
            this._setDimension();
            this._setPosition();
        }
    },

    /********************************************************************************************/
});<|MERGE_RESOLUTION|>--- conflicted
+++ resolved
@@ -152,13 +152,8 @@
         }
     </style>
     <style include="iron-flex iron-flex-reverse iron-flex-alignment iron-flex-factors iron-positioning tg-entity-centre-styles paper-material-styles"></style>
-<<<<<<< HEAD
-    <div id="titleBar" draggable$="[[_titleBarDraggable]]" class="title-bar layout horizontal justified center" hidden$="[[!_hasTitleBar(shortDesc, alternativeView)]]" on-track="_moveDialog" tooltip-text$="[[_calcTitleTooltip(longDesc, saveAsName, saveAsDesc)]]">
+    <div id="titleBar" draggable$="[[_titleBarDraggable]]" class="title-bar layout horizontal justified center" hidden$="[[!_hasTitleBar(shortDesc, alternativeView)]]" on-track="moveComponent" tooltip-text$="[[_calcTitleTooltip(longDesc, saveAsName, saveAsDesc)]]">
         <span class="title-text truncate">[[_calcTitle(shortDesc, saveAsName)]]</span>
-=======
-    <div id="titleBar" draggable$="[[_titleBarDraggable]]" class="title-bar layout horizontal justified center" hidden$="[[!_hasTitleBar(shortDesc, alternativeView)]]" on-track="moveComponent" tooltip-text$="[[longDesc]]">
-        <span class="title-text truncate">[[shortDesc]]</span>
->>>>>>> 2bd8757e
         <div class="layout horizontal centre">
             <paper-icon-button class="title-bar-button" icon="[[_detachButtonIcon(detachedView)]]" on-tap="_toggleDetach" tooltip-text$="[[_detachTooltip(detachedView)]]"></paper-icon-button>
             <paper-icon-button class="title-bar-button" icon="[[_minimiseButtonIcon(minimised)]]" on-tap="_toggleMinimised" tooltip-text$="[[_minimisedTooltip(minimised)]]" disabled="[[maximised]]"></paper-icon-button>
@@ -412,18 +407,17 @@
 
     observers: ['_alternativeViewChanged(alternativeView, contextRetriever)', '_shouldEnableDraggable(contextRetriever)','_restoreFromLocalStorage(_element, contextRetriever)'],
 
-<<<<<<< HEAD
     listeners: {
         'tg-save-as-name-changed': '_updateSaveAsName',
         'tg-save-as-desc-changed': '_updateSaveAsDesc'
-=======
+    },
+
     created: function () {
         // initialise properties from tg-resizable-movable-behavior
         this.minimumWidth = 60 /* reasonable minimum width of text */ + (8 * 2) /* padding left+right */ + (24 * 3) /* three buttons width */;
         this.persistSize = () => this._savePair(ST_DETACHED_VIEW_WIDTH, this.style.width, ST_DETACHED_VIEW_HEIGHT, this.style.height);
         this.persistPosition = () => this._savePair(ST_POS_X, this.style.left, ST_POS_Y, this.style.top);
         this.allowMove = () => this._titleBarDraggable !== 'true' && !this.maximised && this.detachedView;
->>>>>>> 2bd8757e
     },
 
     ready: function () {
@@ -722,44 +716,6 @@
         }
     },
 
-<<<<<<< HEAD
-    /**
-     *
-     * @param {Event} e - An event that is dipatched on title bar mouse move evnt.
-     */
-    _moveDialog: function(e) {
-        const target = e.target;
-        if (target === this.$.titleBar && this._titleBarDraggable !== 'true' && !this.maximised && this.detachedView) {
-            switch (e.detail.state) {
-                case 'start':
-                    this.$.titleBar.style.cursor = 'move';
-                    this._windowHeight = window.innerHeight;
-                    this._windowWidth = window.innerWidth;
-                    break;
-                case 'track':
-                    const _titleBarDimensions = this.$.titleBar.getBoundingClientRect();
-                    const leftNeedsChange = _titleBarDimensions.right + e.detail.ddx >= 44 && _titleBarDimensions.left + e.detail.ddx <= this._windowWidth - 44;
-                    if (leftNeedsChange) {
-                        this.style.left = _titleBarDimensions.left + e.detail.ddx + 'px';
-                    }
-                    const topNeedsChange = _titleBarDimensions.top + e.detail.ddy >= 0 && _titleBarDimensions.bottom + e.detail.ddy <= this._windowHeight;
-                    if (topNeedsChange) {
-                        this.style.top = _titleBarDimensions.top + e.detail.ddy + 'px';
-                    }
-                    if (leftNeedsChange || topNeedsChange) {
-                        this._savePair(ST_POS_X, this.style.left, ST_POS_Y, this.style.top);
-                    }
-                    break;
-                case 'end':
-                    this.$.titleBar.style.removeProperty('cursor');
-                    break;
-            }
-        }
-        tearDownEvent(e);
-    },
-
-=======
->>>>>>> 2bd8757e
     _onCaptureClick: function (e) {
         if ((this.detachedView || this.maximised) && this.contextRetriever) {
             this.contextRetriever().insertionPointManager.bringToFront(this);
