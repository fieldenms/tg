--- conflicted
+++ resolved
@@ -1054,8 +1054,6 @@
         this.processShortcut(e, ['paper-icon-button', 'tg-action', 'tg-ui-action']);
     },
 
-<<<<<<< HEAD
-
     /**
      * Updates 'saveAsName' from its 'change' event. It is used in insertion point title.
      */
@@ -1089,8 +1087,6 @@
         return [shortDesc, saveAsPart].filter(Boolean /* only non-empty */).join(' ');
     },
 
-=======
->>>>>>> a8a86f58
     _getPrefDim: function () {
         const prefDim = this.$.elementLoader.prefDim;
         if (prefDim) {
