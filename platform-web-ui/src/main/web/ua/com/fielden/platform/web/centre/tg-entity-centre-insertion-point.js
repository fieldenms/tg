import '/resources/element_loader/tg-element-loader.js';

import '/resources/polymer/@polymer/polymer/polymer-legacy.js';
import { Polymer } from '/resources/polymer/@polymer/polymer/lib/legacy/polymer-fn.js';
import { html } from '/resources/polymer/@polymer/polymer/lib/utils/html-tag.js';

import '/resources/polymer/@polymer/iron-flex-layout/iron-flex-layout.js';
import '/resources/polymer/@polymer/iron-flex-layout/iron-flex-layout-classes.js';
import '/resources/polymer/@polymer/iron-icon/iron-icon.js';
import '/resources/polymer/@polymer/iron-icons/iron-icons.js';
import { IronFitBehavior } from "/resources/polymer/@polymer/iron-fit-behavior/iron-fit-behavior.js";
import { IronA11yKeysBehavior } from '/resources/polymer/@polymer/iron-a11y-keys-behavior/iron-a11y-keys-behavior.js';
import { IronResizableBehavior } from '/resources/polymer/@polymer/iron-resizable-behavior/iron-resizable-behavior.js';

import '/resources/images/tg-icons.js';
import '/resources/components/tg-toast.js';
import '/resources/egi/tg-responsive-toolbar.js';
import { TgTooltipBehavior } from '/resources/components/tg-tooltip-behavior.js';
import { TgShortcutProcessingBehavior } from '/resources/actions/tg-shortcut-processing-behavior.js';
import { TgElementSelectorBehavior } from '/resources/components/tg-element-selector-behavior.js';
import { InsertionPointManager } from '/resources/centre/tg-insertion-point-manager.js';

import '/resources/polymer/@polymer/paper-styles/color.js';
import '/resources/polymer/@polymer/paper-styles/shadow.js';
import '/resources/polymer/@polymer/paper-styles/paper-styles-classes.js';
import '/resources/polymer/@polymer/paper-icon-button/paper-icon-button.js';
import '/resources/polymer/@polymer/paper-styles/element-styles/paper-material-styles.js';

import '/resources/polymer/@polymer/neon-animation/animations/fade-in-animation.js';
import '/resources/polymer/@polymer/neon-animation/animations/fade-out-animation.js';
import '/resources/centre/tg-entity-centre-styles.js';
import { tearDownEvent, getKeyEventTarget, getRelativePos, localStorageKey } from '/resources/reflection/tg-polymer-utils.js';
import { UnreportableError } from '/resources/components/tg-global-error-handler.js';

const ST_MINIMISED = 'minimised';
const ST_MAXIMISED = 'maximised';
const ST_DETACHED_VIEW = 'detachedView';

const ST_DETACHED_VIEW_WIDTH = 'detachedWidth';
const ST_DETACHED_VIEW_HEIGHT = 'detachedHeight';
const ST_POS_X = "posX";
const ST_POS_Y = "posY";
const ST_ZORDER = "zOrder";

const ST_ATTACHED_HEIGHT = 'attachedHeight';

const INSERTION_POINT_MARGIN = 5;

const template = html`
    <style>
        :host {
            @apply --layout-vertical;
            overflow: hidden;
            background: white;
            border-radius: 2px;
            position: relative;
            overflow: auto;
        }

        :host(:not([maximised]):not([alternative-view])) {
            @apply --shadow-elevation-2dp;
        }

        :host([enable-draggable]:not([maximised])) #titleBar:hover {
            cursor: move;
            /* fallback if grab cursor is unsupported */
            cursor: grab;
            cursor: -moz-grab;
            cursor: -webkit-grab;
        }

        :host([enable-draggable]:not([maximised])) #titleBar:active {
            cursor: grabbing;
            cursor: -moz-grabbing;
            cursor: -webkit-grabbing;
        }

        .truncate {
            white-space: nowrap;
            overflow: hidden;
            text-overflow: ellipsis;
        }

        .title-bar {
            height: 44px;
            min-height: 44px;
            padding: 0 8px 0 8px;
            font-size: 18px;
            cursor: default;
            color: white;
            overflow: hidden;
            -webkit-user-select: none;
            -moz-user-select: none;
            -ms-user-select: none;
            user-select: none;
            background-color: var(--paper-light-blue-600);
        }

        .title-text {
            pointer-events: none;
        }

        tg-responsive-toolbar {
            margin: 8px 0;
        }

        paper-icon-button.title-bar-button {
            padding: 0;
            margin-left: 8px;
            width: 24px;
            height: 24px;
            stroke: var(--paper-grey-100);
            fill: var(--paper-grey-100);
            color: var(--paper-grey-100);
        }

        paper-icon-button.title-bar-button:hover {
            stroke: var(--paper-grey-300);
            fill: var(--paper-grey-300);
            color: var(--paper-grey-300);
        }

        paper-icon-button.title-bar-button[disabled] {
            color: var(--paper-grey-300);
        }

        #insertionPointBody {
            overflow: auto;
        }

        #resizer {
            position: absolute;
            bottom: 0;
            right: 0;
            --iron-icon-fill-color: var(--paper-grey-600);
        }

        .lock-layer {
            opacity: 0.5;
            display: none;
            background-color: white;
            @apply --layout-fit;
        }

        .lock-layer[lock] {
            display: initial;
        }
    </style>
    <style include="iron-flex iron-flex-reverse iron-flex-alignment iron-flex-factors iron-positioning tg-entity-centre-styles paper-material-styles"></style>
<<<<<<< HEAD
    <div id="titleBar" draggable$="[[_titleBarDraggable]]" class="title-bar layout horizontal justified center" hidden$="[[!_hasTitleBar(shortDesc, alternativeView)]]" on-track="_moveDialog">
        <span class="title-text truncate" tooltip-text$="[[_calcTitleTooltip(longDesc, saveAsName, saveAsDesc)]]">[[_calcTitle(shortDesc, saveAsName)]]</span>
        <div class="layout horizontal centre">
            <paper-icon-button class="title-bar-button" icon="[[_detachButtonIcon(detachedView)]]" on-tap="_toggleDetach" tooltip-text$="[[_detachTooltip(detachedView)]]"></paper-icon-button>
            <paper-icon-button class="title-bar-button" icon="[[_minimiseButtonIcon(minimised)]]" on-tap="_toggleMinimised" tooltip-text$="[[_minimisedTooltip(minimised)]]" disabled="[[maximised]]"></paper-icon-button>
            <paper-icon-button class="title-bar-button" style$="[[_maximiseButtonStyle(maximised)]]" icon="icons:open-in-new" on-tap="_toggleMaximise" tooltip-text$="[[_maximiseButtonTooltip(maximised)]]" disabled="[[minimised]]"></paper-icon-button>
=======
    <div id="insertionPointContainer" class="relative layout vertical flex">
        <div id="titleBar" draggable$="[[_titleBarDraggable]]" class="title-bar layout horizontal justified center" hidden$="[[!_hasTitleBar(shortDesc, alternativeView)]]" on-track="_moveDialog">
            <span class="title-text truncate" tooltip-text$="[[longDesc]]">[[shortDesc]]</span>
            <div class="layout horizontal centre">
                <paper-icon-button class="title-bar-button" icon="[[_detachButtonIcon(detachedView)]]" on-tap="_toggleDetach" tooltip-text$="[[_detachTooltip(detachedView)]]"></paper-icon-button>
                <paper-icon-button class="title-bar-button" icon="[[_minimiseButtonIcon(minimised)]]" on-tap="_toggleMinimised" tooltip-text$="[[_minimisedTooltip(minimised)]]" disabled="[[maximised]]"></paper-icon-button>
                <paper-icon-button class="title-bar-button" style$="[[_maximiseButtonStyle(maximised)]]" icon="icons:open-in-new" on-tap="_toggleMaximise" tooltip-text$="[[_maximiseButtonTooltip(maximised)]]" disabled="[[minimised]]"></paper-icon-button>
            </div>
>>>>>>> d6b997d6
        </div>
        <div id="insertionPointBody" class="relative flex layout vertical">
            <tg-responsive-toolbar id="viewToolbar" hidden$="[[!_isToolbarVisible(maximised, alternativeView)]]">
                <slot id="entitySpecificActions" slot="entity-specific-action" name="entity-specific-action"></slot>
                <slot id="standartActions" slot="standart-action" name="standart-action"></slot>
            </tg-responsive-toolbar>
            <div id="loadableContent" class="flex layout horizontal relative">
                <tg-element-loader id="elementLoader"></tg-element-loader>
            </div>
            <div class="lock-layer" lock$="[[lock]]"></div>
        </div>
        <iron-icon id="resizer" style$="[[_getResizerStyle(detachedView)]]" hidden$="[[_resizingDisabled(minimised, maximised, alternativeView, withoutResizing)]]" icon="tg-icons:resize-bottom-right" on-tap="_clearLocalStorage" on-track="_resizeInsertionPoint" on-down="_makeCentreUnselectable" on-up="_makeCentreSelectable" tooltip-text="Drag to resize<br>Double tap to reset height"></iron-icon>
        <tg-toast id="toaster"></tg-toast>
    </div>
`;

Polymer({
    _template: template,

    is: 'tg-entity-centre-insertion-point',

    behaviors: [
        IronFitBehavior,
        IronResizableBehavior,
        IronA11yKeysBehavior,
        TgTooltipBehavior,
        TgShortcutProcessingBehavior,
        TgElementSelectorBehavior
    ],

    properties: {
        /**
         * Indicates whether this view is represented as alternative view or side-by-side with main EGI
         */
        alternativeView: {
            type: Boolean,
            value: false,
            reflectToAttribute: true,
            observer: "_alternativeViewChanged"
        },

        /**
         * Indicates whether this insertion point should be resizable or not.
         */
        withoutResizing: {
            type: Boolean,
            value: false
        },
        
        activated: {
            type: Boolean,
            value: false
        },

        opened: {
            type: Boolean,
            computed: "_isOpened(maximised)"
        },

        /**
         * The icon for insertion point
         */
        icon: String,

        /**
         * The icon style for insertion point
         */
        iconStyle: String,
        
        /**
         * The title for insertion point
         */
        shortDesc: String,
        /**
         * The explanation description for insertion point
         */
        longDesc: String,
        /**
         * The selection criteria entity binded to this insertion point
         */
        selectionCriteriaEntity: {
            type: Object,
            observer: '_updateElementWithSelectionCriteriaEntity',
        },
        /**
         * Indicates how data for insertion point was change: by run, refresh or navigation.
         */
        dataChangeReason: {
            type: String,
            observer: '_updateElementWithDataChangeReason'
        },
        /**
         * The entities retrieved when running centre that has this insertion point
         */
        retrievedEntities: {
            type: Array,
            observer: '_updateElementWithRetrievedEntities',
            notify: true
        },

        /**
         * The entities retrieved when running centre that has this insertion point. It might be either all entities, which should be paginated locally, or only one page. It depends on retrieveAll property of entity centre.
         */
        allRetrievedEntities: {
            type: Array,
            observer: '_updateElementWithAllRetrievedEntities',
            notify: true
        },

        /**
         * Rendering hints of the data page retrieved by centre on run or refresh 
         */
        renderingHints: {
            type: Array,
            observer: '_updateElementWithRenderingHints',
            notify: true
        },

        /**
         * Rendering hints of all data set retrieved by entity centre. (It is the same as rendering hints in case if centre wasn't configured with retrieveAll option, otherwise it contains rendering  hints of all data set from all pages).
         */
        allRenderingHints: {
            type: Array,
            observer: '_updateElementWithAllRenderingHints',
            notify: true
        },
        /**
         * Summary entity retrieved when running centre that has this insertion point.
         */
        retrievedTotals: {
            type: Object,
            observer: '_updateElementWithRetrievedTotals',
            notify: true
        },
        centreSelection: {
            type: Object,
            observer: '_centreSelectionChanged'
        },
        /**
         * The state of parent entity centre. This enables locking of alternative view when parent centre is in VIEW state.
         */
        centreState: {
            type: String,
            observer: "_centreStateChanged"
        },
        /**
         * Provides custom key bindings.
         */
        customShortcuts: {
            type: String,
            observer: "_customShortcutsChanged"
        },
        /**
         * The function to map column properties of the entity to the form [{ dotNotation: 'prop1.prop2', value: '56.67'}, ...]. The order is 
         * consistent with the order of columns.
         *
         * @param entity -- the entity to be processed with the mapper function
         */
        columnPropertiesMapper: {
            type: Function,
            observer: '_updateElementWithColumnPropertiesMapper',
            notify: true
        },

        contextRetriever: {
            type: Function,
            observer: "_updateElementWithContextRetriever"
        },

        /**
         * Contains name of embedded named centre configuration, if there is one in this insertion point.
         */
        saveAsName: {
            type: String,
            value: ''
        },

        /**
         * Contains description of embedded named centre configuration, if there is one in this insertion point.
         */
        saveAsDesc: {
            type: String,
            value: ''
        },

        /**
         * Need for locking insertion point during data loading.
         */
         lock: {
            type: Boolean,
            value: false
        },

        _element: {
            type: Object,
            value: null
        },

        _ownKeyBindings: {
            type: Object
        },

        _titleBarDraggable: {
            type: Boolean,
            value: false,
        },

        enableDraggable: {
            type: Boolean,
            value: false,
            reflectToAttribute: true,
        },

        /**
         * Determnes whether insertion point is maximised or not.
         */
        maximised: {
            type: Boolean,
            reflectToAttribute: true,
            observer: "_maximisedChanged"
        },

        minimised: {
            type: Boolean,
            reflectToAttribute: true,
            observer: "_minimisedChanged"
        },

        detachedView: {
            type: Boolean,
            reflectToAttribute: true,
            observer: "_detachedViewChanged"
        }
    },

    observers: ['_shouldEnableDraggable(contextRetriever)','_restoreFromLocalStorage(_element, contextRetriever)'],

    listeners: {
        'tg-save-as-name-changed': '_updateSaveAsName',
        'tg-save-as-desc-changed': '_updateSaveAsDesc'
    },

    ready: function () {
        this.triggerElement = this.$.insertionPointContent;
        this.addEventListener('tg-config-uuid-before-change', tearDownEvent); // prevent propagating of centre config UUID event to the top (tg-view-with-menu) to avoid browser URI change
        this.addEventListener('tg-config-uuid-changed', tearDownEvent); // prevent propagating of centre config UUID event to the top (tg-view-with-menu) to avoid configUuid change on parent standalone centre
        //iron-fit-behavior related settings
        this.positionTarget = document.body;
        this.horizontalAlign = 'center';
        this.verticalAlign = 'middle';
        //z-index management related settings
        const clickEvent = ('ontouchstart' in window) ? 'touchstart' : 'mousedown';
        this.addEventListener(clickEvent, this._onCaptureClick, true);
        this.addEventListener('focus', this._onCaptureClick, true);
        this.addEventListener('keydown', this._onCaptureClick, true);
        //Title bar event to identify whether element is draggable or not
        this.$.titleBar.addEventListener("mousedown", this._handleDraggable.bind(this), true);
    },

    attached: function () {
        this.async(() => {
            this.keyEventTarget = getKeyEventTarget(this.$.insertionPointContent, this);
        }, 1);
    },

    refreshEntitiesLocaly: function (entities, properties) {
        if (this._element && typeof this._element.refreshEntitiesLocaly === 'function') {
            this._element.refreshEntitiesLocaly(entities, properties);
        }
    },

    _customShortcutsChanged: function (newValue, oldValue) {
        this._ownKeyBindings = {};
        if (newValue) {
            this._ownKeyBindings[newValue] = '_shortcutPressed';
        }
    },

    skipHistoryAction: function () {
        return !(this.contextRetriever && this.contextRetriever()._visible && this.maximised);
    },

    _isOpened: function (maximised) {
        return maximised;
    },

    _getElement: function (customAction) {
        const self = this;
        if (self._element) {
            return Promise.resolve(self._element);
        } else {
            self.$.elementLoader.import = customAction.componentUri;
            self.$.elementLoader.elementName = customAction.elementName;
            self.$.elementLoader.attrs = customAction.attrs;
            return self.$.elementLoader.reload();
        }
    },

    _updateElementWithSelectionCriteriaEntity: function (newValue, oldValue) {
        if (this._element) {
            this._element.selectionCriteriaEntity = newValue;
        }
    },

    _updateElementWithDataChangeReason: function (newValue, oldValue) {
        if (this._element) {
            this._element.dataChangeReason = newValue;
        }
    },

    _updateElementWithAllRetrievedEntities: function (newValue, oldValue) {
        if (this._element) {
            this._element.allRetrievedEntities = newValue;
        }
    },

    _updateElementWithAllRenderingHints: function (newValue, oldValue) {
        if (this._element) {
            this._element.allRenderingHints = newValue;
        }
    },

    _updateElementWithRetrievedEntities: function (newValue, oldValue) {
        if (this._element) {
            this._element.retrievedEntities = newValue;
        }
    },

    _updateElementWithRenderingHints: function (newValue, oldValue) {
        if (this._element) {
            this._element.renderingHints = newValue;
        }
    },

    _updateElementWithRetrievedTotals: function (newValue, oldValue) {
        if (this._element) {
            this._element.retrievedTotals = newValue;
        }
    },

    _centreSelectionChanged: function (newValue, oldValue) {
        if (this._element) {
            this._element.centreSelection = newValue;
        }
    },

    _centreStateChanged: function (newValue, oldValue) {
        if (this._element) {
            this._element.centreState = newValue;
        }
        this.lock = newValue === "VIEW";
    },

    _updateElementWithColumnPropertiesMapper: function (newValue, oldValue) {
        if (this._element) {
            this._element.columnPropertiesMapper = newValue;
        }
    },

    _updateElementWithContextRetriever: function (newValue, oldValue) {
        if (this._element) {
            this._element.contextRetriever = newValue;
        }
    },

    /**
     * customAction -- an action that was actioned by user and may require showing a diglog (e.g. with master)
     */
    activate: function (customAction) {
        const self = this;
        if (this.activated === true) {
            return self._getElement(customAction)
                .then(function (element) {
                    return customAction._onExecuted(null, element, null).then(function () {
                        customAction.restoreActiveElement();
                    });
                });
        } else { // else need to first load and create the element to be inserted
            self._getElement(customAction)
                .then(function (element) {
                    self.activated = true;
                    self._element = element;
                    self._element.selectionCriteriaEntity = self.selectionCriteriaEntity;
                    self._element.dataChangeReason = self.dataChangeReason;
                    self._element.contextRetriever = self.contextRetriever;
                    self._element.addEventListener('retrieved-entities-changed', function (ev) {
                        self.retrievedEntities = this.retrievedEntities;
                    });
                    self._element.retrievedEntities = self.retrievedEntities;
                    self._element.addEventListener('all-retrieved-entities-changed', function (ev) {
                        self.allRetrievedEntities = this.allRetrievedEntities;
                    });
                    self._element.allRetrievedEntities = self.allRetrievedEntities;
                    self._element.addEventListener('rendering-hints-changed', function (e) {
                        self.renderingHints = this.renderingHints;
                    });
                    self._element.renderingHints = self.renderingHints;
                    self._element.addEventListener('all-rendering-hints-changed', function (ev) {
                        self.allRenderingHints = this.allRenderingHints;
                    });
                    self._element.allRenderingHints = self.allRenderingHints;
                    self._element.addEventListener('retrieved-totals-changed', function (ev) {
                        self.retrievedTotals = this.retrievedTotals;
                    });
                    self._element.retrievedTotals = self.retrievedTotals;
                    self._element.centreSelection = self.centreSelection;
                    self._element.addEventListener('column-properties-mapper-changed', function (ev) {
                        self.columnPropertiesMapper = this.columnPropertiesMapper;
                    });
                    self._element.columnPropertiesMapper = self.columnPropertiesMapper;
                    self._element.customEventTarget = self;

                    const promise = customAction._onExecuted(null, element, null);
                    if (promise) {
                        return promise
                            .then(function () {
                                customAction.restoreActiveElement();
                            });
                    } else {
                        return Promise.resolve()
                            .then(function () {
                                customAction.restoreActiveElement();
                            });
                    }
                })
                .catch(function (error) {
                    console.error(error);
                    self.$.toaster.text = 'There was an error displaying view ' + customAction.elementName;
                    self.$.toaster.hasMore = true;
                    self.$.toaster.msgText = `There was an error displaying the view.<br><br>` +
                                              `<b>Error cause:</b><br>${error.message}`;
                    self.$.toaster.showProgress = false;
                    self.$.toaster.isCritical = true;
                    self.$.toaster.show();
                    throw new UnreportableError(error);
                });
        }
    },

    /**
     * @returns Checks whether this insertion point can be left.
     */
    canLeave: function () {
        if (this._element && typeof this._element.canLeave === 'function') {
            return this._element.canLeave();
        }
    },

    /**
     * Performs custom tasks before leaving this insertion point. This is stub  right now to conform switching to alternative views API in entity centre behavior.
     */
    leave: function () {},

    /**
     * Determines whether resizing is available for this insertion point. 
     * 
     * @param {Boolean} maximised - is insertion point maximised?
     * @param {Boolean} alternativeView - is insertion point an alternative view?
     * @param {Boolean} withoutResizing - is insertion point is resizable?
     */
    _resizingDisabled: function (minimised, maximised, alternativeView, withoutResizing) {
        return minimised || maximised || alternativeView || withoutResizing;
    },

    /**
     * Event handler for drag event to handle insertion point resizing.
     * 
     * @param {Event} event`1` - the event generated by polymer for drag event
     */
    _resizeInsertionPoint: function (event) {
        const target = event.target;
        if (target === this.$.resizer && !this.withoutResizing) {
            switch (event.detail.state) {
                case 'start':
                    const cursor = this.detachedView ? 'nwse-resize' : 'ns-resize';
                    document.styleSheets[0].insertRule(`* { cursor: ${cursor} !important; }`, 0); // override custom cursors in all application with resizing cursor
                    break;
                case 'track':
                    if (this.detachedView) {
                        this._resizeDetached(event);
                    } else {
                        this._resizeAttached(event);
                    }
                    break;
                case 'end':
                    if (document.styleSheets.length > 0 && document.styleSheets[0].cssRules.length > 0) {
                        document.styleSheets[0].deleteRule(0);
                    }
                    break;
            }
        }
        tearDownEvent(event);
    },

    _makeCentreUnselectable: function () {
        if (this.contextRetriever) {
            this.contextRetriever()._dom()._makeCentreUnselectable();
        }
    },

    _makeCentreSelectable: function () {
        if (this.contextRetriever) {
            this.contextRetriever()._dom()._makeCentreSelectable();
        }

    },

    _resizeDetached: function (event) {
        const resizedHeight = this.offsetHeight + event.detail.ddy;
        const heightNeedsResize = resizedHeight >= 44 /* toolbar height*/ + 14 /* resizer image height */ ;
        if (heightNeedsResize) {
            this.style.height = resizedHeight + 'px';
        }
        const resizedWidth = this.offsetWidth + event.detail.ddx;
        const widthNeedsResize = resizedWidth >= 60 /* reasonable minimum width of text */ + (8 * 2) /* padding left+right */ + (24 * 3) /* three buttons width */
        if (widthNeedsResize) {
            this.style.width = resizedWidth + 'px';
        }
        if (heightNeedsResize || widthNeedsResize) {
            this._savePair(ST_DETACHED_VIEW_WIDTH, this.style.width, ST_DETACHED_VIEW_HEIGHT, this.style.height);
            this.notifyResize();
        }
    },

    _resizeAttached: function (event) {
        // Choose the container that is scrollable. Which container is scrollable depends on whether scrolling is locked to insertion point or to the whole centre.
        const scrollingContainer = this.contextRetriever()._dom().centreScroll ? this.contextRetriever()._dom().$.views : this.parentElement.assignedSlot.parentElement;
        // Get the mouse position relative to the scrolling container.
        const mousePos = getRelativePos(event.detail.x, event.detail.y, scrollingContainer);
        const containerHeight = scrollingContainer.offsetHeight;
        const elementHeight = this.offsetHeight;
        let newHeight = elementHeight + event.detail.ddy;

        if (mousePos.y < 0) {
            // If the mouse pointer is above the scrolling container then decrease the insertion point hight by the distance between the mouse pointer and the top edge of scrolling container.
            newHeight = elementHeight + mousePos.y
        } else if (mousePos.y >= containerHeight) {
            // If the mouse pointer is below the scrolling container then increase the insertion point height by the distance between the mouse pointer and the bottom edge of the scrolling container.
            newHeight = elementHeight + mousePos.y - containerHeight;
        }

        if (newHeight < 44 /* toolbar height */ + 14 /* resizer icon height */) {
            // If newHeight is less then the minimum height of an insertion point then no need to change the height.
            newHeight = elementHeight;
        }

        if (elementHeight !== newHeight) {
            this.style.height = newHeight + 'px';
            this._saveProp(ST_ATTACHED_HEIGHT, this.style.height);
            this.notifyResize();
            if (mousePos.y >= scrollingContainer.offsetHeight || mousePos.y < 0) {
                // If the mouse pointer is above or below the scrolling container then perform scrolling (the scrolling distance should be equal to a change of the insertion point height)
                scrollingContainer.scrollTop += newHeight - elementHeight;
            }
        }
    },

    /**
     *
     * @param {Event} e - An event that is dipatched on title bar mouse move evnt.
     */
    _moveDialog: function(e) {
        const target = e.target;
        if (target === this.$.titleBar && this._titleBarDraggable !== 'true' && !this.maximised && this.detachedView) {
            switch (e.detail.state) {
                case 'start':
                    this.$.titleBar.style.cursor = 'move';
                    this._windowHeight = window.innerHeight;
                    this._windowWidth = window.innerWidth;
                    break;
                case 'track':
                    const _titleBarDimensions = this.$.titleBar.getBoundingClientRect();
                    const leftNeedsChange = _titleBarDimensions.right + e.detail.ddx >= 44 && _titleBarDimensions.left + e.detail.ddx <= this._windowWidth - 44;
                    if (leftNeedsChange) {
                        this.style.left = _titleBarDimensions.left + e.detail.ddx + 'px';
                    }
                    const topNeedsChange = _titleBarDimensions.top + e.detail.ddy >= 0 && _titleBarDimensions.bottom + e.detail.ddy <= this._windowHeight;
                    if (topNeedsChange) {
                        this.style.top = _titleBarDimensions.top + e.detail.ddy + 'px';
                    }
                    if (leftNeedsChange || topNeedsChange) {
                        this._savePair(ST_POS_X, this.style.left, ST_POS_Y, this.style.top);
                    }
                    break;
                case 'end':
                    this.$.titleBar.style.removeProperty('cursor');
                    break;
            }
        }
        tearDownEvent(e);
    },

    _onCaptureClick: function (e) {
        if ((this.detachedView || this.maximised) && this.contextRetriever) {
            this.contextRetriever().insertionPointManager.bringToFront(this);
        }
    },

    _handleDraggable: function (e) {
        if (this.enableDraggable && (!this.detachedView || e.altKey || e.metaKey) && (!this.maximised)) {
            this._titleBarDraggable = 'true';
        } else {
            this._titleBarDraggable = 'false';
        }
    },

    setZOrder: function (zOrder) {
        if (zOrder <= 0 ) {
            this.style.removeProperty("z-index");
            this._removeProp(ST_ZORDER);
        } else {
            this.style.zIndex = zOrder;
            this._saveProp(ST_ZORDER, this.style.zIndex);
        }
    },

    getZOrder: function () {
        return +this.style.zIndex;
    },

    /**
     * Shows title bar only for non-alternative views with short description defined.
     */
    _hasTitleBar: function (shortDesc, alternativeView) {
        return !alternativeView && !!shortDesc;
    },

    _resetButtonVisible: function (maximised, withoutResizing, alternativeView) {
        return !withoutResizing && !maximised && !alternativeView;
    },

    /******************** maximise button related logic *************************/

    _maximiseButtonStyle: function (maximised) {
        return maximised ? "transform: scale(-1, -1)" : "";
    },

    _toggleMaximise: function (e) {
        this.maximised = !this.maximised;
        tearDownEvent(e);
    },

    _maximiseButtonTooltip: function (maximised) {
        return maximised ? "Collapse" : "Maximise";
    },

    _maximisedChanged: function (newValue) {
        if (this.contextRetriever) {
            if (newValue) {
                this._makeDetached();
                InsertionPointManager.addInsertionPoint(this);
            } else {
                InsertionPointManager.removeInsertionPoint(this);
                if (!this.detachedView) {
                    this._makeAttached();
                }
            }
            this._setDimension();
            this._setPosition();
        }
        this._saveState(ST_MAXIMISED, this.maximised);
    },

    _makeDetached: function () {
        this._preferredSize = this._preferredSize || this._getPrefDimForDetachedView();
        const zOrder = this._getProp(ST_ZORDER);
        if (zOrder) {
            this.contextRetriever().insertionPointManager.add(this, +zOrder);
        } else {
            this.contextRetriever().insertionPointManager.add(this);
        }
        this.focus();
    },

    _makeAttached: function () {
        delete this._preferredSize;
        this.contextRetriever().insertionPointManager.remove(this);
        if (this.contextRetriever && this.contextRetriever().$.centreResultContainer) {
            this.contextRetriever().$.centreResultContainer.focus();
        }
    },

    closeDialog: function () {
        this._toggleMaximise();
    },

    /******************** minimise button related logic *************************/

    _minimiseButtonIcon: function (minimised) {
        return minimised ? "tg-icons:expandMin" : "tg-icons:collapseMin";
    },

    _toggleMinimised: function (e) {
        this.minimised = !this.minimised;
        tearDownEvent(e);
    },

    _minimisedTooltip: function(minimised) {
        return minimised ? "Restore": "Minimize";
    },

    _minimisedChanged: function (newValue) {
        if (this.contextRetriever) {
            this._setDimension();
        }
        this._saveState(ST_MINIMISED, this.minimised);
    },

    /******************** detach button related logic *************************/

    _detachButtonIcon: function(detachedView) {
        return detachedView ? "tg-icons:pin" : "tg-icons:unpin";
    },

    _toggleDetach: function (e) {
        this.detachedView = !this.detachedView;
        tearDownEvent(e);
    },

    _detachTooltip: function (detachedView) {
        return detachedView ? "Snap": "Unsnap";
    },

    _detachedViewChanged: function (newValue) {
        if (this.contextRetriever) {
            if (newValue) {
                this._makeDetached();
            } else if (!this.maximised){
                this._makeAttached();
            }
            this._setDimension();
            this._setPosition();
        }
        this._saveState(ST_DETACHED_VIEW, this.detachedView);
    },

    _alternativeViewChanged: function (newValue) {
        if (this.contextRetriever) {
            this.setAttribute('tabindex', this._getTabIndex(newValue));
            this._setDimension();
            this._setPosition();
        }
    },

    _shouldEnableDraggable: function (contextRetriever) {
        if (contextRetriever) {
            this.enableDraggable = contextRetriever()._dom().insertionPointCustomLayoutEnabled;
        }
    },

    /****************Miscellaneous methods for restoring size and dimension***********************/
    /**
     * This method should be removed in the next releases as it required better name. And now it's functionality was enhanced and moved to _setDimension
     */
    _adjustView: function () {
        this._setDimension();
    },

    _setDimension: function () {
        this.style.removeProperty('margin');
        this.$.insertionPointContainer.style.removeProperty("min-width");
        if (this.detachedView) {
            let dimToApply = this._getPair(ST_DETACHED_VIEW_WIDTH, ST_DETACHED_VIEW_HEIGHT);
            if (!dimToApply) {
                dimToApply = this._preferredSize;
            }
            if (!this.minimised && !this.maximised) {
                this.style.width = dimToApply && dimToApply[0];
                this.style.height = dimToApply && dimToApply[1];
            } else if (this.maximised && !this.minimised) {
                this.style.width = '100%';
                this.style.height = '100%';
            } else if (this.minimised && !this.maximised) {
                this.style.height = this._titleBarHeight();
                this.style.width = dimToApply && dimToApply[0];
            }
        } else {
            if (this.alternativeView) {
                this.style.width = '100%';
                this.style.height = '100%';
            } else {
                const heightToApply = this._getProp(ST_ATTACHED_HEIGHT);
                const prefDim = this._getPrefDim();
                if (!this.minimised && !this.maximised) {
                    this.style.margin = INSERTION_POINT_MARGIN + 'px';
                    this.style.width = "auto";
                    this.$.insertionPointContainer.style.minWidth = prefDim && prefDim[0];
                    this.style.height = heightToApply || (prefDim && prefDim[1]);
                } else if (this.maximised && !this.minimised) {
                    this.style.width = '100%';
                    this.style.height = '100%';
                } else if (this.minimised && !this.maximised) {
                    this.style.margin = INSERTION_POINT_MARGIN + 'px';
                    this.style.height = this._titleBarHeight();
                    this.style.width = "auto";
                    this.$.insertionPointContainer.style.minWidth = prefDim && prefDim[0];
                }
            }
        }
        this.async(() => this.notifyResize(), 1);
    },

    _setPosition: function () {
        if (this.detachedView) {
            this.style.position = "fixed";
            if (!this.maximised) {
                let posToApply = this._getPair(ST_POS_X, ST_POS_Y);
                if (posToApply) {
                    this.style.left = posToApply[0];
                    this.style.top = posToApply[1];
                } else {
                    this.refit();
                }
            } else {
                this.style.left = "0";
                this.style.top = "0";
            }
        } else {
            if (!this.maximised) {
                this.style.removeProperty('position');
                this.style.removeProperty('left');
                this.style.removeProperty('top');
            } else {
                this.style.position = "fixed";
                this.style.left = "0";
                this.style.top = "0";
            }
        }
    },

    refit: function() {
        IronFitBehavior.refit.call(this);

        // There is a need to reset max-width and max-height styles after every refit call.
        // This is necessary to make dialog being able to 'maximise' to large dimensions.
        this.style.removeProperty('max-height');
        this.style.removeProperty('max-width');
    },

    /*********************************************************************************************/

    _isToolbarVisible: function (maximised, alternativeView) {
        return (maximised || alternativeView) && (this.$.entitySpecificActions.assignedNodes().length > 0 || this.$.standartActions.assignedNodes().length > 0);
    },

    _getResizerStyle: function (detachedView) {
        return `cursor: ${detachedView ? 'nwse-resize' : 'ns-resize'}`;
    },

    /**
     * As for selection crit / grid views, the tab index for alternative view should be -1 to enable targeting of keyboard events to 'tg-menu-item-view'.
     * For simple insertion points, target of keyboard events should be this 'tg-entity-centre-insertion-point'.
     */
    _getTabIndex: function (alternativeView) {
        return alternativeView ? '-1' : '0';
    },

    _shortcutPressed: function (e) {
        this.processShortcut(e, ['paper-icon-button', 'tg-action', 'tg-ui-action']);
    },

    /**
     * Redirect EGI shortcut handling to parent result view which will redirect it further to EGI.
     */
    _egiShortcutPressed: function (e) {
        if (this.resultView) {
            this.resultView._findParentCentre().$.egi._shortcutPressed(e);
        }
    },

    /**
     * Updates 'saveAsName' from its 'change' event. It is used in insertion point title.
     */
    _updateSaveAsName: function (event) {
        tearDownEvent(event); // prevent event propagating to the top (tg-view-with-menu) to avoid parent standalone centre title change
        this.saveAsName = event.detail; // LINK_CONFIG_TITLE is not possible here, only in standalone centres
    },

    /**
     * Updates 'saveAsDesc' from its 'change' event. It is used in insertion point title's tooltip.
     */
    _updateSaveAsDesc: function (event) {
        tearDownEvent(event); // prevent event propagating to the top (tg-view-with-menu) to avoid parent standalone centre title change
        this.saveAsDesc = event.detail;
    },

    /**
     * Calculates insertion point title's tooltip text.
     */
    _calcTitleTooltip: function (longDesc, saveAsName, saveAsDesc) {
        const saveAsNameBold = saveAsName ? '<b>' + saveAsName + '</b>' : '';
        const saveAsPart = [saveAsNameBold, saveAsDesc].filter(Boolean /* only non-empty */).join('<br>');
        return [longDesc, saveAsPart].filter(Boolean /* only non-empty */).join('<br><br>');
    },

    /**
     * Calculates insertion point title text.
     */
    _calcTitle: function (shortDesc, saveAsName) {
        const saveAsPart = saveAsName ? '(' + saveAsName + ')' : '';
        return [shortDesc, saveAsPart].filter(Boolean /* only non-empty */).join(' ');
    },

    _getPrefDim: function () {
        const prefDim = this.$.elementLoader.prefDim;
        if (prefDim) {
            const width = (typeof prefDim.width === 'function' ? prefDim.width() : prefDim.width) + prefDim.widthUnit;
            const height = (typeof prefDim.height === 'function' ? prefDim.height() : prefDim.height) + prefDim.heightUnit;
            return [width, prefDim.heightUnit === '%' ? height : `calc(${height} + ${this._titleBarHeight()})`];
        }
    },

    _titleBarHeight: function() {
        return this._hasTitleBar(this.shortDesc, this.alternativeView) ? '44px' : '0px';
    },

    _getPrefDimForDetachedView: function () {
        const prefDim = this._getPrefDim();
        if (prefDim) {
            prefDim[0] = (this.parentElement.offsetWidth - INSERTION_POINT_MARGIN * 2) + 'px';
            prefDim[1] = this._getProp(ST_ATTACHED_HEIGHT) || prefDim[1];
        }
        return prefDim
    },

    /********************************* Local storage related functions ********************************/
    _restoreFromLocalStorage: function(_element, contextRetriever) {
        if (_element && contextRetriever) {
            this.minimised = !!(this._getProp(ST_MINIMISED) && true);
            this.maximised = !!(this._getProp(ST_MAXIMISED) && true);
            this.detachedView = !!(this._getProp(ST_DETACHED_VIEW) && true);
        }
    },

    _generateKey: function (name) {
        const extendedName = `${(this.contextRetriever() && this.contextRetriever().miType) || ""}_${this._element && this._element.tagName}_${name}`;
        return localStorageKey(extendedName);
    },

    _saveState: function (key, value) {
        if (value) {
            localStorage.setItem(this._generateKey(key), value);
        } else {
            localStorage.removeItem(this._generateKey(key));
        }
    },

    _savePair: function (key_1, value_1, key_2, value_2) {
        if (value_1 && value_2) {
            localStorage.setItem(this._generateKey(key_1), value_1);
            localStorage.setItem(this._generateKey(key_2), value_2);
        }
    },

    _getPair: function (_1, _2) {
        const pair_1 = localStorage.getItem(this._generateKey(_1));
        const pair_2 = localStorage.getItem(this._generateKey(_2));
        if (pair_1 && pair_2) {
            return [pair_1, pair_2];
        }
    },

    _saveProp: function(key, value) {
        if (value) {
            localStorage.setItem(this._generateKey(key), value);
        }
    },

    _getProp: function (key) {
        return localStorage.getItem(this._generateKey(key));
    },

    _removeProp: function (key) {
        localStorage.removeItem(this._generateKey(key));
    },

    _clearLocalStorage: function (event) {
        if (event.detail.sourceEvent.detail && event.detail.sourceEvent.detail === 2) {
            if (this.detachedView) {
                this._removeProp(ST_DETACHED_VIEW_WIDTH);
                this._removeProp(ST_DETACHED_VIEW_HEIGHT);
                this._removeProp(ST_POS_X);
                this._removeProp(ST_POS_Y);
            } else {
                this._removeProp(ST_ATTACHED_HEIGHT);
            }
            this._setDimension();
            this._setPosition();
        }
    },

    /********************************************************************************************/
});<|MERGE_RESOLUTION|>--- conflicted
+++ resolved
@@ -147,23 +147,14 @@
         }
     </style>
     <style include="iron-flex iron-flex-reverse iron-flex-alignment iron-flex-factors iron-positioning tg-entity-centre-styles paper-material-styles"></style>
-<<<<<<< HEAD
-    <div id="titleBar" draggable$="[[_titleBarDraggable]]" class="title-bar layout horizontal justified center" hidden$="[[!_hasTitleBar(shortDesc, alternativeView)]]" on-track="_moveDialog">
-        <span class="title-text truncate" tooltip-text$="[[_calcTitleTooltip(longDesc, saveAsName, saveAsDesc)]]">[[_calcTitle(shortDesc, saveAsName)]]</span>
-        <div class="layout horizontal centre">
-            <paper-icon-button class="title-bar-button" icon="[[_detachButtonIcon(detachedView)]]" on-tap="_toggleDetach" tooltip-text$="[[_detachTooltip(detachedView)]]"></paper-icon-button>
-            <paper-icon-button class="title-bar-button" icon="[[_minimiseButtonIcon(minimised)]]" on-tap="_toggleMinimised" tooltip-text$="[[_minimisedTooltip(minimised)]]" disabled="[[maximised]]"></paper-icon-button>
-            <paper-icon-button class="title-bar-button" style$="[[_maximiseButtonStyle(maximised)]]" icon="icons:open-in-new" on-tap="_toggleMaximise" tooltip-text$="[[_maximiseButtonTooltip(maximised)]]" disabled="[[minimised]]"></paper-icon-button>
-=======
     <div id="insertionPointContainer" class="relative layout vertical flex">
         <div id="titleBar" draggable$="[[_titleBarDraggable]]" class="title-bar layout horizontal justified center" hidden$="[[!_hasTitleBar(shortDesc, alternativeView)]]" on-track="_moveDialog">
-            <span class="title-text truncate" tooltip-text$="[[longDesc]]">[[shortDesc]]</span>
+            <span class="title-text truncate" tooltip-text$="[[_calcTitleTooltip(longDesc, saveAsName, saveAsDesc)]]">[[_calcTitle(shortDesc, saveAsName)]]</span>
             <div class="layout horizontal centre">
                 <paper-icon-button class="title-bar-button" icon="[[_detachButtonIcon(detachedView)]]" on-tap="_toggleDetach" tooltip-text$="[[_detachTooltip(detachedView)]]"></paper-icon-button>
                 <paper-icon-button class="title-bar-button" icon="[[_minimiseButtonIcon(minimised)]]" on-tap="_toggleMinimised" tooltip-text$="[[_minimisedTooltip(minimised)]]" disabled="[[maximised]]"></paper-icon-button>
                 <paper-icon-button class="title-bar-button" style$="[[_maximiseButtonStyle(maximised)]]" icon="icons:open-in-new" on-tap="_toggleMaximise" tooltip-text$="[[_maximiseButtonTooltip(maximised)]]" disabled="[[minimised]]"></paper-icon-button>
             </div>
->>>>>>> d6b997d6
         </div>
         <div id="insertionPointBody" class="relative flex layout vertical">
             <tg-responsive-toolbar id="viewToolbar" hidden$="[[!_isToolbarVisible(maximised, alternativeView)]]">
