--- conflicted
+++ resolved
@@ -148,13 +148,8 @@
     </style>
     <style include="iron-flex iron-flex-reverse iron-flex-alignment iron-flex-factors iron-positioning tg-entity-centre-styles paper-material-styles"></style>
     <div id="insertionPointContainer" class="relative layout vertical flex">
-<<<<<<< HEAD
-        <div id="titleBar" draggable$="[[_titleBarDraggable]]" class="title-bar layout horizontal justified center" hidden$="[[!_hasTitleBar(shortDesc, alternativeView)]]" on-track="_moveDialog">
-            <span class="title-text truncate" tooltip-text$="[[_calcTitleTooltip(longDesc, saveAsName, saveAsDesc)]]">[[_calcTitle(shortDesc, saveAsName)]]</span>
-=======
-        <div id="titleBar" draggable$="[[_titleBarDraggable]]" class="title-bar layout horizontal justified center" hidden$="[[!_hasTitleBar(shortDesc, alternativeView)]]" on-track="_moveDialog" tooltip-text$="[[longDesc]]">
+        <div id="titleBar" draggable$="[[_titleBarDraggable]]" class="title-bar layout horizontal justified center" hidden$="[[!_hasTitleBar(shortDesc, alternativeView)]]" on-track="_moveDialog" tooltip-text$="[[_calcTitleTooltip(longDesc, saveAsName, saveAsDesc)]]">
             <span class="title-text truncate">[[shortDesc]]</span>
->>>>>>> 6e8da83a
             <div class="layout horizontal centre">
                 <paper-icon-button class="title-bar-button" icon="[[_detachButtonIcon(detachedView)]]" on-tap="_toggleDetach" tooltip-text$="[[_detachTooltip(detachedView)]]"></paper-icon-button>
                 <paper-icon-button class="title-bar-button" icon="[[_minimiseButtonIcon(minimised)]]" on-tap="_toggleMinimised" tooltip-text$="[[_minimisedTooltip(minimised)]]" disabled="[[maximised]]"></paper-icon-button>
