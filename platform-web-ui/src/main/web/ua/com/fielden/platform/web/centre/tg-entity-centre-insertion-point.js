--- conflicted
+++ resolved
@@ -146,23 +146,12 @@
         }
     </style>
     <style include="iron-flex iron-flex-reverse iron-flex-alignment iron-flex-factors iron-positioning tg-entity-centre-styles paper-material-styles"></style>
-<<<<<<< HEAD
-    <div id="insertionPointContainer" class="relative layout vertical flex">
-        <div id="titleBar" draggable$="[[_titleBarDraggable]]" class="title-bar layout horizontal justified center" hidden$="[[!_hasTitleBar(shortDesc, alternativeView)]]" on-track="_moveDialog" tooltip-text$="[[_calcTitleTooltip(longDesc, saveAsName, saveAsDesc)]]">
-            <span class="title-text truncate">[[_calcTitle(shortDesc, saveAsName)]]</span>
-            <div class="layout horizontal centre">
-                <paper-icon-button class="title-bar-button" icon="[[_detachButtonIcon(detachedView)]]" on-tap="_toggleDetach" tooltip-text$="[[_detachTooltip(detachedView)]]"></paper-icon-button>
-                <paper-icon-button class="title-bar-button" icon="[[_minimiseButtonIcon(minimised)]]" on-tap="_toggleMinimised" tooltip-text$="[[_minimisedTooltip(minimised)]]" disabled="[[maximised]]"></paper-icon-button>
-                <paper-icon-button class="title-bar-button" style$="[[_maximiseButtonStyle(maximised)]]" icon="icons:open-in-new" on-tap="_toggleMaximise" tooltip-text$="[[_maximiseButtonTooltip(maximised)]]" disabled="[[minimised]]"></paper-icon-button>
-            </div>
-=======
-        <div id="titleBar" draggable$="[[_titleBarDraggable]]" class="title-bar layout horizontal justified center" hidden$="[[!_hasTitleBar(shortDesc, alternativeView)]]" on-track="_moveDialog" tooltip-text$="[[longDesc]]">
-            <span class="title-text truncate">[[shortDesc]]</span>
+    <div id="titleBar" draggable$="[[_titleBarDraggable]]" class="title-bar layout horizontal justified center" hidden$="[[!_hasTitleBar(shortDesc, alternativeView)]]" on-track="_moveDialog" tooltip-text$="[[_calcTitleTooltip(longDesc, saveAsName, saveAsDesc)]]">
+        <span class="title-text truncate">[[_calcTitle(shortDesc, saveAsName)]]</span>
         <div class="layout horizontal centre">
             <paper-icon-button class="title-bar-button" icon="[[_detachButtonIcon(detachedView)]]" on-tap="_toggleDetach" tooltip-text$="[[_detachTooltip(detachedView)]]"></paper-icon-button>
             <paper-icon-button class="title-bar-button" icon="[[_minimiseButtonIcon(minimised)]]" on-tap="_toggleMinimised" tooltip-text$="[[_minimisedTooltip(minimised)]]" disabled="[[maximised]]"></paper-icon-button>
             <paper-icon-button class="title-bar-button" style$="[[_maximiseButtonStyle(maximised)]]" icon="icons:open-in-new" on-tap="_toggleMaximise" tooltip-text$="[[_maximiseButtonTooltip(maximised)]]" disabled="[[minimised]]"></paper-icon-button>
->>>>>>> 8a224a8f
         </div>
     </div>
     <div id="scrollableBody" class="relative flex layout vertical">
