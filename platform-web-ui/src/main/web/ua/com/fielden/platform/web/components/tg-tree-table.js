import '/resources/polymer/@polymer/iron-icon/iron-icon.js';
import '/resources/polymer/@polymer/iron-icons/iron-icons.js';
import '/resources/polymer/@polymer/iron-icons/av-icons.js';
import '/resources/polymer/@polymer/iron-list/iron-list.js';

import {mixinBehaviors} from '/resources/polymer/@polymer/polymer/lib/legacy/class.js';
import {html, PolymerElement} from '/resources/polymer/@polymer/polymer/polymer-element.js';
import { FlattenedNodesObserver } from '/resources/polymer/@polymer/polymer/lib/utils/flattened-nodes-observer.js';

import { TgTreeListBehavior } from '/resources/components/tg-tree-list-behavior.js';
import { TgEgiDataRetrievalBehavior } from '/resources/egi/tg-egi-data-retrieval-behavior.js';
import { tearDownEvent, getRelativePos } from '/resources/reflection/tg-polymer-utils.js';


const template = html`
    <style>
        :host {
            @apply --layout-vertical;
        }
        #scrollableContainer {
            z-index: 0;
            min-height: 0;
            overflow:auto;
            background-color: white;
            @apply --layout-vertical;
            @apply --layout-flex;
            @apply --layout-relative;
        }
        #baseContainer {
            display: grid;
            grid-template-columns: min-content auto;
            grid-template-rows: min-content auto;
            min-width: fit-content;
            min-height: fit-content;
            z-index: 0;
            @apply --layout-flex;
        }
        .noselect {
            -webkit-touch-callout: none;
            /* iOS Safari */
            -webkit-user-select: none;
            /* Safari */
            -khtml-user-select: none;
            /* Konqueror HTML */
            -moz-user-select: none;
            /* Firefox */
            -ms-user-select: none;
            /* Internet Explorer/Edge */
            user-select: none;
            /* Non-prefixed version, currently supported by Chrome and Opera */
        }
        .resizing-box {
            position: absolute;
            top: 0;
            bottom: 0;
            right: 0;
            width: 10px;
            cursor: col-resize;
        }
        .table-cell:hover:not([is-resizing]):not([is-mobile]) > .resizing-box,
        .resizing-action > .resizing-box {
            border-right: 4px solid var(--paper-light-blue-100);
        }
        .resizing-action {
             cursor: col-resize;
        }
        .table-header-row {
            line-height: 1rem;
            font-size: 0.9rem;
            font-weight: 400;
            color: #757575;
            height: 3rem;
            border-bottom: thin solid #e3e3e3;
            -webkit-font-smoothing: antialiased;
            text-rendering: optimizeLegibility;
            min-width: -webkit-fit-content;
            min-width: -moz-fit-content;
            min-width: fit-content;
            flex-grow: 0;
            flex-shrink: 0;
            @apply --layout-horizontal;
        }
        .table-header-column-title {
            @apply --layout-flex;
        }
        .table-data-row {
            z-index: 0;
            font-size: 1rem;
            font-weight: 400;
            color: #212121;
            height: 1.5rem;
            border-bottom: thin solid #e3e3e3;
            -webkit-font-smoothing: antialiased;
            text-rendering: optimizeLegibility;
            min-width: -webkit-fit-content;
            min-width: -moz-fit-content;
            min-width: fit-content;
            flex-grow: 0;
            flex-shrink: 0;
            @apply --layout-horizontal;
        }
        .table-data-row[selected] {
            background-color: #F5F5F5;
        }
        .table-data-row[over] {
            background-color: #EEEEEE;
        }
        .cell-container {
            min-width: 0;
            @apply --layout-horizontal;
            @apply --layout-center;
            @apply --layout-flex;
        }
        .table-cell {
            @apply --layout-horizontal;
            @apply --layout-center;
            @apply --layout-relative;
            padding: 0 0.6rem;
        }
        .truncate {
            min-width:0;
            white-space: nowrap;
            overflow: hidden;
            text-overflow: ellipsis;
        }
        /*miscellanea styles*/
        iron-list {
            @apply --layout-flex;
        }
        .expand-button {
            padding: 4px 0;
            width: 16px;
            height: 16px;
        }
        .expand-button:not([collapsed]) {
            transform: rotate(90deg);
        }
        iron-icon[invisible] {
            visibility: hidden;
        }
        .part-to-highlight[highlighted]  {
            font-weight: bold;
        }
        .lock-layer {
            z-index: 1;
            opacity: 0.5;
            display: none;
            background-color: white;
            @apply --layout-fit;
        }
        .lock-layer[lock] {
            display: initial;
            pointer-events: none;
        }
        .grid-layout-container {
            background-color: white;
            @apply --layout-vertical;
        }
        .grid-layout-container[show-top-shadow]:before {
            content: "";
            position: absolute;
            bottom: -4px;
            left: 0;
            right: 0;
            height:4px;
            background: transparent;
            background: -moz-linear-gradient(bottom, rgba(0,0,0,0.4) 0%, rgba(0,0,0,0) 100%); 
            background: -webkit-linear-gradient(bottom, rgba(0,0,0,0.4) 0%,rgba(0,0,0,0) 100%); 
            background: linear-gradient(to bottom, rgba(0,0,0,0.4) 0%,rgba(0,0,0,0) 100%); 
        }
        .grid-layout-container[show-left-shadow]:after {
            content: "";
            position: absolute;
            bottom: 0;
            top: 0;
            right: -4px;
            width: 4px;
            background: transparent;
            background: -moz-linear-gradient(right, rgba(0,0,0,0.4) 0%, rgba(0,0,0,0) 100%); 
            background: -webkit-linear-gradient(right, rgba(0,0,0,0.4) 0%,rgba(0,0,0,0) 100%); 
            background: linear-gradient(to right, rgba(0,0,0,0.4) 0%,rgba(0,0,0,0) 100%); 
        }
        .sticky-container {
            position: sticky;
            position: -webkit-sticky;
        }
        .stick-top-left {
            top: 0;
            left:0;
        }
        .stick-top {
            top: 0;
        }
        .stick-left {
            left: 0;
        }
        .z-index-0 {
            z-index: 0;
        }
        .z-index-1 {
            z-index: 1;
        }
        .z-index-2 {
            z-index: 2;
        }
    </style>
    <style include="iron-flex iron-flex-reverse iron-flex-alignment iron-flex-factors iron-positioning"></style>
    <!--configuring slotted elements-->
    <slot id="hierarchy_column_slot" name="hierarchy-column"></slot>
    <slot id="regular_column_slot" name="regular-column"></slot>
    <!--EGI template-->
    <div id="scrollableContainer" on-scroll="_handleScrollEvent">
        <div id="baseContainer">
            <div id="top_left" show-top-shadow$="[[_showTopShadow]]" show-left-shadow$="[[_showLeftShadow]]" class="grid-layout-container sticky-container stick-top-left z-index-2">
                <div class="table-header-row"  on-touchmove="_handleTouchMove">
                    <div class="table-cell cell" fixed style$="[[_calcColumnHeaderStyle(hierarchyColumn, hierarchyColumn.width, hierarchyColumn.growFactor, 'true')]]" on-down="_makeTreeTableUnselectable" on-up="_makeTreeTableSelectable" on-track="_changeColumnSize" tooltip-text$="[[hierarchyColumn.columnDesc]]" is-resizing$="[[_columnResizingObject]]" is-mobile$="[[mobile]]">
                        <div class="truncate table-header-column-title">[[hierarchyColumn.columnTitle]]</div>
                        <div class="resizing-box"></div>
                    </div>
                </div>
            </div>
            <div id="top" show-top-shadow$="[[_showTopShadow]]" class="grid-layout-container sticky-container stick-top z-index-1">
                <div class="table-header-row"  on-touchmove="_handleTouchMove">
                    <template is="dom-repeat" items="[[regularColumns]]">
                        <div class="table-cell cell" style$="[[_calcColumnHeaderStyle(item, item.width, item.growFactor, 'false')]]" on-down="_makeTreeTableUnselectable" on-up="_makeTreeTableSelectable" on-track="_changeColumnSize" tooltip-text$="[[item.columnDesc]]" is-resizing$="[[_columnResizingObject]]" is-mobile$="[[mobile]]">
                            <div class="truncate table-header-column-title">[[item.columnTitle]]</div>
                            <div class="resizing-box"></div>
                        </div>
                    </template>
                </div>
            </div>
            <div id="left" show-left-shadow$="[[_showLeftShadow]]" class="grid-layout-container sticky-container stick-left z-index-1">
                <iron-list id="mainTreeList" items="[[_entities]]" as="entity" scroll-target="scrollableContainer">
                    <template>
                        <div class="table-data-row" selected$="[[entity.selected]]" over$="[[entity.over]]" on-mouseenter="_mouseRowEnter" on-mouseleave="_mouseRowLeave">
                            <div class="table-cell cell" style$="[[_calcColumnStyle(hierarchyColumn, hierarchyColumn.width, hierarchyColumn.growFactor, 'true')]]">
                                <div class="cell-container" style$="[[itemStyle(entity)]]">
                                    <iron-icon class="expand-button" icon="av:play-arrow" style="flex-grow:0;flex-shrink:0;" invisible$="[[!entity.entity.hasChildren]]" collapsed$="[[!entity.opened]]" on-tap="_toggle"></iron-icon>
                                    <div class="truncate cell-container part-to-highlight" highlighted$="[[entity.highlight]]" tooltip-text$="[[_getTooltip(entity, hierarchyColumn)]]" inner-h-t-m-l="[[_getBindedTreeTableValue(entity, hierarchyColumn)]]"></div>
                                </div>
                            </div>
                        </div>
                    </template>
                </iron-list>
            </div>
            <div id="centre" class="grid-layout-container z-index-0">
                <iron-list id="regularTreeList" items="[[_entities]]" as="entity" scroll-target="scrollableContainer">
                    <template>
                        <div class="table-data-row" selected$="[[entity.selected]]" over$="[[entity.over]]" on-mouseenter="_mouseRowEnter" on-mouseleave="_mouseRowLeave">
                            <template is="dom-repeat" items="[[regularColumns]]" as="column">
                                <div class="table-cell cell" style$="[[_calcColumnStyle(column, column.width, column.growFactor, 'false')]]" highlighted$="[[entity.highlight]]" tooltip-text$="[[_getTooltip(entity, column)]]">
                                    <div class="truncate" inner-h-t-m-l="[[_getBindedTreeTableValue(entity, column)]]"></div>
                                </div>
                            </template>
                        </div>
                    </template>
                </iron-list>
            </div>
        </div>
        <!-- table lock layer -->
        <div class="lock-layer" lock$="[[lock]]"></div>
    </div>`; 

function calculateColumnWidthExcept (columnIndex, columnElements, columnLength) {
    let columnWidth = 0;
    for (let i = 0; i < columnLength; i++) {
        if (columnIndex !== i) {
            columnWidth += columnElements[i].offsetWidth;
        }
    }
    return columnWidth;
};

class TgTreeTable extends mixinBehaviors([TgTreeListBehavior, TgEgiDataRetrievalBehavior], PolymerElement) {

    static get template() { 
        return template;
    }

    static get properties() {
        return {
            /**
             * Column descriptor that contains information about property that should be displayed in hierarchy of entities. Also it has
             * an information about property that creates relationship between entotoes in hierarchy.
             */    
            hierarchyColumn: Object,
            /**
             * Array of columns with information about additional properties that should be displayed along with hierarchy property.
             */
            regularColumns: Array
        };
    }

    ready () {
        super.ready();
        
        this.hierarchyColumn = this.$.hierarchy_column_slot.assignedNodes({flatten: true})[0];
        this.regularColumns = this.$.regular_column_slot.assignedNodes({flatten: true});
    }

    resizeTree () {
        this.$.mainTreeList.notifyResize();
        //this.$.regularTreeList.notifyResize();
    }

    isEntityRendered (index) {
        return this.$.mainTreeList._isIndexRendered(index);
<<<<<<< HEAD
=======
    }

    scrollToItem (treeItem) {
        this.$.mainTreeList.scrollToItem(treeItem);
>>>>>>> 3464d226
    }

    /******************************Binding functions those calculate attributes, styles and other stuf************/

    _getBindedTreeTableValue (entity, column) {
        if (entity.loaderIndicator) {
            if (column === this.hierarchyColumn) {
                return entity.entity.key;
            }
            return "";
        } else if (column.contentBuilder) {
            return column.contentBuilder(entity, column);
        }
        return this.getBindedValue(entity.entity, column);
    }

    _calcColumnHeaderStyle (item, itemWidth, columnGrowFactor, fixed) {
        let colStyle = "min-width: " + itemWidth + "px;" + "width: " + itemWidth + "px;"
        if (columnGrowFactor === 0 || fixed === 'true') {
            colStyle += "flex-grow: 0;flex-shrink: 0;";
        } else {
            colStyle += "flex-grow: " + columnGrowFactor + ";";
        }
        if (itemWidth === 0) {
            colStyle += "display: none;";
        }
        return colStyle;
    }

    _calcColumnStyle (item, itemWidth, columnGrowFactor, fixed) {
        let colStyle = this._calcColumnHeaderStyle(item, itemWidth, columnGrowFactor, fixed);
        return colStyle;
    }


    /******************************EventListeners************************/

    _mouseRowEnter (event) {
        const index = event.model.index;
        this.set("_entities." + index + ".over", true);
    }

    _mouseRowLeave (event) {
        const index = event.model.index;
        this.set("_entities." + index + ".over", false);
    }

    _updateTableSizeAsync () {
        this.async(function () {
            this._resizeEventListener();
        }.bind(this), 1);
    }

    _resizeEventListener () {
        this._handleScrollEvent();
    }

    _handleScrollEvent () {
        this._showLeftShadow = this.$.scrollableContainer.scrollLeft > 0;
        this._showTopShadow = this.$.scrollableContainer.scrollTop > 0;
    }

    _handleTouchMove (e) {
        if (this._columnResizingObject) {
            tearDownEvent(e);
        }
    }

    _toggle (e) {
        e.stopPropagation();
        this.toggle(e.model.index);
    }

    _makeTreeTableUnselectable (e) {
        if (this.mobile) {
            e.currentTarget.classList.toggle("resizing-action", true);
            console.log("set resizing action");
        }
        this.$.baseContainer.classList.toggle("noselect", true);
        document.body.style["cursor"] = "col-resize";
    }

    _makeTreeTableSelectable (e) {
        if (this.mobile) {
            e.currentTarget.classList.toggle("resizing-action", false);
        }
        this.$.baseContainer.classList.toggle("noselect", false);
        document.body.style["cursor"] = "";
    }

    _changeColumnSize (e) {
        tearDownEvent(e);
        switch (e.detail.state) {
        case 'start':
            this._startColumnResize(e);
            break;
        case 'track':
            e.currentTarget.hasAttribute("fixed") ? this._trackFixedColumnSize(e) : this._trackColumnSize(e);
            break;
        case 'end':
            this._endColumnResizing(e);
            break;
        }
    }

    _startColumnResize (e) {
        //Change the style to visualise column resizing.
        //this.style.cursor = "col-resize";
        e.currentTarget.classList.toggle("resizing-action", true);
        //Calculate all properties needed for column resizing logic and create appropriate resizing object
        const columnElements = this._getHeaderColumns();
        const isHierarchyColumn = e.currentTarget.hasAttribute("fixed");
        this._columnResizingObject = {
            oldColumnWidth: isHierarchyColumn ? this.hierarchyColumn.width : e.model.item.width,
            oldColumnGrowFactor: isHierarchyColumn ? this.hierarchyColumn.growFactor : e.model.item.growFactor,
            hierarchyContainerWidth: this.hierarchyColumn ? columnElements[0].offsetWidth : 0,
            scrollableContainerWidth: this.$.scrollableContainer.clientWidth,
            otherColumnWidth: calculateColumnWidthExcept(isHierarchyColumn ? 0 : (this.hierarchyColumn ? 1 : 0) + e.model.index, columnElements, (this.hierarchyColumn ? 1 : 0) + this.regularColumns.length),
            widthCorrection: e.currentTarget.offsetWidth - e.currentTarget.firstElementChild.offsetWidth,
            hasAnyFlex: this.regularColumns.some((column, index) => (!e.model || index !== e.model.index) && column.growFactor !== 0)
        };
    }

    _trackFixedColumnSize (e) {
        if (this._columnResizingObject) {
            const columnWidth = e.currentTarget.firstElementChild.offsetWidth;
            let newWidth = columnWidth + e.detail.ddx;

            //Correct size if EGI is less then min width.
            if (newWidth < this.hierarchyColumn.minWidth) {
                newWidth = this.hierarchyColumn.minWidth;
            }

            //Correct width if fixed container has become bigger then scrollabel conatiner
            if (newWidth + this._columnResizingObject.widthCorrection > this.$.scrollableContainer.clientWidth) {
                newWidth = this.$.scrollableContainer.clientWidth - this._columnResizingObject.widthCorrection;
            }

            if (columnWidth !== newWidth) {
                this.set("hierarchyColumn.width", newWidth);
                this._updateTableSizeAsync();
            }
        }
    }

    _trackColumnSize (e) {
        if (this._columnResizingObject) {
            const columnWidth = e.currentTarget.firstElementChild.offsetWidth;
            let newWidth = columnWidth + e.detail.ddx;

            //Correct size for mouse out of EGI.
            const mousePos = getRelativePos(e.detail.x, e.detail.y, this.$.scrollableContainer);
            if (mousePos.x > this._columnResizingObject.scrollableContainerWidth) {
                newWidth += mousePos.x - this._columnResizingObject.scrollableContainerWidth;
            } else if (mousePos.x < this._columnResizingObject.hierarchyContainerWidth) {
                newWidth -= this._columnResizingObject.hierarchyContainerWidth - mousePos.x;
            }

            //Correct new width when dragging last column or other column and overall width is less then width of container.
            if (this._columnResizingObject.otherColumnWidth + newWidth + this._columnResizingObject.widthCorrection < this.$.scrollableContainer.clientWidth) {
                console.log("width is less");
                if (e.model.index === this.regularColumns.length - 1) {
                    newWidth = this.$.scrollableContainer.clientWidth - this._columnResizingObject.otherColumnWidth - this._columnResizingObject.widthCorrection;
                } else {
                    if (!this._columnResizingObject.hasAnyFlex) {
                        console.log("should set flex");
                        this.set("regularColumns." + (this.regularColumns.length - 1) + ".growFactor", 1);
                        this._columnResizingObject.hasAnyFlex = true;
                        const columnParameters = this._columnResizingObject.columnParameters || {}; // this.$.reflector.newEntity("ua.com.fielden.platform.web.centre.ColumnParameter");
                        columnParameters[this.regularColumns[this.regularColumns.length - 1].property] = {
                            growFactor: 1
                        };
                        this._columnResizingObject.columnParameters = columnParameters;
                    }
                }
            }

            //Correct size if EGI is less then min width.
            if (newWidth < e.model.item.minWidth) {
                newWidth = e.model.item.minWidth;
            }

            //Change the column width if it is needed
            if (columnWidth !== newWidth) {
                if (e.model.item.growFactor !== 0) {
                    this.set("regularColumns." + e.model.index + ".growFactor", 0);
                    const columnParameters = this._columnResizingObject.columnParameters || {};
                    columnParameters[e.model.item.property] = {
                        growFactor: 1
                    };
                    this._columnResizingObject.columnParameters = columnParameters;
                }
                this.set("regularColumns." + e.model.index + ".width", newWidth);
                this._updateTableSizeAsync();
                //scroll if needed.
                if (mousePos.x > this._columnResizingObject.scrollableContainerWidth || mousePos.x < this._columnResizingObject.hierarchyContainerWidth) {
                    this.$.scrollableContainer.scrollLeft += newWidth - columnWidth;
                }
            }
        }
    }

    _endColumnResizing (e) {
        //this.style.cursor = "default";
        e.currentTarget.classList.toggle("resizing-action", false);
        const column = e.model ? e.model.item : this.hierarchyColumn;
        if (this._columnResizingObject && (this._columnResizingObject.oldColumnWidth !== column.width || this._columnResizingObject.oldColumnGrowFactor !== column.growFactor)) {
            const columnParameters = this._columnResizingObject.columnParameters || {};
            const columnParameter = columnParameters[column.property] || {};
            if (this._columnResizingObject.oldColumnWidth !== column.width) {
                columnParameter.width = (+(column.width.toFixed(0)));
            }
            if (this._columnResizingObject.oldColumnGrowFactor !== column.growFactor) {
                columnParameter.growFactor = column.growFactor;
            }
            columnParameters[column.property] = columnParameter;
            this._columnResizingObject.columnParameters = columnParameters;
        }
        if (this._columnResizingObject && this._columnResizingObject.columnParameters) {
            this.fire("tg-tree-table-column-change", this._columnResizingObject.columnParameters);
        }
        this._columnResizingObject = null;
    }

    _getHeaderColumns () {
        const topLeftCells = this.$.top_left.querySelector(".table-header-row").querySelectorAll(".cell");
        const topCells = this.$.top.querySelector(".table-header-row").querySelectorAll(".cell");
        return [...topLeftCells, ...topCells];
    }
}

customElements.define('tg-tree-table', TgTreeTable);<|MERGE_RESOLUTION|>--- conflicted
+++ resolved
@@ -305,13 +305,10 @@
 
     isEntityRendered (index) {
         return this.$.mainTreeList._isIndexRendered(index);
-<<<<<<< HEAD
-=======
     }
 
     scrollToItem (treeItem) {
         this.$.mainTreeList.scrollToItem(treeItem);
->>>>>>> 3464d226
     }
 
     /******************************Binding functions those calculate attributes, styles and other stuf************/
