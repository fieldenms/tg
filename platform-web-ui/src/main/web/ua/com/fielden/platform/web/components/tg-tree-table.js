--- conflicted
+++ resolved
@@ -232,19 +232,11 @@
                             <div class="table-cell sticky-container stick-left z-index-1" selected$="[[entity.selected]]" over$="[[entity.over]]" style$="[[_calcColumnStyle(hierarchyColumn, hierarchyColumn.width, hierarchyColumn.growFactor, 'true')]]">
                                 <div class="flexible-horizontal-container" style$="[[itemStyle(entity)]]">
                                     <iron-icon class="expand-button" icon="av:play-arrow" style="flex-grow:0;flex-shrink:0;" invisible$="[[!entity.entity.hasChildren]]" collapsed$="[[!entity.opened]]" on-tap="_toggle"></iron-icon>
-<<<<<<< HEAD
-                                    <div class="truncate cell-container part-to-highlight" highlighted$="[[entity.highlight]]" tooltip-text$="[[_getTooltip(entity, hierarchyColumn)]]" inner-h-t-m-l="[[_getBindedTreeTableValue(entity, hierarchyColumn)]]"></div>
-=======
                                     <div class="truncate flexible-horizontal-container part-to-highlight" highlighted$="[[entity.highlight]]" tooltip-text$="[[_getTooltip(entity, hierarchyColumn)]]" inner-h-t-m-l="[[_getBindedTreeTableValue(entity, hierarchyColumn)]]"></div>
->>>>>>> e30517c9
                                 </div>
                             </div>
                             <template is="dom-repeat" items="[[regularColumns]]" as="column">
-<<<<<<< HEAD
-                                <div class="table-cell cell" style$="[[_calcColumnStyle(column, column.width, column.growFactor, 'false')]]" highlighted$="[[entity.highlight]]" tooltip-text$="[[_getTooltip(entity, column)]]">
-=======
                                 <div class="table-cell" selected$="[[entity.selected]]" over$="[[entity.over]]" style$="[[_calcColumnStyle(column, column.width, column.growFactor, 'false')]]" highlighted$="[[entity.highlight]]" tooltip-text$="[[_getTooltip(entity, column)]]">
->>>>>>> e30517c9
                                     <div class="truncate" inner-h-t-m-l="[[_getBindedTreeTableValue(entity, column)]]"></div>
                                 </div>
                             </template>
@@ -301,20 +293,11 @@
         
         this.hierarchyColumn = this.$.hierarchy_column_slot.assignedNodes({flatten: true})[0];
         this.regularColumns = this.$.regular_column_slot.assignedNodes({flatten: true});
-<<<<<<< HEAD
-        this.$.mainTreeList.scrollToIndex = this._scrollToIndexAndCorrect();
-    }
-
-    resizeTree () {
-        this.$.mainTreeList.notifyResize();
-        this.$.regularTreeList.notifyResize();
-=======
         this.$.treeList.scrollToIndex = this._scrollToIndexAndCorrect();
     }
 
     resizeTree () {
         this.$.treeList.notifyResize();
->>>>>>> e30517c9
     }
 
     isEntityRendered (index) {
@@ -323,13 +306,8 @@
 
     scrollToItem (treeItem) {
         const itemIndex = this._entities.indexOf(treeItem);
-<<<<<<< HEAD
-        if (itemIndex >= 0 && (this.$.mainTreeList.firstVisibleIndex > itemIndex || this.$.mainTreeList.lastVisibleIndex < itemIndex)) {
-            this.$.mainTreeList.scrollToItem(treeItem);
-=======
         if (itemIndex >= 0 && (this.$.treeList.firstVisibleIndex > itemIndex || this.$.treeList.lastVisibleIndex < itemIndex)) {
             this.$.treeList.scrollToItem(treeItem);
->>>>>>> e30517c9
         }
     }
 
@@ -647,63 +625,6 @@
             this._lastVisibleIndexVal = null;
         }.bind(this.$.treeList);
     }
-
-    /**
-     * This method is a overriden copy of scrollToIndex method in iron-list that was made in order to correct scrolling
-     * to item because of sticky table header that was counted when calculating _scrollTargetHeight property.
-     */
-    _scrollToIndexAndCorrect () {
-        const self = this;
-        return function (idx) {
-            if (typeof idx !== 'number' || idx < 0 || idx > this.items.length - 1) {
-                return;
-            }
-        
-            flush(); // Items should have been rendered prior scrolling to an index.
-        
-            if (this._physicalCount === 0) {
-                return;
-            }
-        
-            idx = this._clamp(idx, 0, this._virtualCount - 1); // Update the virtual start only when needed.
-        
-            if (!this._isIndexRendered(idx) || idx >= this._maxVirtualStart) {
-                this._virtualStart = this.grid ? idx - this._itemsPerRow * 2 : idx - 1;
-            }
-        
-            this._manageFocus();
-        
-            this._assignModels();
-        
-            this._updateMetrics(); // Estimate new physical offset.
-        
-        
-            this._physicalTop = Math.floor(this._virtualStart / this._itemsPerRow) * this._physicalAverage;
-            var currentTopItem = this._physicalStart;
-            var currentVirtualItem = this._virtualStart;
-            var targetOffsetTop = 0;
-            var hiddenContentSize = this._hiddenContentSize + self.$.top.offsetHeight; // scroll to the item as much as we can. IMPORTANT NOTE: this was adjusted 
-            //by the height of sticky header.
-        
-            while (currentVirtualItem < idx && targetOffsetTop <= hiddenContentSize) {
-                targetOffsetTop = targetOffsetTop + this._getPhysicalSizeIncrement(currentTopItem);
-                currentTopItem = (currentTopItem + 1) % this._physicalCount;
-                currentVirtualItem++;
-            }
-        
-            this._updateScrollerSize(true);
-        
-            this._positionItems();
-        
-            this._resetScrollPosition(this._physicalTop + this._scrollOffset + targetOffsetTop);
-        
-            this._increasePoolIfNeeded(0); // clear cached visible index.
-        
-        
-            this._firstVisibleIndexVal = null;
-            this._lastVisibleIndexVal = null;
-        }.bind(this.$.mainTreeList);
-    }
 }
 
 customElements.define('tg-tree-table', TgTreeTable);