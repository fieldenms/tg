--- conflicted
+++ resolved
@@ -10026,16 +10026,12 @@
   			closeButton.href = '#close';
   			closeButton.innerHTML = '<span aria-hidden="true">&#215;</span>';
 
-<<<<<<< HEAD
-  			on(closeButton, 'click', this.close, this);
-=======
   			on(closeButton, 'click', function (ev) {
   				// TG change: ported https://github.com/Leaflet/Leaflet/pull/8160 (Fix regression about popup close button modifying the URL) into 1.8.0;
   				//            can, probably, be removed once migrated to 1.8.1 or later.
 				DomEvent.preventDefault(ev);
 				this.close();
 			}, this);
->>>>>>> 99423a74
   		}
   	},
 
