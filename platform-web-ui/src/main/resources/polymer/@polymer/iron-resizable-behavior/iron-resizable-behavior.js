--- conflicted
+++ resolved
@@ -63,13 +63,9 @@
     this._boundOnDescendantIronResize = this._onDescendantIronResize.bind(this);
   },
   attached: function () {
-<<<<<<< HEAD
-    //this._requestResizeNotifications();
-=======
     afterNextRender(this, () => {
       this._requestResizeNotifications();
     });
->>>>>>> f383e8f5
   },
   detached: function () {
     if (this._parentResizable) {
