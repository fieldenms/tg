{
  "dependencies": {
    "@google-web-components/google-chart": "^3.4.0",
    "@polymer/app-layout": "^3.1.0",
    "@polymer/app-route": "^3.0.2",
    "@polymer/font-roboto": "^3.0.2",
    "@polymer/iron-a11y-announcer": "^3.2.0",
    "@polymer/iron-a11y-keys-behavior": "^3.0.1",
    "@polymer/iron-ajax": "^3.0.1",
    "@polymer/iron-autogrow-textarea": "^3.0.3",
    "@polymer/iron-behaviors": "^3.0.1",
    "@polymer/iron-checked-element-behavior": "^3.0.1",
    "@polymer/iron-collapse": "^3.0.1",
    "@polymer/iron-dropdown": "^3.0.1",
    "@polymer/iron-fit-behavior": "^3.1.0",
    "@polymer/iron-flex-layout": "^3.0.1",
    "@polymer/iron-form": "^3.0.1",
    "@polymer/iron-form-element-behavior": "^3.0.1",
    "@polymer/iron-icon": "^3.0.1",
    "@polymer/iron-icons": "^3.0.1",
    "@polymer/iron-iconset-svg": "^3.0.1",
    "@polymer/iron-input": "^3.0.1",
    "@polymer/iron-list": "^3.1.0",
    "@polymer/iron-location": "^3.0.2",
    "@polymer/iron-media-query": "^3.0.1",
    "@polymer/iron-menu-behavior": "^3.0.2",
    "@polymer/iron-meta": "^3.0.1",
    "@polymer/iron-overlay-behavior": "^3.0.3",
    "@polymer/iron-pages": "^3.0.1",
    "@polymer/iron-range-behavior": "^3.0.1",
    "@polymer/iron-resizable-behavior": "^3.0.1",
    "@polymer/iron-scroll-target-behavior": "^3.0.1",
    "@polymer/iron-scroll-threshold": "^3.0.1",
    "@polymer/iron-selector": "^3.0.1",
    "@polymer/iron-validatable-behavior": "^3.0.1",
    "@polymer/neon-animation": "^3.0.1",
    "@polymer/paper-behaviors": "^3.0.1",
    "@polymer/paper-button": "^3.0.1",
    "@polymer/paper-checkbox": "^3.1.0",
    "@polymer/paper-dialog": "^3.0.1",
    "@polymer/paper-dialog-behavior": "^3.0.1",
    "@polymer/paper-dialog-scrollable": "^3.0.1",
    "@polymer/paper-fab": "^3.0.1",
    "@polymer/paper-icon-button": "^3.0.2",
    "@polymer/paper-input": "^3.2.1",
    "@polymer/paper-item": "^3.0.1",
    "@polymer/paper-listbox": "^3.0.1",
    "@polymer/paper-progress": "^3.0.1",
    "@polymer/paper-radio-button": "^3.0.1",
    "@polymer/paper-ripple": "^3.0.2",
    "@polymer/paper-spinner": "^3.0.2",
    "@polymer/paper-styles": "^3.0.1",
    "@polymer/paper-toast": "^3.0.1",
    "@polymer/paper-toolbar": "^3.0.1",
<<<<<<< HEAD
    "@polymer/polymer": "^3.5.2",
    "@webcomponents/shadycss": "^1.11.2",
    "@webcomponents/webcomponentsjs": "^2.8.0",
    "web-animations-js": "^2.3.2"
  },
  "devDependencies": {
    "@polymer/test-fixture": "4.0.2",
    "async": "3.2.6",
    "chai": "5.1.2",
    "lodash": "4.17.21",
    "mocha": "10.8.2",
    "sinon": "19.0.2",
    "sinon-chai": "4.0.0",
    "wct-browser-legacy": "1.0.2"
  },
  "overrides": {
    "wct-browser-legacy": {
      "@polymer/sinonjs": "../_EXCLUDED_",
      "@polymer/test-fixture": "$@polymer/test-fixture",
      "async": "$async",
      "chai": "$chai",
      "lodash": "$lodash",
      "mocha": "$mocha",
      "sinon": "$sinon",
      "sinon-chai": "$sinon-chai",
      "stacky": "../_EXCLUDED_"
    }
=======
    "@polymer/paper-tooltip": "^3.0.1",
    "@polymer/polymer": "^3.0.0",
    "@polymer/test-fixture": "^4.0.2",
    "@google-web-components/google-chart": "^3.0.4",
    "@webcomponents/webcomponentsjs": "^2.0.0",
    "antlr4": "^4.13.2",
    "chai": "^4.2.0",
    "mocha": "^5.2.0",
    "wct-browser-legacy": "^1.0.2",
    "wct-mocha": "^1.0.0-pre.3",
    "web-animations-js": "^2.3.1"
>>>>>>> 485fa0e6
  }
}<|MERGE_RESOLUTION|>--- conflicted
+++ resolved
@@ -52,10 +52,10 @@
     "@polymer/paper-styles": "^3.0.1",
     "@polymer/paper-toast": "^3.0.1",
     "@polymer/paper-toolbar": "^3.0.1",
-<<<<<<< HEAD
     "@polymer/polymer": "^3.5.2",
     "@webcomponents/shadycss": "^1.11.2",
     "@webcomponents/webcomponentsjs": "^2.8.0",
+    "antlr4": "^4.13.2",
     "web-animations-js": "^2.3.2"
   },
   "devDependencies": {
@@ -80,18 +80,5 @@
       "sinon-chai": "$sinon-chai",
       "stacky": "../_EXCLUDED_"
     }
-=======
-    "@polymer/paper-tooltip": "^3.0.1",
-    "@polymer/polymer": "^3.0.0",
-    "@polymer/test-fixture": "^4.0.2",
-    "@google-web-components/google-chart": "^3.0.4",
-    "@webcomponents/webcomponentsjs": "^2.0.0",
-    "antlr4": "^4.13.2",
-    "chai": "^4.2.0",
-    "mocha": "^5.2.0",
-    "wct-browser-legacy": "^1.0.2",
-    "wct-mocha": "^1.0.0-pre.3",
-    "web-animations-js": "^2.3.1"
->>>>>>> 485fa0e6
   }
 }