--- conflicted
+++ resolved
@@ -49,13 +49,8 @@
     /**
      * Holds the map between entity centre's menu item type and entity centre.
      */
-<<<<<<< HEAD
-    private final Map<Class<? extends MiWithConfigurationSupport<?>>, EntityCentre<?>> centreMap = new LinkedHashMap<>();
-
-=======
     private final Map<Class<? extends MiWithConfigurationSupport<?>>, EntityCentre<?>> centreMap = new ConcurrentHashMap<>();
-    
->>>>>>> 6628e7d6
+
     private final Map<Class<? extends AbstractEntity<?>>, EntityActionConfig> openMasterActions = new ConcurrentHashMap<>();
     
     /**
