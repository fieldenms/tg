package ua.com.fielden.platform.web.centre.api.impl;

import static java.lang.String.format;
import static ua.com.fielden.platform.reflection.PropertyTypeDeterminator.determinePropertyType;
import static ua.com.fielden.platform.types.tuples.T3.t3;
import static ua.com.fielden.platform.utils.EntityUtils.isActivatableEntityType;
import static ua.com.fielden.platform.web.centre.api.EntityCentreConfig.MatcherOptions.HIDE_ACTIVE_ONLY_ACTION;

import java.util.List;
import java.util.Optional;

import ua.com.fielden.platform.basic.IValueMatcherWithCentreContext;
import ua.com.fielden.platform.entity.AbstractEntity;
import ua.com.fielden.platform.web.centre.api.EntityCentreConfig.MatcherOptions;
import ua.com.fielden.platform.web.centre.api.context.CentreContextConfig;
import ua.com.fielden.platform.web.centre.api.crit.IAlsoCrit;
import ua.com.fielden.platform.web.centre.api.crit.ISelectionCriteriaBuilder;
import ua.com.fielden.platform.web.centre.api.crit.layout.ILayoutConfigWithResultsetSupport;
import ua.com.fielden.platform.web.centre.exceptions.EntityCentreConfigurationException;
import ua.com.fielden.platform.web.interfaces.ILayout.Device;
import ua.com.fielden.platform.web.interfaces.ILayout.Orientation;

/**
 * A package private helper class to decompose the task of implementing the Entity Centre DSL. It has direct access to protected fields in {@link EntityCentreBuilder}.
 *
 * @author TG Team
 *
 * @param <T>
 */
class SelectionCriteriaBuilderAlsoCrit<T extends AbstractEntity<?>> implements IAlsoCrit<T> {

    private final EntityCentreBuilder<T> builder;
    private final ISelectionCriteriaBuilder<T> selectionCritBuilder;

    public SelectionCriteriaBuilderAlsoCrit(final EntityCentreBuilder<T> builder, final ISelectionCriteriaBuilder<T> selectionCritBuilder) {
        this.builder = builder;
        this.selectionCritBuilder = selectionCritBuilder;
    }

    @Override
    public ISelectionCriteriaBuilder<T> also() {
        this.builder.currSelectionCrit = Optional.empty();
        return selectionCritBuilder;
    }

    @Override
    public ILayoutConfigWithResultsetSupport<T> setLayoutFor(final Device device, final Optional<Orientation> orientation, final String flexString) {
        if (builder.selectionCriteria.isEmpty()) {
            throw new EntityCentreConfigurationException("Looks like out of sequence call as there are selection criteria to layout.");
        }

        if (device == null || orientation == null) {
            throw new EntityCentreConfigurationException("Selection criterial layout requries device and orientation (optional) to be specified.");
        }

        return new SelectionCriteriaLayoutBuilder<>(builder).setLayoutFor(device, orientation, flexString);
    }

    /**
     * Builds custom matcher configuration for criteria property with different parameters.
     * 
     * @param matcherType
     * @param contextOpt
     * @param options
     */
    protected void buildWithMatcher(final Class<? extends IValueMatcherWithCentreContext<? extends AbstractEntity<?>>> matcherType, final Optional<CentreContextConfig> contextOpt, final List<MatcherOptions> options) {
        if (!builder.currSelectionCrit.isPresent()) {
            throw new EntityCentreConfigurationException("The current selection criterion should have been associated with some property at this stage.");
        }

<<<<<<< HEAD
        return new SelectionCriteriaLayoutBuilder<>(builder).setLayoutFor(device, orientation, flexString);
    }

    /**
     * Builds custom matcher configuration for criteria property with different parameters.
     * 
     * @param matcherType
     * @param contextOpt
     * @param options
     */
    protected void buildWithMatcher(final Class<? extends IValueMatcherWithCentreContext<? extends AbstractEntity<?>>> matcherType, final Optional<CentreContextConfig> contextOpt, final List<MatcherOptions> options) {
        if (!builder.currSelectionCrit.isPresent()) {
            throw new IllegalArgumentException("The current selection criterion should have been associated with some property at this stage.");
        }

        if (matcherType == null) {
            throw new IllegalArgumentException("Matcher must be provided.");
        }

        if (options.contains(HIDE_ACTIVE_ONLY_ACTION) && !isActivatableEntityType(determinePropertyType(builder.getEntityType(), builder.currSelectionCrit.get()))) {
            throw new IllegalArgumentException(format("'Active only' action can not be hidden for non-activatable property [%s] of type [%s].", builder.currSelectionCrit.get(), builder.getEntityType().getSimpleName()));
=======
        if (matcherType == null) {
            throw new EntityCentreConfigurationException("Matcher must be provided.");
        }

        if (options.contains(HIDE_ACTIVE_ONLY_ACTION) && !isActivatableEntityType(determinePropertyType(builder.getEntityType(), builder.currSelectionCrit.get()))) {
            throw new EntityCentreConfigurationException(format("'Active only' action can not be hidden for non-activatable property [%s] of type [%s].", builder.currSelectionCrit.get(), builder.getEntityType().getSimpleName()));
>>>>>>> 873cce0f
        }

        this.builder.valueMatchersForSelectionCriteria.put(builder.currSelectionCrit.get(), t3(matcherType, contextOpt, options));
    }

}<|MERGE_RESOLUTION|>--- conflicted
+++ resolved
@@ -68,36 +68,12 @@
             throw new EntityCentreConfigurationException("The current selection criterion should have been associated with some property at this stage.");
         }
 
-<<<<<<< HEAD
-        return new SelectionCriteriaLayoutBuilder<>(builder).setLayoutFor(device, orientation, flexString);
-    }
-
-    /**
-     * Builds custom matcher configuration for criteria property with different parameters.
-     * 
-     * @param matcherType
-     * @param contextOpt
-     * @param options
-     */
-    protected void buildWithMatcher(final Class<? extends IValueMatcherWithCentreContext<? extends AbstractEntity<?>>> matcherType, final Optional<CentreContextConfig> contextOpt, final List<MatcherOptions> options) {
-        if (!builder.currSelectionCrit.isPresent()) {
-            throw new IllegalArgumentException("The current selection criterion should have been associated with some property at this stage.");
-        }
-
-        if (matcherType == null) {
-            throw new IllegalArgumentException("Matcher must be provided.");
-        }
-
-        if (options.contains(HIDE_ACTIVE_ONLY_ACTION) && !isActivatableEntityType(determinePropertyType(builder.getEntityType(), builder.currSelectionCrit.get()))) {
-            throw new IllegalArgumentException(format("'Active only' action can not be hidden for non-activatable property [%s] of type [%s].", builder.currSelectionCrit.get(), builder.getEntityType().getSimpleName()));
-=======
         if (matcherType == null) {
             throw new EntityCentreConfigurationException("Matcher must be provided.");
         }
 
         if (options.contains(HIDE_ACTIVE_ONLY_ACTION) && !isActivatableEntityType(determinePropertyType(builder.getEntityType(), builder.currSelectionCrit.get()))) {
             throw new EntityCentreConfigurationException(format("'Active only' action can not be hidden for non-activatable property [%s] of type [%s].", builder.currSelectionCrit.get(), builder.getEntityType().getSimpleName()));
->>>>>>> 873cce0f
         }
 
         this.builder.valueMatchersForSelectionCriteria.put(builder.currSelectionCrit.get(), t3(matcherType, contextOpt, options));
