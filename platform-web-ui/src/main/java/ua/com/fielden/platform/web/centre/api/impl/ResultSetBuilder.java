package ua.com.fielden.platform.web.centre.api.impl;

import org.apache.commons.lang3.StringUtils;
import ua.com.fielden.platform.basic.IValueMatcherWithContext;
import ua.com.fielden.platform.entity.AbstractEntity;
import ua.com.fielden.platform.entity.annotation.IsProperty;
import ua.com.fielden.platform.entity.fetch.IFetchProvider;
import ua.com.fielden.platform.reflection.PropertyTypeDeterminator;
import ua.com.fielden.platform.reflection.TitlesDescsGetter;
import ua.com.fielden.platform.serialisation.jackson.DefaultValueContract;
import ua.com.fielden.platform.types.Colour;
import ua.com.fielden.platform.types.Hyperlink;
import ua.com.fielden.platform.types.Money;
import ua.com.fielden.platform.utils.EntityUtils;
import ua.com.fielden.platform.utils.Pair;
import ua.com.fielden.platform.web.centre.CentreContext;
import ua.com.fielden.platform.web.centre.IQueryEnhancer;
import ua.com.fielden.platform.web.centre.api.EntityCentreConfig;
import ua.com.fielden.platform.web.centre.api.EntityCentreConfig.OrderDirection;
import ua.com.fielden.platform.web.centre.api.EntityCentreConfig.ResultSetProp;
import ua.com.fielden.platform.web.centre.api.EntityCentreConfig.SummaryPropDef;
import ua.com.fielden.platform.web.centre.api.IWithRightSplitterPosition;
import ua.com.fielden.platform.web.centre.api.actions.EntityActionConfig;
import ua.com.fielden.platform.web.centre.api.actions.multi.EntityMultiActionConfig;
import ua.com.fielden.platform.web.centre.api.actions.multi.SingleActionSelector;
import ua.com.fielden.platform.web.centre.api.alternative_view.IAlternativeView;
import ua.com.fielden.platform.web.centre.api.alternative_view.IAlternativeViewPreferred;
import ua.com.fielden.platform.web.centre.api.context.CentreContextConfig;
import ua.com.fielden.platform.web.centre.api.extra_fetch.IExtraFetchProviderSetter;
import ua.com.fielden.platform.web.centre.api.insertion_points.IInsertionPointConfig0;
import ua.com.fielden.platform.web.centre.api.insertion_points.InsertionPointConfig;
import ua.com.fielden.platform.web.centre.api.insertion_points.InsertionPoints;
import ua.com.fielden.platform.web.centre.api.query_enhancer.IQueryEnhancerSetter;
import ua.com.fielden.platform.web.centre.api.resultset.*;
import ua.com.fielden.platform.web.centre.api.resultset.layout.ICollapsedCardLayoutConfig;
import ua.com.fielden.platform.web.centre.api.resultset.layout.IExpandedCardLayoutConfig;
import ua.com.fielden.platform.web.centre.api.resultset.scrolling.IScrollConfig;
import ua.com.fielden.platform.web.centre.api.resultset.scrolling.impl.ScrollConfig;
import ua.com.fielden.platform.web.centre.api.resultset.summary.ISummaryCardLayout;
import ua.com.fielden.platform.web.centre.api.resultset.summary.IWithSummary;
import ua.com.fielden.platform.web.centre.api.resultset.toolbar.IToolbarConfig;
import ua.com.fielden.platform.web.centre.api.resultset.tooltip.IWithTooltip;
import ua.com.fielden.platform.web.centre.exceptions.EntityCentreConfigurationException;
import ua.com.fielden.platform.web.interfaces.ILayout.Device;
import ua.com.fielden.platform.web.interfaces.ILayout.Orientation;
import ua.com.fielden.platform.web.view.master.api.widgets.autocompleter.impl.EntityAutocompletionWidget;
import ua.com.fielden.platform.web.view.master.api.widgets.checkbox.impl.CheckboxWidget;
import ua.com.fielden.platform.web.view.master.api.widgets.collectional.impl.CollectionalRepresentorWidget;
import ua.com.fielden.platform.web.view.master.api.widgets.colour.impl.ColourWidget;
import ua.com.fielden.platform.web.view.master.api.widgets.datetimepicker.impl.DateTimePickerWidget;
import ua.com.fielden.platform.web.view.master.api.widgets.decimal.impl.DecimalWidget;
import ua.com.fielden.platform.web.view.master.api.widgets.hyperlink.impl.HyperlinkWidget;
import ua.com.fielden.platform.web.view.master.api.widgets.impl.AbstractWidget;
import ua.com.fielden.platform.web.view.master.api.widgets.money.impl.MoneyWidget;
import ua.com.fielden.platform.web.view.master.api.widgets.singlelinetext.impl.SinglelineTextWidget;
import ua.com.fielden.platform.web.view.master.api.widgets.spinner.impl.SpinnerWidget;

import java.math.BigDecimal;
import java.util.Arrays;
import java.util.HashMap;
import java.util.Map;
import java.util.Optional;
import java.util.function.BiConsumer;
import java.util.function.BiFunction;
import java.util.function.Supplier;

import static java.lang.String.format;
import static java.util.Arrays.asList;
import static java.util.Optional.empty;
import static java.util.Optional.of;
import static ua.com.fielden.platform.reflection.TitlesDescsGetter.getTitleAndDesc;
import static ua.com.fielden.platform.utils.CollectionUtil.listOf;
import static ua.com.fielden.platform.utils.EntityUtils.*;
import static ua.com.fielden.platform.utils.Pair.pair;
import static ua.com.fielden.platform.web.centre.WebApiUtils.treeName;
import static ua.com.fielden.platform.web.centre.api.EntityCentreConfig.ResultSetProp.dynamicProps;

/**
 * A package private helper class to decompose the task of implementing the Entity Centre DSL. It has direct access to protected fields in {@link EntityCentreBuilder}.
 *
 * @author TG Team
 *
 * @param <T>
 */
class ResultSetBuilder<T extends AbstractEntity<?>> implements IResultSetBuilderDynamicProps<T>, IResultSetBuilderWidgetSelector<T>, IResultSetBuilder3Ordering<T>, IResultSetBuilder1aEgiAppearance<T>, IResultSetBuilder1aEgiIconStyle<T>, IResultSetBuilder4OrderingDirection<T>, IResultSetBuilder7SecondaryAction<T>, IExpandedCardLayoutConfig<T>, ISummaryCardLayout<T>{

    private static final String ERR_SPLITTER_OVERLAPPING = "The left and right splitters are overlapping (i.e., left splitter position + right splitter position > 100).";
    private static final String ERR_SPLITTER_POSITION_OUT_OF_BOUNDS = "The splitter position should be greater than 0 and less than 100.";
    private static final String ERR_EDITABLE_SUB_PROP_DISALLOWED = "Dot-notated property [%s] cannot be added as editable. Only first-level properties are supported.";

    protected final EntityCentreBuilder<T> builder;
    private final ResultSetSecondaryActionsBuilder secondaryActionBuilder = new ResultSetSecondaryActionsBuilder();

    private final Map<String, Class<? extends IValueMatcherWithContext<T, ?>>> valueMatcherForProps = new HashMap<>();

    protected Optional<String> propName = empty();
    protected boolean presentByDefault = true;
    protected Optional<String> tooltipProp = empty();
    protected Optional<PropDef<?>> propDef = empty();
    protected Optional<AbstractWidget> widget = empty();
    private Optional<EntityMultiActionConfig> entityActionConfig = empty();
    private Integer orderSeq;
    private int width = 80;
    private boolean isFlexible = true;

    public ResultSetBuilder(final EntityCentreBuilder<T> builder) {
        this.builder = builder;
    }

    @Override
    public IResultSetBuilder3Ordering<T> addProp(final CharSequence propName) {
        return addProp(propName, true);
    }

    /**
     * Implementation used by both {@link IResultSetBuilder2Properties#addProp(CharSequence, boolean)} and deprecated {@link IResultSetBuilder2Properties#addProp(CharSequence)}.
<<<<<<< HEAD
     * <p>
     * <b>TODO</b> Once {@link IResultSetBuilder2Properties#addProp(CharSequence)} is removed, this implementation needs to be moved to {@link IResultSetBuilder2Properties#addProp(CharSequence, boolean)}.
     * </p>
=======
>>>>>>> c19ad0be
     *
     * @param propName
     * @param presentByDefault
     * @return
     */
    public IResultSetBuilder3Ordering<T> addProp(final CharSequence propName, final boolean presentByDefault) {
        if (StringUtils.isEmpty(propName)) {
            throw new EntityCentreConfigurationException("Property name should not be null.");
        }

        if (!"this".contentEquals(propName) && !EntityUtils.isProperty(this.builder.getEntityType(), propName)) {
            throw new EntityCentreConfigurationException(format("Provided value [%s] is not a valid property expression for entity [%s]", propName, builder.getEntityType().getSimpleName()));
        }

        this.propName = of(propName.toString());
        this.presentByDefault = presentByDefault;
        this.tooltipProp = empty();
        this.propDef = empty();
        this.orderSeq = null;
        this.entityActionConfig = empty();
        return this;
    }

    @Override
    public IResultSetBuilderWidgetSelector<T> addEditableProp(final CharSequence propName) {
        if (propName.toString().contains(".")) {
            throw  new EntityCentreConfigurationException(format(ERR_EDITABLE_SUB_PROP_DISALLOWED, propName));
        }
        this.addProp(propName);
        this.widget = createWidget(propName.toString());
        return this;
    }

    private Optional<AbstractWidget> createWidget(final String propName) {
        final Class<? extends AbstractEntity<?>> root = this.builder.getEntityType();
        final String resultPropName = treeName(propName);
        final boolean isEntityItself = "".equals(resultPropName); // empty property means "entity itself"
        final Class<?> propertyType = isEntityItself ? root : PropertyTypeDeterminator.determinePropertyType(root, resultPropName);
        final String widgetPropName = "".equals(resultPropName) ? AbstractEntity.KEY : resultPropName;
        if (isEntityType(propertyType)) {
            return of(new EntityAutocompletionWidget(pair("", TitlesDescsGetter.getTitleAndDesc(widgetPropName, root).getValue()), widgetPropName, (Class<AbstractEntity<?>>)propertyType));
        } else if (isString(propertyType)) {
            return of(new SinglelineTextWidget(pair("", TitlesDescsGetter.getTitleAndDesc(propName, root).getValue()), propName));
        } else if (isInteger(propertyType)) {
            return of(new SpinnerWidget(pair("", TitlesDescsGetter.getTitleAndDesc(propName, root).getValue()), propName));
        } else if (Money.class.isAssignableFrom(propertyType)) {
            return of(new MoneyWidget(pair("", TitlesDescsGetter.getTitleAndDesc(propName, root).getValue()), propName));
        } else if (BigDecimal.class.isAssignableFrom(propertyType)) {
            return of(new DecimalWidget(pair("", TitlesDescsGetter.getTitleAndDesc(propName, root).getValue()), propName));
        } else if (Hyperlink.class.isAssignableFrom(propertyType)){
            return of(new HyperlinkWidget(pair("", TitlesDescsGetter.getTitleAndDesc(propName, root).getValue()), propName));
        } else if (Colour.class.isAssignableFrom(propertyType)) {
            return of(new ColourWidget(pair("", TitlesDescsGetter.getTitleAndDesc(propName, root).getValue()), propName));
        } else if (isBoolean(propertyType)) {
            return of(new CheckboxWidget(pair("", TitlesDescsGetter.getTitleAndDesc(propName, root).getValue()), propName));
        } else if (isDate(propertyType)) {
            return of(new DateTimePickerWidget(pair("", TitlesDescsGetter.getTitleAndDesc(propName, root).getValue()), propName, false,
                    DefaultValueContract.getTimeZone(root, propName),
                    DefaultValueContract.getTimePortionToDisplay(root, propName)));
        } else if (isCollectional(propertyType)) {
            return of(new CollectionalRepresentorWidget(pair("", TitlesDescsGetter.getTitleAndDesc(propName, root).getValue()),propName));
        }
        return empty();
    }

    @Override
    public IResultSetBuilderDynamicPropsAction<T> addProps(final CharSequence propName, final Class<? extends IDynamicColumnBuilder<T>> dynColBuilderType, final BiConsumer<T, Optional<CentreContext<T, ?>>> entityPreProcessor, final CentreContextConfig contextConfig) {
        final ResultSetProp<T> prop = dynamicProps(propName, dynColBuilderType, entityPreProcessor, contextConfig);
        this.builder.addToResultSet(prop);
        return new ResultSetDynamicPropertyBuilder<>(this, prop);
    }

    @Override
    public IResultSetBuilderDynamicPropsAction<T> addProps(final CharSequence propName, final Class<? extends IDynamicColumnBuilder<T>> dynColBuilderType, final BiConsumer<T, Optional<CentreContext<T, ?>>> entityPreProcessor, final BiFunction<T, Optional<CentreContext<T, ?>>, Map> renderingHintsProvider, final CentreContextConfig contextConfig) {
        final ResultSetProp<T> prop = dynamicProps(propName, dynColBuilderType, entityPreProcessor, renderingHintsProvider, contextConfig);
        this.builder.addToResultSet(prop);
        return new ResultSetDynamicPropertyBuilder<>(this, prop);
    }

    @Override
    public IResultSetBuilder4OrderingDirection<T> order(final int orderSeq) {
        if (builder.resultSetOrdering.containsKey(orderSeq)) {
            final Pair<String, EntityCentreConfig.OrderDirection> pair = builder.resultSetOrdering.get(orderSeq);
            throw new IllegalArgumentException(format("Ordering by property [%s] with sequence [%s] conflicts with ordering by property [%s@%s] (%s), which has the same sequence.",
                    propName, orderSeq, pair.getKey(), builder.getEntityType().getSimpleName(), pair.getValue()));
        }
        this.orderSeq = orderSeq;
        return this;
    }

    @Override
    public IResultSetBuilder4aWidth<T> desc() {
        this.builder.resultSetOrdering.put(orderSeq, pair(propName.get(), OrderDirection.DESC));
        return this;
    }

    @Override
    public IResultSetBuilder4aWidth<T> asc() {
        this.builder.resultSetOrdering.put(orderSeq, pair(propName.get(), OrderDirection.ASC));
        return this;
    }

    @Override
    public IWithTooltip<T> width(final int width) {
        this.width = width;
        this.isFlexible = false;
        return this;
    }

    @Override
    public IWithTooltip<T> minWidth(final int minWidth) {
        this.width = minWidth;
        this.isFlexible = true;
        return this;
    }

    @Override
    public IResultSetBuilder4aWidth<T> addProp(final PropDef<?> propDef, final boolean presentByDefault) {
        if (propDef == null) {
            throw new EntityCentreConfigurationException("Custom property should not be null.");
        }

        this.propName = empty();
        this.presentByDefault = presentByDefault;
        this.tooltipProp = empty();
        this.propDef = of(propDef);
        this.orderSeq = null;
        this.entityActionConfig = empty();
        return this;
    }

    @Override
    public IWithSummary<T> withTooltip(final CharSequence propertyName) {
        this.tooltipProp = Optional.ofNullable(propertyName).map(CharSequence::toString);
        return this;
    }

    @Override
    public IWithSummary<T> withSummary(final String alias, final String expression, final String titleAndDesc) {
        this.builder.summaryExpressions.put(propName.get(), mkSummaryPropDef(alias, expression, titleAndDesc, IsProperty.DEFAULT_PRECISION, IsProperty.DEFAULT_SCALE));
        return this;
    }

    @Override
    public IWithSummary<T> withSummary(final String alias, final String expression, final String titleAndDesc, final int precision, final int scale) {
        this.builder.summaryExpressions.put(propName.get(), mkSummaryPropDef(alias, expression, titleAndDesc, precision, scale));
        return this;
    }

    private SummaryPropDef mkSummaryPropDef(final String alias, final String expression, final String titleAndDesc, final int precision, final int scale) {
        if (!propName.isPresent()) {
            throw new IllegalStateException("There is no property to associated the summary expression with. This indicated an out of secuquence call, which is most likely due to a programming mistake.");
        }
        final String[] td = titleAndDesc.split(":");
        final String title = td[0];
        final String desc = td.length > 1 ? td[1] : null;
        return new SummaryPropDef(alias, expression, title, desc, precision, scale);
    }

    @Override
    public IAlsoProp<T> withAction(final EntityActionConfig actionConfig) {
        if (actionConfig == null) {
            throw new EntityCentreConfigurationException("Property action configuration should not be null.");
        }

        this.entityActionConfig = of(new EntityMultiActionConfig(SingleActionSelector.class, asList(() -> of(actionConfig))));
        completePropIfNeeded();
        return this;
    }

    @Override
    public IAlsoProp<T> withMultiAction(final EntityMultiActionConfig multiActionConfig) {
        if (multiActionConfig == null) {
            throw new IllegalArgumentException("Property action configuration should not be null.");
        }

        this.entityActionConfig = of(multiActionConfig);
        completePropIfNeeded();
        return this;
    }

    @Override
    public IAlsoProp<T> withActionSupplier(final Supplier<Optional<EntityActionConfig>> actionConfigSupplier) {
        if (actionConfigSupplier == null) {
            throw new IllegalArgumentException("Property action configuration supplier should not be null.");
        }

        this.entityActionConfig = of(new EntityMultiActionConfig(SingleActionSelector.class, asList(actionConfigSupplier)));
        completePropIfNeeded();
        return this;
    }

    private Optional<Device> lastResultsetLayoutDevice = empty();
    private Optional<Orientation> lastResultsetLayoutOrientation = empty();

    @Override
    public IExpandedCardLayoutConfig<T> setCollapsedCardLayoutFor(final Device device, final Optional<Orientation> orientation, final String flexString) {
        if (device == null || orientation == null) {
            throw new IllegalStateException("Resultset card layout requries device and orientation (optional) to be specified.");
        }

        this.lastResultsetLayoutDevice = of(device);
        this.lastResultsetLayoutOrientation = orientation;
        this.builder.resultsetCollapsedCardLayout.whenMedia(device, orientation.isPresent() ? orientation.get() : null).set(flexString);
        return this;
    }

    @Override
    public ICollapsedCardLayoutConfig<T> withExpansionLayout(final String flexString) {
        if (!lastResultsetLayoutDevice.isPresent()) {
            throw new IllegalStateException("Resultset card layout cannot be set if no device is specified.");
        }
        this.builder.resultsetExpansionCardLayout.whenMedia(lastResultsetLayoutDevice.get(), lastResultsetLayoutOrientation.isPresent() ? lastResultsetLayoutOrientation.get()
                : null).set(flexString);
        this.lastResultsetLayoutDevice = empty();
        this.lastResultsetLayoutOrientation = empty();
        return this;
    }

    @Override
    public IAlsoSecondaryAction<T> addPrimaryAction(final EntityActionConfig actionConfig) {
        if (actionConfig == null) {
            throw new IllegalArgumentException("Primary action configuration should not be null.");
        }

        return addPrimaryAction(new EntityMultiActionConfig(SingleActionSelector.class, listOf(() -> of(actionConfig))));
    }

    @Override
    public IAlsoSecondaryAction<T> addPrimaryAction(final EntityMultiActionConfig actionConfig) {
        if (actionConfig == null) {
            throw new IllegalArgumentException("Primary action configuration should not be null.");
        }

        completePropIfNeeded();
        this.builder.resultSetPrimaryEntityAction = actionConfig;
        return secondaryActionBuilder;
    }

    @Override
    public IAlsoSecondaryAction<T> addSecondaryAction(final EntityActionConfig actionConfig) {
        if (actionConfig == null) {
            throw new IllegalArgumentException("Secondary action configuration should not be null.");
        }

        return addSecondaryAction(new EntityMultiActionConfig(SingleActionSelector.class, Arrays.asList(() -> of(actionConfig))));
    }

    @Override
    public IAlsoSecondaryAction<T> addSecondaryAction(final EntityMultiActionConfig actionConfig) {
        if (actionConfig == null) {
            throw new IllegalArgumentException("Secondary action configuration should not be null.");
        }

        this.builder.resultSetSecondaryEntityActions.add(actionConfig);

        return secondaryActionBuilder;
    }

    @Override
    public IResultSetBuilder9RenderingCustomiser<T> setCustomPropsValueAssignmentHandler(final Class<? extends ICustomPropsAssignmentHandler> handler) {
        if (handler == null) {
            throw new EntityCentreConfigurationException("Assignment handler for custom properties should not be null.");
        }

        // complete property registration if there is an oustanding one
        completePropIfNeeded();

        // check if there are any custom properties
        // and indicate to the developer that assignment of an assigner handler
        // is not appropriate in case of no custom properties
        if (builder.resultSetProperties().noneMatch(v -> v.propDef.isPresent())) {
            throw new EntityCentreConfigurationException("Assignment handler for custom properties is meaningless as there are the result set configuration contains no definitions for custom properties.");
        }
        // then if there are custom properties, but all of them have default values already specified, there is no reason to have custom assignment logic
        if (builder.resultSetProperties().noneMatch(v -> v.propDef.isPresent() && !v.propDef.get().value.isPresent())) {
            throw new EntityCentreConfigurationException("Assignment handler for custom properties is meaningless as all custom properties have been provided with default values.");
        }

        this.builder.resultSetCustomPropAssignmentHandlerType = handler;
        return this;
    }

    @Override
    public IQueryEnhancerSetter<T> setRenderingCustomiser(final Class<? extends IRenderingCustomiser<?>> type) {
        if (type == null) {
            throw new IllegalArgumentException("Rendering customised type should not be null.");
        }

        completePropIfNeeded();
        this.builder.resultSetRenderingCustomiserType = type;
        return this;
    }

    @Override
    public IExtraFetchProviderSetter<T> setQueryEnhancer(final Class<? extends IQueryEnhancer<T>> type, final CentreContextConfig contextConfig) {
        if (type == null) {
            throw new IllegalArgumentException("Query enhancer should not be null.");
        }

        completePropIfNeeded();
        this.builder.queryEnhancerConfig = pair(type, Optional.ofNullable(contextConfig));
        return this;
    }

    @Override
    public IExtraFetchProviderSetter<T> setQueryEnhancer(final Class<? extends IQueryEnhancer<T>> type) {
        return setQueryEnhancer(type, null);
    }

    @Override
    public ISummaryCardLayout<T> setFetchProvider(final IFetchProvider<T> fetchProvider) {
        if (fetchProvider == null) {
            throw new IllegalArgumentException("Fetch provider should not be null.");
        }

        completePropIfNeeded();
        this.builder.fetchProvider = fetchProvider;
        return this;
    }

    @Override
    public EntityCentreConfig<T> build() {
        completePropIfNeeded();
        return this.builder.build();
    }

    /**
     * Constructs an instance of {@link EntityCentreConfig.ResultSetProp} if possible and adds it the result set list.
     */
    private void completePropIfNeeded() {
        // construct and add property to the builder
        if (propName.isPresent()) {
            final ResultSetProp<T> prop = ResultSetProp.propByName(propName.get(), presentByDefault, width, isFlexible, widget, (tooltipProp.isPresent() ? tooltipProp.get() : null), entityActionConfig);
            this.builder.addToResultSet(prop);
        } else if (propDef.isPresent()) {
            final ResultSetProp<T> prop = ResultSetProp.propByDef(propDef.get(), presentByDefault, width, isFlexible, (tooltipProp.isPresent() ? tooltipProp.get() : null), entityActionConfig);
            this.builder.addToResultSet(prop);
        }

        // clear things up for the next property to be added if any
        this.propName = empty();
        this.presentByDefault = true;
        this.tooltipProp = empty();
        this.propDef = empty();
        this.orderSeq = null;
        this.entityActionConfig = empty();
        this.widget = empty();
    }

    @Override
    public ISummaryCardLayout<T> setSummaryCardLayoutFor(final Device device, final Optional<Orientation> orientation, final String flexString) {
        if (device == null || orientation == null) {
            throw new IllegalStateException("Summary card layout requries device and orientation (optional) to be specified.");
        }

        this.builder.resultsetSummaryCardLayout.whenMedia(device, orientation.isPresent() ? orientation.get() : null).set(flexString);
        return this;
    }

    /**
     * A helper class to assist in name collision resolution.
     */
    private class ResultSetSecondaryActionsBuilder implements IAlsoSecondaryAction<T> {

        @Override
        public IResultSetBuilder9RenderingCustomiser<T> setCustomPropsValueAssignmentHandler(final Class<? extends ICustomPropsAssignmentHandler> handler) {
            return ResultSetBuilder.this.setCustomPropsValueAssignmentHandler(handler);
        }

        @Override
        public IQueryEnhancerSetter<T> setRenderingCustomiser(final Class<? extends IRenderingCustomiser<?>> type) {
            return ResultSetBuilder.this.setRenderingCustomiser(type);
        }

        @Override
        public IExtraFetchProviderSetter<T> setQueryEnhancer(final Class<? extends IQueryEnhancer<T>> type, final CentreContextConfig contextConfig) {
            return ResultSetBuilder.this.setQueryEnhancer(type, contextConfig);
        }

        @Override
        public IExtraFetchProviderSetter<T> setQueryEnhancer(final Class<? extends IQueryEnhancer<T>> type) {
            return ResultSetBuilder.this.setQueryEnhancer(type);
        }

        @Override
        public ISummaryCardLayout<T> setFetchProvider(final IFetchProvider<T> fetchProvider) {
            return ResultSetBuilder.this.setFetchProvider(fetchProvider);
        }

        @Override
        public EntityCentreConfig<T> build() {
            return ResultSetBuilder.this.build();
        }

        @Override
        public IResultSetBuilder7SecondaryAction<T> also() {
            return ResultSetBuilder.this;
        }

        @Override
        public ISummaryCardLayout<T> setSummaryCardLayoutFor(final Device device, final Optional<Orientation> orientation, final String flexString) {
            return ResultSetBuilder.this.setSummaryCardLayoutFor(device, orientation, flexString);
        }

        @Override
        public IInsertionPointConfig0<T> addInsertionPoint(final EntityActionConfig actionConfig, final InsertionPoints whereToInsertView) {
            return ResultSetBuilder.this.addInsertionPoint(actionConfig, whereToInsertView);
        }

        @Override
        public IWithRightSplitterPosition<T> withLeftSplitterPosition(final int percantage) {
            return ResultSetBuilder.this.withLeftSplitterPosition(percantage);
        }

        @Override
        public IAlternativeView<T> withRightSplitterPosition(final int percentage) {
            return ResultSetBuilder.this.withRightSplitterPosition(percentage);
        }

        @Override
        public IAlternativeViewPreferred<T> addAlternativeView(final EntityActionConfig actionConfig) {
            return ResultSetBuilder.this.addAlternativeView(actionConfig);
        }
    }

    @Override
    public IInsertionPointConfig0<T> addInsertionPoint(final EntityActionConfig actionConfig, final InsertionPoints whereToInsertView) {
        return new InsertionPointConfigBuilder<>(this, actionConfig, whereToInsertView);
    }

    @Override
    public IAlternativeViewPreferred<T> addAlternativeView(final EntityActionConfig actionConfig) {
        return new AlternativeViewConfigBuilder<>(this, actionConfig);
    }

    @Override
    public IResultSetBuilder1bCheckbox<T> hideEgi() {
        this.builder.egiHidden = true;
        return this;
    }

    @Override
    public IResultSetBuilder1aEgiIconStyle<T> withGridViewIcon(final String icon) {
        this.builder.gridViewIcon = icon;
        return this;
    }

    @Override
    public IResultSetBuilder1bCheckbox<T> style(final String iconStyle) {
        this.builder.gridViewIconStyle = iconStyle;
        return this;
    }

    @Override
    public IResultSetBuilder1cToolbar<T> hideCheckboxes() {
        this.builder.hideCheckboxes = true;
        return this;
    }

    @Override
    public IResultSetBuilder1dScroll<T> hideToolbar() {
        this.builder.hideToolbar = true;
        return this;
    }

    @Override
    public IResultSetBuilder1dCentreScroll<T> notScrollable() {
        this.builder.scrollConfig = ScrollConfig.configScroll()
                .withFixedCheckboxesAndPrimaryActions()
                .withFixedSecondaryActions()
                .withFixedHeader()
                .withFixedSummary()
                .done();
        return this;
    }

    @Override
    public IResultSetBuilder1gMaxPageCapacity<T> setPageCapacity(final int pageCapacity) {
        this.builder.pageCapacity = pageCapacity;
        return this;
    }

    @Override
    public IResultSetBuilder1fPageCapacity<T> retrieveAll() {
        this.builder.retrieveAll = true;
        return this;
    }

    @Override
    public IResultSetBuilder1hHeaderWrap<T> setMaxPageCapacity(final int maxPageCapacity) {
        this.builder.maxPageCapacity = maxPageCapacity;
        return this;
    }

    @Override
    public IResultSetBuilder1jFitBehaviour<T> setVisibleRowsCount(final int visibleRowsCount) {
        this.builder.visibleRowsCount = visibleRowsCount;
        return this;
    }

    @Override
    public IResultSetBuilder1dCentreScroll<T> withScrollingConfig(final IScrollConfig scrollConfig) {
        this.builder.scrollConfig = scrollConfig;
        return this;
    }

    @Override
    public IResultSetBuilder1eDraggable<T> lockScrollingForInsertionPoints() {
        this.builder.lockScrollingForInsertionPoints = true;
        return this;
    }

    @Override
    public IResultSetBuilder1dScroll<T> setToolbar(final IToolbarConfig toolbar) {
        this.builder.toolbarConfig = toolbar;
        return this;
    }

    @Override
    public IResultSetBuilder1efRetrieveAll<T> draggable() {
        builder.draggable = true;
        return this;
    }

    @Override
    public IResultSetBuilder1jFitBehaviour<T> setHeight(final String height) {
        this.builder.egiHeight = height;
        return this;
    }

    @Override
    public IResultSetBuilder1kRowHeight<T> fitToHeight() {
        this.builder.fitToHeight = true;
        return this;
    }

    @Override
    public IResultSetBuilder2Properties<T> rowHeight(final String rowHeight) {
        this.builder.rowHeight = rowHeight;
        return this;
    }

    @Override
    public IResultSetBuilder2Properties<T> also() {
        completePropIfNeeded();
        return this;
    }

    @SuppressWarnings("unchecked")
    @Override
    public IResultSetAutocompleterConfig<T> asAutocompleter() {
        final Class<? extends AbstractEntity<?>> root = this.builder.getEntityType();
        final String resultPropName = treeName(this.propName.get());
        final boolean isEntityItself = "".equals(resultPropName); // empty property means "entity itself"
        final Class<?> propType = isEntityItself ? root : PropertyTypeDeterminator.determinePropertyType(root, resultPropName);
        final String widgetPropName = "".equals(resultPropName) ? AbstractEntity.KEY : resultPropName;
        final EntityAutocompletionWidget editor = new EntityAutocompletionWidget(pair("", getTitleAndDesc(widgetPropName, root).getValue()), widgetPropName, (Class<AbstractEntity<?>>)propType);
        this.widget = of(editor);
        return new ResultSetAutocompleterConfig<>(this, editor);
    }

    public void assignMatcher(final String propName, final Class<? extends IValueMatcherWithContext<T, ?>> matcher) {
        valueMatcherForProps.put(propName, matcher);
    }

    @Override
    public IResultSetBuilder3Ordering<T> skipValidation() {
        this.widget.ifPresent(widget -> widget.skipValidation());
        return this;
    }

    @Override
    public IResultSetBuilder1iVisibleRowsCount<T> wrapHeader(final int headerLineNumber) {
        this.builder.setHeaderLineNumber(headerLineNumber);
        return this;
    }

    public ResultSetBuilder<T> addInsertionPoint(final InsertionPointConfig insertionPoint) {
        this.builder.insertionPointConfigs.add(insertionPoint);
        return this;
    }

    @Override
    public IWithRightSplitterPosition<T> withLeftSplitterPosition(final int percentage) {
        if (percentage < 0 || percentage > 100) {
            throw new EntityCentreConfigurationException(ERR_SPLITTER_POSITION_OUT_OF_BOUNDS);
        }
        builder.leftSplitterPosition = Integer.valueOf(percentage);
        return this;
    }

    @Override
    public IAlternativeView<T> withRightSplitterPosition(final int percentage) {
        if (percentage < 0 || percentage > 100) {
            throw new EntityCentreConfigurationException(ERR_SPLITTER_POSITION_OUT_OF_BOUNDS);
        }
        if (builder.leftSplitterPosition != null && builder.leftSplitterPosition.intValue() + percentage > 100) {
            throw new EntityCentreConfigurationException(ERR_SPLITTER_OVERLAPPING);
        }
        builder.rightSplitterPosition = Integer.valueOf(percentage);
        return this;
    }
}<|MERGE_RESOLUTION|>--- conflicted
+++ resolved
@@ -114,12 +114,6 @@
 
     /**
      * Implementation used by both {@link IResultSetBuilder2Properties#addProp(CharSequence, boolean)} and deprecated {@link IResultSetBuilder2Properties#addProp(CharSequence)}.
-<<<<<<< HEAD
-     * <p>
-     * <b>TODO</b> Once {@link IResultSetBuilder2Properties#addProp(CharSequence)} is removed, this implementation needs to be moved to {@link IResultSetBuilder2Properties#addProp(CharSequence, boolean)}.
-     * </p>
-=======
->>>>>>> c19ad0be
      *
      * @param propName
      * @param presentByDefault
