--- conflicted
+++ resolved
@@ -74,12 +74,8 @@
                 info.setRequireMasterEntity(actionElement.getAttr("require-master-entity").value.toString());
                 info.setEntityType(entityActionConfig.functionalEntity.get().getName());
                 info.setRelativePropertyName(relativePropertyName);
-<<<<<<< HEAD
-                info.setEntityTypeTitle(entityTitle);
+                info.setEntityTypeTitle(getEntityTitleAndDesc(type).getKey());
                 info.setRootEntityType(type);
-=======
-                info.setEntityTypeTitle(getEntityTitleAndDesc(type).getKey());
->>>>>>> b7a6911f
                 entityActionConfig.prefDimForView.ifPresent(prefDim -> {
                     info.setWidth(prefDim.width);
                     info.setHeight(prefDim.height);
@@ -95,15 +91,8 @@
 
     private MasterInfo buildDefaultMasterConfiguration(final Class<? extends AbstractEntity<?>> type, final String relativePropertyName) {
         return webUiConfig.configApp().getMaster(type).map(master -> {
-<<<<<<< HEAD
-            final String entityTitle = TitlesDescsGetter.getEntityTitleAndDesc(type).getKey();
-            final MasterInfo info = new MasterInfo();
-=======
             final String entityTitle = getEntityTitleAndDesc(type).getKey();
             final MasterInfo info = new MasterInfo();
-            info.setKey(format("tg-%s-master", type.getSimpleName()));
-            info.setDesc(format("/master_ui/%s", type.getName()));
->>>>>>> b7a6911f
             info.setKey("tg-EntityEditAction-master");
             info.setDesc("/master_ui/ua.com.fielden.platform.entity.EntityEditAction");
             info.setShortDesc(format("Edit %s", entityTitle));
