package ua.com.fielden.platform.web.centre.api.resultset.impl;

import static java.lang.String.format;
import static java.util.Optional.empty;
import static java.util.Optional.of;

import java.util.LinkedHashMap;
import java.util.Map;
import java.util.Optional;

import ua.com.fielden.platform.dom.DomElement;
import ua.com.fielden.platform.web.centre.api.actions.EntityActionConfig;
import ua.com.fielden.platform.web.centre.api.crit.impl.AbstractCriterionWidget;
import ua.com.fielden.platform.web.interfaces.IImportable;
import ua.com.fielden.platform.web.interfaces.IRenderable;
import ua.com.fielden.platform.web.view.master.api.actions.IAction;
import ua.com.fielden.platform.web.view.master.api.actions.pre.IPreAction;

/**
 * The implementation for functional entity actions (DOM element).
 *
 * @author TG Team
 *
 */
public class FunctionalActionElement implements IRenderable, IImportable {
    private final String widgetName;
    private final String widgetPath;
    private boolean debug = false;
    public final EntityActionConfig entityActionConfig;
    public final int numberOfAction;
    private final FunctionalActionKind functionalActionKind;
    private final String chosenProperty;
    /** Should be <code>true</code> in case where functional action element is inside entity master, otherwise it is inside entity centre. */
    private boolean forMaster = false;

    /**
     * Creates {@link FunctionalActionElement} from <code>entityActionConfig</code>.
     *
     * @param entityActionConfig
     */
    public FunctionalActionElement(final EntityActionConfig entityActionConfig, final int numberOfAction, final String chosenProperty) {
        this(entityActionConfig, numberOfAction, FunctionalActionKind.PROP, chosenProperty);
    }

    /**
     * Creates {@link FunctionalActionElement} from <code>entityActionConfig</code>.
     *
     * @param entityActionConfig
     */
    public FunctionalActionElement(final EntityActionConfig entityActionConfig, final int numberOfAction, final FunctionalActionKind functionalActionKind) {
        this(entityActionConfig, numberOfAction, functionalActionKind, null);
    }

    /**
     * Creates an entity (aka primary) action for master.
     *
     * @param entityActionConfig
     * @param numberOfAction
     * @return
     */
    public static FunctionalActionElement newEntityActionForMaster(final EntityActionConfig entityActionConfig, final int numberOfAction) {
        final FunctionalActionElement el = new FunctionalActionElement(entityActionConfig, numberOfAction, FunctionalActionKind.PRIMARY_RESULT_SET);
        el.setForMaster(true);
        return el;
    }

    /**
     * Creates a property action for master.
     *
     * @param entityActionConfig
     * @param numberOfAction
     * @return
     */
    public static FunctionalActionElement newPropertyActionForMaster(final EntityActionConfig entityActionConfig, final int numberOfAction, final String propName) {
        final FunctionalActionElement el = new FunctionalActionElement(entityActionConfig, numberOfAction, FunctionalActionKind.PRIMARY_RESULT_SET, propName);
        el.setForMaster(true);
        return el;
    }

    /**
     * Creates {@link FunctionalActionElement} from <code>entityActionConfig</code>.
     *
     * @param entityActionConfig
     */
    private FunctionalActionElement(final EntityActionConfig entityActionConfig, final int numberOfAction, final FunctionalActionKind functionalActionKind, final String chosenProperty) {
        this.widgetName = AbstractCriterionWidget.extractNameFrom("actions/tg-ui-action");
        this.widgetPath = "actions/tg-ui-action";
        this.entityActionConfig = entityActionConfig;
        this.numberOfAction = numberOfAction;
        this.functionalActionKind = functionalActionKind;

        this.chosenProperty = chosenProperty;
    }

    /**
     * Creates attributes that are used for the widget component generation (generic attributes).
     *
     * @return
     */
    public Map<String, Object> createAttributes() {
        final LinkedHashMap<String, Object> attrs = new LinkedHashMap<>();
        if (isDebug()) {
            attrs.put("debug", "true");
        }

        if (FunctionalActionKind.TOP_LEVEL == functionalActionKind) {
            attrs.put("class", "entity-specific-action");
            attrs.put("slot", "entity-specific-action");
        } else if (FunctionalActionKind.MENU_ITEM == functionalActionKind) {
            attrs.put("slot", "menu-item-action");
            attrs.put("data-route", getDataRoute());
        } else if (FunctionalActionKind.FRONT == functionalActionKind) {
            attrs.put("slot", "custom-front-action");
        } else if (FunctionalActionKind.SHARE == functionalActionKind) {
            attrs.put("slot", "custom-share-action");
<<<<<<< HEAD
            attrs.put("disabled", "[[_shareButtonDisabled]]");
            attrs.put(" style", "[[_computeButtonStyle(_shareButtonDisabled)]]"); // prepended with ' ' due to restriction in DOM API that requires only value pairs with ':' separator
=======
            attrs.put("hidden", "[[embedded]]"); // let's completely hide the share action for embedded centres
            attrs.put("disabled", "[[_shareButtonDisabled]]");
            attrs.put(" style", "[[_computeButtonStyle(_shareButtonDisabled)]]"); // included a space before "style" due to restriction in DOM API that requires only value pairs with ':' separator
>>>>>>> 8103c6ad
        }

        attrs.put("ui-role", conf().role.toString());
        attrs.put("short-desc", getShortDesc());
        attrs.put("long-desc", conf().longDesc.isPresent() ? conf().longDesc.get() : "NOT SPECIFIED");
        if (conf().shortcut.isPresent()) {
            attrs.put("shortcut", conf().shortcut.get());
        }
        attrs.put("icon", getIcon());
        attrs.put("icon-style", getIconStyle());
        attrs.put("should-refresh-parent-centre-after-save", conf().shouldRefreshParentCentreAfterSave);
        attrs.put("component-uri", generateComponentUri());
        final String elementName = generateElementName();
        attrs.put("element-name", elementName);
        //If action has no functional entity type and it's noAction property is false then
        //it is dynamic action that determines it's element name and import uri by current entity and if exists chosen property.
        if (!conf().functionalEntity.isPresent()) {
            attrs.put("dynamic-action", true);
        }
        attrs.put("number-of-action", numberOfAction);
        attrs.put("action-kind", functionalActionKind);
        conf().functionalEntity.ifPresent(funcType ->  {
            attrs.put("element-alias", elementName + "_" + numberOfAction + "_" + functionalActionKind);
        });

        // in case of an menu item action show-dialog assignment happens within tg-master-menu
        if (FunctionalActionKind.INSERTION_POINT == functionalActionKind) {
            attrs.put("show-dialog", "[[_showInsertionPoint]]");
        } else if (FunctionalActionKind.MENU_ITEM != functionalActionKind) {
            attrs.put("show-dialog", "[[_showDialog]]");
        }
        //Specify taoster to show error message via the toast
        attrs.put("toaster", "[[toaster]]");

        // in case of an action that models a menu item for an entity master with menu, context gets assigned
        // only after the main entity is saved at the client side as part of tg-master-menu logic.
        if (FunctionalActionKind.MENU_ITEM != functionalActionKind) {
            attrs.put("create-context-holder", "[[_createContextHolder]]");
        }

        final String actionsHolderName = functionalActionKind.holderName;
        attrs.put("attrs", "[[" + actionsHolderName + "." + numberOfAction + ".attrs]]");
        attrs.put("pre-action", "[[" + actionsHolderName + "." + numberOfAction + ".preAction]]");
        attrs.put("post-action-success", "[[" + actionsHolderName + "." + numberOfAction + ".postActionSuccess]]");
        attrs.put("post-action-error", "[[" + actionsHolderName + "." + numberOfAction + ".postActionError]]");

        // chosenProperty should be ignored strictly when it is null as an empty value means 'this'
        if (chosenProperty != null) {
            attrs.put("chosen-property", chosenProperty);
        }

        if (conf().context.isPresent()) {
            attrs.put("require-selection-criteria", conf().context.get().withSelectionCrit ? "true" : "false");
            attrs.put("require-selected-entities", conf().context.get().withCurrentEtity ? "ONE" : (conf().context.get().withAllSelectedEntities ? "ALL" : "NONE"));
            attrs.put("require-master-entity", conf().context.get().withMasterEntity ? "true" : "false");
        } else {
            attrs.put("require-selection-criteria", "null");
            attrs.put("require-selected-entities", "null");
            attrs.put("require-master-entity", "null");
        }

        return attrs;
    }

    private String generateElementName() {
        return conf().functionalEntity.map(entityType -> "tg-" + entityType.getSimpleName() + "-master").orElse("");
    }

    private String generateComponentUri() {
        return conf().functionalEntity.map(entityType -> "/master_ui/" + entityType.getName()).orElse("");
    }

    public String getDataRoute() {
        return conf().functionalEntity.map(entityType -> entityType.getSimpleName()).orElse("");
    }

    public String getIcon() {
        return conf().icon.isPresent() ? conf().icon.get() : "editor:mode-edit";
    }

    public String getIconStyle() {
        return conf().iconStyle.orElse("");
    }

    public String getShortDesc() {
        return conf().shortDesc.isPresent() ? conf().shortDesc.get() : "NOT SPECIFIED";
    }

    /**
     * Creates an attributes that will be used for widget component generation.
     * <p>
     * Please, implement this method in descendants (for concrete widgets) to extend the attributes set by widget-specific attributes.
     *
     * @return
     */
    protected Map<String, Object> createCustomAttributes() {
        return new LinkedHashMap<>();
    }

    public EntityActionConfig conf() {
        return entityActionConfig;
    }

    @Override
    public final DomElement render() {
        return new DomElement(widgetName).attrs(createAttributes()).attrs(createCustomAttributes());
    }

    @Override
    public String importPath() {
        return widgetPath;
    }

    public FunctionalActionKind getFunctionalActionKind() {
        return functionalActionKind;
    }

    public boolean isDebug() {
        return debug;
    }

    public void setDebug(final boolean debug) {
        this.debug = debug;
    }

    /**
     * Creates a string representation for the object which holds pre- and post-actions.
     *
     * @return
     */
    public String createActionObject() {
        final StringBuilder attrs = new StringBuilder("{\n");
        attrs.append("preAction: ").append(createPreAction()).append(",\n");
        attrs.append("postActionSuccess: ").append(createPostActionSuccess()).append(",\n");
        attrs.append("attrs: ").append(createElementAttributes(false)).append(",\n");
        attrs.append("postActionError: ").append(createPostActionError()).append("\n");
        return attrs.append("}\n").toString();
    }

    /**
     * Creates non-empty JS function string for {@code bodyOpt}. Generated function logs the {@code name} and {@code actionShortDescOpt} and executes the body.
     * 
     * @param params -- string of parameters for the generated function
     * @param codeOptIfEmptyBody -- code to be executed if body is empty
     * @return
     */
    private static String createFunctionBody(final Optional<? extends IAction> bodyOpt, final String name, final String params, final Optional<String> codeOptIfEmptyBody, final Optional<String> actionShortDescOpt) {
        final StringBuilder code = new StringBuilder();
        code.append(format("function (%s) {\n", params));
        code.append(format("    console.log('%s: %s');\n", name, actionShortDescOpt.orElse("noname")));
        if (bodyOpt.isPresent()) {
            code.append(bodyOpt.get().build().toString());
        } else {
            codeOptIfEmptyBody.ifPresent((c) -> code.append(c));
        }
        code.append("}");
        return code.toString();
    }

    /**
     * Creates JS function for {@link IPreAction}.
     */
    public String createPreAction() {
        return createFunctionBody(conf().preAction, "preAction", "action", of("    return Promise.resolve(true);\n"), conf().shortDesc);
    }

    /**
     * Creates JS function for {@link IPostAction}.
     */
    public String createPostActionFunctionBody(final Optional<? extends IAction> actionFunction, final String name) {
        return createFunctionBody(actionFunction, name, "functionalEntity, action, master", empty(), conf().shortDesc);
    }

    /**
     * Creates JS function for successful {@link IPostAction}.
     */
    public String createPostActionSuccess() {
        return createPostActionFunctionBody(conf().successPostAction, "postActionSuccess");
    }

    /**
     * Creates JS function for erroneous {@link IPostAction}.
     */
    public String createPostActionError() {
        return createPostActionFunctionBody(conf().errorPostAction, "postActionError");
    }

    /**
     * Creates action 'attrs' for generation ({@code asString} === false) or for client-side parsing in 'tg-app-template.postRetrieved' method ({@code asString} === true).
     * 
     * @param asString
     * @return
     */
    public String createElementAttributes(final boolean asString) {
        final StringBuilder code = new StringBuilder();
        final String keyQ = asString ? "\"" : "";
        final String valueQ = asString ? "\"" : "'";
        code.append("{\n");
        conf().functionalEntity.ifPresent(entityType -> {
            code.append("    " + keyQ + "entityType" + keyQ + ": " + valueQ + entityType.getName() + valueQ + ",\n");
        });
        code.append("    " + keyQ + "currentState" + keyQ + ": " + valueQ + "EDIT" + valueQ + ",\n");
        code.append("    " + keyQ + "centreUuid" + keyQ + ": " + keyQ + "self.uuid" + keyQ); // value surrounded with "" -- will be interpreted in tg-app-template specifically
        
        conf().prefDimForView.ifPresent(prefDim -> {
            code.append(format(",\n    " + 
                keyQ + "prefDim" + keyQ + ": " + "{" + 
                    keyQ + "width" + keyQ + ": " + keyQ + "function() {return %s}" + keyQ +", " + // value surrounded with "" -- will be interpreted in tg-app-template specifically
                    keyQ + "height" + keyQ + ": " + keyQ + "function() {return %s}" + keyQ + ", " + // value surrounded with "" -- will be interpreted in tg-app-template specifically
                    keyQ + "widthUnit" + keyQ + ": " + valueQ + "%s" + valueQ + ", " +
                    keyQ + "heightUnit" + keyQ + ": " + valueQ + "%s" + valueQ + 
                "}", prefDim.width, prefDim.height, prefDim.widthUnit.value, prefDim.heightUnit.value
            ));
        });
        code.append("\n}");
        return code.toString();
    }

    public boolean isForMaster() {
        return forMaster;
    }

    public void setForMaster(final boolean forMaster) {
        this.forMaster = forMaster;
    }
}<|MERGE_RESOLUTION|>--- conflicted
+++ resolved
@@ -113,14 +113,9 @@
             attrs.put("slot", "custom-front-action");
         } else if (FunctionalActionKind.SHARE == functionalActionKind) {
             attrs.put("slot", "custom-share-action");
-<<<<<<< HEAD
-            attrs.put("disabled", "[[_shareButtonDisabled]]");
-            attrs.put(" style", "[[_computeButtonStyle(_shareButtonDisabled)]]"); // prepended with ' ' due to restriction in DOM API that requires only value pairs with ':' separator
-=======
             attrs.put("hidden", "[[embedded]]"); // let's completely hide the share action for embedded centres
             attrs.put("disabled", "[[_shareButtonDisabled]]");
             attrs.put(" style", "[[_computeButtonStyle(_shareButtonDisabled)]]"); // included a space before "style" due to restriction in DOM API that requires only value pairs with ':' separator
->>>>>>> 8103c6ad
         }
 
         attrs.put("ui-role", conf().role.toString());
