package ua.com.fielden.platform.web.centre.api.crit;

import ua.com.fielden.platform.basic.IValueMatcherWithCentreContext;
import ua.com.fielden.platform.entity.AbstractEntity;
import ua.com.fielden.platform.web.centre.api.EntityCentreConfig.MatcherOptions;
import ua.com.fielden.platform.web.centre.api.context.CentreContextConfig;
import ua.com.fielden.platform.web.centre.api.context.impl.EntityCentreContextSelector;

/**
 * A contract for specifying a custom value matcher for a single-valued selection criteria as an autocompleter.
 *
 * @author TG Team
 *
 * @param <T>
 */
public interface ISingleValueAutocompleterBuilder<T extends AbstractEntity<?>, V extends AbstractEntity<?>> extends ISingleValueAutocompleterBuilder1<T, V> {

    /**
     * Specifies a custom value matcher for a single-valued selection criteria. Use this method if no context is required (i.e. no selection criteria entity, master entity etc. required).
     * 
     * @param matcherType
     * @return
     */
    ISingleValueAutocompleterBuilder1<T, V> withMatcher(final Class<? extends IValueMatcherWithCentreContext<V>> matcherType);

    /**
     * Specifies a custom value matcher for a single-valued selection criteria. Use this method if some specific context configuration is required (i.e. selection criteria entity, master entity etc.).
     * 
     * @param matcherType
     * @param context -- context configuration; use {@link EntityCentreContextSelector#context()} method to define it
     * @return
     */
    ISingleValueAutocompleterBuilder1<T, V> withMatcher(final Class<? extends IValueMatcherWithCentreContext<V>> matcherType, final CentreContextConfig context);

    /**
     * Specifies a custom value matcher for a single-valued selection criteria with the use of {@link MatcherOptions}. Use this method if no context is required (i.e. no selection criteria entity, master entity etc. required).
     * 
     * @param matcherType
     * @param option
     * @param additionalOptions
     * @return
     */
<<<<<<< HEAD
    ISingleValueAutocompleterBuilder1<T, V> withMatcher(final Class<? extends IValueMatcherWithCentreContext<V>> matcherType, final MatcherOptions option, final MatcherOptions ... additionalOptions);
=======
    ISingleValueAutocompleterBuilder1<T, V> withMatcher(final Class<? extends IValueMatcherWithCentreContext<V>> matcherType, final MatcherOptions option, final MatcherOptions... additionalOptions);
>>>>>>> 873cce0f

    /**
     * Specifies a custom value matcher for a single-valued selection criteria with the use of {@link MatcherOptions}. Use this method if some specific context configuration is required (i.e. selection criteria entity, master entity etc.).
     * 
     * @param matcherType
     * @param context -- context configuration; use {@link EntityCentreContextSelector#context()} method to define it
     * @param option
     * @param additionalOptions
     * @return
     */
<<<<<<< HEAD
    ISingleValueAutocompleterBuilder1<T, V> withMatcher(final Class<? extends IValueMatcherWithCentreContext<V>> matcherType, final CentreContextConfig context, final MatcherOptions option, final MatcherOptions ... additionalOptions);
=======
    ISingleValueAutocompleterBuilder1<T, V> withMatcher(final Class<? extends IValueMatcherWithCentreContext<V>> matcherType, final CentreContextConfig context, final MatcherOptions option, final MatcherOptions... additionalOptions);
>>>>>>> 873cce0f

}<|MERGE_RESOLUTION|>--- conflicted
+++ resolved
@@ -40,11 +40,7 @@
      * @param additionalOptions
      * @return
      */
-<<<<<<< HEAD
-    ISingleValueAutocompleterBuilder1<T, V> withMatcher(final Class<? extends IValueMatcherWithCentreContext<V>> matcherType, final MatcherOptions option, final MatcherOptions ... additionalOptions);
-=======
     ISingleValueAutocompleterBuilder1<T, V> withMatcher(final Class<? extends IValueMatcherWithCentreContext<V>> matcherType, final MatcherOptions option, final MatcherOptions... additionalOptions);
->>>>>>> 873cce0f
 
     /**
      * Specifies a custom value matcher for a single-valued selection criteria with the use of {@link MatcherOptions}. Use this method if some specific context configuration is required (i.e. selection criteria entity, master entity etc.).
@@ -55,10 +51,6 @@
      * @param additionalOptions
      * @return
      */
-<<<<<<< HEAD
-    ISingleValueAutocompleterBuilder1<T, V> withMatcher(final Class<? extends IValueMatcherWithCentreContext<V>> matcherType, final CentreContextConfig context, final MatcherOptions option, final MatcherOptions ... additionalOptions);
-=======
     ISingleValueAutocompleterBuilder1<T, V> withMatcher(final Class<? extends IValueMatcherWithCentreContext<V>> matcherType, final CentreContextConfig context, final MatcherOptions option, final MatcherOptions... additionalOptions);
->>>>>>> 873cce0f
 
 }