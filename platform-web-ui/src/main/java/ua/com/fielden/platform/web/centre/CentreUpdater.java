--- conflicted
+++ resolved
@@ -123,17 +123,13 @@
  *
  */
 public class CentreUpdater {
-<<<<<<< HEAD
     private static final Logger logger = getLogger(CentreUpdater.class);
-=======
-    private static final Logger logger = Logger.getLogger(CentreUpdater.class);
     
     /**
      * Message that marks own save-as configuration when it was inherited from base / shared but was disconnected; this occurs if upstream config is deleted, base upstream config is renamed or shared upstream config is made unshared.
      */
     private static final String UPSTREAM_CONFIG_DISCONNECTED_MESSAGE = "<i>was shared, removed by user</i>";
     
->>>>>>> 95ee5b5b
     private static final String DIFFERENCES_SUFFIX = "__________DIFFERENCES";
     
     public static final String FRESH_CENTRE_NAME = "__________FRESH";
