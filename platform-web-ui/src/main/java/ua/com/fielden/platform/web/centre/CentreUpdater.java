--- conflicted
+++ resolved
@@ -145,13 +145,8 @@
 
             final ICentreDomainTreeManagerAndEnhancer defaultCentre = getDefaultCentre(gdtm, miType);
             // creates differences centre from the differences between 'default centre' and 'centre'
-<<<<<<< HEAD
             final ICentreDomainTreeManagerAndEnhancer differencesCentre = createDifferencesCentre(centre, defaultCentre, EntityResourceUtils.getEntityType(miType), gdtm);
-            
-=======
-            final ICentreDomainTreeManagerAndEnhancer differencesCentre = createDifferencesCentre(centre, defaultCentre, CentreUtils.getEntityType(miType), gdtm);
-
->>>>>>> c8a71f7a
+
             // override old 'diff centre' with recently created one and save it
             overrideAndSaveDifferencesCentre(gdtm, miType, userSpecificName, differencesCentre);
 
