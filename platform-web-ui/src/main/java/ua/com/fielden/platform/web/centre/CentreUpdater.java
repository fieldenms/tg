package ua.com.fielden.platform.web.centre;

import static java.lang.String.format;
import static org.apache.commons.lang.StringUtils.isEmpty;
import static ua.com.fielden.platform.domaintree.centre.ICentreDomainTreeManager.IAddToCriteriaTickManager.MetaValueType.ALL_ORDERING;
import static ua.com.fielden.platform.domaintree.centre.ICentreDomainTreeManager.IAddToCriteriaTickManager.MetaValueType.AND_BEFORE;
import static ua.com.fielden.platform.domaintree.centre.ICentreDomainTreeManager.IAddToCriteriaTickManager.MetaValueType.DATE_MNEMONIC;
import static ua.com.fielden.platform.domaintree.centre.ICentreDomainTreeManager.IAddToCriteriaTickManager.MetaValueType.DATE_PREFIX;
import static ua.com.fielden.platform.domaintree.centre.ICentreDomainTreeManager.IAddToCriteriaTickManager.MetaValueType.EXCLUSIVE;
import static ua.com.fielden.platform.domaintree.centre.ICentreDomainTreeManager.IAddToCriteriaTickManager.MetaValueType.EXCLUSIVE2;
import static ua.com.fielden.platform.domaintree.centre.ICentreDomainTreeManager.IAddToCriteriaTickManager.MetaValueType.GROW_FACTOR;
import static ua.com.fielden.platform.domaintree.centre.ICentreDomainTreeManager.IAddToCriteriaTickManager.MetaValueType.NOT;
import static ua.com.fielden.platform.domaintree.centre.ICentreDomainTreeManager.IAddToCriteriaTickManager.MetaValueType.OR_NULL;
import static ua.com.fielden.platform.domaintree.centre.ICentreDomainTreeManager.IAddToCriteriaTickManager.MetaValueType.VALUE;
import static ua.com.fielden.platform.domaintree.centre.ICentreDomainTreeManager.IAddToCriteriaTickManager.MetaValueType.VALUE2;
import static ua.com.fielden.platform.domaintree.centre.ICentreDomainTreeManager.IAddToCriteriaTickManager.MetaValueType.WIDTH;
import static ua.com.fielden.platform.domaintree.impl.AbstractDomainTree.isDoubleCriterion;
import static ua.com.fielden.platform.domaintree.impl.AbstractDomainTree.isDoubleCriterionOrBoolean;
import static ua.com.fielden.platform.domaintree.impl.AbstractDomainTree.isDummyMarker;
import static ua.com.fielden.platform.domaintree.impl.AbstractDomainTree.isPlaceholder;
import static ua.com.fielden.platform.domaintree.impl.AbstractDomainTree.reflectionProperty;
import static ua.com.fielden.platform.reflection.PropertyTypeDeterminator.determinePropertyType;
import static ua.com.fielden.platform.reflection.asm.impl.DynamicEntityClassLoader.isGenerated;
import static ua.com.fielden.platform.utils.EntityUtils.equalsEx;
import static ua.com.fielden.platform.utils.EntityUtils.isDate;
import static ua.com.fielden.platform.utils.EntityUtils.isString;
import static ua.com.fielden.platform.web.centre.WebApiUtils.checkedPropertiesWithoutSummaries;

import java.util.ArrayList;
import java.util.List;
import java.util.function.Function;

import org.apache.log4j.Logger;
import org.joda.time.DateTime;
import org.joda.time.Period;

import ua.com.fielden.platform.domaintree.IGlobalDomainTreeManager;
import ua.com.fielden.platform.domaintree.centre.ICentreDomainTreeManager.ICentreDomainTreeManagerAndEnhancer;
import ua.com.fielden.platform.domaintree.centre.IOrderingRepresentation.Ordering;
import ua.com.fielden.platform.domaintree.centre.impl.CentreDomainTreeManagerAndEnhancer;
import ua.com.fielden.platform.domaintree.exceptions.DomainTreeException;
import ua.com.fielden.platform.domaintree.impl.GlobalDomainTreeManager;
import ua.com.fielden.platform.entity.AbstractEntity;
import ua.com.fielden.platform.entity_centre.review.DynamicQueryBuilder;
import ua.com.fielden.platform.ui.menu.MiTypeAnnotation;
import ua.com.fielden.platform.ui.menu.MiWithConfigurationSupport;
import ua.com.fielden.platform.utils.Pair;
import ua.com.fielden.platform.web.utils.EntityResourceUtils;

/**
 * Represents a set of utility methods for updating / committing of surrogate centres, for e.g. 'fresh', 'previouslyRun' etc.
 * <p>
 * Every surrogate centre has its own diff centre that, saves into the database during {@link #commitCentre(IGlobalDomainTreeManager, Class, String)} process.
 *
 * @author TG Team
 *
 */
public class CentreUpdater {
    private static final Logger logger = Logger.getLogger(CentreUpdater.class);
    private static final String DIFFERENCES_SUFFIX = "__________DIFFERENCES";

    public static final String FRESH_CENTRE_NAME = "__________FRESH";
    public static final String PREVIOUSLY_RUN_CENTRE_NAME = "__________PREVIOUSLY_RUN";
    public static final String SAVED_CENTRE_NAME = "__________SAVED";
    
    /** Protected default constructor to prevent instantiation. */
    protected CentreUpdater() {
    }
    
    /**
     * Returns user-specific version of surrogate centre name.
     *
     * @param surrogateName -- surrogate name of the centre (fresh, previouslyRun etc.)
     * @param gdtm
     *
     * @return
     */
    private static String userSpecificName(final String surrogateName, final IGlobalDomainTreeManager gdtm) {
        return surrogateName + "_FOR_USER_" + gdtm.getUserProvider().getUser().getId();
    }

    /**
     * Returns the current version of centre manager (it assumes that it should be initialised!).
     *
     * @param gdtm
     * @param miType
     * @param name -- surrogate name of the centre (fresh, previouslyRun etc.)
     *
     * @return
     */
    public static ICentreDomainTreeManagerAndEnhancer centre(final IGlobalDomainTreeManager gdtm, final Class<? extends MiWithConfigurationSupport<?>> miType, final String name) {
        return centre0(gdtm, miType, userSpecificName(name, gdtm));
    }
    private static ICentreDomainTreeManagerAndEnhancer centre0(final IGlobalDomainTreeManager gdtm, final Class<? extends MiWithConfigurationSupport<?>> miType, final String userSpecificName) {
        if (gdtm.getEntityCentreManager(miType, userSpecificName) == null) {
            throw new IllegalStateException(String.format("The '%s' centre should be initialised.", userSpecificName));
        }
        return gdtm.getEntityCentreManager(miType, userSpecificName);
    }

    /**
     * Returns the current version of centre (initialises it in case if it is not created yet, updates it in case where it is stale).
     * <p>
     * Initialisation / updating goes through the following chain: 'default centre' + 'differences centre' := 'centre'.
     * <p>
     * Centre on its own is never saved, but it is used to create 'differences centre' (when committing is performed).
     *
     * @param gdtm
     * @param miType
     * @param name -- surrogate name of the centre (fresh, previouslyRun etc.)
     *
     * @return
     */
    public static ICentreDomainTreeManagerAndEnhancer updateCentre(final IGlobalDomainTreeManager gdtm, final Class<? extends MiWithConfigurationSupport<?>> miType, final String name) {
        final String userSpecificName = userSpecificName(name, gdtm);
        synchronized (gdtm) {
            if (gdtm.getEntityCentreManager(miType, userSpecificName) == null) {
                return updateOrLoadCentre(gdtm, miType, userSpecificName, false);
            } else {
                if (isDiffCentreStale(gdtm, miType, userSpecificName)) {
                    return updateOrLoadCentre(gdtm, miType, userSpecificName, true);
                } else {
                    return centre0(gdtm, miType, userSpecificName);
                }
            }
        }
    }

    /**
     * Commits the centre's diff to the database and removes it from cache (needs to be updated to be able to be used).
     *
     * @param gdtm
     * @param miType
     * @param name -- surrogate name of the centre (fresh, previouslyRun etc.)
     */
    public static ICentreDomainTreeManagerAndEnhancer commitCentre(final IGlobalDomainTreeManager gdtm, final Class<? extends MiWithConfigurationSupport<?>> miType, final String name) {
        return commitCentre0(gdtm, miType, userSpecificName(name, gdtm));
    }
    private static ICentreDomainTreeManagerAndEnhancer commitCentre0(final IGlobalDomainTreeManager gdtm, final Class<? extends MiWithConfigurationSupport<?>> miType, final String userSpecificName) {
        synchronized (gdtm) {
            logger.debug(format("%s '%s' centre for miType [%s] for user %s...", "Committing", userSpecificName, miType.getSimpleName(), gdtm.getUserProvider().getUser()));
            final DateTime start = new DateTime();
            // gets the centre (that was created from the chain 'default centre' + 'saved diff centre' + 'current user diff' := 'centre')
            final ICentreDomainTreeManagerAndEnhancer centre = centre0(gdtm, miType, userSpecificName);

            final ICentreDomainTreeManagerAndEnhancer defaultCentre = getDefaultCentre(gdtm, miType);
            // creates differences centre from the differences between 'default centre' and 'centre'
<<<<<<< HEAD
            final ICentreDomainTreeManagerAndEnhancer differencesCentre = createDifferencesCentre(centre, defaultCentre, EntityResourceUtils.getEntityType(miType), gdtm);
            
=======
            final ICentreDomainTreeManagerAndEnhancer differencesCentre = createDifferencesCentre(centre, defaultCentre, CentreUtils.getEntityType(miType), gdtm);

>>>>>>> f25b2152
            // override old 'diff centre' with recently created one and save it
            overrideAndSaveDifferencesCentre(gdtm, miType, userSpecificName, differencesCentre);

            final DateTime end = new DateTime();
            final Period pd = new Period(start, end);
            logger.debug(format("%s the '%s' centre for miType [%s] for user %s... done in [%s].", "Committed", userSpecificName, miType.getSimpleName(), gdtm.getUserProvider().getUser(), pd.getSeconds() + " s " + pd.getMillis() + " ms"));
            return centre;
        }
    }

    /**
     * Initialises and commits centre from the passed <code>centreToBeInitialisedAndCommitted</code> instance for surrogate centre with concrete <code>name</code>.
     *
     * @param gdtm
     * @param miType
     * @param name -- surrogate name of the centre (fresh, previouslyRun etc.)
     * @param centreToBeInitialisedAndCommitted
     */
    public static ICentreDomainTreeManagerAndEnhancer initAndCommit(final IGlobalDomainTreeManager gdtm, final Class<? extends MiWithConfigurationSupport<?>> miType, final String name, final ICentreDomainTreeManagerAndEnhancer centreToBeInitialisedAndCommitted) {
        synchronized (gdtm) {
            final String userSpecificName = userSpecificName(name, gdtm);
            logger.debug(format("%s '%s' centre for miType [%s] for user %s...", "Initialising & committing", userSpecificName, miType.getSimpleName(), gdtm.getUserProvider().getUser()));
            final DateTime start = new DateTime();

            // there is a need to copy passed instance not to have shared state between surrogate centres (for e.g.
            //  same 'fresh' centre instance should not be used for 'previouslyRun' centre, it will cause unpredictable results after changing 'fresh' centre's criteria)
            final ICentreDomainTreeManagerAndEnhancer copiedInstance = copyCentre(centreToBeInitialisedAndCommitted, gdtm);
            // initialises centre from copied instance
            initCentre(gdtm, miType, userSpecificName, copiedInstance);
            // and then commit it to the database (save its diff)
            commitCentre0(gdtm, miType, userSpecificName);

            final DateTime end = new DateTime();
            final Period pd = new Period(start, end);
            logger.debug(format("%s the '%s' centre for miType [%s] for user %s... done in [%s].", "Initialised & committed", userSpecificName, miType.getSimpleName(), gdtm.getUserProvider().getUser(), pd.getSeconds() + " s " + pd.getMillis() + " ms"));
            return copiedInstance;
        }
    }

    /**
     * Updates / loads the centre from its updated diff.
     *
     * @param gdtm
     * @param miType
     * @param userSpecificName -- surrogate name of the centre (fresh, previouslyRun etc.) with user ID at the end
     * @param update -- <code>true</code> if update process is done, <code>false</code> if init process is done
     * @return
     */
    private static ICentreDomainTreeManagerAndEnhancer updateOrLoadCentre(final IGlobalDomainTreeManager gdtm, final Class<? extends MiWithConfigurationSupport<?>> miType, final String userSpecificName, final boolean update) {
        logger.debug(format("%s '%s' centre for miType [%s] %sfor user %s...", update ? "Updating of stale" : "Initialising", userSpecificName, miType.getSimpleName(), update ? "" : "for the first time ", gdtm.getUserProvider().getUser()));
        final DateTime start = new DateTime();

        final ICentreDomainTreeManagerAndEnhancer updatedDiffCentre = updateDifferencesCentre(gdtm, miType, userSpecificName);
        final ICentreDomainTreeManagerAndEnhancer loadedCentre = loadCentreFromDefaultAndDiff(gdtm, miType, userSpecificName, updatedDiffCentre);
        initCentre(gdtm, miType, userSpecificName, loadedCentre);

        final DateTime end = new DateTime();
        final Period pd = new Period(start, end);
        logger.debug(format("%s the '%s' centre for miType [%s] %sfor user %s... done in [%s].", update ? "Updated stale" : "Initialised", userSpecificName, miType.getSimpleName(), update ? "" : "for the first time ", gdtm.getUserProvider().getUser(), pd.getSeconds() + " s " + pd.getMillis() + " ms"));
        return centre0(gdtm, miType, userSpecificName);
    }

    /**
     * Returns <code>true</code> in case where the centre stale (by checking staleness of its diff cenre), <code>false</code> otherwise.
     *
     * @param gdtm
     * @param miType
     * @param userSpecificName -- surrogate name of the centre (fresh, previouslyRun etc.) with user ID at the end
     * @return
     */
    private static boolean isDiffCentreStale(final IGlobalDomainTreeManager gdtm, final Class<? extends MiWithConfigurationSupport<?>> miType, final String userSpecificName) {
        // the name consists of 'userSpecificName' and 'DIFFERENCES_SUFFIX'
        final String userSpecificDiffName = userSpecificName + DIFFERENCES_SUFFIX;

        // ensure that diff centre exists (it should)
        final CentreDomainTreeManagerAndEnhancer currentDiffCentre = (CentreDomainTreeManagerAndEnhancer) centre0(gdtm, miType, userSpecificDiffName);
        return ((GlobalDomainTreeManager) gdtm).isStale(currentDiffCentre);
    }

    /**
     * Loads centre through the following chain: 'default centre' + 'differences centre' := 'centre'.
     *
     * @param gdtm
     * @param miType
     * @param userSpecificName -- surrogate name of the centre (fresh, previouslyRun etc.) with user ID at the end
     * @param updatedDiffCentre -- updated differences centre
     *
     * @return
     */
    private static ICentreDomainTreeManagerAndEnhancer loadCentreFromDefaultAndDiff(final IGlobalDomainTreeManager gdtm, final Class<? extends MiWithConfigurationSupport<?>> miType, final String userSpecificName, final ICentreDomainTreeManagerAndEnhancer updatedDiffCentre) {
        logger.debug(format("\t%s '%s' centre for miType [%s] for user %s...", "loadCentreFromDefaultAndDiff", userSpecificName, miType.getSimpleName(), gdtm.getUserProvider().getUser()));
        final DateTime start = new DateTime();

        // TODO consider not copying of default centre for performance reasons:
        final ICentreDomainTreeManagerAndEnhancer defaultCentreCopy = copyCentre(getDefaultCentre(gdtm, miType), gdtm);
        // applies diffCentre on top of defaultCentreCopy to produce loadedCentre:
        final ICentreDomainTreeManagerAndEnhancer loadedCentre = applyDifferences(defaultCentreCopy, updatedDiffCentre, EntityResourceUtils.getEntityType(miType));
        // For all generated types on freshCentre (and on its derivatives like 'unchanged freshCentre', 'previouslyRun centre', 'unchanged previouslyRun centre' etc.) there is a need to
        //  provide miType information inside its generated type to be sent to the client application. This is done through the use of
        //  annotation miType and, in future, other custom annotations, for example @SaveAsName.
        // Please note that copyCentre method in GlobalDomainTreeManager performs copying of all defined annotations to provide freshCentre's derivatives
        //  with such additional information too.
        for (final Class<?> root: loadedCentre.getRepresentation().rootTypes()) {
            if (isGenerated(loadedCentre.getEnhancer().getManagedType(root))) {
                loadedCentre.getEnhancer().adjustManagedTypeAnnotations(root, new MiTypeAnnotation().newInstance(miType));
            }
        }
        final DateTime end = new DateTime();
        final Period pd = new Period(start, end);
        logger.debug(format("\t%s the '%s' centre for miType [%s] for user %s... done in [%s].", "loadCentreFromDefaultAndDiff", userSpecificName, miType.getSimpleName(), gdtm.getUserProvider().getUser(), pd.getSeconds() + " s " + pd.getMillis() + " ms"));
        return loadedCentre;
    }

    /**
     * Returns the current version of default centre manager (initialises it in case if it is not created yet).
     * <p>
     * Currently it is created from Entity Centre DSL through the special gdtm, which knows about Centre DSL configuration.
     *
     * IMPORTANT: this 'default centre' is used for constructing 'fresh centre', 'previouslyRun centre' and their 'diff centres', that is why it is very important to make it suitable for Web UI default values.
     * All other centres will reuse such Web UI specific default values.
     *
     * @param gdtm
     * @param miType
     * @return
     */
    public static ICentreDomainTreeManagerAndEnhancer getDefaultCentre(final IGlobalDomainTreeManager gdtm, final Class<? extends MiWithConfigurationSupport<?>> miType) {
        logger.debug(format("\t\t%s centre for miType [%s] for user %s...", "getDefaultCentre", miType.getSimpleName(), gdtm.getUserProvider().getUser()));
        final DateTime start = new DateTime();

        if (gdtm.getEntityCentreManager(miType, null) == null) {
            // standard init (from Centre DSL config)
            gdtm.initEntityCentreManager(miType, null);

            // Web UI default values application
            final ICentreDomainTreeManagerAndEnhancer defaultedCentre = applyWebUIDefaultValues(
                    gdtm.getEntityCentreManager(miType, null),
                    EntityResourceUtils.getEntityType(miType) //
            );
            initCentre(gdtm, miType, null, defaultedCentre); // after this action default centre will be changed in most cases!
        }

        final DateTime end = new DateTime();
        final Period pd = new Period(start, end);
        logger.debug(format("\t\t%s the centre for miType [%s] for user %s... done in [%s].", "getDefaultCentre", miType.getSimpleName(), gdtm.getUserProvider().getUser(), pd.getSeconds() + " s " + pd.getMillis() + " ms"));

        return gdtm.getEntityCentreManager(miType, null);
    }

    /**
     * Initialises 'differences centre' from the persistent storage only if it is not initialised on server.
     *
     * @param globalManager
     * @param miType
     * @param userSpecificName -- surrogate name of the centre (fresh, previouslyRun etc.) with user ID at the end
     *
     * @return
     */
    private static ICentreDomainTreeManagerAndEnhancer updateDifferencesCentreOnlyIfNotInitialised(final IGlobalDomainTreeManager globalManager, final Class<? extends MiWithConfigurationSupport<?>> miType, final String userSpecificName) {
        // the name consists of 'userSpecificName' and 'DIFFERENCES_SUFFIX'
        final String userSpecificDiffName = userSpecificName + DIFFERENCES_SUFFIX;

        if (globalManager.getEntityCentreManager(miType, userSpecificDiffName) == null) {
            return updateDifferencesCentre(globalManager, miType, userSpecificName);
        }
        return globalManager.getEntityCentreManager(miType, userSpecificDiffName);
    }

    /**
     * Initialises 'differences centre' from the persistent storage, if it exists.
     * <p>
     * If no 'differences centre' exists -- the following steps are performed:
     * <p>
     * 1. make sure that 'default centre' exists in gdtm (with already applied Web UI default values!);<br>
     * 2. make saveAs from 'default centre' which will be 'diff centre' (this promotes the empty diff to the storage!)<br>
     *
     * @param globalManager
     * @param miType
     * @param userSpecificName -- surrogate name of the centre (fresh, previouslyRun etc.) with user ID at the end
     *
     * @return
     */
    private static ICentreDomainTreeManagerAndEnhancer updateDifferencesCentre(final IGlobalDomainTreeManager globalManager, final Class<? extends MiWithConfigurationSupport<?>> miType, final String userSpecificName) {
        logger.debug(format("\t%s '%s' centre for miType [%s] for user %s...", "updateDifferencesCentre", userSpecificName, miType.getSimpleName(), globalManager.getUserProvider().getUser()));
        final DateTime start = new DateTime();

        // the name consists of 'userSpecificName' and 'DIFFERENCES_SUFFIX'
        final String userSpecificDiffName = userSpecificName + DIFFERENCES_SUFFIX;

        // WILL BE UPDATED IN EVERY CALL OF updateDifferencesCentre!
        try {
            // init (or update) diff centre from persistent storage if exists
            globalManager.initEntityCentreManager(miType, userSpecificDiffName);
        } catch (final DomainTreeException e) {
            if (e.getMessage().startsWith("Unable to initialise a non-existent entity-centre instance for type")) {
                // diff centre does not exist in persistent storage yet -- initialise EMPTY diff (there potentially can be some values from 'default centre',
                //   but diff centre will be empty disregarding that fact -- no properties were marked as changed; but initialisation from 'default centre' is important --
                //   this makes diff centre nicely synchronised with Web UI default values)
                getDefaultCentre(globalManager, miType);

                globalManager.saveAsEntityCentreManager(miType, null, userSpecificDiffName);
            } else {
                throw e;
            }
        }
        final ICentreDomainTreeManagerAndEnhancer differencesCentre = globalManager.getEntityCentreManager(miType, userSpecificDiffName);

        final DateTime end = new DateTime();
        final Period pd = new Period(start, end);
        logger.debug(format("\t%s the '%s' centre for miType [%s] for user %s... done in [%s].", "updateDifferencesCentre", userSpecificName, miType.getSimpleName(), globalManager.getUserProvider().getUser(), pd.getSeconds() + " s " + pd.getMillis() + " ms"));
        return differencesCentre;
    }

    /**
     * Initialises 'virtual' (should never be persistent) centre -- caches it on the server (into currentCentres only).
     *
     * @param gdtm
     * @param miType
     * @param userSpecificName -- surrogate name of the centre (fresh, previouslyRun etc.) with user ID at the end
     * @param centre
     *
     * @return
     */
    private static void initCentre(final IGlobalDomainTreeManager gdtm, final Class<? extends MiWithConfigurationSupport<?>> miType, final String userSpecificName, final ICentreDomainTreeManagerAndEnhancer centre) {
        synchronized (gdtm) {
            ((GlobalDomainTreeManager) gdtm).overrideCentre(miType, userSpecificName, centre);
        }
    }

    /**
     * Copies centre manager.
     *
     * @param centre
     * @param gdtm
     *
     * @return
     */
    private static ICentreDomainTreeManagerAndEnhancer copyCentre(final ICentreDomainTreeManagerAndEnhancer centre, final IGlobalDomainTreeManager gdtm) {
        return ((GlobalDomainTreeManager) gdtm).copyCentre(centre);
    }

    /**
     * Applies the differences from 'differences centre' on top of 'target centre'.
     *
     * @param targetCentre
     * @param differencesCentre
     * @param root
     * @return
     */
    private static ICentreDomainTreeManagerAndEnhancer applyDifferences(final ICentreDomainTreeManagerAndEnhancer targetCentre, final ICentreDomainTreeManagerAndEnhancer differencesCentre, final Class<AbstractEntity<?>> root) {
        final Class<?> diffManagedType = managedType(root, differencesCentre);
        for (final String property : differencesCentre.getFirstTick().checkedProperties(root)) {
            if (!isPlaceholder(property) && !propertyRemovedFromDomainType(diffManagedType, property)) {
                if (isDoubleCriterion(diffManagedType, property)) {
                    if (differencesCentre.getFirstTick().isMetaValuePresent(EXCLUSIVE, root, property)) {
                        targetCentre.getFirstTick().setExclusive(root, property, differencesCentre.getFirstTick().getExclusive(root, property));
                    }
                    if (differencesCentre.getFirstTick().isMetaValuePresent(EXCLUSIVE2, root, property)) {
                        targetCentre.getFirstTick().setExclusive2(root, property, differencesCentre.getFirstTick().getExclusive2(root, property));
                    }
                }
                final Class<?> propertyType = isEmpty(property) ? diffManagedType : determinePropertyType(diffManagedType, property);
                if (isDate(propertyType)) {
                    if (differencesCentre.getFirstTick().isMetaValuePresent(DATE_PREFIX, root, property)) {
                        targetCentre.getFirstTick().setDatePrefix(root, property, differencesCentre.getFirstTick().getDatePrefix(root, property));
                    }
                    if (differencesCentre.getFirstTick().isMetaValuePresent(DATE_MNEMONIC, root, property)) {
                        targetCentre.getFirstTick().setDateMnemonic(root, property, differencesCentre.getFirstTick().getDateMnemonic(root, property));
                    }
                    if (differencesCentre.getFirstTick().isMetaValuePresent(AND_BEFORE, root, property)) {
                        targetCentre.getFirstTick().setAndBefore(root, property, differencesCentre.getFirstTick().getAndBefore(root, property));
                    }
                }

                if (differencesCentre.getFirstTick().isMetaValuePresent(OR_NULL, root, property)) {
                    targetCentre.getFirstTick().setOrNull(root, property, differencesCentre.getFirstTick().getOrNull(root, property));
                }
                if (differencesCentre.getFirstTick().isMetaValuePresent(NOT, root, property)) {
                    targetCentre.getFirstTick().setNot(root, property, differencesCentre.getFirstTick().getNot(root, property));
                }

                if (differencesCentre.getFirstTick().isMetaValuePresent(VALUE, root, property)) {
                    targetCentre.getFirstTick().setValue(root, property, differencesCentre.getFirstTick().getValue(root, property));
                }
                if (isDoubleCriterionOrBoolean(diffManagedType, property)
                        && differencesCentre.getFirstTick().isMetaValuePresent(VALUE2, root, property)) {
                    targetCentre.getFirstTick().setValue2(root, property, differencesCentre.getFirstTick().getValue2(root, property));
                }
            }
        }

        // Diff centre contains full information of checkedProperties and usedProperties.
        // Such information should be carefully merged with potentially updated targetCentre.
        final List<String> diffCheckedPropertiesWithoutSummaries = checkedPropertiesWithoutSummaries(differencesCentre.getSecondTick().checkedProperties(root), differencesCentre.getEnhancer().getManagedType(root));
        final List<String> diffUsedProperties = differencesCentre.getSecondTick().usedProperties(root);

        final List<String> targetCheckedPropertiesWithoutSummaries = checkedPropertiesWithoutSummaries(targetCentre.getSecondTick().checkedProperties(root), targetCentre.getEnhancer().getManagedType(root));

        // determine properties that were added into targetCentre (default config) comparing to differencesCentre (currently saved config)
        // final List<String> addedIntoTarget = minus(targetCheckedPropertiesWithoutSummaries, diffCheckedPropertiesWithoutSummaries);

        // determine properties that were removed from targetCentre (default config) comparing to differencesCentre (currently saved config)
        final List<String> removedFromTarget = minus(diffCheckedPropertiesWithoutSummaries, targetCheckedPropertiesWithoutSummaries);

        if (!equalsEx(diffCheckedPropertiesWithoutSummaries, diffUsedProperties)) {
            // remove removedFromTarget properties custom configuration (custom column order / visibility); this custom configuration was explicitly changed by the user, because it's different from diffCheckedProperties
            final List<String> diffUsedPropertiesWithoutRemovedProps = minus(diffUsedProperties, removedFromTarget);
            // apply resultant properties on top of targetCentre (default config)
            final List<String> targetUsedProperties = targetCentre.getSecondTick().usedProperties(root);
            for (final String targetUsedProperty: targetUsedProperties) { // remove (un-use) all previous props
                targetCentre.getSecondTick().use(root, targetUsedProperty, false);
            }
            for (final String newUsedProperty : diffUsedPropertiesWithoutRemovedProps) { // apply (use) all new props
                targetCentre.getSecondTick().use(root, newUsedProperty, true);
            }
        }

        // apply widths and grow factor that were marked as changed
        final List<String> diffCheckedPropertiesWithoutRemovedProps = minus(diffCheckedPropertiesWithoutSummaries, removedFromTarget);
        for (final String property : diffCheckedPropertiesWithoutRemovedProps) {
            if (!propertyRemovedFromDomainType(diffManagedType, property)) {
                if (differencesCentre.getFirstTick().isMetaValuePresent(WIDTH, root, property)) {
                    targetCentre.getSecondTick().setWidth(root, property, differencesCentre.getSecondTick().getWidth(root, property));
                }
                if (differencesCentre.getFirstTick().isMetaValuePresent(GROW_FACTOR, root, property)) {
                    targetCentre.getSecondTick().setGrowFactor(root, property, differencesCentre.getSecondTick().getGrowFactor(root, property));
                }
            }
        }

        if (differencesCentre.getFirstTick().isMetaValuePresent(ALL_ORDERING, root, "")) {
            // need to clear all previous orderings:
            final List<Pair<String, Ordering>> orderedProperties = new ArrayList<>(targetCentre.getSecondTick().orderedProperties(root));
            for (final Pair<String, Ordering> orderedProperty: orderedProperties) {
                if (Ordering.ASCENDING == orderedProperty.getValue()) {
                    targetCentre.getSecondTick().toggleOrdering(root, orderedProperty.getKey());
                }
                targetCentre.getSecondTick().toggleOrdering(root, orderedProperty.getKey());
            }
            // and apply new ones from diff centre:
            final List<Pair<String, Ordering>> diffSortedPropertiesWithoutRemovedProps = minus(differencesCentre.getSecondTick().orderedProperties(root), removedFromTarget, propAndSorting -> propAndSorting.getKey());
            for (final Pair<String, Ordering> newOrderedProperty: diffSortedPropertiesWithoutRemovedProps) {
                final String property = newOrderedProperty.getKey();
                if (!propertyRemovedFromDomainType(diffManagedType, property)) {
                    targetCentre.getSecondTick().toggleOrdering(root, property);
                    if (Ordering.DESCENDING == newOrderedProperty.getValue()) {
                        targetCentre.getSecondTick().toggleOrdering(root, property);
                    }
                }
            }
        }

        return targetCentre;
    }

    private static boolean propertyRemovedFromDomainType(final Class<?> diffManagedType, final String property) {
        // Check whether the 'property' has not been disappeared from domain type since last server restart.
        // In such case 'orderedProperties' will contain that property but 'managedType(root, differencesCentre)' will not contain corresponding field.
        // Such properties need to be silently ignored. During next diffCentre creation such properties will disappear from diffCentre fully.
        final boolean isEntityItself = "".equals(property); // empty property means "entity itself"
        if (!isEntityItself) {
            try {
                determinePropertyType(diffManagedType, property);
                return false;
            } catch (final Exception ex) {
                logger.warn(format("Property [%s] could not be found in type [%s] in diffCentre. It will be skipped. Most likely this property was deleted from domain type definition.", property, diffManagedType.getSimpleName()), ex);
                return true;
            }
        } else {
            return false;
        }
    }

    /**
     * Computes a list of items that contain in <code>from</code> list and do not contain in <code>to</code> list, preserving the order of <code>from</code> list inside resultant list.
     *
     * @param from
     * @param to
     * @return
     */
    private static List<String> minus(final List<String> from, final List<String> to) {
        return minus(from, to, Function.identity());
    }

    /**
     * Computes a list of items that contain in <code>from</code> list and their keys do not contain in <code>to</code> list, preserving the order of <code>from</code> list inside resultant list.
     *
     * @param from
     * @param to
     * @param keyRetriever -- mapping function to retrieve the key of the item
     * @return
     */
    private static <T> List<T> minus(final List<T> from, final List<String> to, final Function<T, String> keyRetriever) {
        final List<T> result = new ArrayList<>();
        for (final T fromItem: from) {
            if (!to.contains(keyRetriever.apply(fromItem))) {
                result.add(fromItem);
            }
        }
        return result;
    }

    /**
     * Creates 'diff centre' from 'centre' and 'originalCentre' with marked meta-values (only those that are different).
     *
     * @param centre
     * @param originalCentre
     * @param root
     * @return
     */
    private static ICentreDomainTreeManagerAndEnhancer createDifferencesCentre(final ICentreDomainTreeManagerAndEnhancer centre, final ICentreDomainTreeManagerAndEnhancer originalCentre, final Class<AbstractEntity<?>> root, final IGlobalDomainTreeManager gdtm) {
        logger.debug(format("\t%s centre for user %s...", "createDifferencesCentre", gdtm.getUserProvider().getUser()));
        final DateTime start = new DateTime();
        final ICentreDomainTreeManagerAndEnhancer differencesCentre = copyCentre(centre, gdtm);

        for (final String property : differencesCentre.getFirstTick().checkedProperties(root)) {
            if (!isPlaceholder(property)) {
                if (isDoubleCriterion(managedType(root, differencesCentre), property)) {
                    if (!equalsEx(differencesCentre.getFirstTick().getExclusive(root, property), originalCentre.getFirstTick().getExclusive(root, property))) {
                        differencesCentre.getFirstTick().markMetaValuePresent(EXCLUSIVE, root, property);
                    }
                    if (!equalsEx(differencesCentre.getFirstTick().getExclusive2(root, property), originalCentre.getFirstTick().getExclusive2(root, property))) {
                        differencesCentre.getFirstTick().markMetaValuePresent(EXCLUSIVE2, root, property);
                    }
                }
                final Class<?> propertyType = isEmpty(property) ? managedType(root, differencesCentre) : determinePropertyType(managedType(root, differencesCentre), property);
                if (isDate(propertyType)) {
                    if (!equalsEx(differencesCentre.getFirstTick().getDatePrefix(root, property), originalCentre.getFirstTick().getDatePrefix(root, property))) {
                        differencesCentre.getFirstTick().markMetaValuePresent(DATE_PREFIX, root, property);
                    }
                    if (!equalsEx(differencesCentre.getFirstTick().getDateMnemonic(root, property), originalCentre.getFirstTick().getDateMnemonic(root, property))) {
                        differencesCentre.getFirstTick().markMetaValuePresent(DATE_MNEMONIC, root, property);
                    }
                    if (!equalsEx(differencesCentre.getFirstTick().getAndBefore(root, property), originalCentre.getFirstTick().getAndBefore(root, property))) {
                        differencesCentre.getFirstTick().markMetaValuePresent(AND_BEFORE, root, property);
                    }
                }

                if (!equalsEx(differencesCentre.getFirstTick().getOrNull(root, property), originalCentre.getFirstTick().getOrNull(root, property))) {
                    differencesCentre.getFirstTick().markMetaValuePresent(OR_NULL, root, property);
                }
                if (!equalsEx(differencesCentre.getFirstTick().getNot(root, property), originalCentre.getFirstTick().getNot(root, property))) {
                    differencesCentre.getFirstTick().markMetaValuePresent(NOT, root, property);
                }

                if (!equalsEx(differencesCentre.getFirstTick().getValue(root, property), originalCentre.getFirstTick().getValue(root, property))) {
                    differencesCentre.getFirstTick().markMetaValuePresent(VALUE, root, property);
                }
                if (isDoubleCriterionOrBoolean(managedType(root, differencesCentre), property)) {
                    if (!equalsEx(differencesCentre.getFirstTick().getValue2(root, property), originalCentre.getFirstTick().getValue2(root, property))) {
                        differencesCentre.getFirstTick().markMetaValuePresent(VALUE2, root, property);
                    }
                }
            }
        }

        // extract widths that are changed and mark them
        for (final String property : differencesCentre.getSecondTick().checkedProperties(root)) {
            if (!equalsEx(differencesCentre.getSecondTick().getWidth(root, property), originalCentre.getSecondTick().getWidth(root, property))) {
                differencesCentre.getFirstTick().markMetaValuePresent(WIDTH, root, property);
            }
            if (!equalsEx(differencesCentre.getSecondTick().getGrowFactor(root, property), originalCentre.getSecondTick().getGrowFactor(root, property))) {
                differencesCentre.getFirstTick().markMetaValuePresent(GROW_FACTOR, root, property);
            }
        }

        // need to determine whether orderedProperties have been changed (as a whole) and mark diff centre if true:
        if (!equalsEx(differencesCentre.getSecondTick().orderedProperties(root), originalCentre.getSecondTick().orderedProperties(root))) {
            differencesCentre.getFirstTick().markMetaValuePresent(ALL_ORDERING, root, "");
        }

        final DateTime end = new DateTime();
        final Period pd = new Period(start, end);
        logger.debug(format("\t%s centre for user %s... done in [%s].", "createDifferencesCentre", gdtm.getUserProvider().getUser(), pd.getSeconds() + " s " + pd.getMillis() + " ms"));
        return differencesCentre;
    }

    /**
     * Applies correct default values to be in sync with Web UI ones on top of 'centre'.
     * <p>
     * Currently, only String-typed properties in Web UI have different default values (<code>null</code> instead of ""). This method traverses all String-typed properties and
     * provides correct default values for them.
     * <p>
     * Please, refer to method {@link DynamicQueryBuilder#getEmptyValue(Class, boolean)} for more details on standard default values.
     *
     * @param centre
     * @param root
     */
    private static ICentreDomainTreeManagerAndEnhancer applyWebUIDefaultValues(final ICentreDomainTreeManagerAndEnhancer centre, final Class<AbstractEntity<?>> root) {
        for (final String includedProperty : centre.getRepresentation().includedProperties(root)) {
            if (!isDummyMarker(includedProperty)) {
                final String property = reflectionProperty(includedProperty);
                final boolean isEntityItself = "".equals(property); // empty property means "entity itself"
                final Class<?> propertyType = isEntityItself ? managedType(root, centre) : determinePropertyType(managedType(root, centre), property);

                if (isString(propertyType)) {
                    centre.getRepresentation().getFirstTick().setValueByDefault(root, includedProperty, null);
                }
            }
        }
        return centre;
    }

    /**
     * Returns the 'managed type' for the 'centre' manager.
     *
     * @param root
     * @param centre
     * @return
     */
    protected static Class<?> managedType(final Class<AbstractEntity<?>> root, final ICentreDomainTreeManagerAndEnhancer centre) {
        return centre.getEnhancer().getManagedType(root);
    }

    /**
     * Overrides old 'differences centre' with new one and saves it.
     *
     * @param gdtm
     * @param miType
     * @param userSpecificName -- surrogate name of the centre (fresh, previouslyRun etc.) with user ID at the end
     * @param newDiffCentre
     *
     * @return
     */
    private static void overrideAndSaveDifferencesCentre(final IGlobalDomainTreeManager gdtm, final Class<? extends MiWithConfigurationSupport<?>> miType, final String userSpecificName, final ICentreDomainTreeManagerAndEnhancer newDiffCentre) {
        logger.debug(format("\t%s '%s' centre for miType [%s] for user %s...", "overrideAndSaveDifferencesCentre", userSpecificName, miType.getSimpleName(), gdtm.getUserProvider().getUser()));
        final DateTime start = new DateTime();

        // the name consists of 'userSpecificName' and 'DIFFERENCES_SUFFIX'
        final String userSpecificDiffName = userSpecificName + DIFFERENCES_SUFFIX;

        // In case where diff centre was not ever initialised from persistent storage -- it should be initialised for the first time.
        // It guarantees that at the point of diff centre saving, the empty diff was already saved. See method 'updateDifferencesCentre' for more details.
        final ICentreDomainTreeManagerAndEnhancer staleDiffCentre = updateDifferencesCentreOnlyIfNotInitialised(gdtm, miType, userSpecificName);
        final boolean diffChanged = !equalsEx(staleDiffCentre, newDiffCentre);

        if (diffChanged) {
            initCentre(gdtm, miType, userSpecificDiffName, newDiffCentre);
            gdtm.saveEntityCentreManager(miType, userSpecificDiffName);
        }

        final DateTime end = new DateTime();
        final Period pd = new Period(start, end);
        logger.debug(format("\t%s the '%s' centre for miType [%s] for user %s... done in [%s].", "overrideAndSaveDifferencesCentre" + (diffChanged ? "" : " (nothing has changed)"), userSpecificName, miType.getSimpleName(), gdtm.getUserProvider().getUser(), pd.getSeconds() + " s " + pd.getMillis() + " ms"));
    }

    /**
     * Clears all cached instances of centre managers for concrete user's {@link IGlobalDomainTreeManager}.
     *
     * @param gdtm
     */
    public static void clearAllCentres(final IGlobalDomainTreeManager gdtm) {
        for (final Class<?> miType: gdtm.entityCentreMenuItemTypes()) {
            final GlobalDomainTreeManager globalManager = (GlobalDomainTreeManager) gdtm;
            globalManager.overrideCentre(miType, null, null);

            globalManager.overrideCentre(miType, userSpecificName(FRESH_CENTRE_NAME, gdtm), null);
            globalManager.overrideCentre(miType, userSpecificName(FRESH_CENTRE_NAME, gdtm) + DIFFERENCES_SUFFIX, null);

            globalManager.overrideCentre(miType, userSpecificName(PREVIOUSLY_RUN_CENTRE_NAME, gdtm), null);
            globalManager.overrideCentre(miType, userSpecificName(PREVIOUSLY_RUN_CENTRE_NAME, gdtm) + DIFFERENCES_SUFFIX, null);

            globalManager.overrideCentre(miType, userSpecificName(SAVED_CENTRE_NAME, gdtm), null);
            globalManager.overrideCentre(miType, userSpecificName(SAVED_CENTRE_NAME, gdtm) + DIFFERENCES_SUFFIX, null);
        }
    }
}<|MERGE_RESOLUTION|>--- conflicted
+++ resolved
@@ -145,13 +145,8 @@
 
             final ICentreDomainTreeManagerAndEnhancer defaultCentre = getDefaultCentre(gdtm, miType);
             // creates differences centre from the differences between 'default centre' and 'centre'
-<<<<<<< HEAD
             final ICentreDomainTreeManagerAndEnhancer differencesCentre = createDifferencesCentre(centre, defaultCentre, EntityResourceUtils.getEntityType(miType), gdtm);
-            
-=======
-            final ICentreDomainTreeManagerAndEnhancer differencesCentre = createDifferencesCentre(centre, defaultCentre, CentreUtils.getEntityType(miType), gdtm);
-
->>>>>>> f25b2152
+
             // override old 'diff centre' with recently created one and save it
             overrideAndSaveDifferencesCentre(gdtm, miType, userSpecificName, differencesCentre);
 
