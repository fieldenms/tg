--- conflicted
+++ resolved
@@ -8,14 +8,6 @@
  */
 public interface IDynamicColumnBuilderWithTooltipProp extends IDynamicColumnBuilderAddPropWithDone{
 
-<<<<<<< HEAD
-    IDynamicColumnBuilderAddProp withTooltipProp(final CharSequence tooltipProp);
-=======
-    IDynamicColumnBuilderAddPropWithDone withTooltipProp(final String tooltipProp);
-
-    default IDynamicColumnBuilderAddPropWithDone withTooltipProp(final IConvertableToPath tooltipProp) {
-        return withTooltipProp(tooltipProp.toPath());
-    }
->>>>>>> f63da72f
+    IDynamicColumnBuilderAddPropWithDone withTooltipProp(final CharSequence tooltipProp);
 
 }