--- conflicted
+++ resolved
@@ -2,7 +2,6 @@
 
 import static java.lang.String.format;
 
-import java.util.Collection;
 import java.util.Map;
 import java.util.Optional;
 import java.util.function.BiConsumer;
@@ -197,25 +196,17 @@
     }
 
     @Override
-<<<<<<< HEAD
-    public <M extends AbstractEntity<?>> IResultSetBuilderDynamicPropsAction<T> addProps(final CharSequence propName, final Class<? extends IDynamicColumnBuilder<T>> dynColBuilderType, final BiConsumer<M, Optional<CentreContext<T,?>>> entityPreProcessor, final CentreContextConfig contextConfig) {
-=======
-    public IResultSetBuilderDynamicPropsAction<T> addProps(final String propName, final Class<? extends IDynamicColumnBuilder<T>> dynColBuilderType, final BiConsumer<T, Optional<CentreContext<T,?>>> entityPreProcessor, final CentreContextConfig contextConfig) {
->>>>>>> f63da72f
+    public IResultSetBuilderDynamicPropsAction<T> addProps(final CharSequence propName, final Class<? extends IDynamicColumnBuilder<T>> dynColBuilderType, final BiConsumer<T, Optional<CentreContext<T,?>>> entityPreProcessor, final CentreContextConfig contextConfig) {
         return new ResultSetBuilder<>(builder).addProps(propName, dynColBuilderType, entityPreProcessor, contextConfig);
     }
 
     @Override
-<<<<<<< HEAD
+    public IResultSetBuilderDynamicPropsAction<T> addProps(final CharSequence propName, final Class<? extends IDynamicColumnBuilder<T>> dynColBuilderType, final BiConsumer<T, Optional<CentreContext<T, ?>>> entityPreProcessor, final BiFunction<T, Optional<CentreContext<T, ?>>, Map> renderingHintsProvider, final CentreContextConfig contextConfig) {
+        return new ResultSetBuilder<>(builder).addProps(propName, dynColBuilderType, entityPreProcessor, renderingHintsProvider, contextConfig);
+    }
+
+    @Override
     public IResultSetBuilderWidgetSelector<T> addEditableProp(final CharSequence propName) {
-=======
-    public IResultSetBuilderDynamicPropsAction<T> addProps(final IConvertableToPath propName, final Class<? extends IDynamicColumnBuilder<T>> dynColBuilderType, final BiConsumer<T, Optional<CentreContext<T, ?>>> entityPreProcessor, final BiFunction<T, Optional<CentreContext<T, ?>>, Map> renderingHintsProvider, final CentreContextConfig contextConfig) {
-        return new ResultSetBuilder<>(builder).addProps(propName, dynColBuilderType, entityPreProcessor, renderingHintsProvider, contextConfig);
-    }
-
-    @Override
-    public IResultSetBuilderWidgetSelector<T> addEditableProp(final String propName) {
->>>>>>> f63da72f
         return new ResultSetBuilder<>(builder).addEditableProp(propName);
     }
 
