--- conflicted
+++ resolved
@@ -197,25 +197,16 @@
     }
 
     @Override
-<<<<<<< HEAD
-    public <M extends AbstractEntity<?>> IResultSetBuilderDynamicPropsAction<T> addProps(final CharSequence propName, final Class<? extends IDynamicColumnBuilder<T>> dynColBuilderType, final BiConsumer<M, Optional<CentreContext<T,?>>> entityPreProcessor, final CentreContextConfig contextConfig) {
-=======
-    public IResultSetBuilderDynamicPropsAction<T> addProps(final String propName, final Class<? extends IDynamicColumnBuilder<T>> dynColBuilderType, final BiConsumer<T, Optional<CentreContext<T,?>>> entityPreProcessor, final CentreContextConfig contextConfig) {
->>>>>>> 844a856c
+    public IResultSetBuilderDynamicPropsAction<T> addProps(final CharSequence propName, final Class<? extends IDynamicColumnBuilder<T>> dynColBuilderType, final BiConsumer<T, Optional<CentreContext<T,?>>> entityPreProcessor, final CentreContextConfig contextConfig) {
         return new ResultSetBuilder<>(builder).addProps(propName, dynColBuilderType, entityPreProcessor, contextConfig);
     }
 
-    @Override
-<<<<<<< HEAD
+    public IResultSetBuilderDynamicPropsAction<T> addProps(final CharSequence propName, final Class<? extends IDynamicColumnBuilder<T>> dynColBuilderType, final BiConsumer<T, Optional<CentreContext<T, ?>>> entityPreProcessor, final BiFunction<T, Optional<CentreContext<T, ?>>, Map> renderingHintsProvider, final CentreContextConfig contextConfig) {
+        return new ResultSetBuilder<>(builder).addProps(propName, dynColBuilderType, entityPreProcessor, renderingHintsProvider, contextConfig);
+    }
+
+    @Override
     public IResultSetBuilderWidgetSelector<T> addEditableProp(final CharSequence propName) {
-=======
-    public IResultSetBuilderDynamicPropsAction<T> addProps(final IConvertableToPath propName, final Class<? extends IDynamicColumnBuilder<T>> dynColBuilderType, final BiConsumer<T, Optional<CentreContext<T, ?>>> entityPreProcessor, final BiFunction<T, Optional<CentreContext<T, ?>>, Map> renderingHintsProvider, final CentreContextConfig contextConfig) {
-        return new ResultSetBuilder<>(builder).addProps(propName, dynColBuilderType, entityPreProcessor, renderingHintsProvider, contextConfig);
-    }
-
-    @Override
-    public IResultSetBuilderWidgetSelector<T> addEditableProp(final String propName) {
->>>>>>> 844a856c
         return new ResultSetBuilder<>(builder).addEditableProp(propName);
     }
 
