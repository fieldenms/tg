--- conflicted
+++ resolved
@@ -42,9 +42,8 @@
             final String typeName = entityMaster != null ? (entityMaster.getEntityType().getSimpleName() + "-master")
                     : (entityCentre != null ? (entityCentre.getMenuItemType().getSimpleName() + "-centre") : (customView.getClass().getSimpleName() + "-view"));
             final String elementName = "\"tg-" + typeName + "\"";
-<<<<<<< HEAD
             final String viewType = entityMaster != null ? "\"master\"" : (entityCentre != null ? "\"centre\"" : "\"view\"");
-            final String attrs;
+            String attrs;
             if (entityMaster != null) {
                 // TODO the next piece of code was provided analogously to tg-mobile-app's hardcoded stuff.
                 attrs = "{"
@@ -55,19 +54,11 @@
                         + "uuid: \"" + entityMaster.getEntityType().getSimpleName() + "\","
                         + "}";
             } else if (entityCentre != null) {
-                attrs = "{"
-                        + "uuid: \"" + entityCentre.getName() + "\""
-                        + "}";
-=======
-            final String viewType = entityCentre != null ? "\"centre\"" : "\"view\"";
-            String attrs;
-            if (entityCentre != null) {
                 if (entityCentre.isRunAutomatically()) {
-                    attrs = "{autoRun: true}";
+                    attrs = "{autoRun: true, uuid: \"" + entityCentre.getName() + "\"}";
                 } else {
-                    attrs = "{}";
+                    attrs = "{uuid: \"" + entityCentre.getName() + "\"}";
                 }
->>>>>>> f5126e91
             } else {
                 attrs = "null";
             }
