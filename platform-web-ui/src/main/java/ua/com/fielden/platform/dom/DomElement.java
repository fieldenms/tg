package ua.com.fielden.platform.dom;

import java.util.ArrayList;
import java.util.HashMap;
import java.util.List;
import java.util.Map;

import org.apache.commons.lang.StringUtils;

/**
 * Represent the DOM (Domain object model) element.
 *
 * @author TG Team
 *
 */
public class DomElement {
    /**
     * The tag name of the {@link DomElement}.
     */
    public final String tagName;
    /**
     * The map of this {@link DomElement} attributes.
     */
    protected final Map<String, Attribute<?>> attrs = new HashMap<>();
    /**
     * Children of this {@link DomElement} instance.
     */
    protected final List<DomElement> children = new ArrayList<>();
    /**
     * The reference on the parent {@link DomElement}.
     */
    private DomElement parent = null;

    /**
     * Creates new {@link DomElement} instance with specified tag name.
     *
     * @param tagName
     *            - the tag name of this element.
     */
    public DomElement(final String tagName) {
        this.tagName = tagName;
    }

    /**
     * Adds the child {@link DomElement}.
     *
     * @param element
     *            - the element to add to child list.
     * @return
     */
    public DomElement add(final DomElement... elements) {
        for (final DomElement element : elements) {
            children.add(element);
            element.parent = this;
        }
        return this;
    }

    /**
     * Adds the child {@link DomElement} at the specified position.
     *
     * @param element
     *            - the element to add to child list.
     * @param index
     *            - the position at which element should be inserted.
     * @return
     */
    public DomElement add(final DomElement element, final int index) {
        children.add(index, element);
        element.parent = this;
        return this;
    }

    /**
     * Removes the specified element from the child list.
     *
     * @param element
     *            - element to be removed.
     * @return
     */
    public DomElement remove(final DomElement element) {
        children.remove(element);
        element.parent = null;
        return this;
    }

    /**
     * Removes the element at the specified position from the child list.
     *
     * @param index
     *            - position of the element that is to be removed.
     * @return
     */
    public DomElement remove(final int index) {
        final DomElement element = children.remove(index);
        element.parent = null;
        return this;
    }

    /**
     * Returns the number of children in this dom element.
     *
     * @return
     */
    public int childCount() {
	return children.size();
    }

    /**
     * Returns the parent {@link DomElement} element.
     *
     * @return
     */
    public DomElement getParent() {
        return parent;
    }

    /**
     * Set the id for this {@link DomElement}.
     *
     * @param id
     * @return
     */
    public DomElement id(final String id) {
        attrs.put("id", new SingleValueAttribute("id", id));
        return this;
    }

    /**
     * Returns the id for this {@link DomElement}.
     *
     * @return
     */
    public String id() {
        final Attribute<?> idAttr = attrs.get("id");
        return idAttr == null ? null : idAttr.value.toString();
    }

    /**
     * Adds/removes a CSS lass name to/from this {@link DomElement}'s class attribute.
     *
     * @param className
     *            - the class name to add/remove to/from the class attribute.
     * @param include
     *            - indicates whether to add or remove class name value.
     * @return
     */
    public DomElement clazz(final String className, final boolean include) {
        ClassAttribute clazz = (ClassAttribute) attrs.get("class");
        if (clazz == null) {
            clazz = new ClassAttribute();
            attrs.put("class", clazz);
        }
        if (include) {
            clazz.addValue(className);
        } else {
            clazz.removeValue(className);
        }
        return this;
    }

    /**
     * Adds the specified list of class names to the class attribute.
     *
     * @param classNames
     *            - the class names to add.
     * @return
     */
    public DomElement clazz(final String... classNames) {
        attrs.put("class", new ClassAttribute().values(classNames));
        return this;
    }

    /**
     * Returns the array of class names those are specified in class attribute of this {@link DomElement}.
     *
     * @return
     */
    public String[] getClases() {
        final ClassAttribute classAttribute = ((ClassAttribute) attrs.get("class"));
        return classAttribute == null ? null : classAttribute.value.toArray(new String[0]);
    }

    /**
     * Set the style for this {@link DomElement}.
     *
     * @param nameValuePairs
     * @return
     */
    public DomElement style(final String... nameValuePairs) {
        getStyle().style(nameValuePairs);
        return this;
    }

    /**
     * Merges style attribute values for this {@link DomElement} (see {@link StyleAttribute#mergeStyle(String...)} for more information.)
     *
     * @param nameValuePairs
     *            -- the name - value pairs to be merged.
     * @return
     */
    public DomElement mergeStyle(final String... nameValuePairs) {
        getStyle().mergeStyle(nameValuePairs);
        return this;
    }

    /**
     * Returns map between style name and list of it's values.
     *
     * @return
     */
    public Map<String, List<String>> getStyles() {
        final StyleAttribute style = getStyle();
        final HashMap<String, List<String>> styles = new HashMap<>();
        for (final Map.Entry<String, StylePropertyAttribute> entry : style.value.entrySet()) {
            styles.put(entry.getKey(), new ArrayList<>(entry.getValue().value));
        }
        return styles;
    }

    /**
     * Returns the {@link StyleAttribute} instance for this {@link DomElement}.
     *
     * @return
     */
    private StyleAttribute getStyle() {
        StyleAttribute style = (StyleAttribute) attrs.get("style");
        if (style == null) {
            style = new StyleAttribute();
            attrs.put("style", style);
        }
        return style;
    }

    /**
     * Set the attribute value for this {@link DomElement} instance.
     *
     * @param name
     *            - the attribute name for which value should be set.
     * @param value
     *            - the value to be set for the specifed attribute name.
     * @return
     */
    public DomElement attr(final String name, final Object value) {
        switch (name) {
        case "class":
            clazz(value.toString());
            break;
        case "style":
            style(value.toString());
            break;
        default:
            attrs.put(name, new SingleValueAttribute(name, value));
            break;
        }
        return this;
    }

    /**
     * Returns the value for the specified attribute name.
     *
     * @param name
     *            - the attribute name for which the appropriate attribute value must be returned.
     * @return
     */
<<<<<<< HEAD
    public Attribute<?> getAttr(final String name) {
	return attrs.containsKey(name) ? attrs.get(name) : null;
=======
    public Object getAttr(final String name) {
        return attrs.containsKey(name) ? attrs.get(name) : "";
>>>>>>> 265d26d8
    }

    /**
     * Removes the attribute definition from this {@link DomElement} instance.
     *
     * @param name
     * @return
     */
    public DomElement removeAttr(final String name) {
        attrs.remove(name);
        return this;
    }

    @Override
    public String toString() {
        final String attributes = StringUtils.join(attrs.values(), " ");
        return "<" + tagName + (StringUtils.isEmpty(attributes) ? "" : (" " + attributes)) + ">"
                + (children.isEmpty() ? "" : "\n" + StringUtils.join(children, "\n") + "\n")
                + "</" + tagName + ">";
    };
}<|MERGE_RESOLUTION|>--- conflicted
+++ resolved
@@ -263,13 +263,8 @@
      *            - the attribute name for which the appropriate attribute value must be returned.
      * @return
      */
-<<<<<<< HEAD
     public Attribute<?> getAttr(final String name) {
 	return attrs.containsKey(name) ? attrs.get(name) : null;
-=======
-    public Object getAttr(final String name) {
-        return attrs.containsKey(name) ? attrs.get(name) : "";
->>>>>>> 265d26d8
     }
 
     /**
