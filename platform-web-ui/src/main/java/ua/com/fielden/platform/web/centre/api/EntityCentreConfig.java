--- conflicted
+++ resolved
@@ -285,33 +285,20 @@
 
         private Optional<EntityMultiActionConfig> propAction = empty();
 
-<<<<<<< HEAD
-        public static <T extends AbstractEntity<?>> ResultSetProp<T> propByName(final String propName, final int width, final boolean isFlexible, final Optional<AbstractWidget> widget, final String tooltipProp, final Optional<EntityMultiActionConfig> propAction) {
-            return new ResultSetProp<>(propName, empty(), empty(), empty(), empty(), width, isFlexible, widget, tooltipProp, null, propAction);
-        }
-
-        public static <T extends AbstractEntity<?>> ResultSetProp<T> propByDef(final PropDef<?> propDef, final int width, final boolean isFlexible, final String tooltipProp, final Optional<EntityMultiActionConfig> propAction) {
-            return new ResultSetProp<>(null, empty(), empty(), empty(), empty(), width, isFlexible, Optional.empty(), tooltipProp, propDef, propAction);
+        public static <T extends AbstractEntity<?>> ResultSetProp<T> propByName(final String propName, final boolean presentByDefault, final int width, final boolean isFlexible, final Optional<AbstractWidget> widget, final String tooltipProp, final Optional<EntityMultiActionConfig> propAction) {
+            return new ResultSetProp<>(propName, presentByDefault, empty(), empty(), empty(), empty(), width, isFlexible, widget, tooltipProp, null, propAction);
+        }
+
+        public static <T extends AbstractEntity<?>> ResultSetProp<T> propByDef(final PropDef<?> propDef, final boolean presentByDefault, final int width, final boolean isFlexible, final String tooltipProp, final Optional<EntityMultiActionConfig> propAction) {
+            return new ResultSetProp<>(null, presentByDefault, empty(), empty(), empty(), empty(), width, isFlexible, Optional.empty(), tooltipProp, propDef, propAction);
         }
 
         public static <T extends AbstractEntity<?>> ResultSetProp<T> dynamicProps(final String collectionalPropertyName, final Class<? extends IDynamicColumnBuilder<T>> dynamicPropDefinerClass, final BiConsumer<T, Optional<CentreContext<T, ?>>> entityPreProcessor, final BiFunction<T, Optional<CentreContext<T, ?>>, Map> renderingHintsProvider, final CentreContextConfig contextConfig) {
-            return new ResultSetProp<>(collectionalPropertyName, of(dynamicPropDefinerClass), of(contextConfig), of(entityPreProcessor), of(renderingHintsProvider), 0, false, empty(), null, null, empty());
+            return new ResultSetProp<>(collectionalPropertyName, true, of(dynamicPropDefinerClass), of(contextConfig), of(entityPreProcessor), of(renderingHintsProvider), 0, false, empty(), null, null, empty());
         }
 
         public static <T extends AbstractEntity<?>> ResultSetProp<T> dynamicProps(final String collectionalPropertyName, final Class<? extends IDynamicColumnBuilder<T>> dynamicPropDefinerClass, final BiConsumer<T, Optional<CentreContext<T, ?>>> entityPreProcessor, final CentreContextConfig contextConfig) {
-            return new ResultSetProp<>(collectionalPropertyName, of(dynamicPropDefinerClass), of(contextConfig), of(entityPreProcessor), empty(), 0, false, empty(), null, null, empty());
-=======
-        public static <T extends AbstractEntity<?>> ResultSetProp<T> propByName(final String propName, final boolean presentByDefault, final int width, final boolean isFlexible, final Optional<AbstractWidget> widget, final String tooltipProp, final Optional<EntityMultiActionConfig> propAction) {
-            return new ResultSetProp<>(propName, presentByDefault, empty(), empty(), empty(), width, isFlexible, widget, tooltipProp, null, propAction);
-        }
-
-        public static <T extends AbstractEntity<?>> ResultSetProp<T> propByDef(final PropDef<?> propDef, final boolean presentByDefault, final int width, final boolean isFlexible, final String tooltipProp, final Optional<EntityMultiActionConfig> propAction) {
-            return new ResultSetProp<>(null, presentByDefault, empty(), empty(), empty(), width, isFlexible, Optional.empty(), tooltipProp, propDef, propAction);
-        }
-
-        public static <T extends AbstractEntity<?>> ResultSetProp<T> dynamicProps(final String collectionalPropertyName, final Class<? extends IDynamicColumnBuilder<T>> dynamicPropDefinerClass, final BiConsumer<? extends AbstractEntity<?>, Optional<CentreContext<T, ?>>> entityPreProcessor, final CentreContextConfig contextConfig) {
-            return new ResultSetProp<>(collectionalPropertyName, true, of(dynamicPropDefinerClass), of(contextConfig), of(entityPreProcessor), 0, false, empty(), null, null, empty());
->>>>>>> 4c2d4700
+            return new ResultSetProp<>(collectionalPropertyName, true, of(dynamicPropDefinerClass), of(contextConfig), of(entityPreProcessor), empty(), 0, false, empty(), null, null, empty());
         }
 
         private ResultSetProp(
