package ua.com.fielden.platform.web.centre.api;

import static java.lang.String.format;
import static java.util.Collections.unmodifiableList;
import static java.util.Collections.unmodifiableMap;
import static java.util.Optional.empty;
import static java.util.Optional.of;
import static java.util.Optional.ofNullable;
import static java.util.stream.Collectors.toList;
import static ua.com.fielden.platform.domaintree.impl.CalculatedProperty.generateNameFrom;
import static ua.com.fielden.platform.web.centre.WebApiUtils.treeName;
import static ua.com.fielden.platform.web.centre.api.insertion_points.InsertionPoints.ALTERNATIVE_VIEW;
import static ua.com.fielden.platform.web.centre.api.resultset.impl.FunctionalActionKind.FRONT;
import static ua.com.fielden.platform.web.centre.api.resultset.impl.FunctionalActionKind.INSERTION_POINT;
import static ua.com.fielden.platform.web.centre.api.resultset.impl.FunctionalActionKind.PRIMARY_RESULT_SET;
import static ua.com.fielden.platform.web.centre.api.resultset.impl.FunctionalActionKind.PROP;
import static ua.com.fielden.platform.web.centre.api.resultset.impl.FunctionalActionKind.SECONDARY_RESULT_SET;
import static ua.com.fielden.platform.web.centre.api.resultset.impl.FunctionalActionKind.SHARE;
import static ua.com.fielden.platform.web.centre.api.resultset.impl.FunctionalActionKind.TOP_LEVEL;

import java.math.BigDecimal;
import java.util.ArrayList;
import java.util.Collection;
import java.util.Collections;
import java.util.HashMap;
import java.util.LinkedHashMap;
import java.util.List;
import java.util.Map;
import java.util.Optional;
import java.util.function.BiConsumer;
<<<<<<< HEAD
import java.util.function.Supplier;
=======
>>>>>>> f5c9b14e

import org.apache.commons.lang.StringUtils;

import com.google.common.collect.ArrayListMultimap;
import com.google.common.collect.ImmutableListMultimap;
import com.google.common.collect.ListMultimap;

import ua.com.fielden.platform.basic.IValueMatcherWithCentreContext;
import ua.com.fielden.platform.basic.autocompleter.FallbackValueMatcherWithCentreContext;
import ua.com.fielden.platform.domaintree.centre.ICentreDomainTreeManager;
import ua.com.fielden.platform.entity.AbstractEntity;
import ua.com.fielden.platform.entity.fetch.IFetchProvider;
import ua.com.fielden.platform.utils.Pair;
import ua.com.fielden.platform.web.app.exceptions.WebUiBuilderException;
import ua.com.fielden.platform.web.centre.CentreContext;
import ua.com.fielden.platform.web.centre.IQueryEnhancer;
import ua.com.fielden.platform.web.centre.api.actions.EntityActionConfig;
import ua.com.fielden.platform.web.centre.api.actions.multi.EntityMultiActionConfig;
import ua.com.fielden.platform.web.centre.api.context.CentreContextConfig;
import ua.com.fielden.platform.web.centre.api.crit.defaults.assigners.IValueAssigner;
import ua.com.fielden.platform.web.centre.api.crit.defaults.mnemonics.MultiCritBooleanValueMnemonic;
import ua.com.fielden.platform.web.centre.api.crit.defaults.mnemonics.MultiCritStringValueMnemonic;
import ua.com.fielden.platform.web.centre.api.crit.defaults.mnemonics.RangeCritDateValueMnemonic;
import ua.com.fielden.platform.web.centre.api.crit.defaults.mnemonics.RangeCritOtherValueMnemonic;
import ua.com.fielden.platform.web.centre.api.crit.defaults.mnemonics.SingleCritDateValueMnemonic;
import ua.com.fielden.platform.web.centre.api.crit.defaults.mnemonics.SingleCritOtherValueMnemonic;
import ua.com.fielden.platform.web.centre.api.exceptions.CentreConfigException;
import ua.com.fielden.platform.web.centre.api.insertion_points.InsertionPointConfig;
import ua.com.fielden.platform.web.centre.api.resultset.ICustomPropsAssignmentHandler;
import ua.com.fielden.platform.web.centre.api.resultset.IDynamicColumnBuilder;
import ua.com.fielden.platform.web.centre.api.resultset.IRenderingCustomiser;
import ua.com.fielden.platform.web.centre.api.resultset.PropDef;
import ua.com.fielden.platform.web.centre.api.resultset.impl.FunctionalActionKind;
import ua.com.fielden.platform.web.centre.api.resultset.scrolling.IScrollConfig;
import ua.com.fielden.platform.web.centre.api.resultset.toolbar.IToolbarConfig;
import ua.com.fielden.platform.web.centre.exceptions.PropertyDefinitionException;
import ua.com.fielden.platform.web.layout.FlexLayout;
import ua.com.fielden.platform.web.sse.IEventSource;
import ua.com.fielden.platform.web.view.master.api.widgets.impl.AbstractWidget;

/**
 *
 * Represents a final structure of an entity centre as produced by means of using Entity Centre DSL.
 *
 * @author TG Team
 *
 */
public class EntityCentreConfig<T extends AbstractEntity<?>> {

    private final boolean egiHidden;
    private final String gridViewIcon;
    private final String gridViewIconStyle;
    private final boolean draggable;
    private final boolean hideCheckboxes;
    private final IToolbarConfig toolbarConfig;
    private final boolean hideToolbar;
    private final IScrollConfig scrollConfig;
    private final boolean retrieveAll;
    private final boolean lockScrollingForInsertionPoints;
    private final int pageCapacity;
    private final int maxPageCapacity;
    private final int visibleRowsCount;
    private final int numberOfHeaderLines;
    private final String egiHeight;
    private final boolean fitToHeight;
    private final String rowHeight;

    /////////////////////////////////////////////
    ///////////// TOP LEVEL ACTIONS /////////////
    /////////////////////////////////////////////

    /**
     * A list of top level actions represented as pairs of action configurations as keys and optional group names as values.
     * <p>
     * If an action belongs to a group then a corresponding value in the pair contains the name of that group. Otherwise, the pair value is empty. The order of actions in the list
     * is important and should be honoured when building their UI representation.
     */
    private final List<Pair<EntityActionConfig, Optional<String>>> topLevelActions = new ArrayList<>();

    /////////////////////////////////////////////
    //////// SELECTION CRITERIA ACTIONS /////////
    /////////////////////////////////////////////

    /**
     * A list of custom selection criteria actions.
     */
    private final List<EntityActionConfig> frontActions = new ArrayList<>();

    /////////////////////////////////////////////
    /////////// INSERTION POINT ACTIONS /////////
    /////////////////////////////////////////////
    /**
     * A list of functional actions that are associated with entity centre insertion points.
     * <p>
     * They do not have visual representation (such as an icon or a button) and are used only to instantiate insertion point views (action per view) and execute their own logic
     * (method <code>save</code> of a corresponding functional entity).
     */
    private final List<InsertionPointConfig> insertionPointConfigs = new ArrayList<>();

    /////////////////////////////////////////////
    ////////////// SELECTION CRIT ///////////////
    /////////////////////////////////////////////

    /**
     * A list of properties that have been added to selection criteria in the added sequential order.
     * <p>
     * It is not important whether a property was added as multi-valued, single-valued or range criterion simply because an appropriate selection criteria kind gets determined
     * automatically from property declaration at the entity type level.
     * <p>
     * The part of Entity Centre DSL that provides developer with ability to pick the kind (i.e. <code>multi()</code>, <code>single()</code> or <code>range()</code>)is there only
     * to facilitate definition fluency and readability.
     */
    private final List<String> selectionCriteria = new ArrayList<>();

    /**
     * Default value assigner for various kind and types of selection criteria.
     */
    private final Map<String, Class<? extends IValueAssigner<MultiCritStringValueMnemonic, T>>> defaultMultiValueAssignersForEntityAndStringSelectionCriteria = new HashMap<>();
    private final Map<String, Class<? extends IValueAssigner<MultiCritBooleanValueMnemonic, T>>> defaultMultiValueAssignersForBooleanSelectionCriteria = new HashMap<>();

    private final Map<String, Class<? extends IValueAssigner<RangeCritDateValueMnemonic, T>>> defaultRangeValueAssignersForDateSelectionCriteria = new HashMap<>();
    private final Map<String, Class<? extends IValueAssigner<RangeCritOtherValueMnemonic<Integer>, T>>> defaultRangeValueAssignersForIntegerSelectionCriteria = new HashMap<>();
    private final Map<String, Class<? extends IValueAssigner<RangeCritOtherValueMnemonic<BigDecimal>, T>>> defaultRangeValueAssignersForBigDecimalAndMoneySelectionCriteria = new HashMap<>();

    private final Map<String, Class<? extends IValueAssigner<? extends SingleCritOtherValueMnemonic<? extends AbstractEntity<?>>, T>>> defaultSingleValueAssignersForEntitySelectionCriteria = new HashMap<>();
    private final Map<String, Class<? extends IValueAssigner<SingleCritOtherValueMnemonic<String>, T>>> defaultSingleValueAssignersForStringSelectionCriteria = new HashMap<>();
    private final Map<String, Class<? extends IValueAssigner<SingleCritOtherValueMnemonic<Boolean>, T>>> defaultSingleValueAssignersForBooleanSelectionCriteria = new HashMap<>();
    private final Map<String, Class<? extends IValueAssigner<SingleCritOtherValueMnemonic<Integer>, T>>> defaultSingleValueAssignersForIntegerSelectionCriteria = new HashMap<>();
    private final Map<String, Class<? extends IValueAssigner<SingleCritOtherValueMnemonic<BigDecimal>, T>>> defaultSingleValueAssignersForBigDecimalAndMoneySelectionCriteria = new HashMap<>();
    private final Map<String, Class<? extends IValueAssigner<SingleCritDateValueMnemonic, T>>> defaultSingleValueAssignersForDateSelectionCriteria = new HashMap<>();

    /**
     * Default values. At the DSL level default values and assigners are mutually exclusive.
     */
    private final Map<String, MultiCritStringValueMnemonic> defaultMultiValuesForEntityAndStringSelectionCriteria = new HashMap<>();
    private final Map<String, MultiCritBooleanValueMnemonic> defaultMultiValuesForBooleanSelectionCriteria = new HashMap<>();

    private final Map<String, RangeCritDateValueMnemonic> defaultRangeValuesForDateSelectionCriteria = new HashMap<>();
    private final Map<String, RangeCritOtherValueMnemonic<Integer>> defaultRangeValuesForIntegerSelectionCriteria = new HashMap<>();
    private final Map<String, RangeCritOtherValueMnemonic<BigDecimal>> defaultRangeValuesForBigDecimalAndMoneySelectionCriteria = new HashMap<>();

    private final Map<String, SingleCritOtherValueMnemonic<? extends AbstractEntity<?>>> defaultSingleValuesForEntitySelectionCriteria = new HashMap<>();
    private final Map<String, SingleCritOtherValueMnemonic<String>> defaultSingleValuesForStringSelectionCriteria = new HashMap<>();
    private final Map<String, SingleCritOtherValueMnemonic<Boolean>> defaultSingleValuesForBooleanSelectionCriteria = new HashMap<>();
    private final Map<String, SingleCritOtherValueMnemonic<Integer>> defaultSingleValuesForIntegerSelectionCriteria = new HashMap<>();
    private final Map<String, SingleCritOtherValueMnemonic<BigDecimal>> defaultSingleValuesForBigDecimalAndMoneySelectionCriteria = new HashMap<>();
    private final Map<String, SingleCritDateValueMnemonic> defaultSingleValuesForDateSelectionCriteria = new HashMap<>();

    /**
     * A map between selection criteria properties and their custom value matchers. If a matcher for some criterion is not provided then a default instance of type
     * {@link FallbackValueMatcherWithCentreContext} should be used.
     */
    private final Map<String, Pair<Class<? extends IValueMatcherWithCentreContext<? extends AbstractEntity<?>>>, Optional<CentreContextConfig>>> valueMatchersForSelectionCriteria = new HashMap<>();

    /**
     * A map between selection criteria properties that are associated with multi- or single-value autocompleter and the additional properties that should be set up for those
     * autocompleters to be displayed as part of the autocompletion result list.
     */
    private final Map<String, List<Pair<String, Boolean>>> additionalPropsForAutocompleter = new HashMap<>();

    /**
     * A map between selection criteria properties that are associated with multi- or -sinle-valued autocompleter and entity types that were provided in calls to <code>.autocompleter(type)</code>.
     */
    private final Map<String, Class<? extends AbstractEntity<?>>> providedTypesForAutocompletedSelectionCriteria = new HashMap<>();

    /**
     * Represents the layout settings for selection criteria.
     */
    private final FlexLayout selectionCriteriaLayout;

    /**
     * Represents the layout settings for card-based resultset representation.
     */
    protected final FlexLayout resultsetCollapsedCardLayout;
    protected final FlexLayout resultsetExpansionCardLayout;

    protected final FlexLayout resultsetSummaryCardLayout;

    /**
     * Determines whether centre should run automatically or not.
     */
    private final boolean runAutomatically;

    /**
     * Determines the position of left and right splitters.
     */
    private final Integer leftSplitterPosition;
    private final Integer rightSplitterPosition;

    /**
     * Determines whether centre should forcibly refresh the current page upon a successful save of a related entity (regardless of the presence of that entity on the current page).
     */
    private final boolean enforcePostSaveRefresh;

    /** Identifies event source class that should be used as part of the topic for distributing server side event on client. If <code>null</code> is set then no SSE is required. */
    private final Class<? extends IEventSource> eventSourceClass;
    /** The number of seconds before refresh on sse event. This value might be null, then refresh will be immediate.
     *  If the value is zero, then user will have to make decision whether to refresh the center or to skip it.
     *  if the value is greater then 0, then user will have a chance to skip refreshing the specified number of seconds.
     *  After refreshCountdown seconds centre will be refreshed immediately.*/
    private final Integer refreshCountdown;

    /////////////////////////////////////////////
    ////////////////// RESULT SET ///////////////
    /////////////////////////////////////////////

    /**
     * A list of result set property definitions, presented in the same order a specified using Entity Centre DSL. Natural (persistent or calculated) properties are intertwined
     * with custom properties.
     */
    private final List<ResultSetProp<T>> resultSetProperties = new ArrayList<>();
    /**
     * The key in this structure represent resultset properties that are considered to be originating for the associated with them summaries. Each key may reference several
     * definitions of summary expressions, hence, the use of a multimap. More specifically, {@link ListMultimap} is used to preserve the order of summary expression as declared
     * using Entity Centre DSL.
     */
    private final ListMultimap<String, SummaryPropDef> summaryExpressions = ArrayListMultimap.create();

    /**
     * A convenient structure to capture result set property definition. It includes either a property name that represents a natural (persistent or calculated) property, or a
     * custom property definition. The structure guarantees that natural and custom properties are mutually exclusive.
     * <p>
     * In any of those cases, a custom action can be provided. The custom action value is optional and can be empty if there is no need to provide custom actions specific for
     * represented in the result set properties. However, the default actions would still get associated with all properties without a custom action. In order to skip even the
     * default action, a <code>no action</code> configuration needs to set as custom property action.
     */
    public static class ResultSetProp<T extends AbstractEntity<?>> {
        public final Optional<String> propName;
        public final Optional<String> tooltipProp;
        public final Optional<PropDef<?>> propDef;
        public final Optional<Class<? extends IDynamicColumnBuilder<T>>> dynamicColBuilderType;
        public final Optional<CentreContextConfig> contextConfig;
        public final Optional<BiConsumer> entityPreProcessor;
        public final Optional<AbstractWidget> widget;
        public final int width;
        public final boolean isFlexible;

        private Optional<EntityMultiActionConfig> propAction = empty();

         public static <T extends AbstractEntity<?>> ResultSetProp<T> propByName(final String propName, final int width, final boolean isFlexible, final Optional<AbstractWidget> widget, final String tooltipProp, final Optional<EntityMultiActionConfig> propAction) {
            return new ResultSetProp<>(propName, empty(), empty(), empty(), width, isFlexible, widget, tooltipProp, null, propAction);
        }

        public static <T extends AbstractEntity<?>> ResultSetProp<T> propByDef(final PropDef<?> propDef, final int width, final boolean isFlexible, final String tooltipProp, final Optional<EntityMultiActionConfig> propAction) {
            return new ResultSetProp<>(null, empty(), empty(), empty(), width, isFlexible, Optional.empty(), tooltipProp, propDef, propAction);
        }

        public static <T extends AbstractEntity<?>> ResultSetProp<T> dynamicProps(final String collectionalPropertyName, final Class<? extends IDynamicColumnBuilder<T>> dynamicPropDefinerClass, final BiConsumer<? extends AbstractEntity<?>, Optional<CentreContext<T, ?>>> entityPreProcessor, final CentreContextConfig contextConfig) {
            return new ResultSetProp<>(collectionalPropertyName, of(dynamicPropDefinerClass), of(contextConfig), of(entityPreProcessor), 0, false, empty(), null, null, empty());
        }

        private ResultSetProp(
                final String propName,
                final Optional<Class<? extends IDynamicColumnBuilder<T>>> dynColBuilderType,
                final Optional<CentreContextConfig> contextConfig,
                final Optional<BiConsumer> entityPreProcessor,
                final int width,
                final boolean isFlexible,
                final Optional<AbstractWidget> widget,
                final String tooltipProp,
                final PropDef<?> propDef,
                final Optional<EntityMultiActionConfig> propAction) {

            if (propName != null && propDef != null) {
                throw new WebUiBuilderException("Only one of property name or property definition should be provided.");
            }

            if (propAction == null) {
                throw new WebUiBuilderException("Multiple Property Action cannot be null.");
            }

            if (StringUtils.isEmpty(propName) && propDef == null) {
                throw new WebUiBuilderException("Either property name or property definition should be provided.");
            }

            this.propName = Optional.ofNullable(propName);
            this.width = width;
            this.isFlexible = isFlexible;
            this.widget = widget;
            this.tooltipProp = Optional.ofNullable(tooltipProp);
            this.propDef = Optional.ofNullable(propDef);
            this.propAction = propAction;
            this.dynamicColBuilderType = dynColBuilderType;
            this.contextConfig = contextConfig;
            this.entityPreProcessor = entityPreProcessor;
        }

        public void setPropAction(final Optional<EntityMultiActionConfig> propAction) {
            this.propAction = propAction;
        }

        public Optional<EntityMultiActionConfig> getPropAction() {
            return propAction;
        }

        /**
         * Returns the property name for specified {@link ResultSetProp} instance. The returned property name can be used for retrieving and altering data in
         * {@link ICentreDomainTreeManager}.
         *
         * @param property
         * @return
         */
        public static <T extends AbstractEntity<?>> String derivePropName(final ResultSetProp<T> property) {
            if (property.propName.isPresent()) {
                return treeName(property.propName.get());
            } else {
                if (property.propDef.isPresent()) { // represents the 'custom' property
                    return treeName(generateNameFrom(property.propDef.get().title));
                } else {
                    throw new PropertyDefinitionException(format("The state of result-set property [%s] definition is not correct, need to exist either a 'propName' for the property or 'propDef'.", property));
                }
            }
        }
    }

    /**
     * This is just a convenience structure for capturing a summary property definition.
     *
     */
    public static class SummaryPropDef {
        public final String alias;
        public final String expression;
        public final String title;
        public final String desc;
        public final int precision;
        public final int scale;

        public SummaryPropDef(
                final String alias,
                final String expression,
                final String title,
                final String desc,
                final int precision,
                final int scale) {
            this.alias = alias;
            this.expression = expression;
            this.title = title;
            this.desc = desc;
            this.precision = precision;
            this.scale = scale;
        }
    }

    /**
     * A map between properties to order by and the ordering direction. The order of elements in this map corresponds to the ordering sequence. That is, the first listed property
     * should be the first in the resultant order statement, the second -- second, and so on.
     */
    private final LinkedHashMap<String, OrderDirection> resultSetOrdering = new LinkedHashMap<>();

    /**
     * This is just a helper enumeration to express result set ordering.
     */
    public enum OrderDirection {
        DESC, ASC;
    }

    /**
     * A primary entity action configuration that is associated with every retrieved and present in the result set entity. It can be <code>null</code> if no primary entity action
     * is needed.
     */
    private final EntityMultiActionConfig resultSetPrimaryEntityAction;

    /**
     * A list of secondary action configurations that are associated with every retrieved and present in the result set entity. It can be empty if no secondary action are
     * necessary.
     */
    private final List<EntityMultiActionConfig> resultSetSecondaryEntityActions = new ArrayList<>();

    /**
     * Represents a type of a contract that is responsible for customisation of rendering for entities and their properties.
     */
    private final Class<? extends IRenderingCustomiser<?>> resultSetRenderingCustomiserType;

    /**
     * Represents a type of a contract that is responsible for assigning values to custom properties as part of the data retrieval process.
     */
    private final Class<? extends ICustomPropsAssignmentHandler> resultSetCustomPropAssignmentHandlerType;

    ///////////////////////////////////////////////////////////
    ///////// QUERY ENHANCER, GENERATOR and FETCH /////////////
    ///////////////////////////////////////////////////////////

    private final Pair<Class<? extends IQueryEnhancer<T>>, Optional<CentreContextConfig>> queryEnhancerConfig;
    private final Pair<Class<?>, Class<?>> generatorTypes;
    private final IFetchProvider<T> fetchProvider;

    ///////////////////////////////////
    ///////// CONSTRUCTOR /////////////
    ///////////////////////////////////
    public EntityCentreConfig(
            final boolean egiHidden,
            final String gridViewIcon,
            final String gridViewIconStyle,
            final boolean draggable,
            final boolean hideCheckboxes,
            final IToolbarConfig toolbarConfig,
            final boolean hideToolbar,
            final IScrollConfig scrollConfig,
            final boolean retrieveAll,
            final boolean lockScrollingForInsertionPoints,
            final int pageCapacity,
            final int maxPageCapacity,
            final int visibleRowsCount,
            final int numberOfHeaderLines,
            final String egiHeight,
            final boolean fitToHeight,
            final String rowHeight,

            final List<Pair<EntityActionConfig, Optional<String>>> topLevelActions,
            final List<EntityActionConfig> frontActions,
            final List<InsertionPointConfig> insertionPointConfigs,
            final List<String> selectionCriteria,
            final Map<String, Class<? extends IValueAssigner<MultiCritStringValueMnemonic, T>>> defaultMultiValueAssignersForEntityAndStringSelectionCriteria,
            final Map<String, Class<? extends IValueAssigner<MultiCritBooleanValueMnemonic, T>>> defaultMultiValueAssignersForBooleanSelectionCriteria,

            final Map<String, Class<? extends IValueAssigner<RangeCritDateValueMnemonic, T>>> defaultRangeValueAssignersForDateSelectionCriteria,
            final Map<String, Class<? extends IValueAssigner<RangeCritOtherValueMnemonic<Integer>, T>>> defaultRangeValueAssignersForIntegerSelectionCriteria,
            final Map<String, Class<? extends IValueAssigner<RangeCritOtherValueMnemonic<BigDecimal>, T>>> defaultRangeValueAssignersForBigDecimalAndMoneySelectionCriteria,

            final Map<String, Class<? extends IValueAssigner<? extends SingleCritOtherValueMnemonic<? extends AbstractEntity<?>>, T>>> defaultSingleValueAssignersForEntitySelectionCriteria,
            final Map<String, Class<? extends IValueAssigner<SingleCritOtherValueMnemonic<String>, T>>> defaultSingleValueAssignersForStringSelectionCriteria,
            final Map<String, Class<? extends IValueAssigner<SingleCritOtherValueMnemonic<Boolean>, T>>> defaultSingleValueAssignersForBooleanSelectionCriteria,
            final Map<String, Class<? extends IValueAssigner<SingleCritOtherValueMnemonic<Integer>, T>>> defaultSingleValueAssignersForIntegerSelectionCriteria,
            final Map<String, Class<? extends IValueAssigner<SingleCritOtherValueMnemonic<BigDecimal>, T>>> defaultSingleValueAssignersForBigDecimalAndMoneySelectionCriteria,
            final Map<String, Class<? extends IValueAssigner<SingleCritDateValueMnemonic, T>>> defaultSingleValueAssignersForDateSelectionCriteria,

            final Map<String, MultiCritStringValueMnemonic> defaultMultiValuesForEntityAndStringSelectionCriteria,
            final Map<String, MultiCritBooleanValueMnemonic> defaultMultiValuesForBooleanSelectionCriteria,

            final Map<String, RangeCritDateValueMnemonic> defaultRangeValuesForDateSelectionCriteria,
            final Map<String, RangeCritOtherValueMnemonic<Integer>> defaultRangeValuesForIntegerSelectionCriteria,
            final Map<String, RangeCritOtherValueMnemonic<BigDecimal>> defaultRangeValuesForBigDecimalAndMoneySelectionCriteria,

            final Map<String, SingleCritOtherValueMnemonic<? extends AbstractEntity<?>>> defaultSingleValuesForEntitySelectionCriteria,
            final Map<String, SingleCritOtherValueMnemonic<String>> defaultSingleValuesForStringSelectionCriteria,
            final Map<String, SingleCritOtherValueMnemonic<Boolean>> defaultSingleValuesForBooleanSelectionCriteria,
            final Map<String, SingleCritOtherValueMnemonic<Integer>> defaultSingleValuesForIntegerSelectionCriteria,
            final Map<String, SingleCritOtherValueMnemonic<BigDecimal>> defaultSingleValuesForBigDecimalAndMoneySelectionCriteria,
            final Map<String, SingleCritDateValueMnemonic> defaultSingleValuesForDateSelectionCriteria,

            final Map<String, Pair<Class<? extends IValueMatcherWithCentreContext<? extends AbstractEntity<?>>>, Optional<CentreContextConfig>>> valueMatchersForSelectionCriteria,
            final Map<String, List<Pair<String, Boolean>>> additionalPropsForAutocompleter,
            final Map<String, Class<? extends AbstractEntity<?>>> providedTypesForAutocompletedSelectionCriteria,

            final boolean runAutomatically,
            final boolean enforcePostSaveRefresh,

            final Integer leftSplitterPosition,
            final Integer rightSplitterPosition,

            final Class<? extends IEventSource> eventSourceClass,
            final Integer refreshCountdown,

            final FlexLayout selectionCriteriaLayout,
            final FlexLayout resultsetCollapsedCardLayout,
            final FlexLayout resultsetExpansionCardLayout,
            final FlexLayout resultsetSummaryCardLayout,

            final List<ResultSetProp<T>> resultSetProperties,
            final ListMultimap<String, SummaryPropDef> summaryExpressions,
            final LinkedHashMap<String, OrderDirection> resultSetOrdering,
            final EntityMultiActionConfig resultSetPrimaryEntityAction,
            final List<EntityMultiActionConfig> resultSetSecondaryEntityActions,
            final Class<? extends IRenderingCustomiser<?>> resultSetRenderingCustomiserType,
            final Class<? extends ICustomPropsAssignmentHandler> resultSetCustomPropAssignmentHandlerType,
            final Pair<Class<? extends IQueryEnhancer<T>>, Optional<CentreContextConfig>> queryEnhancerConfig,
            final Pair<Class<?>, Class<?>> generatorTypes,
            final IFetchProvider<T> fetchProvider) {
        this.egiHidden = egiHidden;
        this.gridViewIcon = gridViewIcon;
        this.gridViewIconStyle = gridViewIconStyle;
        this.draggable = draggable;
        this.hideCheckboxes = hideCheckboxes;
        this.toolbarConfig = toolbarConfig;
        this.hideToolbar = hideToolbar;
        this.scrollConfig = scrollConfig;
        this.retrieveAll = retrieveAll;
        this.lockScrollingForInsertionPoints = lockScrollingForInsertionPoints;
        this.pageCapacity = pageCapacity;
        this.maxPageCapacity = maxPageCapacity;
        this.visibleRowsCount = visibleRowsCount;
        this.numberOfHeaderLines = numberOfHeaderLines;
        this.egiHeight = egiHeight;
        this.fitToHeight = fitToHeight;
        this.rowHeight = rowHeight;

        this.topLevelActions.addAll(topLevelActions);
        this.frontActions.addAll(frontActions);
        this.insertionPointConfigs.addAll(insertionPointConfigs);
        this.selectionCriteria.addAll(selectionCriteria);
        this.defaultMultiValueAssignersForEntityAndStringSelectionCriteria.putAll(defaultMultiValueAssignersForEntityAndStringSelectionCriteria);
        this.defaultMultiValueAssignersForBooleanSelectionCriteria.putAll(defaultMultiValueAssignersForBooleanSelectionCriteria);

        this.defaultRangeValueAssignersForDateSelectionCriteria.putAll(defaultRangeValueAssignersForDateSelectionCriteria);
        this.defaultRangeValueAssignersForIntegerSelectionCriteria.putAll(defaultRangeValueAssignersForIntegerSelectionCriteria);
        this.defaultRangeValueAssignersForBigDecimalAndMoneySelectionCriteria.putAll(defaultRangeValueAssignersForBigDecimalAndMoneySelectionCriteria);

        this.defaultSingleValueAssignersForEntitySelectionCriteria.putAll(defaultSingleValueAssignersForEntitySelectionCriteria);
        this.defaultSingleValueAssignersForStringSelectionCriteria.putAll(defaultSingleValueAssignersForStringSelectionCriteria);
        this.defaultSingleValueAssignersForBooleanSelectionCriteria.putAll(defaultSingleValueAssignersForBooleanSelectionCriteria);
        this.defaultSingleValueAssignersForIntegerSelectionCriteria.putAll(defaultSingleValueAssignersForIntegerSelectionCriteria);
        this.defaultSingleValueAssignersForBigDecimalAndMoneySelectionCriteria.putAll(defaultSingleValueAssignersForBigDecimalAndMoneySelectionCriteria);
        this.defaultSingleValueAssignersForDateSelectionCriteria.putAll(defaultSingleValueAssignersForDateSelectionCriteria);

        this.defaultMultiValuesForEntityAndStringSelectionCriteria.putAll(defaultMultiValuesForEntityAndStringSelectionCriteria);
        this.defaultMultiValuesForBooleanSelectionCriteria.putAll(defaultMultiValuesForBooleanSelectionCriteria);

        this.defaultRangeValuesForDateSelectionCriteria.putAll(defaultRangeValuesForDateSelectionCriteria);
        this.defaultRangeValuesForIntegerSelectionCriteria.putAll(defaultRangeValuesForIntegerSelectionCriteria);
        this.defaultRangeValuesForBigDecimalAndMoneySelectionCriteria.putAll(defaultRangeValuesForBigDecimalAndMoneySelectionCriteria);

        this.defaultSingleValuesForEntitySelectionCriteria.putAll(defaultSingleValuesForEntitySelectionCriteria);
        this.defaultSingleValuesForStringSelectionCriteria.putAll(defaultSingleValuesForStringSelectionCriteria);
        this.defaultSingleValuesForBooleanSelectionCriteria.putAll(defaultSingleValuesForBooleanSelectionCriteria);
        this.defaultSingleValuesForIntegerSelectionCriteria.putAll(defaultSingleValuesForIntegerSelectionCriteria);
        this.defaultSingleValuesForBigDecimalAndMoneySelectionCriteria.putAll(defaultSingleValuesForBigDecimalAndMoneySelectionCriteria);
        this.defaultSingleValuesForDateSelectionCriteria.putAll(defaultSingleValuesForDateSelectionCriteria);

        this.valueMatchersForSelectionCriteria.putAll(valueMatchersForSelectionCriteria);
        this.additionalPropsForAutocompleter.putAll(additionalPropsForAutocompleter);
        this.providedTypesForAutocompletedSelectionCriteria.putAll(providedTypesForAutocompletedSelectionCriteria);

        this.selectionCriteriaLayout = selectionCriteriaLayout;
        this.resultsetCollapsedCardLayout = resultsetCollapsedCardLayout;
        this.resultsetExpansionCardLayout = resultsetExpansionCardLayout;
        this.resultsetSummaryCardLayout = resultsetSummaryCardLayout;

        this.runAutomatically = runAutomatically;
        this.enforcePostSaveRefresh = enforcePostSaveRefresh;
        this.leftSplitterPosition = leftSplitterPosition;
        this.rightSplitterPosition = rightSplitterPosition;

        this.eventSourceClass = eventSourceClass;
        this.refreshCountdown = refreshCountdown;

        this.resultSetProperties.addAll(resultSetProperties);
        this.summaryExpressions.putAll(summaryExpressions);
        this.resultSetOrdering.putAll(resultSetOrdering);
        this.resultSetPrimaryEntityAction = resultSetPrimaryEntityAction;
        this.resultSetSecondaryEntityActions.addAll(resultSetSecondaryEntityActions);
        this.resultSetRenderingCustomiserType = resultSetRenderingCustomiserType;
        this.resultSetCustomPropAssignmentHandlerType = resultSetCustomPropAssignmentHandlerType;
        this.queryEnhancerConfig = queryEnhancerConfig;
        this.generatorTypes = generatorTypes;
        this.fetchProvider = fetchProvider;
    }

    ///////////////////////////////////////////
    /////////////// GETTERS ///////////////////
    ///////////////////////////////////////////
    /**
     * Provides access to the layout settings of selection criteria.
     *
     * @return
     */
    public FlexLayout getSelectionCriteriaLayout() {
        return selectionCriteriaLayout;
    }

    /**
     * Provides access to the layout of the top part of the result set card-based representation, which corresponds to the collapsed card state.
     *
     * @return
     */
    public FlexLayout getResultsetCollapsedCardLayout() {
        return resultsetCollapsedCardLayout;
    }

    /**
     * Provides access to the layout of the expanded part of the resultset card-based representation.
     *
     * @return
     */
    public FlexLayout getResultsetExpansionCardLayout() {
        return resultsetExpansionCardLayout;
    }

    public FlexLayout getResultsetSummaryCardLayout() {
        return resultsetSummaryCardLayout;
    }

    public boolean isRunAutomatically() {
        return runAutomatically;
    }

    public Optional<Integer> getLeftSplitterPosition() {
        return ofNullable(leftSplitterPosition);
    }

    public Optional<Integer> getRightSplitterPosition() {
        return ofNullable(rightSplitterPosition);
    }

    public boolean shouldEnforcePostSaveRefresh() {
        return enforcePostSaveRefresh;
    }

    public Optional<Pair<Class<? extends IQueryEnhancer<T>>, Optional<CentreContextConfig>>> getQueryEnhancerConfig() {
        return Optional.ofNullable(queryEnhancerConfig);
    }

    public Optional<Pair<Class<?>, Class<?>>> getGeneratorTypes() {
        return Optional.ofNullable(generatorTypes);
    }

    public Optional<IFetchProvider<T>> getFetchProvider() {
        return Optional.ofNullable(fetchProvider);
    }

    public Optional<EntityMultiActionConfig> getResultSetPrimaryEntityAction() {
        return ofNullable(resultSetPrimaryEntityAction);
    }

    public List<EntityMultiActionConfig> getResultSetSecondaryEntityActions() {
        return unmodifiableList(resultSetSecondaryEntityActions);
    }

    public Optional<List<ResultSetProp<T>>> getResultSetProperties() {
        if (resultSetProperties.isEmpty()) {
            return Optional.empty();
        }
        return Optional.of(Collections.unmodifiableList(resultSetProperties));
    }

    public ListMultimap<String, SummaryPropDef> getSummaryExpressions() {
        return ImmutableListMultimap.copyOf(summaryExpressions);
    }

    public Optional<Map<String, Pair<Class<? extends IValueMatcherWithCentreContext<? extends AbstractEntity<?>>>, Optional<CentreContextConfig>>>> getValueMatchersForSelectionCriteria() {
        if (valueMatchersForSelectionCriteria.isEmpty()) {
            return Optional.empty();
        }
        return Optional.of(unmodifiableMap(valueMatchersForSelectionCriteria));
    }

    public List<Pair<String, Boolean>> getAdditionalPropsForAutocompleter(final String critName) {
        final List<Pair<String, Boolean>> props = additionalPropsForAutocompleter.get(StringUtils.isEmpty(critName) ? "this" : critName);
        return props != null ? props : new ArrayList<>();
    }

    public Optional<Class<? extends AbstractEntity<?>>> getProvidedTypeForAutocompletedSelectionCriterion(final String critName) {
        return Optional.ofNullable(providedTypesForAutocompletedSelectionCriteria.get(StringUtils.isEmpty(critName) ? "this" : critName));
    }

    public Optional<List<String>> getSelectionCriteria() {
        if (selectionCriteria.isEmpty()) {
            return Optional.empty();
        }
        return Optional.of(Collections.unmodifiableList(selectionCriteria));
    }

    public Optional<Map<String, Class<? extends IValueAssigner<MultiCritStringValueMnemonic, T>>>> getDefaultMultiValueAssignersForEntityAndStringSelectionCriteria() {
        if (defaultMultiValueAssignersForEntityAndStringSelectionCriteria.isEmpty()) {
            return Optional.empty();
        }
        return Optional.of(unmodifiableMap(defaultMultiValueAssignersForEntityAndStringSelectionCriteria));
    }

    public Optional<Map<String, Class<? extends IValueAssigner<RangeCritDateValueMnemonic, T>>>> getDefaultRangeValueAssignersForDateSelectionCriteria() {
        if (defaultRangeValueAssignersForDateSelectionCriteria.isEmpty()) {
            return Optional.empty();
        }
        return Optional.of(unmodifiableMap(defaultRangeValueAssignersForDateSelectionCriteria));
    }

    public Optional<Map<String, Class<? extends IValueAssigner<RangeCritOtherValueMnemonic<Integer>, T>>>> getDefaultRangeValueAssignersForIntegerSelectionCriteria() {
        if (defaultRangeValueAssignersForIntegerSelectionCriteria.isEmpty()) {
            return Optional.empty();
        }
        return Optional.of(unmodifiableMap(defaultRangeValueAssignersForIntegerSelectionCriteria));
    }

    public Optional<Map<String, Class<? extends IValueAssigner<RangeCritOtherValueMnemonic<BigDecimal>, T>>>> getDefaultRangeValueAssignersForBigDecimalAndMoneySelectionCriteria() {
        if (defaultRangeValueAssignersForBigDecimalAndMoneySelectionCriteria.isEmpty()) {
            return Optional.empty();
        }
        return Optional.of(unmodifiableMap(defaultRangeValueAssignersForBigDecimalAndMoneySelectionCriteria));
    }

    public Optional<Map<String, Class<? extends IValueAssigner<? extends SingleCritOtherValueMnemonic<? extends AbstractEntity<?>>, T>>>> getDefaultSingleValueAssignersForEntitySelectionCriteria() {
        if (defaultSingleValueAssignersForEntitySelectionCriteria.isEmpty()) {
            return Optional.empty();
        }
        return Optional.of(unmodifiableMap(defaultSingleValueAssignersForEntitySelectionCriteria));
    }

    public Optional<Map<String, Class<? extends IValueAssigner<SingleCritOtherValueMnemonic<String>, T>>>> getDefaultSingleValueAssignersForStringSelectionCriteria() {
        if (defaultSingleValueAssignersForStringSelectionCriteria.isEmpty()) {
            return Optional.empty();
        }
        return Optional.of(unmodifiableMap(defaultSingleValueAssignersForStringSelectionCriteria));
    }

    public Optional<Map<String, Class<? extends IValueAssigner<SingleCritOtherValueMnemonic<Boolean>, T>>>> getDefaultSingleValueAssignersForBooleanSelectionCriteria() {
        if (defaultSingleValueAssignersForBooleanSelectionCriteria.isEmpty()) {
            return Optional.empty();
        }
        return Optional.of(unmodifiableMap(defaultSingleValueAssignersForBooleanSelectionCriteria));
    }

    public Optional<Map<String, Class<? extends IValueAssigner<SingleCritOtherValueMnemonic<Integer>, T>>>> getDefaultSingleValueAssignersForIntegerSelectionCriteria() {
        if (defaultSingleValueAssignersForIntegerSelectionCriteria.isEmpty()) {
            return Optional.empty();
        }
        return Optional.of(unmodifiableMap(defaultSingleValueAssignersForIntegerSelectionCriteria));
    }

    public Optional<Map<String, Class<? extends IValueAssigner<SingleCritOtherValueMnemonic<BigDecimal>, T>>>> getDefaultSingleValueAssignersForBigDecimalAndMoneySelectionCriteria() {
        if (defaultSingleValueAssignersForBigDecimalAndMoneySelectionCriteria.isEmpty()) {
            return Optional.empty();
        }
        return Optional.of(unmodifiableMap(defaultSingleValueAssignersForBigDecimalAndMoneySelectionCriteria));
    }

    public Optional<Map<String, Class<? extends IValueAssigner<SingleCritDateValueMnemonic, T>>>> getDefaultSingleValueAssignersForDateSelectionCriteria() {
        if (defaultSingleValueAssignersForDateSelectionCriteria.isEmpty()) {
            return Optional.empty();
        }
        return Optional.of(unmodifiableMap(defaultSingleValueAssignersForDateSelectionCriteria));
    }

    public Optional<Map<String, Class<? extends IValueAssigner<MultiCritBooleanValueMnemonic, T>>>> getDefaultMultiValueAssignersForBooleanSelectionCriteria() {
        if (defaultMultiValueAssignersForBooleanSelectionCriteria.isEmpty()) {
            return Optional.empty();
        }
        return Optional.of(unmodifiableMap(defaultMultiValueAssignersForBooleanSelectionCriteria));
    }

    public Optional<Map<String, MultiCritStringValueMnemonic>> getDefaultMultiValuesForEntityAndStringSelectionCriteria() {
        if (defaultMultiValuesForEntityAndStringSelectionCriteria.isEmpty()) {
            return Optional.empty();
        }
        return Optional.of(unmodifiableMap(defaultMultiValuesForEntityAndStringSelectionCriteria));
    }

    public Optional<Map<String, MultiCritBooleanValueMnemonic>> getDefaultMultiValuesForBooleanSelectionCriteria() {
        if (defaultMultiValuesForBooleanSelectionCriteria.isEmpty()) {
            return Optional.empty();
        }
        return Optional.of(unmodifiableMap(defaultMultiValuesForBooleanSelectionCriteria));
    }

    public Optional<Map<String, RangeCritDateValueMnemonic>> getDefaultRangeValuesForDateSelectionCriteria() {
        if (defaultRangeValuesForDateSelectionCriteria.isEmpty()) {
            return Optional.empty();
        }
        return Optional.of(unmodifiableMap(defaultRangeValuesForDateSelectionCriteria));
    }

    public Optional<Map<String, RangeCritOtherValueMnemonic<Integer>>> getDefaultRangeValuesForIntegerSelectionCriteria() {
        if (defaultRangeValuesForIntegerSelectionCriteria.isEmpty()) {
            return Optional.empty();
        }
        return Optional.of(unmodifiableMap(defaultRangeValuesForIntegerSelectionCriteria));
    }

    public Optional<Map<String, RangeCritOtherValueMnemonic<BigDecimal>>> getDefaultRangeValuesForBigDecimalAndMoneySelectionCriteria() {
        if (defaultRangeValuesForBigDecimalAndMoneySelectionCriteria.isEmpty()) {
            return Optional.empty();
        }
        return Optional.of(unmodifiableMap(defaultRangeValuesForBigDecimalAndMoneySelectionCriteria));
    }

    public Optional<Map<String, SingleCritOtherValueMnemonic<? extends AbstractEntity<?>>>> getDefaultSingleValuesForEntitySelectionCriteria() {
        if (defaultSingleValuesForEntitySelectionCriteria.isEmpty()) {
            return Optional.empty();
        }
        return Optional.of(unmodifiableMap(defaultSingleValuesForEntitySelectionCriteria));
    }

    public Optional<Map<String, SingleCritOtherValueMnemonic<String>>> getDefaultSingleValuesForStringSelectionCriteria() {
        if (defaultSingleValuesForStringSelectionCriteria.isEmpty()) {
            return Optional.empty();
        }
        return Optional.of(unmodifiableMap(defaultSingleValuesForStringSelectionCriteria));
    }

    public Optional<Map<String, SingleCritOtherValueMnemonic<Boolean>>> getDefaultSingleValuesForBooleanSelectionCriteria() {
        if (defaultSingleValuesForBooleanSelectionCriteria.isEmpty()) {
            return Optional.empty();
        }
        return Optional.of(unmodifiableMap(defaultSingleValuesForBooleanSelectionCriteria));
    }

    public Optional<Map<String, SingleCritOtherValueMnemonic<Integer>>> getDefaultSingleValuesForIntegerSelectionCriteria() {
        if (defaultSingleValuesForIntegerSelectionCriteria.isEmpty()) {
            return Optional.empty();
        }
        return Optional.of(unmodifiableMap(defaultSingleValuesForIntegerSelectionCriteria));
    }

    public Optional<Map<String, SingleCritOtherValueMnemonic<BigDecimal>>> getDefaultSingleValuesForBigDecimalAndMoneySelectionCriteria() {
        if (defaultSingleValuesForBigDecimalAndMoneySelectionCriteria.isEmpty()) {
            return Optional.empty();
        }
        return Optional.of(unmodifiableMap(defaultSingleValuesForBigDecimalAndMoneySelectionCriteria));
    }

    public Optional<Map<String, SingleCritDateValueMnemonic>> getDefaultSingleValuesForDateSelectionCriteria() {
        if (defaultSingleValuesForDateSelectionCriteria.isEmpty()) {
            return Optional.empty();
        }
        return Optional.of(unmodifiableMap(defaultSingleValuesForDateSelectionCriteria));
    }

    public Optional<Class<? extends IRenderingCustomiser<?>>> getResultSetRenderingCustomiserType() {
        return Optional.ofNullable(resultSetRenderingCustomiserType);
    }

    public Optional<Map<String, OrderDirection>> getResultSetOrdering() {
        if (resultSetOrdering.isEmpty()) {
            return Optional.empty();
        }
        return Optional.of(unmodifiableMap(resultSetOrdering));
    }

    public Optional<Class<? extends ICustomPropsAssignmentHandler>> getResultSetCustomPropAssignmentHandlerType() {
        return Optional.ofNullable(resultSetCustomPropAssignmentHandlerType);
    }

    /**
     * Returns action configuration for concrete action kind and its number in that kind's space.
     *
     * @param actionKind
     * @param actionNumber
     * @return
     */
    public EntityActionConfig actionConfig(final FunctionalActionKind actionKind, final int actionNumber) {
        if (TOP_LEVEL == actionKind) {
            // Top actions for entity centre consists of EGI's top action + alternative views actions.
            // 1. Get the lists of those two types of actions
            final Optional<List<Pair<EntityActionConfig, Optional<String>>>> optionalActions = getTopLevelActions();
            final List<EntityActionConfig> altViewActions = getInsertionPointConfigs().stream()
                    .filter(insPointConfig -> insPointConfig.getInsertionPointAction().whereToInsertView.isPresent()
                            && insPointConfig.getInsertionPointAction().whereToInsertView.get() == ALTERNATIVE_VIEW
                            && !insPointConfig.getActions().isEmpty())
                    .flatMap(insPointConfig -> insPointConfig.getActions().stream())
                    .collect(toList());
            // 2. Make sure that there are some actions at all.
            if (!optionalActions.isPresent() && altViewActions.isEmpty()) {
                throw new CentreConfigException("No top-level action exists.");
            }
            // 3. If actionNumber is among indices for EGI's top actions then return that action, otherwise actionNumber represents one of the alternative view actions – adjust the index and return a corresponding action configuration.
            if (optionalActions.isPresent() && actionNumber < optionalActions.get().size()) {
                return optionalActions.get().get(actionNumber).getKey();
            } else {
                return altViewActions.get(actionNumber - optionalActions.map(actions -> actions.size()).orElse(0));
            }
        } else if (PRIMARY_RESULT_SET == actionKind) {
            if (!getResultSetPrimaryEntityAction().isPresent()) {
                throw new CentreConfigException("No primary result-set action exists.");
            }
            return getResultSetPrimaryEntityAction().get().actions().get(actionNumber);
        } else if (SECONDARY_RESULT_SET == actionKind) {
            return getSecondaryActionFor(actionNumber).orElseThrow(() -> new IllegalArgumentException("No secondary result-set action exists."));
        } else if (PROP == actionKind) {
            if (!getResultSetProperties().isPresent()) {
                throw new CentreConfigException("No result-set property exists.");
            }
            return getResultSetProperties().get().stream()
<<<<<<< HEAD
                    .filter(resultSetProp -> resultSetProp.propAction.get().isPresent())
                    .map(resultSetProp -> resultSetProp.propAction.get().get())
=======
                    .filter(resultSetProp -> resultSetProp.propAction.isPresent())
                    .map(resultSetProp -> resultSetProp.propAction.get().actions())
                    .flatMap(Collection::stream)
>>>>>>> f5c9b14e
                    .collect(toList())
                    .get(actionNumber);
        } else if (INSERTION_POINT == actionKind) {
            if (getInsertionPointConfigs().isEmpty()) {
                throw new CentreConfigException("No insertion point exists.");
            }
            return getInsertionPointConfigs().get(actionNumber).getInsertionPointAction();
        } else if (FRONT == actionKind) {
            if (getFrontActions().isEmpty()) {
                throw new CentreConfigException("No front action exists.");
            }
            return getFrontActions().get(actionNumber);
        } else if (SHARE == actionKind) {
            return null; // computation is not neccessary so identification of action config too
        }
        // TODO implement other types
        throw new UnsupportedOperationException(actionKind + " is not supported yet.");
    }

    /**
     * Finds action configuration with {@code actionNumber} in the list of secondary actions/multi-actions, if it exists.
     * The value of {@code actionNumber} represents an absolute index across all actions as if they were linear (i.e. regardless of how actions might be grouped by multi-actions).
     *
     * @param actionNumber
     * @return
     */
    private Optional<EntityActionConfig> getSecondaryActionFor(final int actionNumber) {
        int currentActionNumber = actionNumber;
        for (final EntityMultiActionConfig config: getResultSetSecondaryEntityActions()) {
            final List<EntityActionConfig> configActions = config.actions();
            if (currentActionNumber < configActions.size()) {
                return of(configActions.get(currentActionNumber));
            } else {
                currentActionNumber -= configActions.size();
            }
        }
        return empty();
    }

    public Optional<List<Pair<EntityActionConfig, Optional<String>>>> getTopLevelActions() {
        if (topLevelActions.isEmpty()) {
            return Optional.empty();
        }
        return Optional.of(Collections.unmodifiableList(topLevelActions));
    }

    public List<EntityActionConfig> getFrontActions() {
        return Collections.unmodifiableList(frontActions);
    }

    public List<InsertionPointConfig> getInsertionPointConfigs() {
        return Collections.unmodifiableList(insertionPointConfigs);
    }

    public Optional<Class<? extends IEventSource>> getEventSourceClass() {
        return Optional.ofNullable(eventSourceClass);
    }

    public Optional<Integer> getRefreshCountdown() {
        return Optional.ofNullable(refreshCountdown);
    }

    public boolean isEgiHidden() {
        return egiHidden;
    }

    public String getGridViewIcon() {
        return gridViewIcon;
    }

    public String getGridViewIconStyle() {
        return gridViewIconStyle;
    }

    public boolean shouldHideCheckboxes() {
        return hideCheckboxes;
    }

    public boolean isDraggable() {
        return draggable;
    }

    public IToolbarConfig getToolbarConfig() {
        return toolbarConfig;
    }

    public boolean shouldHideToolbar() {
        return hideToolbar;
    }

    public IScrollConfig getScrollConfig() {
        return scrollConfig;
    }

    public boolean shouldRetrieveAll() {
        return retrieveAll;
    }

    public boolean isLockScrollingForInsertionPoints() {
        return lockScrollingForInsertionPoints;
    }

    public int getPageCapacity() {
        return pageCapacity;
    }

    public int getMaxPageCapacity() {
        return maxPageCapacity;
    }

    public int getVisibleRowsCount() {
        return visibleRowsCount;
    }

    public int getNumberOfHeaderLines() {
        return numberOfHeaderLines;
    }

    public String getEgiHeight() {
        return egiHeight;
    }

    public boolean isFitToHeight() {
        return fitToHeight;
    }

    public String getRowHeight() {
        return rowHeight;
    }
}<|MERGE_RESOLUTION|>--- conflicted
+++ resolved
@@ -28,10 +28,6 @@
 import java.util.Map;
 import java.util.Optional;
 import java.util.function.BiConsumer;
-<<<<<<< HEAD
-import java.util.function.Supplier;
-=======
->>>>>>> f5c9b14e
 
 import org.apache.commons.lang.StringUtils;
 
@@ -892,14 +888,9 @@
                 throw new CentreConfigException("No result-set property exists.");
             }
             return getResultSetProperties().get().stream()
-<<<<<<< HEAD
-                    .filter(resultSetProp -> resultSetProp.propAction.get().isPresent())
-                    .map(resultSetProp -> resultSetProp.propAction.get().get())
-=======
                     .filter(resultSetProp -> resultSetProp.propAction.isPresent())
                     .map(resultSetProp -> resultSetProp.propAction.get().actions())
                     .flatMap(Collection::stream)
->>>>>>> f5c9b14e
                     .collect(toList())
                     .get(actionNumber);
         } else if (INSERTION_POINT == actionKind) {
