--- conflicted
+++ resolved
@@ -818,20 +818,10 @@
             if (!getResultSetPrimaryEntityAction().isPresent()) {
                 throw new IllegalArgumentException("No primary result-set action exists.");
             }
-<<<<<<< HEAD
             return getResultSetPrimaryEntityAction().get().actions().get(actionNumber);
-        } else if (FunctionalActionKind.SECONDARY_RESULT_SET == actionKind) {
+        } else if (SECONDARY_RESULT_SET == actionKind) {
             return getSecondaryActionFor(actionNumber).orElseThrow(() -> new IllegalArgumentException("No secondary result-set action exists."));
-        } else if (FunctionalActionKind.PROP == actionKind) {
-=======
-            return getResultSetPrimaryEntityAction().get();
-        } else if (SECONDARY_RESULT_SET == actionKind) {
-            if (!getResultSetSecondaryEntityActions().isPresent()) {
-                throw new IllegalArgumentException("No secondary result-set action exists.");
-            }
-            return getResultSetSecondaryEntityActions().get().get(actionNumber);
         } else if (PROP == actionKind) {
->>>>>>> 48911f9f
             if (!getResultSetProperties().isPresent()) {
                 throw new IllegalArgumentException("No result-set property exists.");
             }
