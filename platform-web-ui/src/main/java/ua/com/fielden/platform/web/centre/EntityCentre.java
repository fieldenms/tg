--- conflicted
+++ resolved
@@ -12,9 +12,6 @@
 import java.util.function.UnaryOperator;
 
 import org.apache.log4j.Logger;
-
-import com.google.common.collect.ListMultimap;
-import com.google.inject.Injector;
 
 import ua.com.fielden.platform.basic.IValueMatcherWithCentreContext;
 import ua.com.fielden.platform.basic.autocompleter.FallbackValueMatcherWithCentreContext;
@@ -80,6 +77,9 @@
 import ua.com.fielden.platform.web.view.master.api.impl.SimpleMasterBuilder;
 import ua.com.fielden.snappy.DateRangeConditionEnum;
 
+import com.google.common.collect.ListMultimap;
+import com.google.inject.Injector;
+
 /**
  * Represents the entity centre.
  *
@@ -552,13 +552,14 @@
     public boolean isRunAutomatically() {
         return dslDefaultConfig.isRunAutomatically();
     }
-    
+
     /**
      * Return an optional Event Source URI.
+     * 
      * @return
      */
     public Optional<String> eventSourceUri() {
-    	return dslDefaultConfig.getSseUri();
+        return dslDefaultConfig.getSseUri();
     }
 
     /**
@@ -597,7 +598,6 @@
         return defaultCentre;
     }
 
-<<<<<<< HEAD
     public ICentreDomainTreeManagerAndEnhancer getAssociatedCentre() {
         return CentreUtils.getFreshCentre(getUserSpecificGlobalManager(), this.menuItemType);
     }
@@ -606,10 +606,6 @@
         logger.debug("Initiating fresh centre...");
 
         final ICentreDomainTreeManagerAndEnhancer centre = getAssociatedCentre();
-
-=======
-    private IRenderable createRenderableRepresentation(final ICentreDomainTreeManagerAndEnhancer centre) {
->>>>>>> 31fb4f09
         final LinkedHashSet<String> importPaths = new LinkedHashSet<>();
         importPaths.add("polymer/polymer/polymer");
         importPaths.add("master/tg-entity-master");
@@ -764,13 +760,8 @@
                 replace("@entity_type", entityType.getSimpleName()).
                 replace("@gridLayout", gridLayoutConfig.getKey()).
                 replace("@full_entity_type", entityType.getName()).
-<<<<<<< HEAD
-                replaceAll("@mi_type", miType.getName()).
-                replaceAll("@egiType", miType.getSimpleName()).
-=======
                 replace("@mi_type", miType.getSimpleName()).
                 replace("@full_mi_type", miType.getName()).
->>>>>>> 31fb4f09
                 replace("@queryEnhancerContextConfig", queryEnhancerContextConfigString()).
                 replace("<!--@criteria_editors-->", editorContainer.toString()).
                 replace("<!--@egi_columns-->", egiColumns.toString()).
