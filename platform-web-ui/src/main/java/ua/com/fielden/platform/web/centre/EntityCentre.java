--- conflicted
+++ resolved
@@ -1354,13 +1354,8 @@
             dslDefaultConfig.getValueMatchersForSelectionCriteria() // take all matchers
             .map(matchers -> matchers.get(dslName(originalPropertyName))) // choose single matcher with concrete property name
             .map(customMatcherAndConfig -> pair((IValueMatcherWithCentreContext<V>) injector.getInstance(customMatcherAndConfig.getKey()), customMatcherAndConfig.getValue())) // instantiate the matcher: [matcherType; config] => [matcherInstance; config]
-<<<<<<< HEAD
             .orElseGet(() -> pair(new FallbackValueMatcherWithCentreContext<>(companionFinder.find(propType)), empty())); // if no custom matcher was created then create default matcher
-        
-=======
-            .orElseGet(() -> pair(new FallbackValueMatcherWithCentreContext<>(coFinder.find(propType)), empty())); // if no custom matcher was created then create default matcher
-
->>>>>>> 271f70f3
+
         // provide fetch model for created matcher
         matcherAndConfig.getKey().setFetch(createFetchModelForAutocompleter(originalPropertyName, propType));
         return matcherAndConfig;
