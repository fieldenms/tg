package ua.com.fielden.platform.web.centre;

import static java.lang.Boolean.FALSE;
import static java.lang.String.format;
import static java.util.Optional.empty;
import static java.util.Optional.of;
import static java.util.stream.Collectors.toList;
import static java.util.stream.Collectors.toMap;
import static java.util.stream.Collectors.toSet;
import static org.apache.commons.lang3.StringUtils.join;
import static org.apache.logging.log4j.LogManager.getLogger;
import static ua.com.fielden.platform.domaintree.impl.AbstractDomainTree.isCritOnlySingle;
import static ua.com.fielden.platform.domaintree.impl.AbstractDomainTree.validateRootType;
import static ua.com.fielden.platform.domaintree.impl.CalculatedProperty.generateNameFrom;
import static ua.com.fielden.platform.entity.ActivatableAbstractEntity.ACTIVE;
import static ua.com.fielden.platform.reflection.AnnotationReflector.getPropertyAnnotation;
import static ua.com.fielden.platform.reflection.PropertyTypeDeterminator.determinePropertyType;
import static ua.com.fielden.platform.types.tuples.T2.t2;
import static ua.com.fielden.platform.types.tuples.T3.t3;
import static ua.com.fielden.platform.utils.EntityUtils.fetchNone;
import static ua.com.fielden.platform.utils.EntityUtils.isActivatableEntityType;
import static ua.com.fielden.platform.utils.EntityUtils.isBoolean;
import static ua.com.fielden.platform.utils.EntityUtils.isDate;
import static ua.com.fielden.platform.utils.EntityUtils.isEntityType;
import static ua.com.fielden.platform.utils.EntityUtils.isInteger;
import static ua.com.fielden.platform.utils.EntityUtils.isPropertyDescriptor;
import static ua.com.fielden.platform.utils.EntityUtils.isRangeType;
import static ua.com.fielden.platform.utils.EntityUtils.isString;
import static ua.com.fielden.platform.web.centre.CentreUpdater.FRESH_CENTRE_NAME;
import static ua.com.fielden.platform.web.centre.CentreUpdater.updateCentre;
import static ua.com.fielden.platform.web.centre.CentreUpdaterUtils.createEmptyCentre;
import static ua.com.fielden.platform.web.centre.EgiConfigurations.CHECKBOX_FIXED;
import static ua.com.fielden.platform.web.centre.EgiConfigurations.CHECKBOX_VISIBLE;
import static ua.com.fielden.platform.web.centre.EgiConfigurations.CHECKBOX_WITH_PRIMARY_ACTION_FIXED;
import static ua.com.fielden.platform.web.centre.EgiConfigurations.DRAGGABLE;
import static ua.com.fielden.platform.web.centre.EgiConfigurations.DRAG_ANCHOR_FIXED;
import static ua.com.fielden.platform.web.centre.EgiConfigurations.FIT_TO_HEIGHT;
import static ua.com.fielden.platform.web.centre.EgiConfigurations.HEADER_FIXED;
import static ua.com.fielden.platform.web.centre.EgiConfigurations.HIDDEN;
import static ua.com.fielden.platform.web.centre.EgiConfigurations.SECONDARY_ACTION_FIXED;
import static ua.com.fielden.platform.web.centre.EgiConfigurations.SUMMARY_FIXED;
import static ua.com.fielden.platform.web.centre.EgiConfigurations.TOOLBAR_VISIBLE;
import static ua.com.fielden.platform.web.centre.WebApiUtils.dslName;
import static ua.com.fielden.platform.web.centre.WebApiUtils.treeName;
import static ua.com.fielden.platform.web.centre.api.EntityCentreConfig.ResultSetProp.derivePropName;
import static ua.com.fielden.platform.web.centre.api.insertion_points.InsertionPoints.ALTERNATIVE_VIEW;
import static ua.com.fielden.platform.web.centre.api.resultset.toolbar.impl.CentreToolbar.selectView;
import static ua.com.fielden.platform.web.interfaces.DeviceProfile.DESKTOP;
import static ua.com.fielden.platform.web.utils.EntityResourceUtils.getOriginalPropertyName;
import static ua.com.fielden.platform.web.utils.EntityResourceUtils.getOriginalType;
import static ua.com.fielden.platform.web.view.master.EntityMaster.flattenedNameOf;
import static ua.com.fielden.platform.web.view.master.api.impl.SimpleMasterBuilder.createImports;
import static ua.com.fielden.platform.web.view.master.api.widgets.autocompleter.impl.AbstractEntityAutocompletionWidget.createDefaultAdditionalProps;

import java.math.BigDecimal;
import java.util.ArrayList;
import java.util.Collection;
import java.util.Date;
import java.util.HashMap;
import java.util.LinkedHashMap;
import java.util.LinkedHashSet;
import java.util.List;
import java.util.Map;
import java.util.Map.Entry;
import java.util.Optional;
import java.util.Set;
import java.util.concurrent.atomic.AtomicInteger;
import java.util.function.Supplier;
import java.util.function.UnaryOperator;
import java.util.stream.Collectors;
import java.util.stream.Stream;

import org.apache.logging.log4j.Logger;

import com.google.common.collect.ListMultimap;
import com.google.inject.Injector;

import ua.com.fielden.platform.basic.IValueMatcherWithCentreContext;
import ua.com.fielden.platform.basic.autocompleter.FallbackPropertyDescriptorMatcherWithCentreContext;
import ua.com.fielden.platform.basic.autocompleter.FallbackValueMatcherWithCentreContext;
import ua.com.fielden.platform.criteria.generator.impl.CriteriaReflector;
import ua.com.fielden.platform.data.generator.IGenerator;
import ua.com.fielden.platform.dom.DomContainer;
import ua.com.fielden.platform.dom.DomElement;
import ua.com.fielden.platform.dom.InnerTextElement;
import ua.com.fielden.platform.domaintree.ICalculatedProperty.CalculatedPropertyAttribute;
import ua.com.fielden.platform.domaintree.IDomainTreeEnhancerCache;
import ua.com.fielden.platform.domaintree.centre.ICentreDomainTreeManager.ICentreDomainTreeManagerAndEnhancer;
import ua.com.fielden.platform.domaintree.centre.IOrderingRepresentation.Ordering;
import ua.com.fielden.platform.domaintree.centre.impl.CentreDomainTreeManagerAndEnhancer;
import ua.com.fielden.platform.domaintree.impl.AbstractDomainTree;
import ua.com.fielden.platform.domaintree.impl.CalculatedPropertyInfo;
import ua.com.fielden.platform.domaintree.impl.CustomProperty;
import ua.com.fielden.platform.entity.AbstractEntity;
import ua.com.fielden.platform.entity.annotation.EntityType;
import ua.com.fielden.platform.entity.annotation.IsProperty;
import ua.com.fielden.platform.entity.factory.EntityFactory;
import ua.com.fielden.platform.entity.factory.ICompanionObjectFinder;
import ua.com.fielden.platform.entity.fetch.IFetchProvider;
import ua.com.fielden.platform.entity.query.fluent.fetch;
import ua.com.fielden.platform.entity_centre.mnemonics.DateRangeConditionEnum;
import ua.com.fielden.platform.reflection.PropertyTypeDeterminator;
import ua.com.fielden.platform.reflection.asm.impl.DynamicEntityClassLoader;
import ua.com.fielden.platform.security.user.IUser;
import ua.com.fielden.platform.security.user.IUserProvider;
import ua.com.fielden.platform.security.user.User;
import ua.com.fielden.platform.serialisation.jackson.DefaultValueContract;
import ua.com.fielden.platform.types.Money;
import ua.com.fielden.platform.types.tuples.T2;
import ua.com.fielden.platform.types.tuples.T3;
import ua.com.fielden.platform.ui.config.EntityCentreConfigCo;
import ua.com.fielden.platform.ui.config.MainMenuItem;
import ua.com.fielden.platform.ui.config.MainMenuItemCo;
import ua.com.fielden.platform.ui.menu.MiWithConfigurationSupport;
import ua.com.fielden.platform.utils.EntityUtils;
import ua.com.fielden.platform.utils.Pair;
import ua.com.fielden.platform.utils.ResourceLoader;
import ua.com.fielden.platform.web.app.IWebUiConfig;
import ua.com.fielden.platform.web.app.exceptions.WebUiBuilderException;
import ua.com.fielden.platform.web.centre.api.EntityCentreConfig;
import ua.com.fielden.platform.web.centre.api.EntityCentreConfig.MatcherOptions;
import ua.com.fielden.platform.web.centre.api.EntityCentreConfig.OrderDirection;
import ua.com.fielden.platform.web.centre.api.EntityCentreConfig.ResultSetProp;
import ua.com.fielden.platform.web.centre.api.EntityCentreConfig.SummaryPropDef;
import ua.com.fielden.platform.web.centre.api.ICentre;
import ua.com.fielden.platform.web.centre.api.actions.EntityActionConfig;
import ua.com.fielden.platform.web.centre.api.actions.multi.EntityMultiActionConfig;
import ua.com.fielden.platform.web.centre.api.actions.multi.FunctionalMultiActionElement;
import ua.com.fielden.platform.web.centre.api.actions.multi.IEntityMultiActionSelector;
import ua.com.fielden.platform.web.centre.api.context.CentreContextConfig;
import ua.com.fielden.platform.web.centre.api.crit.IMultiValueAutocompleterBuilder;
import ua.com.fielden.platform.web.centre.api.crit.ISingleValueAutocompleterBuilder;
import ua.com.fielden.platform.web.centre.api.crit.defaults.assigners.IValueAssigner;
import ua.com.fielden.platform.web.centre.api.crit.defaults.mnemonics.MultiCritBooleanValueMnemonic;
import ua.com.fielden.platform.web.centre.api.crit.defaults.mnemonics.MultiCritStringValueMnemonic;
import ua.com.fielden.platform.web.centre.api.crit.defaults.mnemonics.RangeCritDateValueMnemonic;
import ua.com.fielden.platform.web.centre.api.crit.defaults.mnemonics.RangeCritOtherValueMnemonic;
import ua.com.fielden.platform.web.centre.api.crit.defaults.mnemonics.SingleCritDateValueMnemonic;
import ua.com.fielden.platform.web.centre.api.crit.defaults.mnemonics.SingleCritOtherValueMnemonic;
import ua.com.fielden.platform.web.centre.api.crit.impl.AbstractCriterionWidget;
import ua.com.fielden.platform.web.centre.api.crit.impl.BooleanCriterionWidget;
import ua.com.fielden.platform.web.centre.api.crit.impl.BooleanSingleCriterionWidget;
import ua.com.fielden.platform.web.centre.api.crit.impl.DateCriterionWidget;
import ua.com.fielden.platform.web.centre.api.crit.impl.DateSingleCriterionWidget;
import ua.com.fielden.platform.web.centre.api.crit.impl.DecimalCriterionWidget;
import ua.com.fielden.platform.web.centre.api.crit.impl.DecimalSingleCriterionWidget;
import ua.com.fielden.platform.web.centre.api.crit.impl.EntityCriterionWidget;
import ua.com.fielden.platform.web.centre.api.crit.impl.EntitySingleCriterionWidget;
import ua.com.fielden.platform.web.centre.api.crit.impl.IntegerCriterionWidget;
import ua.com.fielden.platform.web.centre.api.crit.impl.IntegerSingleCriterionWidget;
import ua.com.fielden.platform.web.centre.api.crit.impl.MoneyCriterionWidget;
import ua.com.fielden.platform.web.centre.api.crit.impl.MoneySingleCriterionWidget;
import ua.com.fielden.platform.web.centre.api.crit.impl.StringCriterionWidget;
import ua.com.fielden.platform.web.centre.api.crit.impl.StringSingleCriterionWidget;
import ua.com.fielden.platform.web.centre.api.insertion_points.InsertionPointBuilder;
import ua.com.fielden.platform.web.centre.api.insertion_points.InsertionPointConfig;
import ua.com.fielden.platform.web.centre.api.insertion_points.InsertionPoints;
import ua.com.fielden.platform.web.centre.api.resultset.ICustomPropsAssignmentHandler;
import ua.com.fielden.platform.web.centre.api.resultset.IDynamicColumnBuilder;
import ua.com.fielden.platform.web.centre.api.resultset.IRenderingCustomiser;
import ua.com.fielden.platform.web.centre.api.resultset.PropDef;
import ua.com.fielden.platform.web.centre.api.resultset.impl.FunctionalActionElement;
import ua.com.fielden.platform.web.centre.api.resultset.impl.FunctionalActionKind;
import ua.com.fielden.platform.web.centre.api.resultset.impl.PropertyColumnElement;
import ua.com.fielden.platform.web.interfaces.ILayout.Device;
import ua.com.fielden.platform.web.interfaces.IRenderable;
import ua.com.fielden.platform.web.layout.FlexLayout;
import ua.com.fielden.platform.web.minijs.JsCode;
import ua.com.fielden.platform.web.sse.IEventSource;
import ua.com.fielden.platform.web.utils.EntityResourceUtils;

/**
 * Represents the entity centre.
 *
 * @author TG Team
 *
 */
public class EntityCentre<T extends AbstractEntity<?>> implements ICentre<T> {

<<<<<<< HEAD
    private static final CentreContextConfig defaultCentreContextConfig = new CentreContextConfig(false, false, false, false, null, empty());
=======
    private static final CentreContextConfig defaultCentreContextConfig = new CentreContextConfig(false, false, false, false, null, empty(), empty());
>>>>>>> 6b4f09e4

    public static final String IMPORTS = "<!--@imports-->";
    private static final String FULL_ENTITY_TYPE = "@full_entity_type";
    private static final String FULL_MI_TYPE = "@full_mi_type";
    private static final String MI_TYPE = "@mi_type";
    //egi related properties
    private static final String EGI_LAYOUT = "@gridLayout";
    private static final String EGI_LAYOUT_CONFIG = "//gridLayoutConfig";
    private static final String EGI_SHORTCUTS = "@customShortcuts";
    private static final String EGI_VIEW_ICON = "@egiViewIcon";
    private static final String EGI_VIEW_ICON_STYLE = "@egiViewStyle";
    private static final String EGI_TOOLBAR_VISIBLE = "@toolbarVisible";
    private static final String EGI_HIDDEN = "@hidden";
    private static final String EGI_DRAGGABLE = "@canDragFrom";
    private static final String EGI_DRAG_ANCHOR_FIXED = "@dragAnchorFixed";
    private static final String EGI_CHECKBOX_VISIBILITY = "@checkboxVisible";
    private static final String EGI_CHECKBOX_FIXED = "@checkboxesFixed";
    private static final String EGI_CHECKBOX_WITH_PRIMARY_ACTION_FIXED = "@checkboxesWithPrimaryActionsFixed";
    private static final String EGI_NUM_OF_FIXED_COLUMNS = "@numOfFixedCols";
    private static final String EGI_SECONDARY_ACTION_FIXED = "@secondaryActionsFixed";
    private static final String EGI_HEADER_FIXED = "@headerFixed";
    private static final String EGI_SUMMARY_FIXED = "@summaryFixed";
    private static final String EGI_HEIGHT = "@egiHeight";
    private static final String EGI_FIT_TO_HEIGHT = "@fitToHeight";
    private static final String EGI_ROW_HEIGHT = "@egiRowHeight";
    private static final String EGI_ACTIONS = "//generatedActionObjects";
    private static final String EGI_PRIMARY_ACTION = "//generatedPrimaryAction";
    private static final String EGI_SECONDARY_ACTIONS = "//generatedSecondaryActions";
    private static final String EGI_PROPERTY_ACTIONS = "//generatedPropActions";
    private static final String EGI_DOM = "<!--@egi_columns-->";
    private static final String EGI_EDITORS = "<!--@egi_editors-->";
    private static final String EGI_FUNCTIONAL_ACTION_DOM = "<!--@functional_actions-->";
    private static final String EGI_PRIMARY_ACTION_DOM = "<!--@primary_action-->";
    private static final String EGI_SECONDARY_ACTIONS_DOM = "<!--@secondary_actions-->";
    //Custom toolbar action for switching view
    private static final String SWITCH_VIEW_ACTION_DOM = "<!--@switch_view_actions-->";
    // Front actions
    private static final String FRONT_ACTIONS_DOM = "<!--@custom-front-actions-->";
    private static final String FRONT_ACTIONS = "//generatedFrontActionObjects";
    // Share actions
    private static final String SHARE_ACTIONS_DOM = "<!--@custom-share-actions-->";
    private static final String SHARE_ACTIONS = "//generatedShareActionObjects";
    // Toolbar related
    private static final String TOOLBAR_DOM = "<!--@toolbar-->";
    private static final String TOOLBAR_JS = "//toolbarGeneratedFunction";
    private static final String TOOLBAR_STYLES = "/*toolbarStyles*/";
    // Selection criteria related
    private static final String QUERY_ENHANCER_CONFIG = "@queryEnhancerContextConfig";
    private static final String CRITERIA_DOM = "<!--@criteria_editors-->";
    private static final String SELECTION_CRITERIA_LAYOUT_CONFIG = "//@layoutConfig";
    // Insertion points
    private static final String INSERTION_POINT_ACTIONS = "//generatedInsertionPointActions";
    private static final String INSERTION_POINT_ACTIONS_DOM = "<!--@insertion_point_actions-->";
    private static final String LEFT_INSERTION_POINT_DOM = "<!--@left_insertion_points-->";
    private static final String RIGHT_INSERTION_POINT_DOM = "<!--@right_insertion_points-->";
    private static final String TOP_INSERTION_POINT_DOM = "<!--@top_insertion_points-->";
    private static final String BOTTOM_INSERTION_POINT_DOM = "<!--@bottom_insertion_points-->";
    private static final String ALTERNATIVE_VIEW_INSERTION_POINT_DOM = "<!--@alternative_view_insertion_points-->";
    //centre related  config properties
    private static final String CENTRE_RETRIEVE_ALL_OPTION = "@retrieveAll";
    private static final String CENTRE_SCROLL="@centreScroll";
    private static final String LEFT_SPLITTER_POSITION = "@leftSplitterPositionPlacehoder";
    private static final String RIGHT_SPLITTER_POSITION = "@rightSplitterPositionPlacehoder";
    private static final String SSE_REFRESH_COUNTDOWN = "@sseRefreshCountdown";
    // generic custom code
    private static final String READY_CUSTOM_CODE = "//@centre-is-ready-custom-code";
    private static final String ATTACHED_CUSTOM_CODE = "//@centre-has-been-attached-custom-code";

    private final Logger logger = getLogger(getClass());
    private final String name;
    private final EntityCentreConfig<T> dslDefaultConfig;
    private final Injector injector;
    private final Class<T> entityType;
    private final Class<? extends MiWithConfigurationSupport<?>> miType;
    private final ICompanionObjectFinder companionFinder;
    private final UnaryOperator<ICentreDomainTreeManagerAndEnhancer> postCentreCreated;
    private Optional<JsCode> customCode = empty();
    private Optional<JsCode> customCodeOnAttach = empty();
    private Optional<JsCode> customImports = empty();

    private final IDomainTreeEnhancerCache domainTreeEnhancerCache;
    private final IWebUiConfig webUiConfig;
    private final EntityCentreConfigCo eccCompanion;
    private final MainMenuItemCo mmiCompanion;
    private final IUser userCompanion;

    /**
     * Constructs an entity centre based on the specified configuration.
     *
     * @param miType – a menu item type representing an entry point for the entity centre being constructed.
     * @param dslDefaultConfig – an entity centre configuration.
     * @param injector – needed for dynamic instantiation of the companion finder and other infrastructural types.
     */
    public EntityCentre(final Class<? extends MiWithConfigurationSupport<?>> miType, final EntityCentreConfig<T> dslDefaultConfig, final Injector injector) {
        this(miType, miType.getSimpleName(), dslDefaultConfig, injector, null);
    }

    /**
     * Creates new {@link EntityCentre} instance for the menu item type and with specified name.
     *
     * @param miType
     *            - the menu item type for which this entity centre is to be created.
     * @param name
     *            - the name for this entity centre.
     * @param dslDefaultConfig
     *            -- default configuration taken from Centre DSL
     */
    public EntityCentre(final Class<? extends MiWithConfigurationSupport<?>> miType, final String name, final EntityCentreConfig<T> dslDefaultConfig, final Injector injector, final UnaryOperator<ICentreDomainTreeManagerAndEnhancer> postCentreCreated) {
        this.name = name;
        this.dslDefaultConfig = dslDefaultConfig;

        this.injector = injector;

        validateMenuItemTypeRootType(miType);
        validateViewConfiguration(miType, dslDefaultConfig);

        this.miType = miType;
        this.entityType = EntityResourceUtils.getEntityType(miType);
        this.companionFinder = this.injector.getInstance(ICompanionObjectFinder.class);
        this.postCentreCreated = postCentreCreated;

        domainTreeEnhancerCache = injector.getInstance(IDomainTreeEnhancerCache.class);
        webUiConfig = injector.getInstance(IWebUiConfig.class);
        eccCompanion = companionFinder.find(ua.com.fielden.platform.ui.config.EntityCentreConfig.class);
        mmiCompanion = companionFinder.find(MainMenuItem.class);
        userCompanion = companionFinder.find(User.class);
    }

    /**
     * Validates root type corresponding to <code>menuItemType</code>.
     *
     * @param menuItemType
     */
    private static void validateMenuItemTypeRootType(final Class<? extends MiWithConfigurationSupport<?>> miType) {
        final EntityType etAnnotation = miType.getAnnotation(EntityType.class);
        if (etAnnotation == null || etAnnotation.value() == null) {
            throw new WebUiBuilderException(format("The menu item type %s has no 'EntityType' annotation, which is necessary to specify the root type of the centre.", miType.getSimpleName()));
        }
        final Class<?> root = etAnnotation.value();
        validateRootType(root);
    }

    /**
     * Validates entity centre's views and their availability.
     *
     * @param dslDefaultConfig
     */
    private static <T extends AbstractEntity<?>> void validateViewConfiguration(final Class<? extends MiWithConfigurationSupport<?>> miType, final EntityCentreConfig<T> dslDefaultConfig) {
        final long altViewCount = dslDefaultConfig.getInsertionPointConfigs().stream()
            .filter(ip -> ip.getInsertionPointAction().whereToInsertView.map(whereToInsert -> whereToInsert == ALTERNATIVE_VIEW).orElse(FALSE)).count();
        final long insPointCount = dslDefaultConfig.getInsertionPointConfigs().size() - altViewCount;

        if (dslDefaultConfig.isEgiHidden() && insPointCount == 0 && altViewCount == 0) {
            throw new WebUiBuilderException(format("At least one result view should be available for entity centre %s.", miType.getSimpleName()));
        }
    }

    /**
     * Generates default centre from DSL config and postCentreCreated callback (user unspecific).
     *
     * @param dslDefaultConfig
     * @param postCentreCreated
     * @return
     */
    private ICentreDomainTreeManagerAndEnhancer createUserUnspecificDefaultCentre(final EntityCentreConfig<T> dslDefaultConfig, final EntityFactory entityFactory, final UnaryOperator<ICentreDomainTreeManagerAndEnhancer> postCentreCreated) {
        return createDefaultCentre0(dslDefaultConfig, entityFactory, postCentreCreated, false);
    }

    /**
     * Generates default centre from DSL config and postCentreCreated callback (user specific).
     *
     * @param dslDefaultConfig
     * @param postCentreCreated
     * @return
     */
    private ICentreDomainTreeManagerAndEnhancer createDefaultCentre(final EntityCentreConfig<T> dslDefaultConfig, final EntityFactory entityFactory, final UnaryOperator<ICentreDomainTreeManagerAndEnhancer> postCentreCreated) {
        return createDefaultCentre0(dslDefaultConfig, entityFactory, postCentreCreated, true);
    }

    /**
     * Creates calculated / custom property containers from Centre DSL definition. This is to be used when constructing {@link CentreDomainTreeManagerAndEnhancer} instances.
     *
     * @param entityType
     * @param resultSetProps
     * @param summaryExpressions
     * @return
     */
    private static <T extends AbstractEntity<?>>T2<Map<Class<?>, Set<CalculatedPropertyInfo>>, Map<Class<?>, List<CustomProperty>>> createCalculatedAndCustomProperties(final Class<?> entityType, final Optional<List<ResultSetProp<T>>> resultSetProps, final ListMultimap<String, SummaryPropDef> summaryExpressions) {
        final Map<Class<?>, List<CustomProperty>> customProperties = new LinkedHashMap<>();
        customProperties.put(entityType, new ArrayList<CustomProperty>());
        if (resultSetProps.isPresent()) {
            for (final ResultSetProp<T> property : resultSetProps.get()) {
                if (!property.propName.isPresent()) {
                    if (property.propDef.isPresent()) { // represents the 'custom' property
                        final PropDef<?> propDef = property.propDef.get();
                        final Class<?> managedType = entityType; // getManagedType(entityType); -- please note that mutual custom props validation is not be performed -- apply method invokes at the end after adding all custom / calculated properties
                        customProperties.get(entityType).add(new CustomProperty(entityType, managedType, "" /* this is the contextPath */, generateNameFrom(propDef.title), propDef.title, propDef.desc, propDef.type, IsProperty.DEFAULT_PRECISION, IsProperty.DEFAULT_SCALE));
                    } else {
                        throw new IllegalStateException(format("The state of result-set property [%s] definition is not correct, need to exist either a 'propName' for the property or 'propDef'.", property));
                    }
                }
            }
        }

        final Map<Class<?>, Set<CalculatedPropertyInfo>> calculatedPropertiesInfo = new LinkedHashMap<>();
        calculatedPropertiesInfo.put(entityType, new LinkedHashSet<>());
        for (final Entry<String, Collection<SummaryPropDef>> entry : summaryExpressions.asMap().entrySet()) {
            final String originationProperty = treeName(entry.getKey());
            for (final SummaryPropDef summaryProp : entry.getValue()) {
                calculatedPropertiesInfo.get(entityType).add(new CalculatedPropertyInfo(entityType, "", summaryProp.alias,
                        summaryProp.expression,
                        summaryProp.title,
                        CalculatedPropertyAttribute.NO_ATTR,
                        "".equals(originationProperty) ? "SELF" : originationProperty, summaryProp.desc,
                        summaryProp.precision,
                        summaryProp.scale));
            }
        }

        return t2(calculatedPropertiesInfo, customProperties);
    }

    /**
     * Creates default centre from Centre DSL configuration by adding calculated / custom props, applying selection crit defaults, EGI column widths / ordering etc.
     *
     * @param dslDefaultConfig
     * @param serialiser
     * @param postCentreCreated
     * @param userSpecific
     * @return
     */
    public static <T extends AbstractEntity<?>> ICentreDomainTreeManagerAndEnhancer createDefaultCentreFrom(
        final EntityCentreConfig<T> dslDefaultConfig,
        final EntityFactory entityFactory,
        final UnaryOperator<ICentreDomainTreeManagerAndEnhancer> postCentreCreated,
        final boolean userSpecific,
        final Class<T> entityType,
        final IDomainTreeEnhancerCache domainTreeEnhancerCache,
        final Class<? extends MiWithConfigurationSupport<?>> miType,
        final Injector injector) {

        final Optional<List<ResultSetProp<T>>> resultSetProps = dslDefaultConfig.getResultSetProperties();
        final ListMultimap<String, SummaryPropDef> summaryExpressions = dslDefaultConfig.getSummaryExpressions();

        final ICentreDomainTreeManagerAndEnhancer cdtmae = createEmptyCentre(entityType, entityFactory, domainTreeEnhancerCache, createCalculatedAndCustomProperties(entityType, resultSetProps, summaryExpressions), miType);

        cdtmae.setPreferredView(calculatePreferredViewIndex(dslDefaultConfig));

        final Optional<List<String>> selectionCriteria = dslDefaultConfig.getSelectionCriteria();
        if (selectionCriteria.isPresent()) {
            for (final String property : selectionCriteria.get()) {
                cdtmae.getFirstTick().check(entityType, treeName(property), true);

                if (userSpecific) {
                    provideDefaultsFor(property, cdtmae, dslDefaultConfig, entityType, injector);
                }
            }
        }

        if (resultSetProps.isPresent()) {
            final Map<String, Integer> growFactors = calculateGrowFactors(resultSetProps.get());
            for (final ResultSetProp<T> property : resultSetProps.get()) {
                final String propertyName = derivePropName(property);
                if (!property.dynamicColBuilderType.isPresent()) {
                    cdtmae.getSecondTick().check(entityType, propertyName, true);
                    cdtmae.getSecondTick().use(entityType, propertyName, true);
                    cdtmae.getSecondTick().setWidth(entityType, propertyName, property.width);
                    if (growFactors.containsKey(propertyName)) {
                        cdtmae.getSecondTick().setGrowFactor(entityType, propertyName, growFactors.get(propertyName));
                    }
                }
            }
        }
        for (final Entry<String, Collection<SummaryPropDef>> entry : summaryExpressions.asMap().entrySet()) {
            for (final SummaryPropDef summaryProp : entry.getValue()) {
                cdtmae.getSecondTick().check(entityType, summaryProp.alias, true);
            }
        }

        final Optional<Map<String, OrderDirection>> propOrdering = dslDefaultConfig.getResultSetOrdering();
        if (propOrdering.isPresent()) {

            // by default ordering occurs by "this" that is why it needs to be switched off in the presence of alternative ordering configuration
            final List<Pair<String, Ordering>> orderedPropsByDefault = cdtmae.getSecondTick().orderedProperties(entityType);
            if (!orderedPropsByDefault.isEmpty()) {
                orderedPropsByDefault.forEach(propOrder -> {
                    if (propOrder.getValue() == Ordering.ASCENDING) {
                        cdtmae.getSecondTick().toggleOrdering(entityType, propOrder.getKey());
                        cdtmae.getSecondTick().toggleOrdering(entityType, propOrder.getKey());
                    } else if (propOrder.getValue() == Ordering.DESCENDING) {
                        cdtmae.getSecondTick().toggleOrdering(entityType, propOrder.getKey());
                    }
                });
            }

            // let's now apply the ordering as per configuration
            for (final Map.Entry<String, OrderDirection> propAndOrderDirection : propOrdering.get().entrySet()) {
                if (OrderDirection.ASC == propAndOrderDirection.getValue()) {
                    cdtmae.getSecondTick().toggleOrdering(entityType, treeName(propAndOrderDirection.getKey()));
                } else { // OrderDirection.DESC
                    cdtmae.getSecondTick().toggleOrdering(entityType, treeName(propAndOrderDirection.getKey())).toggleOrdering(entityType, treeName(propAndOrderDirection.getKey()));
                }
            }
        }

        cdtmae.getSecondTick().setPageCapacity(dslDefaultConfig.getPageCapacity());
        cdtmae.getSecondTick().setMaxPageCapacity(dslDefaultConfig.getMaxPageCapacity());
        cdtmae.getSecondTick().setVisibleRowsCount(dslDefaultConfig.getVisibleRowsCount());
        cdtmae.getSecondTick().setNumberOfHeaderLines(dslDefaultConfig.getNumberOfHeaderLines());

        return postCentreCreated == null ? cdtmae : postCentreCreated.apply(cdtmae);
    }

    /**
     * Calculates preferred view index. It can be 1 (EGI) or other alternative view index (2, 3...).
     *
     * @param dslDefaultConfig
     * @return
     */
    private static <T extends AbstractEntity<?>> Integer calculatePreferredViewIndex(final EntityCentreConfig<T> dslDefaultConfig) {
        final List<InsertionPointConfig> altViews = dslDefaultConfig.getInsertionPointConfigs().stream()
            .filter(ip -> ip.getInsertionPointAction().whereToInsertView.map(whereToInsert -> whereToInsert == ALTERNATIVE_VIEW).orElse(FALSE))
            .collect(toList());
        final long insPointCount = dslDefaultConfig.getInsertionPointConfigs().size() - altViews.size();
        final AtomicInteger preferredViewIndex = new AtomicInteger(!dslDefaultConfig.isEgiHidden() || insPointCount > 0 ? 1 : 2);
        for (int idx = 0; idx < altViews.size(); idx++) {
            if (altViews.get(idx).isPreferred()) {
                preferredViewIndex.set(2 + idx); // should be shifted by 2 to take into account EGI and selection criteria view indices
            }
        }
        return preferredViewIndex.get();
    }

    /**
     * Creates default centre from Centre DSL configuration by adding calculated / custom props, applying selection crit defaults, EGI column widths / ordering etc.
     *
     * @param dslDefaultConfig
     * @param entityFactory
     * @param postCentreCreated
     * @param userSpecific
     * @return
     */
    private ICentreDomainTreeManagerAndEnhancer createDefaultCentre0(final EntityCentreConfig<T> dslDefaultConfig, final EntityFactory entityFactory, final UnaryOperator<ICentreDomainTreeManagerAndEnhancer> postCentreCreated, final boolean userSpecific) {
        return createDefaultCentreFrom(dslDefaultConfig, entityFactory, postCentreCreated, userSpecific, entityType, domainTreeEnhancerCache, miType, injector);
    }

    private static <T extends AbstractEntity<?>> void provideDefaultsFor(final String dslProperty, final ICentreDomainTreeManagerAndEnhancer cdtmae, final EntityCentreConfig<T> dslDefaultConfig, final Class<T> entityType, final Injector injector) {
        final String property = treeName(dslProperty);
        final Class<?> managedType = cdtmae.getEnhancer().getManagedType(entityType);

        final boolean isEntityItself = "".equals(property); // empty property means "entity itself"
        final Class<?> propertyType = isEntityItself ? managedType : PropertyTypeDeterminator.determinePropertyType(managedType, property);

        if (isCritOnlySingle(managedType, property)) {
            if (isEntityType(propertyType)) {
                provideDefaultsEntitySingle(() -> dslDefaultConfig.getDefaultSingleValuesForEntitySelectionCriteria(), () -> dslDefaultConfig.getDefaultSingleValueAssignersForEntitySelectionCriteria(), dslProperty, cdtmae, entityType, injector);
            } else if (isString(propertyType)) {
                provideDefaultsSingle(() -> dslDefaultConfig.getDefaultSingleValuesForStringSelectionCriteria(), () -> dslDefaultConfig.getDefaultSingleValueAssignersForStringSelectionCriteria(), dslProperty, cdtmae, entityType, injector);
            } else if (isBoolean(propertyType)) {
                provideDefaultsSingle(() -> dslDefaultConfig.getDefaultSingleValuesForBooleanSelectionCriteria(), () -> dslDefaultConfig.getDefaultSingleValueAssignersForBooleanSelectionCriteria(), dslProperty, cdtmae, entityType, injector);
            } else if (isInteger(propertyType)) {
                provideDefaultsSingle(() -> dslDefaultConfig.getDefaultSingleValuesForIntegerSelectionCriteria(), () -> dslDefaultConfig.getDefaultSingleValueAssignersForIntegerSelectionCriteria(), dslProperty, cdtmae, entityType, injector);
            } else if (isRangeType(propertyType) && !EntityUtils.isDate(propertyType)) {
                provideDefaultsSingle(() -> dslDefaultConfig.getDefaultSingleValuesForBigDecimalAndMoneySelectionCriteria(), () -> dslDefaultConfig.getDefaultSingleValueAssignersForBigDecimalAndMoneySelectionCriteria(), dslProperty, cdtmae, entityType, injector);
            } else if (isDate(propertyType)) {
                provideDefaultsDateSingle(() -> dslDefaultConfig.getDefaultSingleValuesForDateSelectionCriteria(), () -> dslDefaultConfig.getDefaultSingleValueAssignersForDateSelectionCriteria(), dslProperty, cdtmae, entityType, injector);
            } else {
                throw new UnsupportedOperationException(String.format("The single-crit type [%s] is currently unsupported.", propertyType));
            }
        } else {
            if (isEntityType(propertyType) || isString(propertyType)) {
                provideDefaultsEntityOrString(() -> dslDefaultConfig.getDefaultMultiValuesForEntityAndStringSelectionCriteria(), () -> dslDefaultConfig.getDefaultMultiValueAssignersForEntityAndStringSelectionCriteria(), dslProperty, cdtmae, isString(propertyType), entityType, injector);
            } else if (isBoolean(propertyType)) {
                provideDefaultsBoolean(() -> dslDefaultConfig.getDefaultMultiValuesForBooleanSelectionCriteria(), () -> dslDefaultConfig.getDefaultMultiValueAssignersForBooleanSelectionCriteria(), dslProperty, cdtmae, entityType, injector);
            } else if (isInteger(propertyType)) {
                provideDefaultsRange(() -> dslDefaultConfig.getDefaultRangeValuesForIntegerSelectionCriteria(), () -> dslDefaultConfig.getDefaultRangeValueAssignersForIntegerSelectionCriteria(), dslProperty, cdtmae, entityType, injector);
            } else if (isRangeType(propertyType) && !isDate(propertyType)) {
                provideDefaultsRange(() -> dslDefaultConfig.getDefaultRangeValuesForBigDecimalAndMoneySelectionCriteria(), () -> dslDefaultConfig.getDefaultRangeValueAssignersForBigDecimalAndMoneySelectionCriteria(), dslProperty, cdtmae, entityType, injector);
            } else if (isDate(propertyType)) {
                provideDefaultsDateRange(() -> dslDefaultConfig.getDefaultRangeValuesForDateSelectionCriteria(), () -> dslDefaultConfig.getDefaultRangeValueAssignersForDateSelectionCriteria(), dslProperty, cdtmae, entityType, injector);
            } else {
                throw new UnsupportedOperationException(String.format("The multi-crit type [%s] is currently unsupported.", propertyType));
            }
        }
    }

    private static <T extends AbstractEntity<?>> void provideDefaultsEntityOrString(final Supplier<Optional<Map<String, MultiCritStringValueMnemonic>>> mnemonicSupplier, final Supplier<Optional<Map<String, Class<? extends IValueAssigner<MultiCritStringValueMnemonic, T>>>>> assignerSupplier, final String dslProperty, final ICentreDomainTreeManagerAndEnhancer cdtmae, final boolean isString, final Class<T> entityType, final Injector injector) {
        final String property = treeName(dslProperty);
        if (mnemonicSupplier.get().isPresent() && mnemonicSupplier.get().get().get(dslProperty) != null) {
            provideMnemonicDefaultsEntityOrString(mnemonicSupplier.get().get().get(dslProperty), cdtmae, property, isString, entityType);
        } else {
            if (assignerSupplier.get().isPresent() && assignerSupplier.get().get().get(dslProperty) != null) {
                provideAssignerDefaultsEntityOrString(assignerSupplier.get().get().get(dslProperty), cdtmae, property, isString, entityType, injector);
            } else {
            }
        }
    }

    private static <T extends AbstractEntity<?>> void provideDefaultsBoolean(final Supplier<Optional<Map<String, MultiCritBooleanValueMnemonic>>> mnemonicSupplier, final Supplier<Optional<Map<String, Class<? extends IValueAssigner<MultiCritBooleanValueMnemonic, T>>>>> assignerSupplier, final String dslProperty, final ICentreDomainTreeManagerAndEnhancer cdtmae, final Class<T> entityType, final Injector injector) {
        final String property = treeName(dslProperty);
        if (mnemonicSupplier.get().isPresent() && mnemonicSupplier.get().get().get(dslProperty) != null) {
            provideMnemonicDefaultsBoolean(mnemonicSupplier.get().get().get(dslProperty), cdtmae, property, entityType);
        } else {
            if (assignerSupplier.get().isPresent() && assignerSupplier.get().get().get(dslProperty) != null) {
                provideAssignerDefaultsBoolean(assignerSupplier.get().get().get(dslProperty), cdtmae, property, entityType, injector);
            } else {
            }
        }
    }

    private static <T extends AbstractEntity<?>> void provideDefaultsEntitySingle(final Supplier<Optional<Map<String, SingleCritOtherValueMnemonic<? extends AbstractEntity<?>>>>> mnemonicSupplier, final Supplier<Optional<Map<String, Class<? extends IValueAssigner<? extends SingleCritOtherValueMnemonic<? extends AbstractEntity<?>>, T>>>>> assignerSupplier, final String dslProperty, final ICentreDomainTreeManagerAndEnhancer cdtmae, final Class<T> entityType, final Injector injector) {
        final String property = treeName(dslProperty);
        if (mnemonicSupplier.get().isPresent() && mnemonicSupplier.get().get().get(dslProperty) != null) {
            provideMnemonicDefaultsSingle(mnemonicSupplier.get().get().get(dslProperty), cdtmae, property, entityType);
        } else {
            if (assignerSupplier.get().isPresent() && assignerSupplier.get().get().get(dslProperty) != null) {
                provideAssignerDefaultsEntitySingle(assignerSupplier.get().get().get(dslProperty), cdtmae, property, entityType, injector);
            } else {
            }
        }
    }

    private static <T extends AbstractEntity<?>> void provideDefaultsDateSingle(final Supplier<Optional<Map<String, SingleCritDateValueMnemonic>>> mnemonicSupplier, final Supplier<Optional<Map<String, Class<? extends IValueAssigner<SingleCritDateValueMnemonic, T>>>>> assignerSupplier, final String dslProperty, final ICentreDomainTreeManagerAndEnhancer cdtmae, final Class<T> entityType, final Injector injector) {
        final String property = treeName(dslProperty);
        if (mnemonicSupplier.get().isPresent() && mnemonicSupplier.get().get().get(dslProperty) != null) {
            provideMnemonicDefaultsDateSingle(mnemonicSupplier.get().get().get(dslProperty), cdtmae, property, entityType);
        } else {
            if (assignerSupplier.get().isPresent() && assignerSupplier.get().get().get(dslProperty) != null) {
                provideAssignerDefaultsDateSingle(assignerSupplier.get().get().get(dslProperty), cdtmae, property, entityType, injector);
            } else {
            }
        }
    }

    private static <T extends AbstractEntity<?>> void provideDefaultsDateRange(final Supplier<Optional<Map<String, RangeCritDateValueMnemonic>>> mnemonicSupplier, final Supplier<Optional<Map<String, Class<? extends IValueAssigner<RangeCritDateValueMnemonic, T>>>>> assignerSupplier, final String dslProperty, final ICentreDomainTreeManagerAndEnhancer cdtmae, final Class<T> entityType, final Injector injector) {
        final String property = treeName(dslProperty);
        if (mnemonicSupplier.get().isPresent() && mnemonicSupplier.get().get().get(dslProperty) != null) {
            provideMnemonicDefaultsDateRange(mnemonicSupplier.get().get().get(dslProperty), cdtmae, property, entityType);
        } else {
            if (assignerSupplier.get().isPresent() && assignerSupplier.get().get().get(dslProperty) != null) {
                provideAssignerDefaultsDateRange(assignerSupplier.get().get().get(dslProperty), cdtmae, property, entityType, injector);
            } else {
            }
        }
    }

    private static <M, T extends AbstractEntity<?>> void provideDefaultsSingle(final Supplier<Optional<Map<String, SingleCritOtherValueMnemonic<M>>>> mnemonicSupplier, final Supplier<Optional<Map<String, Class<? extends IValueAssigner<SingleCritOtherValueMnemonic<M>, T>>>>> assignerSupplier, final String dslProperty, final ICentreDomainTreeManagerAndEnhancer cdtmae, final Class<T> entityType, final Injector injector) {
        final String property = treeName(dslProperty);
        if (mnemonicSupplier.get().isPresent() && mnemonicSupplier.get().get().get(dslProperty) != null) {
            provideMnemonicDefaultsSingle(mnemonicSupplier.get().get().get(dslProperty), cdtmae, property, entityType);
        } else {
            if (assignerSupplier.get().isPresent() && assignerSupplier.get().get().get(dslProperty) != null) {
                provideAssignerDefaultsSingle(assignerSupplier.get().get().get(dslProperty), cdtmae, property, entityType, injector);
            } else {
            }
        }
    }

    private static <M, T extends AbstractEntity<?>> void provideDefaultsRange(final Supplier<Optional<Map<String, RangeCritOtherValueMnemonic<M>>>> mnemonicSupplier, final Supplier<Optional<Map<String, Class<? extends IValueAssigner<RangeCritOtherValueMnemonic<M>, T>>>>> assignerSupplier, final String dslProperty, final ICentreDomainTreeManagerAndEnhancer cdtmae, final Class<T> entityType, final Injector injector) {
        final String property = treeName(dslProperty);
        if (mnemonicSupplier.get().isPresent() && mnemonicSupplier.get().get().get(dslProperty) != null) {
            provideMnemonicDefaultsRange(mnemonicSupplier.get().get().get(dslProperty), cdtmae, property, entityType);
        } else {
            if (assignerSupplier.get().isPresent() && assignerSupplier.get().get().get(dslProperty) != null) {
                provideAssignerDefaultsRange(assignerSupplier.get().get().get(dslProperty), cdtmae, property, entityType, injector);
            } else {
            }
        }
    }

    private static <T extends AbstractEntity<?>> void provideAssignerDefaultsEntityOrString(final Class<? extends IValueAssigner<MultiCritStringValueMnemonic, T>> assignerType, final ICentreDomainTreeManagerAndEnhancer cdtmae, final String property, final boolean isString, final Class<T> entityType, final Injector injector) {
        /* TODO at this stage there is no implementation for centre context processing -- master entity for dependent centres is the only applicable context -- will be implemented later */
        final Optional<MultiCritStringValueMnemonic> value = injector.getInstance(assignerType).getValue(null, dslName(property));
        if (value.isPresent()) {
            provideMnemonicDefaultsEntityOrString(value.get(), cdtmae, property, isString, entityType);
        }
    }

    private static <T extends AbstractEntity<?>> void provideAssignerDefaultsBoolean(final Class<? extends IValueAssigner<MultiCritBooleanValueMnemonic, T>> assignerType, final ICentreDomainTreeManagerAndEnhancer cdtmae, final String property, final Class<T> entityType, final Injector injector) {
        /* TODO at this stage there is no implementation for centre context processing -- master entity for dependent centres is the only applicable context -- will be implemented later */
        final Optional<MultiCritBooleanValueMnemonic> value = injector.getInstance(assignerType).getValue(null, dslName(property));
        if (value.isPresent()) {
            provideMnemonicDefaultsBoolean(value.get(), cdtmae, property, entityType);
        }
    }

    private static <T extends AbstractEntity<?>> void provideAssignerDefaultsDateSingle(final Class<? extends IValueAssigner<SingleCritDateValueMnemonic, T>> assignerType, final ICentreDomainTreeManagerAndEnhancer cdtmae, final String property, final Class<T> entityType, final Injector injector) {
        /* TODO at this stage there is no implementation for centre context processing -- master entity for dependent centres is the only applicable context -- will be implemented later */
        final Optional<SingleCritDateValueMnemonic> value = injector.getInstance(assignerType).getValue(null, dslName(property));
        if (value.isPresent()) {
            provideMnemonicDefaultsDateSingle(value.get(), cdtmae, property, entityType);
        }
    }

    private static <T extends AbstractEntity<?>> void provideAssignerDefaultsDateRange(final Class<? extends IValueAssigner<RangeCritDateValueMnemonic, T>> assignerType, final ICentreDomainTreeManagerAndEnhancer cdtmae, final String property, final Class<T> entityType, final Injector injector) {
        /* TODO at this stage there is no implementation for centre context processing -- master entity for dependent centres is the only applicable context -- will be implemented later */
        final Optional<RangeCritDateValueMnemonic> value = injector.getInstance(assignerType).getValue(null, dslName(property));
        if (value.isPresent()) {
            provideMnemonicDefaultsDateRange(value.get(), cdtmae, property, entityType);
        }
    }

    private static <M, T extends AbstractEntity<?>> void provideAssignerDefaultsSingle(final Class<? extends IValueAssigner<? extends SingleCritOtherValueMnemonic<M>, T>> assignerType, final ICentreDomainTreeManagerAndEnhancer cdtmae, final String property, final Class<T> entityType, final Injector injector) {
        /* TODO at this stage there is no implementation for centre context processing -- master entity for dependent centres is the only applicable context -- will be implemented later */
        final Optional<? extends SingleCritOtherValueMnemonic<M>> value = injector.getInstance(assignerType).getValue(null, dslName(property));
        if (value.isPresent()) {
            provideMnemonicDefaultsSingle(value.get(), cdtmae, property, entityType);
        }
    }

    private static <T extends AbstractEntity<?>> void provideAssignerDefaultsEntitySingle(final Class<? extends IValueAssigner<? extends SingleCritOtherValueMnemonic<? extends AbstractEntity<?>>, T>> assignerType, final ICentreDomainTreeManagerAndEnhancer cdtmae, final String property, final Class<T> entityType, final Injector injector) {
        /* TODO at this stage there is no implementation for centre context processing -- master entity for dependent centres is the only applicable context -- will be implemented later */
        final Optional<SingleCritOtherValueMnemonic<? extends AbstractEntity<?>>> value = (Optional<SingleCritOtherValueMnemonic<? extends AbstractEntity<?>>>) injector.getInstance(assignerType).getValue(null, dslName(property));
        if (value.isPresent()) {
            provideMnemonicDefaultsSingle(value.get(), cdtmae, property, entityType);
        }
    }

    private static <M, T extends AbstractEntity<?>> void provideAssignerDefaultsRange(final Class<? extends IValueAssigner<? extends RangeCritOtherValueMnemonic<M>, T>> assignerType, final ICentreDomainTreeManagerAndEnhancer cdtmae, final String property, final Class<T> entityType, final Injector injector) {
        /* TODO at this stage there is no implementation for centre context processing -- master entity for dependent centres is the only applicable context -- will be implemented later */
        final Optional<? extends RangeCritOtherValueMnemonic<M>> value = injector.getInstance(assignerType).getValue(null, dslName(property));
        if (value.isPresent()) {
            provideMnemonicDefaultsRange(value.get(), cdtmae, property, entityType);
        }
    }

    private static <T extends AbstractEntity<?>> void provideMnemonicDefaultsEntityOrString(final MultiCritStringValueMnemonic mnemonic, final ICentreDomainTreeManagerAndEnhancer cdtmae, final String property, final boolean isString, final Class<T> entityType) {
        if (mnemonic.values.isPresent()) {
            cdtmae.getFirstTick().setValue(entityType, property, isString ? String.join(",", mnemonic.values.get()) : mnemonic.values.get());
        }
        if (mnemonic.checkForMissingValue) {
            cdtmae.getFirstTick().setOrNull(entityType, property, true);
        }
        if (mnemonic.negateCondition) {
            cdtmae.getFirstTick().setNot(entityType, property, true);
        }
    }

    private static <T extends AbstractEntity<?>> void provideMnemonicDefaultsBoolean(final MultiCritBooleanValueMnemonic mnemonic, final ICentreDomainTreeManagerAndEnhancer cdtmae, final String property, final Class<T> entityType) {
        if (mnemonic.isValue.isPresent()) {
            cdtmae.getFirstTick().setValue(entityType, property, mnemonic.isValue.get());
        }
        if (mnemonic.isNotValue.isPresent()) {
            cdtmae.getFirstTick().setValue2(entityType, property, mnemonic.isNotValue.get());
        }
        if (mnemonic.checkForMissingValue) {
            cdtmae.getFirstTick().setOrNull(entityType, property, true);
        }
        if (mnemonic.negateCondition) {
            cdtmae.getFirstTick().setNot(entityType, property, true);
        }
    }

    private static <T extends AbstractEntity<?>> void provideMnemonicDefaultsDateSingle(final SingleCritDateValueMnemonic mnemonic, final ICentreDomainTreeManagerAndEnhancer cdtmae, final String property, final Class<T> entityType) {
        if (mnemonic.value.isPresent()) {
            cdtmae.getFirstTick().setValue(entityType, property, mnemonic.value.get());
        }
        if (mnemonic.checkForMissingValue) {
            cdtmae.getFirstTick().setOrNull(entityType, property, true);
        }
        if (mnemonic.negateCondition) {
            cdtmae.getFirstTick().setNot(entityType, property, true);
        }

        // date mnemonics
        if (mnemonic.prefix.isPresent()) {
            cdtmae.getFirstTick().setDatePrefix(entityType, property, mnemonic.prefix.get());
        }
        if (mnemonic.period.isPresent()) {
            cdtmae.getFirstTick().setDateMnemonic(entityType, property, mnemonic.period.get());
        }
        if (mnemonic.beforeOrAfter.isPresent()) {
            cdtmae.getFirstTick().setAndBefore(entityType, property, DateRangeConditionEnum.BEFORE.equals(mnemonic.beforeOrAfter.get()) ? Boolean.TRUE : Boolean.FALSE);
        }

        // exclusiveness
        if (mnemonic.excludeFrom.isPresent()) {
            cdtmae.getFirstTick().setExclusive(entityType, property, mnemonic.excludeFrom.get());
        }
        if (mnemonic.excludeTo.isPresent()) {
            cdtmae.getFirstTick().setExclusive2(entityType, property, mnemonic.excludeTo.get());
        }
    }

    private static <T extends AbstractEntity<?>> void provideMnemonicDefaultsDateRange(final RangeCritDateValueMnemonic mnemonic, final ICentreDomainTreeManagerAndEnhancer cdtmae, final String property, final Class<T> entityType) {
        if (mnemonic.fromValue.isPresent()) {
            cdtmae.getFirstTick().setValue(entityType, property, mnemonic.fromValue.get());
        }
        if (mnemonic.toValue.isPresent()) {
            cdtmae.getFirstTick().setValue2(entityType, property, mnemonic.toValue.get());
        }
        if (mnemonic.checkForMissingValue) {
            cdtmae.getFirstTick().setOrNull(entityType, property, true);
        }
        if (mnemonic.negateCondition) {
            cdtmae.getFirstTick().setNot(entityType, property, true);
        }

        // date mnemonics
        if (mnemonic.prefix.isPresent()) {
            cdtmae.getFirstTick().setDatePrefix(entityType, property, mnemonic.prefix.get());
        }
        if (mnemonic.period.isPresent()) {
            cdtmae.getFirstTick().setDateMnemonic(entityType, property, mnemonic.period.get());
        }
        if (mnemonic.beforeOrAfter.isPresent()) {
            cdtmae.getFirstTick().setAndBefore(entityType, property, DateRangeConditionEnum.BEFORE.equals(mnemonic.beforeOrAfter.get()) ? Boolean.TRUE : Boolean.FALSE);
        }

        // exclusiveness
        if (mnemonic.excludeFrom.isPresent()) {
            cdtmae.getFirstTick().setExclusive(entityType, property, mnemonic.excludeFrom.get());
        }
        if (mnemonic.excludeTo.isPresent()) {
            cdtmae.getFirstTick().setExclusive2(entityType, property, mnemonic.excludeTo.get());
        }
    }

    private static <M, T extends AbstractEntity<?>> void provideMnemonicDefaultsSingle(final SingleCritOtherValueMnemonic<M> mnemonic, final ICentreDomainTreeManagerAndEnhancer cdtmae, final String property, final Class<T> entityType) {
        if (mnemonic.value.isPresent()) {
            cdtmae.getFirstTick().setValue(entityType, property, mnemonic.value.get());
        }
        if (mnemonic.checkForMissingValue) {
            cdtmae.getFirstTick().setOrNull(entityType, property, true);
        }
        if (mnemonic.negateCondition) {
            cdtmae.getFirstTick().setNot(entityType, property, true);
        }
    }

    private static <M, T extends AbstractEntity<?>> void provideMnemonicDefaultsRange(final RangeCritOtherValueMnemonic<M> mnemonic, final ICentreDomainTreeManagerAndEnhancer cdtmae, final String property, final Class<T> entityType) {
        if (mnemonic.fromValue.isPresent()) {
            cdtmae.getFirstTick().setValue(entityType, property, mnemonic.fromValue.get());
        }
        if (mnemonic.toValue.isPresent()) {
            cdtmae.getFirstTick().setValue2(entityType, property, mnemonic.toValue.get());
        }
        if (mnemonic.checkForMissingValue) {
            cdtmae.getFirstTick().setOrNull(entityType, property, true);
        }
        if (mnemonic.negateCondition) {
            cdtmae.getFirstTick().setNot(entityType, property, true);
        }

        if (mnemonic.excludeFrom.isPresent()) {
            cdtmae.getFirstTick().setExclusive(entityType, property, mnemonic.excludeFrom.get());
        }
        if (mnemonic.excludeTo.isPresent()) {
            cdtmae.getFirstTick().setExclusive2(entityType, property, mnemonic.excludeTo.get());
        }
    }

    /**
     * Returns the menu item type for this {@link EntityCentre} instance.
     *
     * @return
     */
    public Class<? extends MiWithConfigurationSupport<?>> getMenuItemType() {
        return miType;
    }

    /**
     * Returns the entity type for which this entity centre was created.
     *
     * @return
     */
    public Class<T> getEntityType() {
        return entityType;
    }

    /**
     * Returns the entity centre name.
     *
     * @return
     */
    public String getName() {
        return name;
    }

    /**
     * Returns action configuration for concrete action kind and its number in that kind's space.
     *
     * @param actionKind
     * @param actionNumber
     * @return
     */
    public EntityActionConfig actionConfig(final FunctionalActionKind actionKind, final int actionNumber) {
        return dslDefaultConfig.actionConfig(actionKind, actionNumber);
    }

    /**
     * Returns the value that indicates whether centre must run automatically or not.
     *
     * @return
     */
    public boolean isRunAutomatically() {
        return dslDefaultConfig.isRunAutomatically();
    }

    /**
     * Indicates whether centre should forcibly refresh the current page upon successful saving of a related entity.
     *
     * @return
     */
    public boolean shouldEnforcePostSaveRefresh() {
        return dslDefaultConfig.shouldEnforcePostSaveRefresh();
    }

    /**
     * Returns a class name of an SSE event source, associated with this entity centre. This event source is used at the client-side to subscribe to a postal event to refresh this entity centre.
     *
     * @return
     */
    public Optional<Class<? extends IEventSource>> eventSourceClass() {
        return dslDefaultConfig.getEventSourceClass();
    }
    /**
     * Returns the instance of rendering customiser for this entity centre.
     *
     * @return
     */
    public Optional<IRenderingCustomiser<?>> getRenderingCustomiser() {
        if (dslDefaultConfig.getResultSetRenderingCustomiserType().isPresent()) {
            return Optional.of(injector.getInstance(dslDefaultConfig.getResultSetRenderingCustomiserType().get()));
        } else {
            return Optional.empty();
        }
    }

    /**
     * Creates and returns instance of multi-action selector in case of primary multi-action specified in Centre DSL.
     * Returns empty {@link Optional} otherwise.
     */
    public Optional<? extends IEntityMultiActionSelector> createPrimaryActionSelector() {
        return dslDefaultConfig
            .getResultSetPrimaryEntityAction()
            .map(multiActionConfig -> injector.getInstance(multiActionConfig.actionSelectorClass()));
    }

    /**
     * Creates and returns instance of multi-action selector in case of property multi-action specified in Centre DSL.
     * Returns map between property names and property action selector.
     */
    public Map<String, ? extends IEntityMultiActionSelector> createPropertyActionSelectors() {
        return dslDefaultConfig.getResultSetProperties().map(resultProps -> {
            return resultProps.stream()
                    .filter(resultProp -> resultProp.getPropAction().isPresent() && (resultProp.getPropAction().get().actions().size() > 0))
                    .map(resultProp -> t2(derivePropName(resultProp), injector.getInstance(resultProp.getPropAction().get().actionSelectorClass())))
                    .collect(toMap(tt -> tt._1, tt -> tt._2));
        }).orElse(new HashMap<>());
    }

    /**
     * Creates instances of multi-action selectors in case of secondary multi-actions (or single actions) specified in Centre DSL.
     * Returns empty {@link List} if there were no secondary multi-actions (or single actions) specified in Centre DSL.
     */
    public List<? extends IEntityMultiActionSelector> createSecondaryActionSelectors() {
        return dslDefaultConfig
            .getResultSetSecondaryEntityActions()
            .stream().map(config -> injector.getInstance(config.actionSelectorClass())).collect(toList());
    }

    public Optional<IDynamicColumnBuilder<T>> getDynamicColumnBuilderFor(final ResultSetProp<T> resProp) {
        return resProp.dynamicColBuilderType.map(clazz -> injector.getInstance(clazz));
    }

    public List<ResultSetProp<T>> getDynamicProperties () {
        return dslDefaultConfig.getResultSetProperties()
                .orElse(new ArrayList<>()).stream()
                .filter(resProp -> resProp.dynamicColBuilderType.isPresent()).collect(Collectors.toList());
    }

    @Override
    public IRenderable buildFor() {
        return createRenderableRepresentation(getAssociatedEntityCentreManager());
    }

    private final ICentreDomainTreeManagerAndEnhancer getAssociatedEntityCentreManager() {
        final User user = getUser();
        if (user == null) {
            return createUserUnspecificDefaultCentre(dslDefaultConfig, injector.getInstance(EntityFactory.class), postCentreCreated);
        } else {
            return updateCentre(user, miType, FRESH_CENTRE_NAME, empty(), DESKTOP, domainTreeEnhancerCache, webUiConfig, eccCompanion, mmiCompanion, userCompanion, companionFinder);
        }
    }

    public static String egiRepresentationFor(final Class<?> propertyType, final Optional<String> timeZone, final Optional<String> timePortionToDisplay) {
        final Class<?> type = DynamicEntityClassLoader.getOriginalType(propertyType);
        String typeRes = EntityUtils.isEntityType(type) ? type.getName() : (EntityUtils.isBoolean(type) ? "Boolean" : type.getSimpleName());
        if (Date.class.isAssignableFrom(type)) {
            typeRes += ":" + timeZone.orElse("");
            typeRes += ":" + timePortionToDisplay.orElse("");
        }
        return typeRes;
    }

    /**
     * Returns default centre manager that was formed using DSL configuration and postCentreCreated hook.
     *
     * @return
     */
    public ICentreDomainTreeManagerAndEnhancer createDefaultCentre() {
        return createDefaultCentre(dslDefaultConfig, injector.getInstance(EntityFactory.class), postCentreCreated);
    }

    private IRenderable createRenderableRepresentation(final ICentreDomainTreeManagerAndEnhancer centre) {

        final LinkedHashSet<String> importPaths = new LinkedHashSet<>();
        importPaths.add("master/tg-entity-master");

        logger.debug("Initiating layout...");

        final FlexLayout layout = this.dslDefaultConfig.getSelectionCriteriaLayout();

        final DomElement editorContainer = layout.render().attr("context", "[[_currEntity]]");

        importPaths.add(layout.importPath());

        final Class<? extends AbstractEntity<?>> root = this.entityType;

        logger.debug("Initiating criteria widgets...");

        final List<AbstractCriterionWidget> criteriaWidgets = createCriteriaWidgets(centre, root);
        criteriaWidgets.forEach(widget -> {
            importPaths.add(widget.importPath());
            importPaths.addAll(widget.editorsImportPaths());
            editorContainer.add(widget.render());
        });

        final String prefix = ",\n";

        logger.debug("Initiating property columns...");

        final List<PropertyColumnElement> propertyColumns = new ArrayList<>();
        final Optional<List<ResultSetProp<T>>> resultProps = dslDefaultConfig.getResultSetProperties();
        final ListMultimap<String, SummaryPropDef> summaryProps = dslDefaultConfig.getSummaryExpressions();
        final Class<?> managedType = centre.getEnhancer().getManagedType(root);
        if (resultProps.isPresent()) {
            final AtomicInteger actionIndex = new AtomicInteger(0);
            for (final ResultSetProp<T> resultProp : resultProps.get()) {
                final String tooltipProp = resultProp.tooltipProp.isPresent() ? resultProp.tooltipProp.get() : null;
                final String resultPropName = derivePropName(resultProp);
                final boolean isEntityItself = "".equals(resultPropName); // empty property means "entity itself"
                final Class<?> propertyType = isEntityItself ? managedType : PropertyTypeDeterminator.determinePropertyType(managedType, resultPropName);

                final List<FunctionalActionElement> actions =
                        resultProp.getPropAction()
                        .map(multiAction -> multiAction.actions()).orElse(new ArrayList<>()).stream()
                        .map(actionConfig -> new FunctionalActionElement(actionConfig, actionIndex.getAndIncrement(), resultPropName))
                        .collect(toList());

                final PropertyColumnElement el = new PropertyColumnElement(resultPropName,
                        resultProp.widget,
                        resultProp.dynamicColBuilderType.isPresent(),
                        !resultProp.propDef.isPresent(),
                        resultProp.width,
                        resultProp.dynamicColBuilderType.isPresent() ? 0 : centre.getSecondTick().getGrowFactor(root, resultPropName), // collectional dynamic columns are always unchecked -- skip getGrowFactor() invocation and use 0 as default grow factor
                        resultProp.isFlexible,
                        tooltipProp,
                        egiRepresentationFor(
                                propertyType,
                                Optional.ofNullable(EntityUtils.isDate(propertyType) ? DefaultValueContract.getTimeZone(managedType, resultPropName) : null),
                                Optional.ofNullable(EntityUtils.isDate(propertyType) ? DefaultValueContract.getTimePortionToDisplay(managedType, resultPropName) : null)),
                        CriteriaReflector.getCriteriaTitleAndDesc(managedType, resultPropName),
                        actions);
                if (summaryProps.containsKey(dslName(resultPropName))) {
                    final List<SummaryPropDef> summaries = summaryProps.get(dslName(resultPropName));
                    summaries.forEach(summary -> el.addSummary(summary.alias, PropertyTypeDeterminator.determinePropertyType(managedType, summary.alias), new Pair<>(summary.title, summary.desc)));
                }
                propertyColumns.add(el);
            }
        }

        logger.debug("Initiating prop actions...");

        final DomContainer egiColumns = new DomContainer();
        final DomContainer egiEditors = new DomContainer();
        final StringBuilder propActionsObject = new StringBuilder();
        propertyColumns.forEach(column -> {
            importPaths.add(column.importPath());
            column.widgetImportPath().ifPresent(path -> importPaths.add(path));
            if (column.hasSummary()) {
                importPaths.add(column.getSummary(0).importPath());
            }
            column.getActions().forEach(action -> {
                importPaths.add(action.importPath());
                propActionsObject.append(prefix + createActionObject(action));
            });
            egiColumns.add(column.render());
            column.renderWidget().ifPresent(widget -> egiEditors.add(widget));
        });

        logger.debug("Initiating top-level actions...");
        final Optional<List<Pair<EntityActionConfig, Optional<String>>>> topLevelActions = this.dslDefaultConfig.getTopLevelActions();

        final List<List<FunctionalActionElement>> actionGroups = new ArrayList<>();
        if (topLevelActions.isPresent()) {

            String currentGroup = null;
            for (int i = 0; i < topLevelActions.get().size(); i++) {
                final Pair<EntityActionConfig, Optional<String>> topLevelAction = topLevelActions.get().get(i);
                final String cg = getGroup(topLevelAction.getValue());
                if (!EntityUtils.equalsEx(cg, currentGroup)) {
                    actionGroups.add(new ArrayList<>());
                    currentGroup = cg;
                }
                addToLastGroup(actionGroups, topLevelAction.getKey(), i);
            }
        }

        logger.debug("Initiating functional actions...");
        final StringBuilder functionalActionsObjects = new StringBuilder();

        final DomElement functionalActionsDom = new DomContainer();

        for (int i = 0; i < actionGroups.size(); i++) {
            final DomElement groupElement = createActionGroupDom(i);
            for (final FunctionalActionElement el : actionGroups.get(i)) {
                importPaths.add(el.importPath());
                groupElement.add(el.render());
                functionalActionsObjects.append(prefix + createActionObject(el));
            }
            functionalActionsDom.add(groupElement);
        }

        logger.debug("Initiating primary actions...");
        //////////////////// Primary result-set action ////////////////////
        final Optional<EntityMultiActionConfig> resultSetPrimaryEntityAction = this.dslDefaultConfig.getResultSetPrimaryEntityAction();
        final DomContainer primaryActionDom = new DomContainer();
        final StringBuilder primaryActionObject = new StringBuilder();

        if (resultSetPrimaryEntityAction.isPresent()) {
            final FunctionalMultiActionElement el = new FunctionalMultiActionElement(resultSetPrimaryEntityAction.get(), 0, FunctionalActionKind.PRIMARY_RESULT_SET);

            importPaths.add(el.importPath());
            primaryActionDom.add(el.render().attr("slot", "primary-action").attr("hidden", null));
            primaryActionObject.append(prefix + el.createActionObject(importPaths));
        }
        ////////////////////Primary result-set action [END] //////////////

        logger.debug("Initiating front actions...");
        //////////////////// front actions ////////////////////
        final StringBuilder frontActionsObjects = new StringBuilder();
        final DomElement frontActionsDom = new DomElement("div").attr("selectable-elements-container", null).attr("slot", "custom-front-action").clazz("first-group");

        final List<EntityActionConfig> frontActions = this.dslDefaultConfig.getFrontActions();
        for (int actionIndex = 0; actionIndex < frontActions.size(); actionIndex++) {
            final FunctionalActionElement actionElement = new FunctionalActionElement(frontActions.get(actionIndex), actionIndex, FunctionalActionKind.FRONT);
            importPaths.add(actionElement.importPath());
            frontActionsDom.add(actionElement.render());
            frontActionsObjects.append(prefix + createActionObject(actionElement));
        }
        //////////////////// front actions (END) ////////////////////

        logger.debug("Initiating share actions...");
        //////////////////// share actions ////////////////////
        final StringBuilder shareActionsObjects = new StringBuilder();
        final DomContainer shareActionsDom = new DomContainer();

        final List<EntityActionConfig> shareActions = webUiConfig.centreConfigShareActions();
        for (int actionIndex = 0; actionIndex < shareActions.size(); actionIndex++) {
            final FunctionalActionElement actionElement = new FunctionalActionElement(shareActions.get(actionIndex), actionIndex, FunctionalActionKind.SHARE);
            importPaths.add(actionElement.importPath());
            shareActionsDom.add(actionElement.render());
            shareActionsObjects.append(prefix + createActionObject(actionElement));
        }
        //////////////////// share actions (END) ////////////////////

        logger.debug("Initiating secondary actions...");

        final DomContainer secondaryActionsDom = new DomContainer();
        final StringBuilder secondaryActionsObjects = new StringBuilder();
        final List<EntityMultiActionConfig> resultSetSecondaryEntityActions = this.dslDefaultConfig.getResultSetSecondaryEntityActions();
        if (!resultSetSecondaryEntityActions.isEmpty()) {
            int numberOfAction = 0;
            for (final EntityMultiActionConfig multiActionConfig: resultSetSecondaryEntityActions) {
                final FunctionalMultiActionElement el = new FunctionalMultiActionElement(multiActionConfig, numberOfAction, FunctionalActionKind.SECONDARY_RESULT_SET);
                importPaths.add(el.importPath());
                secondaryActionsDom.add(el.render().attr("slot", "secondary-action"));
                secondaryActionsObjects.append(prefix + el.createActionObject(importPaths));
                numberOfAction += multiActionConfig.actions().size();
            }
        }

        logger.debug("Initiating insertion point actions...");

        final List<InsertionPointBuilder> insertionPointActionsElements = new ArrayList<>();
        final List<InsertionPointConfig> insertionPointConfigs = this.dslDefaultConfig.getInsertionPointConfigs();
        for (int index = 0; index < insertionPointConfigs.size(); index++) {
            final InsertionPointBuilder el = new InsertionPointBuilder(insertionPointConfigs.get(index), index);
            insertionPointActionsElements.add(el);
        }

        final DomContainer insertionPointActionsDom = new DomContainer();
        final StringBuilder insertionPointActionsObjects = new StringBuilder();
        for (final InsertionPointBuilder el : insertionPointActionsElements) {
            importPaths.addAll(el.importPaths());
            insertionPointActionsDom.add(el.renderInsertionPointAction());
            insertionPointActionsObjects.append(prefix + el.code());
        }
        importPaths.add(dslDefaultConfig.getToolbarConfig().importPath());

        final List<String> toolbarCode = new ArrayList<>();
        toolbarCode.add(dslDefaultConfig.getToolbarConfig().code(entityType).toString());
        final List<String> toolbarStyles = new ArrayList<>();
        toolbarStyles.add(dslDefaultConfig.getToolbarConfig().styles().toString());

        final DomContainer topInsertionPointsDom = new DomContainer();
        final DomContainer leftInsertionPointsDom = new DomContainer();
        final DomContainer rightInsertionPointsDom = new DomContainer();
        final DomContainer bottomInsertionPointsDom = new DomContainer();
        final List<String> alternativeViewsDom = new ArrayList<>();
        //Alternative view actions should be generated into EGI's top action config list, that's why the order of alternative view actions should starts from the last index of EGI's top action + 1.
        final AtomicInteger alternativeViewActionOrder = new AtomicInteger(this.dslDefaultConfig.getTopLevelActions().map(actions -> actions.size()).orElse(0));
        for (final InsertionPointBuilder el : insertionPointActionsElements) {
            final DomElement insertionPoint = el.render();
            el.toolbar().ifPresent(toolbar -> {
                toolbarCode.add(toolbar.code(entityType).toString());
                toolbarStyles.add(toolbar.styles().toString());
            });
            if (el.whereToInsert() == InsertionPoints.TOP) {
                topInsertionPointsDom.add(insertionPoint);
            } else if (el.whereToInsert() == InsertionPoints.LEFT) {
                leftInsertionPointsDom.add(insertionPoint);
            } else if (el.whereToInsert() == InsertionPoints.RIGHT) {
                rightInsertionPointsDom.add(insertionPoint);
            } else if (el.whereToInsert() == InsertionPoints.BOTTOM) {
                bottomInsertionPointsDom.add(insertionPoint);
            } else if (el.whereToInsert() == InsertionPoints.ALTERNATIVE_VIEW) {
                final Optional<DomElement> switchButtons = switchViewButtons(insertionPointActionsElements, Optional.of(el));
                final Optional<DomElement> topActions = alternativeViewActions(el, importPaths, functionalActionsObjects, alternativeViewActionOrder);
                alternativeViewsDom.add(insertionPoint.toString()
                        .replace(SWITCH_VIEW_ACTION_DOM, switchButtons.map(domElem -> domElem.toString()).orElse(""))
                        .replace(EGI_FUNCTIONAL_ACTION_DOM, topActions.map(domElem -> domElem.toString()).orElse("")));
            } else {
                throw new IllegalArgumentException("Unexpected insertion point type.");
            }
        }

        final Optional<DomElement> egiSwitchViewButtons = switchViewButtons(insertionPointActionsElements, Optional.empty());

        //Generating shortcuts for EGI
        final StringBuilder shortcuts = new StringBuilder();

        for (final String shortcut : dslDefaultConfig.getToolbarConfig().getAvailableShortcuts()) {
            shortcuts.append(shortcut + " ");
        }

        if (topLevelActions.isPresent()) {

            for (int i = 0; i < topLevelActions.get().size(); i++) {
                final Pair<EntityActionConfig, Optional<String>> topLevelAction = topLevelActions.get().get(i);
                final EntityActionConfig config = topLevelAction.getKey();
                if (config.shortcut.isPresent()) {
                    shortcuts.append(config.shortcut.get() + " ");
                }
            }
        }

        ///////////////////////////////////////
        final String frontActionString = frontActionsObjects.toString();
        final String shareActionsString = shareActionsObjects.toString();
        final String funcActionString = functionalActionsObjects.toString();
        final String secondaryActionString = secondaryActionsObjects.toString();
        final String insertionPointActionsString = insertionPointActionsObjects.toString();
        final String primaryActionObjectString = primaryActionObject.toString();
        final String propActionsString = propActionsObject.toString();
        final Pair<String, String> gridLayoutConfig = generateGridLayoutConfig();
        final int prefixLength = prefix.length();
        logger.debug("Initiating template...");
        final String text = ResourceLoader.getText("ua/com/fielden/platform/web/centre/tg-entity-centre-template.js");
        logger.debug("Replacing some parts...");
        final String entityCentreStr = text.
                replace(IMPORTS, createImports(importPaths) + customImports.map(ci -> ci.toString()).orElse("")).
                replace(EGI_LAYOUT, gridLayoutConfig.getKey()).
                replace(FULL_ENTITY_TYPE, entityType.getName()).
                replace(MI_TYPE, flattenedNameOf(miType)).
                //egi related properties
                replace(EGI_SHORTCUTS, shortcuts).
                replace(EGI_VIEW_ICON, dslDefaultConfig.getGridViewIcon()).
                replace(EGI_VIEW_ICON_STYLE, dslDefaultConfig.getGridViewIconStyle()).
                replace(EGI_HIDDEN, HIDDEN.eval(dslDefaultConfig.isEgiHidden())).
                replace(EGI_DRAGGABLE, DRAGGABLE.eval(dslDefaultConfig.isDraggable())).
                replace(EGI_TOOLBAR_VISIBLE, TOOLBAR_VISIBLE.eval(!dslDefaultConfig.shouldHideToolbar())).
                replace(EGI_CHECKBOX_VISIBILITY, CHECKBOX_VISIBLE.eval(!dslDefaultConfig.shouldHideCheckboxes())).
                replace(EGI_DRAG_ANCHOR_FIXED, DRAG_ANCHOR_FIXED.eval(dslDefaultConfig.getScrollConfig().isDragAnchorFixed())).
                replace(EGI_CHECKBOX_FIXED, CHECKBOX_FIXED.eval(dslDefaultConfig.getScrollConfig().isCheckboxesFixed())).
                replace(EGI_CHECKBOX_WITH_PRIMARY_ACTION_FIXED, CHECKBOX_WITH_PRIMARY_ACTION_FIXED.eval(dslDefaultConfig.getScrollConfig().isCheckboxesWithPrimaryActionsFixed())).
                replace(EGI_NUM_OF_FIXED_COLUMNS, Integer.toString(dslDefaultConfig.getScrollConfig().getNumberOfFixedColumns())).
                replace(EGI_SECONDARY_ACTION_FIXED, SECONDARY_ACTION_FIXED.eval(dslDefaultConfig.getScrollConfig().isSecondaryActionsFixed())).
                replace(EGI_HEADER_FIXED, HEADER_FIXED.eval(dslDefaultConfig.getScrollConfig().isHeaderFixed())).
                replace(EGI_SUMMARY_FIXED, SUMMARY_FIXED.eval(dslDefaultConfig.getScrollConfig().isSummaryFixed())).
                replace(EGI_HEIGHT, dslDefaultConfig.getEgiHeight()).
                replace(EGI_ROW_HEIGHT, dslDefaultConfig.getRowHeight()).
                replace(EGI_FIT_TO_HEIGHT, FIT_TO_HEIGHT.eval(dslDefaultConfig.isFitToHeight())).
                ///////////////////////
                replace(TOOLBAR_DOM, dslDefaultConfig.getToolbarConfig().render().toString()
                        .replace(EGI_FUNCTIONAL_ACTION_DOM, functionalActionsDom.toString())
                        .replace(SWITCH_VIEW_ACTION_DOM, egiSwitchViewButtons.map(domEl -> domEl.toString()).orElse(""))).
                replace(TOOLBAR_JS, join(toolbarCode, "\n")).
                replace(TOOLBAR_STYLES, join(toolbarStyles, "\n")).
                replace(FULL_MI_TYPE, miType.getName()).
                replace(QUERY_ENHANCER_CONFIG, queryEnhancerContextConfigString()).
                replace(CRITERIA_DOM, editorContainer.toString()).
                replace(EGI_DOM, egiColumns.toString()).
                replace(EGI_EDITORS, egiEditors.toString()).
                replace(FRONT_ACTIONS_DOM, frontActionsDom.toString()).
                replace(FRONT_ACTIONS, frontActionString.length() > prefixLength ? frontActionString.substring(prefixLength): frontActionString).
                replace(SHARE_ACTIONS_DOM, shareActionsDom.toString()).
                replace(SHARE_ACTIONS, shareActionsString.length() > prefixLength ? shareActionsString.substring(prefixLength): shareActionsString).
                replace(EGI_ACTIONS, funcActionString.length() > prefixLength ? funcActionString.substring(prefixLength) : funcActionString).
                replace(EGI_SECONDARY_ACTIONS, secondaryActionString.length() > prefixLength ? secondaryActionString.substring(prefixLength) : secondaryActionString).
                replace(INSERTION_POINT_ACTIONS, insertionPointActionsString.length() > prefixLength ? insertionPointActionsString.substring(prefixLength)
                        : insertionPointActionsString).
                replace(EGI_PRIMARY_ACTION, primaryActionObjectString.length() > prefixLength ? primaryActionObjectString.substring(prefixLength)
                        : primaryActionObjectString).
                replace(EGI_PROPERTY_ACTIONS, propActionsString.length() > prefixLength ? propActionsString.substring(prefixLength)
                        : propActionsString).
                replace(SELECTION_CRITERIA_LAYOUT_CONFIG, layout.code().toString()).
                replace(EGI_LAYOUT_CONFIG, gridLayoutConfig.getValue()).
                replace(EGI_PRIMARY_ACTION_DOM, primaryActionDom.toString()).
                replace(EGI_SECONDARY_ACTIONS_DOM, secondaryActionsDom.toString()).
                replace(INSERTION_POINT_ACTIONS_DOM, insertionPointActionsDom.toString()).
                replace(LEFT_INSERTION_POINT_DOM, leftInsertionPointsDom.toString()).
                replace(RIGHT_INSERTION_POINT_DOM, rightInsertionPointsDom.toString()).
                replace(LEFT_SPLITTER_POSITION, dslDefaultConfig.getLeftSplitterPosition().map(pos -> format("left-splitter-position=\"%s\"", pos/100.0)).orElse("")).
                replace(RIGHT_SPLITTER_POSITION, dslDefaultConfig.getRightSplitterPosition().map(pos -> format("right-splitter-position=\"%s\"", pos/100.0)).orElse("")).
                replace(TOP_INSERTION_POINT_DOM, topInsertionPointsDom.toString()).
                replace(BOTTOM_INSERTION_POINT_DOM, bottomInsertionPointsDom.toString()).
                replace(ALTERNATIVE_VIEW_INSERTION_POINT_DOM, join(alternativeViewsDom, "\n")).
                replace(CENTRE_RETRIEVE_ALL_OPTION, Boolean.toString(dslDefaultConfig.shouldRetrieveAll())).
                replace(SSE_REFRESH_COUNTDOWN, dslDefaultConfig.getRefreshCountdown().map(seconds -> format("self.countdown=%s;", seconds)).orElse("")).
                replace(CENTRE_SCROLL, dslDefaultConfig.isLockScrollingForInsertionPoints() ? "centre-scroll" : "").
                replace(READY_CUSTOM_CODE, customCode.map(code -> code.toString()).orElse("")).
                replace(ATTACHED_CUSTOM_CODE, customCodeOnAttach.map(code -> code.toString()).orElse(""));
        logger.debug("Finishing...");
        final IRenderable representation = new IRenderable() {
            @Override
            public DomElement render() {
                return new InnerTextElement(entityCentreStr);
            }
        };
        logger.debug("Done.");
        return representation;
    }

    /**
     * Generates DOM for alternative view actions. Also updates action's order, import path and action object.
     *
     * @param el
     * @param importPaths
     * @param functionalActionsObjects
     * @param alternativeViewActionOrder
     * @return
     */
    private Optional<DomElement> alternativeViewActions(final InsertionPointBuilder el, final LinkedHashSet<String> importPaths, final StringBuilder functionalActionsObjects, final AtomicInteger alternativeViewActionOrder) {
        if (!el.getActions().isEmpty()) {
            final DomElement domContainer = new DomContainer();
            for (final EntityActionConfig actionConfig: el.getActions()) {
                final FunctionalActionElement funcAction = new FunctionalActionElement(actionConfig, alternativeViewActionOrder.getAndIncrement(), FunctionalActionKind.TOP_LEVEL);
                importPaths.add(funcAction.importPath());
                domContainer.add(funcAction.render());
                functionalActionsObjects.append(",\n" + createActionObject(funcAction));
            }
            return of(domContainer);
        }
        return empty();
    }

    /**
     * Creates dropdown button with selected insertionPoint, that allows to switch between other alternative views including EGI.
     * It might return empty optional if this centre doesn't have enough alternative views to switch between
     * (i.e. there is only EGI or only one alternative view with hidden EGI and without other insertion points)
     *
     * @param insertionPointActionsElements
     * @param insertionPoint
     * @return
     */
    private Optional<DomElement> switchViewButtons(final List<InsertionPointBuilder> insertionPointActionsElements, final Optional<InsertionPointBuilder> insertionPoint) {
        final List<InsertionPointBuilder> altViews = insertionPointActionsElements.stream().filter(insPoint -> insPoint.whereToInsert() == ALTERNATIVE_VIEW).collect(toList());
        final long otherViewCount = insertionPointActionsElements.size() - altViews.size();//Calculate the number of insertion points those are not an alternative view.
        final long allViewCount = altViews.size() + (!dslDefaultConfig.isEgiHidden() || otherViewCount > 0 ? 1 : 0);//Calculate the number of views to switch between.
        if (allViewCount > 1) {//If there are more than one available views (EGI and alternative views) then create switch view button
            if (!insertionPoint.isPresent()) {//Create switch view button for EGI view.
                return of(selectView(1, dslDefaultConfig.getToolbarConfig().getSwitchViewButtonWidth()));
            } else {//Create switch view button for alternative view.
                return of(selectView(altViews.indexOf(insertionPoint.get()) + 2, insertionPoint.get().toolbar().map(toolbar -> toolbar.getSwitchViewButtonWidth()).orElse(0)));
            }
        }
        return empty(); //Otherwise return empty switch view button indicating that there are no enough available views to switch between
    }

    private DomElement createActionGroupDom(final int groupIndex) {
        return new DomElement("div").attr("selectable-elements-container", null).attr("slot", "entity-specific-action").clazz("entity-specific-action", groupIndex == 0 ? "first-group" : "group");
    }

    /**
     * Calculates the relative grow factor for all columns.
     */
    private static <T extends AbstractEntity<?>> Map<String, Integer> calculateGrowFactors(final List<ResultSetProp<T>> propertyColumns) {
        // Searching for the minimal column width which are not flexible and their width is greater than 0.
        final int minWidth = propertyColumns.stream()
                .filter(column -> column.isFlexible && column.width > 0)
                .reduce(Integer.MAX_VALUE,
                        (min, column) -> min > column.width ? column.width : min,
                        (min1, min2) -> min1 < min2 ? min1 : min2);
        // Map each resultSetProp which is not flexible and has width greater than 0 to it's grow factor.
        return propertyColumns.stream()
                .filter(column -> column.isFlexible && column.width > 0)
                .collect(Collectors.toMap(
                        column -> derivePropName(column),
                        column -> Math.round((float) column.width / minWidth)));
    }

    private Pair<String, String> generateGridLayoutConfig() {
        final StringBuilder resultsetLayoutJs = new StringBuilder();
        final StringBuilder resultsetLayoutHtml = new StringBuilder();
        final FlexLayout collapseLayout = dslDefaultConfig.getResultsetCollapsedCardLayout();
        final FlexLayout expandLayout = dslDefaultConfig.getResultsetExpansionCardLayout();
        final FlexLayout summaryLayout = dslDefaultConfig.getResultsetSummaryCardLayout();

        final StringBuilder shortLayout = new StringBuilder();
        if (collapseLayout.hasLayoutFor(Device.DESKTOP, null)) {
            shortLayout.append("desktop: " + collapseLayout.getLayout(Device.DESKTOP, null).get());
        }
        if (collapseLayout.hasLayoutFor(Device.TABLET, null)) {
            shortLayout.append((shortLayout.length() > 0 ? ",\n" : "") + "tablet: " + collapseLayout.getLayout(Device.TABLET, null).get());
        }
        if (collapseLayout.hasLayoutFor(Device.MOBILE, null)) {
            shortLayout.append((shortLayout.length() > 0 ? ",\n" : "") + "mobile: " + collapseLayout.getLayout(Device.MOBILE, null).get());
        }
        if (shortLayout.length() > 0) {
            resultsetLayoutJs.append("self.gridShortLayout={\n" + shortLayout.toString() + "\n};");
            resultsetLayoutHtml.append("short-layout='[[gridShortLayout]]'");
        }

        final StringBuilder longLayout = new StringBuilder();
        if (expandLayout.hasLayoutFor(Device.DESKTOP, null)) {
            longLayout.append("desktop: " + expandLayout.getLayout(Device.DESKTOP, null).get());
        }
        if (expandLayout.hasLayoutFor(Device.TABLET, null)) {
            longLayout.append((longLayout.length() > 0 ? ",\n" : "") + "tablet: " + expandLayout.getLayout(Device.TABLET, null).get());
        }
        if (expandLayout.hasLayoutFor(Device.MOBILE, null)) {
            longLayout.append((longLayout.length() > 0 ? ",\n" : "") + "mobile: " + expandLayout.getLayout(Device.MOBILE, null).get());
        }
        if (longLayout.length() > 0) {
            resultsetLayoutJs.append("self.gridLongLayout={\n" + longLayout.toString() + "\n};");
            resultsetLayoutHtml.append(" long-layout='[[gridLongLayout]]'");
        }

        final StringBuilder gridSummaryLayout = new StringBuilder();
        if (summaryLayout.hasLayoutFor(Device.DESKTOP, null)) {
            gridSummaryLayout.append("desktop: " + summaryLayout.getLayout(Device.DESKTOP, null).get());
        }
        if (summaryLayout.hasLayoutFor(Device.TABLET, null)) {
            gridSummaryLayout.append((gridSummaryLayout.length() > 0 ? ",\n" : "") + "tablet: " + summaryLayout.getLayout(Device.TABLET, null).get());
        }
        if (summaryLayout.hasLayoutFor(Device.MOBILE, null)) {
            gridSummaryLayout.append((gridSummaryLayout.length() > 0 ? ",\n" : "") + "mobile: " + summaryLayout.getLayout(Device.MOBILE, null).get());
        }
        if (gridSummaryLayout.length() > 0) {
            resultsetLayoutJs.append("self.summaryLayout={\n" + gridSummaryLayout.toString() + "\n};");
            resultsetLayoutHtml.append(" summary-layout='[[summaryLayout]]'");
        }
        return new Pair<>(resultsetLayoutHtml.toString(), resultsetLayoutJs.toString());
    }

    /**
     * Returns user for this concrete thread (the user has been populated through the Web UI authentication mechanism -- see DefaultWebResourceGuard).
     *
     * @return
     */
    private User getUser() {
        return injector.getInstance(IUserProvider.class).getUser();
    }

    private String queryEnhancerContextConfigString() {
        final StringBuilder sb = new StringBuilder();

        if (dslDefaultConfig.getQueryEnhancerConfig().isPresent() && dslDefaultConfig.getQueryEnhancerConfig().get().getValue().isPresent()) {
            final CentreContextConfig centreContextConfig = dslDefaultConfig.getQueryEnhancerConfig().get().getValue().get();
            if (centreContextConfig.withSelectionCrit) {
                // disregarded -- sends every time, because the selection criteria is needed for running the centre query
            }
            sb.append("require-selected-entities=\"" + (centreContextConfig.withCurrentEtity ? "ONE" : (centreContextConfig.withAllSelectedEntities ? "ALL" : "NONE")) + "\" ");
            sb.append("require-master-entity=\"" + (centreContextConfig.withMasterEntity ? "true" : "false") + "\"");
        } else {
            sb.append("require-selected-entities=\"NONE\" ");
            sb.append("require-master-entity=\"false\"");
        }

        return sb.toString();
    }

    /**
     * Creates the widgets for criteria.
     *
     * @param centre
     * @param root
     * @return
     */
    private List<AbstractCriterionWidget> createCriteriaWidgets(final ICentreDomainTreeManagerAndEnhancer centre, final Class<? extends AbstractEntity<?>> root) {
        final Class<?> managedType = centre.getEnhancer().getManagedType(root);
        final List<AbstractCriterionWidget> criteriaWidgets = new ArrayList<>();
        for (final String critProp : centre.getFirstTick().checkedProperties(root)) {
            if (!AbstractDomainTree.isPlaceholder(critProp)) {
                final boolean isEntityItself = "".equals(critProp); // empty property means "entity itself"
                final Class<?> propertyType = isEntityItself ? managedType : PropertyTypeDeterminator.determinePropertyType(managedType, critProp);

                final AbstractCriterionWidget criterionWidget;
                if (AbstractDomainTree.isCritOnlySingle(managedType, critProp)) {
                    if (EntityUtils.isEntityType(propertyType)) {
                        final List<Pair<String, Boolean>> additionalProps = dslDefaultConfig.getAdditionalPropsForAutocompleter(critProp);
                        criterionWidget = new EntitySingleCriterionWidget(root, managedType, critProp, additionalProps, getCentreContextConfigFor(critProp));
                    } else if (EntityUtils.isString(propertyType)) {
                        criterionWidget = new StringSingleCriterionWidget(root, managedType, critProp);
                    } else if (EntityUtils.isBoolean(propertyType)) {
                        criterionWidget = new BooleanSingleCriterionWidget(root, managedType, critProp);
                    } else if (Integer.class.isAssignableFrom(propertyType) || Long.class.isAssignableFrom(propertyType)) {
                        criterionWidget = new IntegerSingleCriterionWidget(root, managedType, critProp);
                    } else if (BigDecimal.class.isAssignableFrom(propertyType)) {
                        criterionWidget = new DecimalSingleCriterionWidget(root, managedType, critProp);
                    } else if (Money.class.isAssignableFrom(propertyType)) {
                        criterionWidget = new MoneySingleCriterionWidget(root, managedType, critProp);
                    } else if (EntityUtils.isDate(propertyType)) {
                        criterionWidget = new DateSingleCriterionWidget(root, managedType, critProp);
                    } else {
                        throw new UnsupportedOperationException(String.format("The crit-only single editor type [%s] is currently unsupported.", propertyType));
                    }
                } else {
                    if (EntityUtils.isEntityType(propertyType)) {
                        final List<Pair<String, Boolean>> additionalProps = dslDefaultConfig.getAdditionalPropsForAutocompleter(critProp);
                        criterionWidget = new EntityCriterionWidget(root, managedType, critProp, additionalProps, getCentreContextConfigFor(critProp));
                    } else if (EntityUtils.isString(propertyType)) {
                        criterionWidget = new StringCriterionWidget(root, managedType, critProp);
                    } else if (EntityUtils.isBoolean(propertyType)) {
                        criterionWidget = new BooleanCriterionWidget(root, managedType, critProp);
                    } else if (Integer.class.isAssignableFrom(propertyType) || Long.class.isAssignableFrom(propertyType)) {
                        criterionWidget = new IntegerCriterionWidget(root, managedType, critProp);
                    } else if (BigDecimal.class.isAssignableFrom(propertyType)) { // TODO do not forget about Money later (after Money widget will be available)
                        criterionWidget = new DecimalCriterionWidget(root, managedType, critProp);
                    } else if (Money.class.isAssignableFrom(propertyType)) {
                        criterionWidget = new MoneyCriterionWidget(root, managedType, critProp);
                    } else if (EntityUtils.isDate(propertyType)) {
                        criterionWidget = new DateCriterionWidget(root, managedType, critProp);
                    } else {
                        throw new UnsupportedOperationException(String.format("The multi / range editor type [%s] is currently unsupported.", propertyType));
                    }
                }
                criteriaWidgets.add(criterionWidget);
            }
        }
        return criteriaWidgets;
    }

    private void addToLastGroup(final List<List<FunctionalActionElement>> actionGroups, final EntityActionConfig actionConfig, final int i) {
        if (actionGroups.isEmpty()) {
            actionGroups.add(new ArrayList<>());
        }
        final FunctionalActionElement el = new FunctionalActionElement(actionConfig, i, FunctionalActionKind.TOP_LEVEL);
        actionGroups.get(actionGroups.size() - 1).add(el);
    }

    private String getGroup(final Optional<String> groupIfAny) {
        return groupIfAny.isPresent() ? groupIfAny.get() : null;
    }

    private String createActionObject(final FunctionalActionElement element) {
        return element.createActionObject();
    }

    private CentreContextConfig getCentreContextConfigFor(final String critProp) {
        final String dslProp = dslName(critProp);
        return dslDefaultConfig.getValueMatchersForSelectionCriteria().map(m -> m.get(dslProp)).flatMap(t3 -> t3._2).orElse(defaultCentreContextConfig);
    }

    /**
     * Creates value matcher instance with its context configuration; additionally returns original property with its type.
     *
     * @param criteriaType
     * @param criterionPropertyName
     * @return
     */
    public <V extends AbstractEntity<?>> T3<IValueMatcherWithCentreContext<V>, Optional<CentreContextConfig>, T2<String, Class<V>>> createValueMatcherAndContextConfig(final Class<? extends AbstractEntity<?>> criteriaType, final String criterionPropertyName) {
        final String originalPropertyName = getOriginalPropertyName(criteriaType, criterionPropertyName);
        final Class<V> propType = dslDefaultConfig.getProvidedTypeForAutocompletedSelectionCriterion(originalPropertyName)
                .map(propertyType -> (Class<V>) propertyType)
                .orElseGet(() -> (Class<V>) ("".equals(originalPropertyName) ? getOriginalType(criteriaType) : determinePropertyType(getOriginalType(criteriaType), originalPropertyName)));

        final boolean isPropDescriptor = isPropertyDescriptor(propType);
        final T3<IValueMatcherWithCentreContext<V>, Optional<CentreContextConfig>, T2<String, Class<V>>> matcherAndConfigAndPropWithType =
            dslDefaultConfig.getValueMatchersForSelectionCriteria() // take all matchers
            .map(matchers -> matchers.get(dslName(originalPropertyName))) // choose single matcher with concrete property name
            .map(customMatcherAndConfig -> t3((IValueMatcherWithCentreContext<V>) injector.getInstance(customMatcherAndConfig._1), customMatcherAndConfig._2, t2(originalPropertyName, propType))) // instantiate the matcher: [matcherType; config] => [matcherInstance; config]
            .orElseGet(() -> t3( // if no custom matcher was created then create default matcher
                isPropDescriptor
                    ? (IValueMatcherWithCentreContext<V>) new FallbackPropertyDescriptorMatcherWithCentreContext<>((Class<AbstractEntity<?>>) getPropertyAnnotation(IsProperty.class, getOriginalType(criteriaType), originalPropertyName).value())
                    : new FallbackValueMatcherWithCentreContext<>(companionFinder.find(propType)),
                empty(),
                t2(originalPropertyName, propType)
            ));

        // provide fetch model for created matcher
        if (!isPropDescriptor) {
            matcherAndConfigAndPropWithType._1.setFetch(createFetchModelForAutocompleter(originalPropertyName, propType));
        }
        return matcherAndConfigAndPropWithType;
    }

    /**
     * Creates fetch model for entity-typed criteria autocompleted values. Fetches key and description complemented with additional properties specified in Centre DSL configuration.
     *
     * @param originalPropertyName
     * @param propType
     * @return
     */
    private <V extends AbstractEntity<?>> fetch<V> createFetchModelForAutocompleter(final String originalPropertyName, final Class<V> propType) {
        final Set<String> nonDefaultAdditionalProperties = dslDefaultConfig.getAdditionalPropsForAutocompleter(originalPropertyName).stream().map(Pair::getKey).collect(toSet());
        final Set<String> additionalProperties = nonDefaultAdditionalProperties.isEmpty() ? createDefaultAdditionalProps(propType).keySet() : nonDefaultAdditionalProperties;
        return createFetchModelForAutocompleterFrom(propType, additionalProperties);
    }

    /**
     * Creates lean fetch model for autocompleted values with deep keys for entity itself and deep keys for every <code>additionalProperties</code>.
     * <p>
     * Deep keys are needed for conversion of entity itself and its additional properties to string in client application.
     * <p>
     * Includes 'active' property for activatable {@code propType}.
     *
     * @param propType
     * @param additionalProperties
     * @return
     */
    public static <V extends AbstractEntity<?>> fetch<V> createFetchModelForAutocompleterFrom(final Class<V> propType, final Set<String> additionalProperties) {
        // always include 'active' property to render inactive activatables as grayed-out in client application
        return (isActivatableEntityType(propType) ? Stream.concat(additionalProperties.stream(), Stream.of(ACTIVE)) : additionalProperties.stream()).reduce(
            fetchNone(propType),
            (fp, additionalProp) -> fp.addPropWithKeys(additionalProp, true), // adding deep keys [and first-level 'desc' property, if exists] for additional [dot-notated] property
            (fp1, fp2) -> {throw new UnsupportedOperationException("Combining is not applicable here.");}
        ).addPropWithKeys("", false) // adding deep keys for entity itself (no 'desc' property is required, it should be explicitly added by withProps() API or otherwise it will be in default additional properties)
        .fetchModel();
    }

    public Optional<Class<? extends ICustomPropsAssignmentHandler>> getCustomPropertiesAsignmentHandler() {
        return dslDefaultConfig.getResultSetCustomPropAssignmentHandlerType();
    }

    public Optional<List<ResultSetProp<T>>> getCustomPropertiesDefinitions() {
        return dslDefaultConfig.getResultSetProperties();
    }

    public ICustomPropsAssignmentHandler createAssignmentHandlerInstance(final Class<? extends ICustomPropsAssignmentHandler> assignmentHandlerType) {
        return injector.getInstance(assignmentHandlerType);
    }

    public Optional<IFetchProvider<T>> getAdditionalFetchProvider() {
        return dslDefaultConfig.getFetchProvider();
    }

    /**
     * Returns fetch provider consisting only of 'tooltip properties': properties that are used as tooltips for other properties.
     *
     * @return
     */
    public Optional<IFetchProvider<T>> getAdditionalFetchProviderForTooltipProperties() {
        final Set<String> tooltipProps = new LinkedHashSet<>();
        final Optional<List<ResultSetProp<T>>> resultSetProps = dslDefaultConfig.getResultSetProperties();
        resultSetProps.ifPresent(resultProps ->
            resultProps.stream().forEach(property -> {
                if (property.tooltipProp.isPresent()) {
                    tooltipProps.add(property.tooltipProp.get());
                }
            }));
        return tooltipProps.isEmpty() ? Optional.empty() : Optional.of(EntityUtils.fetchNotInstrumented(entityType).with(tooltipProps));
    }

    public Optional<Pair<IQueryEnhancer<T>, Optional<CentreContextConfig>>> getQueryEnhancerConfig() {
        final Optional<Pair<Class<? extends IQueryEnhancer<T>>, Optional<CentreContextConfig>>> queryEnhancerConfig = dslDefaultConfig.getQueryEnhancerConfig();
        if (queryEnhancerConfig.isPresent()) {
            final Class<? extends IQueryEnhancer<T>> queryEnhancerType = queryEnhancerConfig.get().getKey();
            return Optional.of(new Pair<>(injector.getInstance(queryEnhancerType), queryEnhancerConfig.get().getValue()));
        } else {
            return Optional.empty();
        }
    }

    public Optional<Pair<Class<?>, Class<?>>> getGeneratorTypes() {
        return dslDefaultConfig.getGeneratorTypes();
    }

    /**
     * Creates generic {@link IGenerator} instance from injector based on assumption that <code>generatorType</code> is of appropriate type (such checks are performed on API implementation level).
     *
     * @param generatorType
     * @return
     */
    @SuppressWarnings("rawtypes")
    public IGenerator createGeneratorInstance(final Class<?> generatorType) {
        return (IGenerator) injector.getInstance(generatorType);
    }

    /**
     * Injects custom JavaScript code into centre implementation. This code will be executed after
     * centre component creation.
     *
     * @param customCode
     * @return
     */
    public EntityCentre<T> injectCustomCode(final JsCode customCode) {
        this.customCode = Optional.of(customCode);
        return this;
    }

    /**
     * Injects custom JavaScript code into centre implementation. This code will be executed every time
     * centre component is attached to client application's DOM.
     *
     * @param customCode
     * @return
     */
    public EntityCentre<T> injectCustomCodeOnAttach(final JsCode customCode) {
        this.customCodeOnAttach = Optional.of(customCode);
        return this;
    }

    /**
     * Injects custom JavaScript imports into centre implementation.
     *
     * @param customImports
     * @return
     */
    public EntityCentre<T> injectCustomImports(final JsCode customImports) {
        this.customImports = of(customImports);
        return this;
    }

    /**
     * Indicates whether 'active only' action was deliberately hidden by specifying {@link MatcherOptions#HIDE_ACTIVE_ONLY_ACTION} option in following methods:<br>
     * {@link ISingleValueAutocompleterBuilder#withMatcher(Class, MatcherOptions, MatcherOptions...)}<br>
     * {@link ISingleValueAutocompleterBuilder#withMatcher(Class, CentreContextConfig, MatcherOptions, MatcherOptions...)}<br>
     * {@link IMultiValueAutocompleterBuilder#withMatcher(Class, MatcherOptions, MatcherOptions...)}<br>
     * {@link IMultiValueAutocompleterBuilder#withMatcher(Class, CentreContextConfig, MatcherOptions, MatcherOptions...)}
     * 
     * @param property
     * @return
     */
    public boolean isActiveOnlyActionHidden(final String property) {
        return dslDefaultConfig.isActiveOnlyActionHidden(property);
    }

}<|MERGE_RESOLUTION|>--- conflicted
+++ resolved
@@ -177,11 +177,7 @@
  */
 public class EntityCentre<T extends AbstractEntity<?>> implements ICentre<T> {
 
-<<<<<<< HEAD
-    private static final CentreContextConfig defaultCentreContextConfig = new CentreContextConfig(false, false, false, false, null, empty());
-=======
     private static final CentreContextConfig defaultCentreContextConfig = new CentreContextConfig(false, false, false, false, null, empty(), empty());
->>>>>>> 6b4f09e4
 
     public static final String IMPORTS = "<!--@imports-->";
     private static final String FULL_ENTITY_TYPE = "@full_entity_type";
