package ua.com.fielden.platform.web.centre;

import java.math.BigDecimal;
import java.util.ArrayList;
import java.util.Collection;
import java.util.Date;
import java.util.LinkedHashSet;
import java.util.List;
import java.util.Map;
import java.util.Map.Entry;
import java.util.Optional;
import java.util.function.Supplier;
import java.util.function.UnaryOperator;
import java.util.regex.Matcher;

import org.apache.log4j.Logger;

import com.google.common.collect.ListMultimap;
import com.google.inject.Injector;

import ua.com.fielden.platform.basic.IValueMatcherWithCentreContext;
import ua.com.fielden.platform.basic.autocompleter.FallbackValueMatcherWithCentreContext;
import ua.com.fielden.platform.criteria.generator.impl.CriteriaReflector;
import ua.com.fielden.platform.dao.IEntityDao;
import ua.com.fielden.platform.data.generator.IGenerator;
import ua.com.fielden.platform.dom.DomContainer;
import ua.com.fielden.platform.dom.DomElement;
import ua.com.fielden.platform.dom.InnerTextElement;
import ua.com.fielden.platform.domaintree.ICalculatedProperty.CalculatedPropertyAttribute;
import ua.com.fielden.platform.domaintree.IGlobalDomainTreeManager;
import ua.com.fielden.platform.domaintree.IServerGlobalDomainTreeManager;
import ua.com.fielden.platform.domaintree.centre.ICentreDomainTreeManager.ICentreDomainTreeManagerAndEnhancer;
import ua.com.fielden.platform.domaintree.impl.AbstractDomainTree;
import ua.com.fielden.platform.domaintree.impl.CalculatedProperty;
import ua.com.fielden.platform.domaintree.impl.GlobalDomainTreeManager;
import ua.com.fielden.platform.entity.AbstractEntity;
import ua.com.fielden.platform.entity.factory.ICompanionObjectFinder;
import ua.com.fielden.platform.entity.fetch.IFetchProvider;
import ua.com.fielden.platform.reflection.PropertyTypeDeterminator;
import ua.com.fielden.platform.reflection.asm.impl.DynamicEntityClassLoader;
import ua.com.fielden.platform.security.user.IUserProvider;
import ua.com.fielden.platform.security.user.User;
import ua.com.fielden.platform.serialisation.api.ISerialiser;
import ua.com.fielden.platform.serialisation.jackson.DefaultValueContract;
import ua.com.fielden.platform.types.Money;
import ua.com.fielden.platform.ui.menu.MiWithConfigurationSupport;
import ua.com.fielden.platform.utils.EntityUtils;
import ua.com.fielden.platform.utils.Pair;
import ua.com.fielden.platform.utils.ResourceLoader;
import ua.com.fielden.platform.web.centre.api.EntityCentreConfig;
import ua.com.fielden.platform.web.centre.api.EntityCentreConfig.OrderDirection;
import ua.com.fielden.platform.web.centre.api.EntityCentreConfig.ResultSetProp;
import ua.com.fielden.platform.web.centre.api.EntityCentreConfig.SummaryPropDef;
import ua.com.fielden.platform.web.centre.api.ICentre;
import ua.com.fielden.platform.web.centre.api.actions.EntityActionConfig;
import ua.com.fielden.platform.web.centre.api.context.CentreContextConfig;
import ua.com.fielden.platform.web.centre.api.crit.defaults.assigners.IValueAssigner;
import ua.com.fielden.platform.web.centre.api.crit.defaults.mnemonics.MultiCritBooleanValueMnemonic;
import ua.com.fielden.platform.web.centre.api.crit.defaults.mnemonics.MultiCritStringValueMnemonic;
import ua.com.fielden.platform.web.centre.api.crit.defaults.mnemonics.RangeCritDateValueMnemonic;
import ua.com.fielden.platform.web.centre.api.crit.defaults.mnemonics.RangeCritOtherValueMnemonic;
import ua.com.fielden.platform.web.centre.api.crit.defaults.mnemonics.SingleCritDateValueMnemonic;
import ua.com.fielden.platform.web.centre.api.crit.defaults.mnemonics.SingleCritOtherValueMnemonic;
import ua.com.fielden.platform.web.centre.api.crit.impl.AbstractCriterionWidget;
import ua.com.fielden.platform.web.centre.api.crit.impl.BooleanCriterionWidget;
import ua.com.fielden.platform.web.centre.api.crit.impl.BooleanSingleCriterionWidget;
import ua.com.fielden.platform.web.centre.api.crit.impl.DateCriterionWidget;
import ua.com.fielden.platform.web.centre.api.crit.impl.DateSingleCriterionWidget;
import ua.com.fielden.platform.web.centre.api.crit.impl.DecimalCriterionWidget;
import ua.com.fielden.platform.web.centre.api.crit.impl.DecimalSingleCriterionWidget;
import ua.com.fielden.platform.web.centre.api.crit.impl.EntityCriterionWidget;
import ua.com.fielden.platform.web.centre.api.crit.impl.EntitySingleCriterionWidget;
import ua.com.fielden.platform.web.centre.api.crit.impl.IntegerCriterionWidget;
import ua.com.fielden.platform.web.centre.api.crit.impl.IntegerSingleCriterionWidget;
import ua.com.fielden.platform.web.centre.api.crit.impl.MoneyCriterionWidget;
import ua.com.fielden.platform.web.centre.api.crit.impl.MoneySingleCriterionWidget;
import ua.com.fielden.platform.web.centre.api.crit.impl.StringCriterionWidget;
import ua.com.fielden.platform.web.centre.api.crit.impl.StringSingleCriterionWidget;
import ua.com.fielden.platform.web.centre.api.insertion_points.InsertionPoints;
import ua.com.fielden.platform.web.centre.api.resultset.ICustomPropsAssignmentHandler;
import ua.com.fielden.platform.web.centre.api.resultset.IRenderingCustomiser;
import ua.com.fielden.platform.web.centre.api.resultset.PropDef;
import ua.com.fielden.platform.web.centre.api.resultset.impl.FunctionalActionElement;
import ua.com.fielden.platform.web.centre.api.resultset.impl.FunctionalActionKind;
import ua.com.fielden.platform.web.centre.api.resultset.impl.PropertyColumnElement;
import ua.com.fielden.platform.web.interfaces.ILayout.Device;
import ua.com.fielden.platform.web.interfaces.IRenderable;
import ua.com.fielden.platform.web.layout.FlexLayout;
import ua.com.fielden.platform.web.view.master.api.impl.SimpleMasterBuilder;
import ua.com.fielden.snappy.DateRangeConditionEnum;

/**
 * Represents the entity centre.
 *
 * @author TG Team
 *
 */
public class EntityCentre<T extends AbstractEntity<?>> implements ICentre<T> {
    private final Logger logger = Logger.getLogger(getClass());
    private final Class<? extends MiWithConfigurationSupport<?>> menuItemType;
    private final String name;
    private final EntityCentreConfig<T> dslDefaultConfig;
    private final Injector injector;
    private final Class<T> entityType;
    private final Class<? extends MiWithConfigurationSupport<?>> miType;
    private final ICompanionObjectFinder coFinder;
    private final UnaryOperator<ICentreDomainTreeManagerAndEnhancer> postCentreCreated;
    private ICentreDomainTreeManagerAndEnhancer defaultCentre;

    /**
     * Creates new {@link EntityCentre} instance for the menu item type and with specified name.
     *
     * @param miType
     *            - the menu item type for which this entity centre is to be created.
     * @param name
     *            - the name for this entity centre.
     * @param dslDefaultConfig
     *            -- default configuration taken from Centre DSL
     */
    public EntityCentre(final Class<? extends MiWithConfigurationSupport<?>> miType, final String name, final EntityCentreConfig<T> dslDefaultConfig, final Injector injector, final UnaryOperator<ICentreDomainTreeManagerAndEnhancer> postCentreCreated) {
        this.menuItemType = miType;
        this.name = name;
        this.dslDefaultConfig = dslDefaultConfig;

        this.injector = injector;
        this.miType = miType;
        this.entityType = CentreUtils.getEntityType(miType);
        this.coFinder = this.injector.getInstance(ICompanionObjectFinder.class);
        this.postCentreCreated = postCentreCreated;
    }

    /**
     * Generates default centre from DSL config and postCentreCreated callback (user unspecific).
     *
     * @param dslDefaultConfig
     * @param postCentreCreated
     * @return
     */
    private ICentreDomainTreeManagerAndEnhancer createUserUnspecificDefaultCentre(final EntityCentreConfig<T> dslDefaultConfig, final ISerialiser serialiser, final UnaryOperator<ICentreDomainTreeManagerAndEnhancer> postCentreCreated) {
        return createDefaultCentre0(dslDefaultConfig, serialiser, postCentreCreated, false);
    }

    /**
     * Generates default centre from DSL config and postCentreCreated callback (user specific).
     *
     * @param dslDefaultConfig
     * @param postCentreCreated
     * @return
     */
    private ICentreDomainTreeManagerAndEnhancer createDefaultCentre(final EntityCentreConfig<T> dslDefaultConfig, final ISerialiser serialiser, final UnaryOperator<ICentreDomainTreeManagerAndEnhancer> postCentreCreated) {
        return createDefaultCentre0(dslDefaultConfig, serialiser, postCentreCreated, true);
    }

    private ICentreDomainTreeManagerAndEnhancer createDefaultCentre0(final EntityCentreConfig<T> dslDefaultConfig, final ISerialiser serialiser, final UnaryOperator<ICentreDomainTreeManagerAndEnhancer> postCentreCreated, final boolean userSpecific) {
        final ICentreDomainTreeManagerAndEnhancer cdtmae = GlobalDomainTreeManager.createEmptyCentre(entityType, serialiser);

        final Optional<List<String>> selectionCriteria = dslDefaultConfig.getSelectionCriteria();
        if (selectionCriteria.isPresent()) {
            for (final String property : selectionCriteria.get()) {
                cdtmae.getFirstTick().check(entityType, treeName(property), true);

                if (userSpecific) {
                    provideDefaultsFor(property, cdtmae, dslDefaultConfig);
                }
            }
        }

        final Optional<List<ResultSetProp>> resultSetProps = dslDefaultConfig.getResultSetProperties();
        final Optional<ListMultimap<String, SummaryPropDef>> summaryExpressions = dslDefaultConfig.getSummaryExpressions();

        if (resultSetProps.isPresent()) {
            for (final ResultSetProp property : resultSetProps.get()) {
                if (property.propName.isPresent()) {
                } else {
                    if (property.propDef.isPresent()) { // represents the 'custom' property
                        final String customPropName = CalculatedProperty.generateNameFrom(property.propDef.get().title);
                        enhanceCentreManagerWithCustomProperty(cdtmae, entityType, customPropName, property.propDef.get(), dslDefaultConfig.getResultSetCustomPropAssignmentHandlerType());
                    } else {
                        throw new IllegalStateException(String.format("The state of result-set property [%s] definition is not correct, need to exist either a 'propName' for the property or 'propDef'.", property));
                    }
                }
            }
        }
        if (summaryExpressions.isPresent()) {
            for (final Entry<String, Collection<SummaryPropDef>> entry : summaryExpressions.get().asMap().entrySet()) {
                final String originationProperty = treeName(entry.getKey());
                for (final SummaryPropDef summaryProp : entry.getValue()) {
                    cdtmae.getEnhancer().addCalculatedProperty(entityType, "", summaryProp.alias, summaryProp.expression, summaryProp.title, summaryProp.desc, CalculatedPropertyAttribute.NO_ATTR, "".equals(originationProperty) ? "SELF"
                            : originationProperty);
                }
            }
        }
        cdtmae.getEnhancer().apply();

        if (resultSetProps.isPresent()) {
            for (final ResultSetProp property : resultSetProps.get()) {
                if (property.propName.isPresent()) {
                    final String propertyName = treeName(property.propName.get());
                    cdtmae.getSecondTick().check(entityType, propertyName, true);
                    cdtmae.getSecondTick().setWidth(entityType, propertyName, property.width);
                } else {
                    if (property.propDef.isPresent()) { // represents the 'custom' property
                        final String customPropName = CalculatedProperty.generateNameFrom(property.propDef.get().title);
                        final String propertyName = treeName(customPropName);
                        cdtmae.getSecondTick().check(entityType, propertyName, true);
                        cdtmae.getSecondTick().setWidth(entityType, propertyName, property.width);
                    } else {
                        throw new IllegalStateException(String.format("The state of result-set property [%s] definition is not correct, need to exist either a 'propName' for the property or 'propDef'.", property));
                    }
                }
                if (property.tooltipProp.isPresent()) {
                    cdtmae.getSecondTick().check(entityType, treeName(property.tooltipProp.get()), true);
                }
            }
        }
        if (summaryExpressions.isPresent()) {
            for (final Entry<String, Collection<SummaryPropDef>> entry : summaryExpressions.get().asMap().entrySet()) {
                for (final SummaryPropDef summaryProp : entry.getValue()) {
                    cdtmae.getSecondTick().check(entityType, summaryProp.alias, true);
                }
            }
        }

        final Optional<Map<String, OrderDirection>> propOrdering = dslDefaultConfig.getResultSetOrdering();
        if (propOrdering.isPresent()) {

            // by default ordering occurs by "this" that is why it needs to be switched off in the presence of alternative ordering configuration
            if (cdtmae.getSecondTick().isChecked(entityType, "")) {
                cdtmae.getSecondTick().toggleOrdering(entityType, "");
                cdtmae.getSecondTick().toggleOrdering(entityType, "");
            }

            // let's now apply the ordering as per configuration
            for (final Map.Entry<String, OrderDirection> propAndOrderDirection : propOrdering.get().entrySet()) {
                if (OrderDirection.ASC == propAndOrderDirection.getValue()) {
                    cdtmae.getSecondTick().toggleOrdering(entityType, treeName(propAndOrderDirection.getKey()));
                } else { // OrderDirection.DESC
                    cdtmae.getSecondTick().toggleOrdering(entityType, treeName(propAndOrderDirection.getKey())).toggleOrdering(entityType, treeName(propAndOrderDirection.getKey()));
                }
            }
        }

        return postCentreCreated == null ? cdtmae : postCentreCreated.apply(cdtmae);
    }

    /**
     * Returns the 'managed type' for the 'centre' manager.
     *
     * @param root
     * @param centre
     * @return
     */
    private Class<?> managedType(final ICentreDomainTreeManagerAndEnhancer centre) {
        return centre.getEnhancer().getManagedType(entityType);
    }

    private void provideDefaultsFor(final String dslProperty, final ICentreDomainTreeManagerAndEnhancer cdtmae, final EntityCentreConfig<T> dslDefaultConfig) {
        final String property = treeName(dslProperty);

        final boolean isEntityItself = "".equals(property); // empty property means "entity itself"
        final Class<?> propertyType = isEntityItself ? managedType(cdtmae) : PropertyTypeDeterminator.determinePropertyType(managedType(cdtmae), property);

        if (AbstractDomainTree.isCritOnlySingle(managedType(cdtmae), property)) {
            if (EntityUtils.isEntityType(propertyType)) {
                provideDefaultsEntitySingle(() -> dslDefaultConfig.getDefaultSingleValuesForEntitySelectionCriteria(), () -> dslDefaultConfig.getDefaultSingleValueAssignersForEntitySelectionCriteria(), dslProperty, cdtmae);
            } else if (EntityUtils.isString(propertyType)) {
                provideDefaultsSingle(() -> dslDefaultConfig.getDefaultSingleValuesForStringSelectionCriteria(), () -> dslDefaultConfig.getDefaultSingleValueAssignersForStringSelectionCriteria(), dslProperty, cdtmae);
            } else if (EntityUtils.isBoolean(propertyType)) {
                provideDefaultsSingle(() -> dslDefaultConfig.getDefaultSingleValuesForBooleanSelectionCriteria(), () -> dslDefaultConfig.getDefaultSingleValueAssignersForBooleanSelectionCriteria(), dslProperty, cdtmae);
            } else if (EntityUtils.isInteger(propertyType)) {
                provideDefaultsSingle(() -> dslDefaultConfig.getDefaultSingleValuesForIntegerSelectionCriteria(), () -> dslDefaultConfig.getDefaultSingleValueAssignersForIntegerSelectionCriteria(), dslProperty, cdtmae);
            } else if (EntityUtils.isRangeType(propertyType) && !EntityUtils.isDate(propertyType)) {
                provideDefaultsSingle(() -> dslDefaultConfig.getDefaultSingleValuesForBigDecimalAndMoneySelectionCriteria(), () -> dslDefaultConfig.getDefaultSingleValueAssignersForBigDecimalAndMoneySelectionCriteria(), dslProperty, cdtmae);
            } else if (EntityUtils.isDate(propertyType)) {
                provideDefaultsDateSingle(() -> dslDefaultConfig.getDefaultSingleValuesForDateSelectionCriteria(), () -> dslDefaultConfig.getDefaultSingleValueAssignersForDateSelectionCriteria(), dslProperty, cdtmae);
            } else {
                throw new UnsupportedOperationException(String.format("The single-crit type [%s] is currently unsupported.", propertyType));
            }
        } else {
            if (EntityUtils.isEntityType(propertyType) || EntityUtils.isString(propertyType)) {
                provideDefaultsEntityOrString(() -> dslDefaultConfig.getDefaultMultiValuesForEntityAndStringSelectionCriteria(), () -> dslDefaultConfig.getDefaultMultiValueAssignersForEntityAndStringSelectionCriteria(), dslProperty, cdtmae, EntityUtils.isString(propertyType));
            } else if (EntityUtils.isBoolean(propertyType)) {
                provideDefaultsBoolean(() -> dslDefaultConfig.getDefaultMultiValuesForBooleanSelectionCriteria(), () -> dslDefaultConfig.getDefaultMultiValueAssignersForBooleanSelectionCriteria(), dslProperty, cdtmae);
            } else if (EntityUtils.isInteger(propertyType)) {
                provideDefaultsRange(() -> dslDefaultConfig.getDefaultRangeValuesForIntegerSelectionCriteria(), () -> dslDefaultConfig.getDefaultRangeValueAssignersForIntegerSelectionCriteria(), dslProperty, cdtmae);
            } else if (EntityUtils.isRangeType(propertyType) && !EntityUtils.isDate(propertyType)) {
                provideDefaultsRange(() -> dslDefaultConfig.getDefaultRangeValuesForBigDecimalAndMoneySelectionCriteria(), () -> dslDefaultConfig.getDefaultRangeValueAssignersForBigDecimalAndMoneySelectionCriteria(), dslProperty, cdtmae);
            } else if (EntityUtils.isDate(propertyType)) {
                provideDefaultsDateRange(() -> dslDefaultConfig.getDefaultRangeValuesForDateSelectionCriteria(), () -> dslDefaultConfig.getDefaultRangeValueAssignersForDateSelectionCriteria(), dslProperty, cdtmae);
            } else {
                throw new UnsupportedOperationException(String.format("The multi-crit type [%s] is currently unsupported.", propertyType));
            }
        }
    }

    private void provideDefaultsEntityOrString(final Supplier<Optional<Map<String, MultiCritStringValueMnemonic>>> mnemonicSupplier, final Supplier<Optional<Map<String, Class<? extends IValueAssigner<MultiCritStringValueMnemonic, T>>>>> assignerSupplier, final String dslProperty, final ICentreDomainTreeManagerAndEnhancer cdtmae, final boolean isString) {
        final String property = treeName(dslProperty);
        if (mnemonicSupplier.get().isPresent() && mnemonicSupplier.get().get().get(dslProperty) != null) {
            provideMnemonicDefaultsEntityOrString(mnemonicSupplier.get().get().get(dslProperty), cdtmae, property, isString);
        } else {
            if (assignerSupplier.get().isPresent() && assignerSupplier.get().get().get(dslProperty) != null) {
                provideAssignerDefaultsEntityOrString(assignerSupplier.get().get().get(dslProperty), cdtmae, property, isString);
            } else {
            }
        }
    }

    private void provideDefaultsBoolean(final Supplier<Optional<Map<String, MultiCritBooleanValueMnemonic>>> mnemonicSupplier, final Supplier<Optional<Map<String, Class<? extends IValueAssigner<MultiCritBooleanValueMnemonic, T>>>>> assignerSupplier, final String dslProperty, final ICentreDomainTreeManagerAndEnhancer cdtmae) {
        final String property = treeName(dslProperty);
        if (mnemonicSupplier.get().isPresent() && mnemonicSupplier.get().get().get(dslProperty) != null) {
            provideMnemonicDefaultsBoolean(mnemonicSupplier.get().get().get(dslProperty), cdtmae, property);
        } else {
            if (assignerSupplier.get().isPresent() && assignerSupplier.get().get().get(dslProperty) != null) {
                provideAssignerDefaultsBoolean(assignerSupplier.get().get().get(dslProperty), cdtmae, property);
            } else {
            }
        }
    }

    private void provideDefaultsEntitySingle(final Supplier<Optional<Map<String, SingleCritOtherValueMnemonic<? extends AbstractEntity<?>>>>> mnemonicSupplier, final Supplier<Optional<Map<String, Class<? extends IValueAssigner<? extends SingleCritOtherValueMnemonic<? extends AbstractEntity<?>>, T>>>>> assignerSupplier, final String dslProperty, final ICentreDomainTreeManagerAndEnhancer cdtmae) {
        final String property = treeName(dslProperty);
        if (mnemonicSupplier.get().isPresent() && mnemonicSupplier.get().get().get(dslProperty) != null) {
            provideMnemonicDefaultsSingle(mnemonicSupplier.get().get().get(dslProperty), cdtmae, property);
        } else {
            if (assignerSupplier.get().isPresent() && assignerSupplier.get().get().get(dslProperty) != null) {
                provideAssignerDefaultsEntitySingle(assignerSupplier.get().get().get(dslProperty), cdtmae, property);
            } else {
            }
        }
    }

    private void provideDefaultsDateSingle(final Supplier<Optional<Map<String, SingleCritDateValueMnemonic>>> mnemonicSupplier, final Supplier<Optional<Map<String, Class<? extends IValueAssigner<SingleCritDateValueMnemonic, T>>>>> assignerSupplier, final String dslProperty, final ICentreDomainTreeManagerAndEnhancer cdtmae) {
        final String property = treeName(dslProperty);
        if (mnemonicSupplier.get().isPresent() && mnemonicSupplier.get().get().get(dslProperty) != null) {
            provideMnemonicDefaultsDateSingle(mnemonicSupplier.get().get().get(dslProperty), cdtmae, property);
        } else {
            if (assignerSupplier.get().isPresent() && assignerSupplier.get().get().get(dslProperty) != null) {
                provideAssignerDefaultsDateSingle(assignerSupplier.get().get().get(dslProperty), cdtmae, property);
            } else {
            }
        }
    }

    private void provideDefaultsDateRange(final Supplier<Optional<Map<String, RangeCritDateValueMnemonic>>> mnemonicSupplier, final Supplier<Optional<Map<String, Class<? extends IValueAssigner<RangeCritDateValueMnemonic, T>>>>> assignerSupplier, final String dslProperty, final ICentreDomainTreeManagerAndEnhancer cdtmae) {
        final String property = treeName(dslProperty);
        if (mnemonicSupplier.get().isPresent() && mnemonicSupplier.get().get().get(dslProperty) != null) {
            provideMnemonicDefaultsDateRange(mnemonicSupplier.get().get().get(dslProperty), cdtmae, property);
        } else {
            if (assignerSupplier.get().isPresent() && assignerSupplier.get().get().get(dslProperty) != null) {
                provideAssignerDefaultsDateRange(assignerSupplier.get().get().get(dslProperty), cdtmae, property);
            } else {
            }
        }
    }

    private <M> void provideDefaultsSingle(final Supplier<Optional<Map<String, SingleCritOtherValueMnemonic<M>>>> mnemonicSupplier, final Supplier<Optional<Map<String, Class<? extends IValueAssigner<SingleCritOtherValueMnemonic<M>, T>>>>> assignerSupplier, final String dslProperty, final ICentreDomainTreeManagerAndEnhancer cdtmae) {
        final String property = treeName(dslProperty);
        if (mnemonicSupplier.get().isPresent() && mnemonicSupplier.get().get().get(dslProperty) != null) {
            provideMnemonicDefaultsSingle(mnemonicSupplier.get().get().get(dslProperty), cdtmae, property);
        } else {
            if (assignerSupplier.get().isPresent() && assignerSupplier.get().get().get(dslProperty) != null) {
                provideAssignerDefaultsSingle(assignerSupplier.get().get().get(dslProperty), cdtmae, property);
            } else {
            }
        }
    }

    private <M> void provideDefaultsRange(final Supplier<Optional<Map<String, RangeCritOtherValueMnemonic<M>>>> mnemonicSupplier, final Supplier<Optional<Map<String, Class<? extends IValueAssigner<RangeCritOtherValueMnemonic<M>, T>>>>> assignerSupplier, final String dslProperty, final ICentreDomainTreeManagerAndEnhancer cdtmae) {
        final String property = treeName(dslProperty);
        if (mnemonicSupplier.get().isPresent() && mnemonicSupplier.get().get().get(dslProperty) != null) {
            provideMnemonicDefaultsRange(mnemonicSupplier.get().get().get(dslProperty), cdtmae, property);
        } else {
            if (assignerSupplier.get().isPresent() && assignerSupplier.get().get().get(dslProperty) != null) {
                provideAssignerDefaultsRange(assignerSupplier.get().get().get(dslProperty), cdtmae, property);
            } else {
            }
        }
    }

    private void provideAssignerDefaultsEntityOrString(final Class<? extends IValueAssigner<MultiCritStringValueMnemonic, T>> assignerType, final ICentreDomainTreeManagerAndEnhancer cdtmae, final String property, final boolean isString) {
        /* TODO at this stage there is no implementation for centre context processing -- master entity for dependent centres is the only applicable context -- will be implemented later */
        final Optional<MultiCritStringValueMnemonic> value = injector.getInstance(assignerType).getValue(null, dslName(property));
        if (value.isPresent()) {
            provideMnemonicDefaultsEntityOrString(value.get(), cdtmae, property, isString);
        }
    }

    private void provideAssignerDefaultsBoolean(final Class<? extends IValueAssigner<MultiCritBooleanValueMnemonic, T>> assignerType, final ICentreDomainTreeManagerAndEnhancer cdtmae, final String property) {
        /* TODO at this stage there is no implementation for centre context processing -- master entity for dependent centres is the only applicable context -- will be implemented later */
        final Optional<MultiCritBooleanValueMnemonic> value = injector.getInstance(assignerType).getValue(null, dslName(property));
        if (value.isPresent()) {
            provideMnemonicDefaultsBoolean(value.get(), cdtmae, property);
        }
    }

    private void provideAssignerDefaultsDateSingle(final Class<? extends IValueAssigner<SingleCritDateValueMnemonic, T>> assignerType, final ICentreDomainTreeManagerAndEnhancer cdtmae, final String property) {
        /* TODO at this stage there is no implementation for centre context processing -- master entity for dependent centres is the only applicable context -- will be implemented later */
        final Optional<SingleCritDateValueMnemonic> value = injector.getInstance(assignerType).getValue(null, dslName(property));
        if (value.isPresent()) {
            provideMnemonicDefaultsDateSingle(value.get(), cdtmae, property);
        }
    }

    private void provideAssignerDefaultsDateRange(final Class<? extends IValueAssigner<RangeCritDateValueMnemonic, T>> assignerType, final ICentreDomainTreeManagerAndEnhancer cdtmae, final String property) {
        /* TODO at this stage there is no implementation for centre context processing -- master entity for dependent centres is the only applicable context -- will be implemented later */
        final Optional<RangeCritDateValueMnemonic> value = injector.getInstance(assignerType).getValue(null, dslName(property));
        if (value.isPresent()) {
            provideMnemonicDefaultsDateRange(value.get(), cdtmae, property);
        }
    }

    private <M> void provideAssignerDefaultsSingle(final Class<? extends IValueAssigner<? extends SingleCritOtherValueMnemonic<M>, T>> assignerType, final ICentreDomainTreeManagerAndEnhancer cdtmae, final String property) {
        /* TODO at this stage there is no implementation for centre context processing -- master entity for dependent centres is the only applicable context -- will be implemented later */
        final Optional<? extends SingleCritOtherValueMnemonic<M>> value = injector.getInstance(assignerType).getValue(null, dslName(property));
        if (value.isPresent()) {
            provideMnemonicDefaultsSingle(value.get(), cdtmae, property);
        }
    }

    private void provideAssignerDefaultsEntitySingle(final Class<? extends IValueAssigner<? extends SingleCritOtherValueMnemonic<? extends AbstractEntity<?>>, T>> assignerType, final ICentreDomainTreeManagerAndEnhancer cdtmae, final String property) {
        /* TODO at this stage there is no implementation for centre context processing -- master entity for dependent centres is the only applicable context -- will be implemented later */
        final Optional<? extends SingleCritOtherValueMnemonic<? extends AbstractEntity<?>>> value = injector.getInstance(assignerType).getValue(null, dslName(property));
        if (value.isPresent()) {
            provideMnemonicDefaultsSingle(value.get(), cdtmae, property);
        }
    }

    private <M> void provideAssignerDefaultsRange(final Class<? extends IValueAssigner<? extends RangeCritOtherValueMnemonic<M>, T>> assignerType, final ICentreDomainTreeManagerAndEnhancer cdtmae, final String property) {
        /* TODO at this stage there is no implementation for centre context processing -- master entity for dependent centres is the only applicable context -- will be implemented later */
        final Optional<? extends RangeCritOtherValueMnemonic<M>> value = injector.getInstance(assignerType).getValue(null, dslName(property));
        if (value.isPresent()) {
            provideMnemonicDefaultsRange(value.get(), cdtmae, property);
        }
    }

    private void provideMnemonicDefaultsEntityOrString(final MultiCritStringValueMnemonic mnemonic, final ICentreDomainTreeManagerAndEnhancer cdtmae, final String property, final boolean isString) {
        if (mnemonic.values.isPresent()) {
            cdtmae.getFirstTick().setValue(entityType, property, isString ? String.join(",", mnemonic.values.get()) : mnemonic.values.get());
        }
        if (mnemonic.checkForMissingValue) {
            cdtmae.getFirstTick().setOrNull(entityType, property, true);
        }
        if (mnemonic.negateCondition) {
            cdtmae.getFirstTick().setNot(entityType, property, true);
        }
    }

    private void provideMnemonicDefaultsBoolean(final MultiCritBooleanValueMnemonic mnemonic, final ICentreDomainTreeManagerAndEnhancer cdtmae, final String property) {
        if (mnemonic.isValue.isPresent()) {
            cdtmae.getFirstTick().setValue(entityType, property, mnemonic.isValue.get());
        }
        if (mnemonic.isNotValue.isPresent()) {
            cdtmae.getFirstTick().setValue2(entityType, property, mnemonic.isNotValue.get());
        }
        if (mnemonic.checkForMissingValue) {
            cdtmae.getFirstTick().setOrNull(entityType, property, true);
        }
        if (mnemonic.negateCondition) {
            cdtmae.getFirstTick().setNot(entityType, property, true);
        }
    }

    private void provideMnemonicDefaultsDateSingle(final SingleCritDateValueMnemonic mnemonic, final ICentreDomainTreeManagerAndEnhancer cdtmae, final String property) {
        if (mnemonic.value.isPresent()) {
            cdtmae.getFirstTick().setValue(entityType, property, mnemonic.value.get());
        }
        if (mnemonic.checkForMissingValue) {
            cdtmae.getFirstTick().setOrNull(entityType, property, true);
        }
        if (mnemonic.negateCondition) {
            cdtmae.getFirstTick().setNot(entityType, property, true);
        }

        // date mnemonics
        if (mnemonic.prefix.isPresent()) {
            cdtmae.getFirstTick().setDatePrefix(entityType, property, mnemonic.prefix.get());
        }
        if (mnemonic.period.isPresent()) {
            cdtmae.getFirstTick().setDateMnemonic(entityType, property, mnemonic.period.get());
        }
        if (mnemonic.beforeOrAfter.isPresent()) {
            cdtmae.getFirstTick().setAndBefore(entityType, property, DateRangeConditionEnum.BEFORE.equals(mnemonic.beforeOrAfter.get()) ? Boolean.TRUE : Boolean.FALSE);
        }

        // exclusiveness
        if (mnemonic.excludeFrom.isPresent()) {
            cdtmae.getFirstTick().setExclusive(entityType, property, mnemonic.excludeFrom.get());
        }
        if (mnemonic.excludeTo.isPresent()) {
            cdtmae.getFirstTick().setExclusive2(entityType, property, mnemonic.excludeTo.get());
        }
    }

    private void provideMnemonicDefaultsDateRange(final RangeCritDateValueMnemonic mnemonic, final ICentreDomainTreeManagerAndEnhancer cdtmae, final String property) {
        if (mnemonic.fromValue.isPresent()) {
            cdtmae.getFirstTick().setValue(entityType, property, mnemonic.fromValue.get());
        }
        if (mnemonic.toValue.isPresent()) {
            cdtmae.getFirstTick().setValue2(entityType, property, mnemonic.toValue.get());
        }
        if (mnemonic.checkForMissingValue) {
            cdtmae.getFirstTick().setOrNull(entityType, property, true);
        }
        if (mnemonic.negateCondition) {
            cdtmae.getFirstTick().setNot(entityType, property, true);
        }

        // date mnemonics
        if (mnemonic.prefix.isPresent()) {
            cdtmae.getFirstTick().setDatePrefix(entityType, property, mnemonic.prefix.get());
        }
        if (mnemonic.period.isPresent()) {
            cdtmae.getFirstTick().setDateMnemonic(entityType, property, mnemonic.period.get());
        }
        if (mnemonic.beforeOrAfter.isPresent()) {
            cdtmae.getFirstTick().setAndBefore(entityType, property, DateRangeConditionEnum.BEFORE.equals(mnemonic.beforeOrAfter.get()) ? Boolean.TRUE : Boolean.FALSE);
        }

        // exclusiveness
        if (mnemonic.excludeFrom.isPresent()) {
            cdtmae.getFirstTick().setExclusive(entityType, property, mnemonic.excludeFrom.get());
        }
        if (mnemonic.excludeTo.isPresent()) {
            cdtmae.getFirstTick().setExclusive2(entityType, property, mnemonic.excludeTo.get());
        }
    }

    private <M> void provideMnemonicDefaultsSingle(final SingleCritOtherValueMnemonic<M> mnemonic, final ICentreDomainTreeManagerAndEnhancer cdtmae, final String property) {
        if (mnemonic.value.isPresent()) {
            cdtmae.getFirstTick().setValue(entityType, property, mnemonic.value.get());
        }
        if (mnemonic.checkForMissingValue) {
            cdtmae.getFirstTick().setOrNull(entityType, property, true);
        }
        if (mnemonic.negateCondition) {
            cdtmae.getFirstTick().setNot(entityType, property, true);
        }
    }

    private <M> void provideMnemonicDefaultsRange(final RangeCritOtherValueMnemonic<M> mnemonic, final ICentreDomainTreeManagerAndEnhancer cdtmae, final String property) {
        if (mnemonic.fromValue.isPresent()) {
            cdtmae.getFirstTick().setValue(entityType, property, mnemonic.fromValue.get());
        }
        if (mnemonic.toValue.isPresent()) {
            cdtmae.getFirstTick().setValue2(entityType, property, mnemonic.toValue.get());
        }
        if (mnemonic.checkForMissingValue) {
            cdtmae.getFirstTick().setOrNull(entityType, property, true);
        }
        if (mnemonic.negateCondition) {
            cdtmae.getFirstTick().setNot(entityType, property, true);
        }

        if (mnemonic.excludeFrom.isPresent()) {
            cdtmae.getFirstTick().setExclusive(entityType, property, mnemonic.excludeFrom.get());
        }
        if (mnemonic.excludeTo.isPresent()) {
            cdtmae.getFirstTick().setExclusive2(entityType, property, mnemonic.excludeTo.get());
        }
    }

    /**
     * Returns the menu item type for this {@link EntityCentre} instance.
     *
     * @return
     */
    public Class<? extends MiWithConfigurationSupport<?>> getMenuItemType() {
        return this.menuItemType;
    }

    /**
     * Returns the entity type for which this entity centre was created.
     *
     * @return
     */
    public Class<T> getEntityType() {
        return entityType;
    }

    /**
     * Returns the entity centre name.
     *
     * @return
     */
    public String getName() {
        return name;
    }

    /**
     * Returns action configuration for concrete action kind and its number in that kind's space.
     *
     * @param actionKind
     * @param actionNumber
     * @return
     */
    public EntityActionConfig actionConfig(final FunctionalActionKind actionKind, final int actionNumber) {
        return dslDefaultConfig.actionConfig(actionKind, actionNumber);
    }

    /**
     * Returns the value that indicates whether centre must run automatically or not.
     *
     * @return
     */
    public boolean isRunAutomatically() {
        return dslDefaultConfig.isRunAutomatically();
    }

    /**
     * Indicates whether centre should forcibly refresh the current page upon successful saving of a related entity.
     *
     * @return
     */
    public boolean shouldEnforcePostSaveRefresh() {
        return dslDefaultConfig.shouldEnforcePostSaveRefresh();
    }

    /**
     * Return an optional Event Source URI.
     *
     * @return
     */
    public Optional<String> eventSourceUri() {
        return dslDefaultConfig.getSseUri();
    }

    /**
     * Returns the instance of rendering customiser for this entity centre.
     *
     * @return
     */
    public Optional<IRenderingCustomiser<?>> getRenderingCustomiser() {
        if (dslDefaultConfig.getResultSetRenderingCustomiserType().isPresent()) {
            return Optional.of(injector.getInstance(dslDefaultConfig.getResultSetRenderingCustomiserType().get()));
        } else {
            return Optional.empty();
        }
    }

    @Override
    public IRenderable build() {
        logger.debug("Initiating fresh centre...");
        return createRenderableRepresentation(getAssociatedEntityCentreManager());
    }

    public IRenderable buildEgi() {
        return createRenderableEgiRepresentaton(getAssociatedEntityCentreManager());
    }

    private final ICentreDomainTreeManagerAndEnhancer getAssociatedEntityCentreManager() {
        final IGlobalDomainTreeManager userSpecificGlobalManager = getUserSpecificGlobalManager();
        if (userSpecificGlobalManager == null) {
            return createUserUnspecificDefaultCentre(dslDefaultConfig, injector.getInstance(ISerialiser.class), postCentreCreated);
        } else {
            return CentreUpdater.updateCentre(userSpecificGlobalManager, this.menuItemType, CentreUpdater.FRESH_CENTRE_NAME);
        }
    }

    private IRenderable createRenderableEgiRepresentaton(final ICentreDomainTreeManagerAndEnhancer centre) {
        final String simpleValueString = "<div class='data-entry layout vertical' property='@calc-property-name'>"
                +
                "<div class='data-label truncate' tooltip-text='@column-desc'>@column-title</div>"
                +
                "<div class='data-value relative' on-tap='_tapAction' tooltip-text$='[[_getTooltip(egiEntity.entity, columns.@column-index)]]'>"
                +
                "<div style$='[[_calcBackgroundRenderingHintsStyle(egiEntity, entityIndex, \"@property-name\")]]' class='fit'></div>"
                +
                "<div class='truncate relative' style$='[[_calcValueRenderingHintsStyle(egiEntity, entityIndex, \"@property-name\", false)]]'>[[_getValue(egiEntity.entity, '@property-name', '@property-type')]]</div>"
                + "</div>" +
                "</div>";

        final String booleanValueString = "<div class='data-entry layout vertical' property='@calc-property-name'>"
                +
                "<div class='data-label truncate' tooltip-text='@column-desc'>@column-title</div>"
                +
                "<div class='data-value relative' on-tap='_tapAction' tooltip-text$='[[_getTooltip(egiEntity.entity, columns.@column-index)]]'>"
                +
                "<div style$='[[_calcBackgroundRenderingHintsStyle(egiEntity, entityIndex, \"@property-name\")]]' class='fit'></div>"
                +
                "<iron-icon class='card-icon' icon='[[_getBooleanIcon(egiEntity.entity, \"@property-name\")]]' style$='[[_calcValueRenderingHintsStyle(egiEntity, entityIndex, \"@property-name\", true)]]'></iron-icon>"
                + "</div>" +
                "</div>";
        final DomContainer domContainer = new DomContainer();
        final Optional<List<ResultSetProp>> resultProps = getCustomPropertiesDefinitions();
        final Class<?> managedType = centre.getEnhancer().getManagedType(getEntityType());
        if (resultProps.isPresent()) {
            for (int columnIndex = 0; columnIndex < resultProps.get().size(); columnIndex++) {
                final ResultSetProp resultProp = resultProps.get().get(columnIndex);
                final String propertyName = resultProp.propDef.isPresent() ? CalculatedProperty.generateNameFrom(resultProp.propDef.get().title) : resultProp.propName.get();
                final String resultPropName = propertyName.equals("this") ? "" : propertyName;
                final Class<?> propertyType = "".equals(resultPropName) ? managedType : PropertyTypeDeterminator.determinePropertyType(managedType, resultPropName);
                final String typeTemplate = EntityUtils.isBoolean(propertyType) ? booleanValueString : simpleValueString;
                final Pair<String, String> columnTitileAndDesc = CriteriaReflector.getCriteriaTitleAndDesc(managedType, resultPropName);
                domContainer.add(
                        new InnerTextElement(typeTemplate
                                .replaceAll("@calc-property-name", propertyName)
                                .replaceAll("@property-name", resultPropName)
                                .replace("@column-title", columnTitileAndDesc.getKey())
                                .replace("@column-desc", columnTitileAndDesc.getValue())
                                .replaceAll("@column-index", Integer.toString(columnIndex))
                                .replaceAll("@property-type", Matcher.quoteReplacement(
                                        egiRepresentationFor(
                                                propertyType,
                                                Optional.ofNullable(EntityUtils.isDate(propertyType) ? DefaultValueContract.getTimeZone(managedType, resultPropName) : null),
                                                Optional.ofNullable(EntityUtils.isDate(propertyType) ? DefaultValueContract.getTimePortionToDisplay(managedType, resultPropName)
                                                        : null))
                                        ))));
            }
        }

        logger.debug("Initiating top-level actions' shortcuts...");
        final Optional<List<Pair<EntityActionConfig, Optional<String>>>> topLevelActions = this.dslDefaultConfig.getTopLevelActions();
        final StringBuilder shortcuts = new StringBuilder();

        for (final String shortcut : dslDefaultConfig.getToolbarConfig().getAvailableShortcuts()) {
            shortcuts.append(shortcut + " ");
        }

        if (topLevelActions.isPresent()) {

            for (int i = 0; i < topLevelActions.get().size(); i++) {
                final Pair<EntityActionConfig, Optional<String>> topLevelAction = topLevelActions.get().get(i);
                final EntityActionConfig config = topLevelAction.getKey();
                if (config.shortcut.isPresent()) {
                    shortcuts.append(config.shortcut.get() + " ");
                }
            }
        }

        final String text = ResourceLoader.getText("ua/com/fielden/platform/web/egi/tg-entity-grid-inspector-template.html");
        final String egiStr = text.
                replace("@SHORTCUTS", shortcuts).
                replace("@toolbarVisible", !dslDefaultConfig.shouldHideToolbar() + "").
                replace("@checkboxVisible", !dslDefaultConfig.shouldHideCheckboxes() + "").
                replace("@checkboxesFixed", dslDefaultConfig.getScrollConfig().isCheckboxesFixed() + "").
                replace("@checkboxesWithPrimaryActionsFixed", dslDefaultConfig.getScrollConfig().isCheckboxesWithPrimaryActionsFixed() + "").
                replace("@numOfFixedCols", Integer.toString(dslDefaultConfig.getScrollConfig().getNumberOfFixedColumns())).
                replace("@secondaryActionsFixed", dslDefaultConfig.getScrollConfig().isSecondaryActionsFixed() + "").
                replace("@headerFixed", dslDefaultConfig.getScrollConfig().isHeaderFixed() + "").
                replace("@summaryFixed", dslDefaultConfig.getScrollConfig().isSummaryFixed() + "").
                replace("@visibleRowCount", dslDefaultConfig.getVisibleRowsCount() + "").
                replaceAll("@miType", getMenuItemType().getSimpleName()).
                replaceAll("@gridCardDom", Matcher.quoteReplacement(domContainer.toString()));

        return new IRenderable() {

            @Override
            public DomElement render() {
                return new InnerTextElement(egiStr);
            }
        };
    }

    private String egiRepresentationFor(final Class<?> propertyType, final Optional<String> timeZone, final Optional<String> timePortionToDisplay) {
        final Class<?> type = DynamicEntityClassLoader.getOriginalType(propertyType);
        String typeRes = EntityUtils.isEntityType(type) ? type.getName() : (EntityUtils.isBoolean(type) ? "Boolean" : type.getSimpleName());
        if (Date.class.isAssignableFrom(type)) {
            typeRes += ":" + timeZone.orElse("");
            typeRes += ":" + timePortionToDisplay.orElse("");
        }
        return typeRes;
    }

    /**
     * Returns default centre manager that was formed using DSL configuration and postCentreCreated hook.
     *
     * @return
     */
    public ICentreDomainTreeManagerAndEnhancer getDefaultCentre() {
        if (defaultCentre == null) {
            defaultCentre = createDefaultCentre(dslDefaultConfig, injector.getInstance(ISerialiser.class), postCentreCreated);
        }
        return defaultCentre;
    }

    private IRenderable createRenderableRepresentation(final ICentreDomainTreeManagerAndEnhancer centre) {

        final LinkedHashSet<String> importPaths = new LinkedHashSet<>();
        importPaths.add("polymer/polymer/polymer");
        importPaths.add("master/tg-entity-master");

        logger.debug("Initiating layout...");

        final FlexLayout layout = this.dslDefaultConfig.getSelectionCriteriaLayout();

        final DomElement editorContainer = layout.render();

        importPaths.add(layout.importPath());

        final Class<?> root = this.entityType;

        logger.debug("Initiating criteria widgets...");

        final List<AbstractCriterionWidget> criteriaWidgets = createCriteriaWidgets(centre, root);
        criteriaWidgets.forEach(widget -> {
            importPaths.add(widget.importPath());
            importPaths.addAll(widget.editorsImportPaths());
            editorContainer.add(widget.render());
        });

        final String prefix = ",\n";

        logger.debug("Initiating property columns...");

        final List<PropertyColumnElement> propertyColumns = new ArrayList<>();
        final Optional<List<ResultSetProp>> resultProps = dslDefaultConfig.getResultSetProperties();
        final Optional<ListMultimap<String, SummaryPropDef>> summaryProps = dslDefaultConfig.getSummaryExpressions();
        final Class<?> managedType = centre.getEnhancer().getManagedType(root);
        if (resultProps.isPresent()) {
            int actionIndex = 0;
            for (final ResultSetProp resultProp : resultProps.get()) {
                final String propertyName = resultProp.propDef.isPresent() ? CalculatedProperty.generateNameFrom(resultProp.propDef.get().title) : resultProp.propName.get();
                final String tooltipProp = resultProp.tooltipProp.isPresent() ? resultProp.tooltipProp.get() : null;

                final String resultPropName = propertyName.equals("this") ? "" : propertyName;
                final boolean isEntityItself = "".equals(resultPropName); // empty property means "entity itself"
                final Class<?> propertyType = isEntityItself ? managedType : PropertyTypeDeterminator.determinePropertyType(managedType, resultPropName);

                final Optional<FunctionalActionElement> action;
                if (resultProp.propAction.isPresent()) {
                    action = Optional.of(new FunctionalActionElement(resultProp.propAction.get(), actionIndex, resultPropName));
                    actionIndex += 1;
                } else {
                    action = Optional.empty();
                }

                final PropertyColumnElement el = new PropertyColumnElement(resultPropName,
                        null,
                        centre.getSecondTick().getWidth(root, resultPropName),
                        resultProp.isFlexible,
                        tooltipProp,
                        egiRepresentationFor(
                                propertyType,
                                Optional.ofNullable(EntityUtils.isDate(propertyType) ? DefaultValueContract.getTimeZone(managedType, resultPropName) : null),
                                Optional.ofNullable(EntityUtils.isDate(propertyType) ? DefaultValueContract.getTimePortionToDisplay(managedType, resultPropName) : null)),
                        CriteriaReflector.getCriteriaTitleAndDesc(managedType, resultPropName),
                        action);
                if (summaryProps.isPresent() && summaryProps.get().containsKey(propertyName)) {
                    final List<SummaryPropDef> summaries = summaryProps.get().get(propertyName);
                    summaries.forEach(summary -> el.addSummary(summary.alias, PropertyTypeDeterminator.determinePropertyType(managedType, summary.alias), new Pair<>(summary.title, summary.desc)));
                }
                propertyColumns.add(el);
            }
            calculteGrowFactor(propertyColumns);
        }

        logger.debug("Initiating prop actions...");

        final DomContainer egiColumns = new DomContainer();
        final StringBuilder propActionsObject = new StringBuilder();
        propertyColumns.forEach(column -> {
            importPaths.add(column.importPath());
            if (column.hasSummary()) {
                importPaths.add(column.getSummary(0).importPath());
            }
            if (column.getAction().isPresent()) {
                importPaths.add(column.getAction().get().importPath());
                propActionsObject.append(prefix + createActionObject(column.getAction().get()));
            }
            egiColumns.add(column.render());
        });

        logger.debug("Initiating top-level actions...");
        final Optional<List<Pair<EntityActionConfig, Optional<String>>>> topLevelActions = this.dslDefaultConfig.getTopLevelActions();

        final List<List<FunctionalActionElement>> actionGroups = new ArrayList<>();
        if (topLevelActions.isPresent()) {

            final String currentGroup = null;
            for (int i = 0; i < topLevelActions.get().size(); i++) {
                final Pair<EntityActionConfig, Optional<String>> topLevelAction = topLevelActions.get().get(i);
                final String cg = getGroup(topLevelAction.getValue());
                if (!EntityUtils.equalsEx(cg, currentGroup)) {
                    actionGroups.add(new ArrayList<>());
                }
                addToLastGroup(actionGroups, topLevelAction.getKey(), i);
            }
        }

        logger.debug("Initiating functional actions...");
        final StringBuilder functionalActionsObjects = new StringBuilder();

        final DomContainer functionalActionsDom = new DomContainer();

        for (final List<FunctionalActionElement> group : actionGroups) {
            final DomElement groupElement = new DomElement("div").clazz("entity-specific-action", "group");
            for (final FunctionalActionElement el : group) {
                importPaths.add(el.importPath());
                groupElement.add(el.render());
                functionalActionsObjects.append(prefix + createActionObject(el));
            }
            functionalActionsDom.add(groupElement);
        }

        logger.debug("Initiating primary actions...");
        //////////////////// Primary result-set action ////////////////////
        final Optional<EntityActionConfig> resultSetPrimaryEntityAction = this.dslDefaultConfig.getResultSetPrimaryEntityAction();
        final DomContainer primaryActionDom = new DomContainer();
        final StringBuilder primaryActionObject = new StringBuilder();

        if (resultSetPrimaryEntityAction.isPresent() && !resultSetPrimaryEntityAction.get().isNoAction()) {
            final FunctionalActionElement el = new FunctionalActionElement(resultSetPrimaryEntityAction.get(), 0, FunctionalActionKind.PRIMARY_RESULT_SET);

            importPaths.add(el.importPath());
            primaryActionDom.add(el.render().clazz("primary-action").attr("hidden", null));
            primaryActionObject.append(prefix + createActionObject(el));
        }

        //////////////////// Primary result-set action [END] //////////////
        logger.debug("Initiating secondary actions...");

        final List<FunctionalActionElement> secondaryActionElements = new ArrayList<>();
        final Optional<List<EntityActionConfig>> resultSetSecondaryEntityActions = this.dslDefaultConfig.getResultSetSecondaryEntityActions();
        if (resultSetSecondaryEntityActions.isPresent()) {
            for (int i = 0; i < resultSetSecondaryEntityActions.get().size(); i++) {
                final FunctionalActionElement el = new FunctionalActionElement(resultSetSecondaryEntityActions.get().get(i), i, FunctionalActionKind.SECONDARY_RESULT_SET);
                secondaryActionElements.add(el);
            }
        }

        final DomContainer secondaryActionsDom = new DomContainer();
        final StringBuilder secondaryActionsObjects = new StringBuilder();
        for (final FunctionalActionElement el : secondaryActionElements) {
            importPaths.add(el.importPath());
            secondaryActionsDom.add(el.render().clazz("secondary-action").attr("hidden", null));
            secondaryActionsObjects.append(prefix + createActionObject(el));
        }

        logger.debug("Initiating insertion point actions...");

        final List<FunctionalActionElement> insertionPointActionsElements = new ArrayList<>();
        final Optional<List<EntityActionConfig>> insertionPointActions = this.dslDefaultConfig.getInsertionPointActions();
        if (insertionPointActions.isPresent()) {
            for (int index = 0; index < insertionPointActions.get().size(); index++) {
                final FunctionalActionElement el = new FunctionalActionElement(insertionPointActions.get().get(index), index, FunctionalActionKind.INSERTION_POINT);
                insertionPointActionsElements.add(el);
            }
        }

        final DomContainer insertionPointActionsDom = new DomContainer();
        final StringBuilder insertionPointActionsObjects = new StringBuilder();
        for (final FunctionalActionElement el : insertionPointActionsElements) {
            importPaths.add(el.importPath());
            insertionPointActionsDom.add(el.render().clazz("insertion-point-action").attr("hidden", null));
            insertionPointActionsObjects.append(prefix + createActionObject(el));
        }
        importPaths.add(dslDefaultConfig.getToolbarConfig().importPath());

        final DomContainer leftInsertionPointsDom = new DomContainer();
        final DomContainer rightInsertionPointsDom = new DomContainer();
        final DomContainer bottomInsertionPointsDom = new DomContainer();
        for (final FunctionalActionElement el : insertionPointActionsElements) {
            DomElement insertionPoint = new DomElement("tg-entity-centre-insertion-point")
                    .attr("id", "ip" + el.numberOfAction)
                    .attr("has-title-bar", el.conf().shortDesc.isPresent())
                    .attr("short-desc", el.conf().shortDesc.orElse(""))
                    .attr("long-desc", el.conf().longDesc.orElse(""))
                    .attr("retrieved-entities", "{{retrievedEntities}}")
                    .attr("retrieved-totals", "{{retrievedTotals}}");
            if (el.entityActionConfig.whereToInsertView.get() == InsertionPoints.LEFT) {
<<<<<<< HEAD
                leftInsertionPointsDom.add(new DomElement("tg-entity-centre-insertion-point").attr("id", "ip" + el.numberOfAction).attr("retrieved-entities", "{{retrievedEntities}}").attr("retrieved-totals", "{{retrievedTotals}}").attr("retrieved-entity-selection", "{{retrievedEntitySelection}}").attr("column-properties-mapper", "{{columnPropertiesMapper}}"));
            } else if (el.entityActionConfig.whereToInsertView.get() == InsertionPoints.RIGHT) {
                rightInsertionPointsDom.add(new DomElement("tg-entity-centre-insertion-point").attr("id", "ip" + el.numberOfAction).attr("retrieved-entities", "{{retrievedEntities}}").attr("retrieved-totals", "{{retrievedTotals}}").attr("retrieved-entity-selection", "{{retrievedEntitySelection}}").attr("column-properties-mapper", "{{columnPropertiesMapper}}"));
            } else if (el.entityActionConfig.whereToInsertView.get() == InsertionPoints.BOTTOM) {
                bottomInsertionPointsDom.add(new DomElement("tg-entity-centre-insertion-point").attr("id", "ip" + el.numberOfAction).attr("retrieved-entities", "{{retrievedEntities}}").attr("retrieved-totals", "{{retrievedTotals}}").attr("retrieved-entity-selection", "{{retrievedEntitySelection}}").attr("column-properties-mapper", "{{columnPropertiesMapper}}"));
=======
                leftInsertionPointsDom.add(insertionPoint);
            } else if (el.entityActionConfig.whereToInsertView.get() == InsertionPoints.RIGHT) {
                rightInsertionPointsDom.add(insertionPoint);
            } else if (el.entityActionConfig.whereToInsertView.get() == InsertionPoints.BOTTOM) {
                bottomInsertionPointsDom.add(insertionPoint);
>>>>>>> dde371c4
            } else {
                throw new IllegalArgumentException("Unexpected insertion point type.");
            }
        }

        final String funcActionString = functionalActionsObjects.toString();
        final String secondaryActionString = secondaryActionsObjects.toString();
        final String insertionPointActionsString = insertionPointActionsObjects.toString();
        final String primaryActionObjectString = primaryActionObject.toString();
        final String propActionsString = propActionsObject.toString();
        final Pair<String, String> gridLayoutConfig = generateGridLayoutConfig();
        final int prefixLength = prefix.length();
        logger.debug("Initiating template...");
        final String text = ResourceLoader.getText("ua/com/fielden/platform/web/centre/tg-entity-centre-template.html");
        logger.debug("Replacing some parts...");
        final String entityCentreStr = text.
                replace("<!--@imports-->", SimpleMasterBuilder.createImports(importPaths)).
                //TODO It looks like that is not needed any longer.
                //replace("@entity_type", entityType.getSimpleName()).
                replace("@gridLayout", gridLayoutConfig.getKey()).
                replace("@full_entity_type", entityType.getName()).
                replace("@mi_type", miType.getSimpleName()).
                replace("<!--@toolbar-->", dslDefaultConfig.getToolbarConfig().render().toString()).
                replace("//toolbarGeneratedFunction", dslDefaultConfig.getToolbarConfig().code(entityType).toString()).
                replace("/*toolbarStyles*/", dslDefaultConfig.getToolbarConfig().styles().toString()).
                replace("@full_mi_type", miType.getName()).
                replace("@pageCapacity", Integer.toString(dslDefaultConfig.getPageCapacity())).
                replace("@queryEnhancerContextConfig", queryEnhancerContextConfigString()).
                replace("<!--@criteria_editors-->", editorContainer.toString()).
                replace("<!--@egi_columns-->", egiColumns.toString()).
                replace("//generatedActionObjects", funcActionString.length() > prefixLength ? funcActionString.substring(prefixLength) : funcActionString).
                replace("//generatedSecondaryActions", secondaryActionString.length() > prefixLength ? secondaryActionString.substring(prefixLength) : secondaryActionString).
                replace("//generatedInsertionPointActions", insertionPointActionsString.length() > prefixLength ? insertionPointActionsString.substring(prefixLength)
                        : insertionPointActionsString).
                replace("//generatedPrimaryAction", primaryActionObjectString.length() > prefixLength ? primaryActionObjectString.substring(prefixLength)
                        : primaryActionObjectString).
                replace("//generatedPropActions", propActionsString.length() > prefixLength ? propActionsString.substring(prefixLength)
                        : propActionsString).
                replace("//@layoutConfig", layout.code().toString()).
                replace("//gridLayoutConfig", gridLayoutConfig.getValue()).
                replace("<!--@functional_actions-->", functionalActionsDom.toString()).
                replace("<!--@primary_action-->", primaryActionDom.toString()).
                replace("<!--@secondary_actions-->", secondaryActionsDom.toString()).
                replace("<!--@insertion_point_actions-->", insertionPointActionsDom.toString()).
                replace("<!--@left_insertion_points-->", leftInsertionPointsDom.toString()).
                replace("<!--@right_insertion_points-->", rightInsertionPointsDom.toString()).
                replace("<!--@bottom_insertion_points-->", bottomInsertionPointsDom.toString());
        logger.debug("Finishing...");
        final IRenderable representation = new IRenderable() {
            @Override
            public DomElement render() {
                return new InnerTextElement(entityCentreStr);
            }
        };
        logger.debug("Done.");
        return representation;
    }

    /**
     * Calculates the relative grow factor for all columns.
     */
    private void calculteGrowFactor(final List<PropertyColumnElement> propertyColumns) {
        int minWidth = 0;
        for (final PropertyColumnElement column : propertyColumns) {
            if (minWidth == 0 && column.width > 0 && column.isFlexible) {
                minWidth = column.width;
            } else if (minWidth > 0 && column.width > 0 && column.isFlexible && column.width < minWidth) {
                minWidth = column.width;
            }
        }
        for (final PropertyColumnElement column : propertyColumns) {
            if (column.isFlexible) {
                column.setGrowFactor(minWidth > 0 ? Math.round((float) column.width / minWidth) : 0);
            }
        }
    }

    private Pair<String, String> generateGridLayoutConfig() {
        final StringBuilder resultsetLayoutJs = new StringBuilder();
        final StringBuilder resultsetLayoutHtml = new StringBuilder();
        final FlexLayout collapseLayout = dslDefaultConfig.getResultsetCollapsedCardLayout();
        final FlexLayout expandLayout = dslDefaultConfig.getResultsetExpansionCardLayout();
        final FlexLayout summaryLayout = dslDefaultConfig.getResultsetSummaryCardLayout();

        final StringBuilder shortLayout = new StringBuilder();
        if (collapseLayout.hasLayoutFor(Device.DESKTOP, null)) {
            shortLayout.append("desktop: " + collapseLayout.getLayout(Device.DESKTOP, null).get());
        }
        if (collapseLayout.hasLayoutFor(Device.TABLET, null)) {
            shortLayout.append((shortLayout.length() > 0 ? ",\n" : "") + "tablet: " + collapseLayout.getLayout(Device.TABLET, null).get());
        }
        if (collapseLayout.hasLayoutFor(Device.MOBILE, null)) {
            shortLayout.append((shortLayout.length() > 0 ? ",\n" : "") + "mobile: " + collapseLayout.getLayout(Device.MOBILE, null).get());
        }
        if (shortLayout.length() > 0) {
            resultsetLayoutJs.append("self.gridShortLayout={\n" + shortLayout.toString() + "\n};");
            resultsetLayoutHtml.append("short-layout='[[gridShortLayout]]'");
        }

        final StringBuilder longLayout = new StringBuilder();
        if (expandLayout.hasLayoutFor(Device.DESKTOP, null)) {
            longLayout.append("desktop: " + expandLayout.getLayout(Device.DESKTOP, null).get());
        }
        if (expandLayout.hasLayoutFor(Device.TABLET, null)) {
            longLayout.append((longLayout.length() > 0 ? ",\n" : "") + "tablet: " + expandLayout.getLayout(Device.TABLET, null).get());
        }
        if (expandLayout.hasLayoutFor(Device.MOBILE, null)) {
            longLayout.append((longLayout.length() > 0 ? ",\n" : "") + "mobile: " + expandLayout.getLayout(Device.MOBILE, null).get());
        }
        if (longLayout.length() > 0) {
            resultsetLayoutJs.append("self.gridLongLayout={\n" + longLayout.toString() + "\n};");
            resultsetLayoutHtml.append(" long-layout='[[gridLongLayout]]'");
        }

        final StringBuilder gridSummaryLayout = new StringBuilder();
        if (summaryLayout.hasLayoutFor(Device.DESKTOP, null)) {
            gridSummaryLayout.append("desktop: " + summaryLayout.getLayout(Device.DESKTOP, null).get());
        }
        if (summaryLayout.hasLayoutFor(Device.TABLET, null)) {
            gridSummaryLayout.append((gridSummaryLayout.length() > 0 ? ",\n" : "") + "tablet: " + summaryLayout.getLayout(Device.TABLET, null).get());
        }
        if (summaryLayout.hasLayoutFor(Device.MOBILE, null)) {
            gridSummaryLayout.append((gridSummaryLayout.length() > 0 ? ",\n" : "") + "mobile: " + summaryLayout.getLayout(Device.MOBILE, null).get());
        }
        if (gridSummaryLayout.length() > 0) {
            resultsetLayoutJs.append("self.summaryLayout={\n" + gridSummaryLayout.toString() + "\n};");
            resultsetLayoutHtml.append(" summary-layout='[[summaryLayout]]'");
        }
        return new Pair<>(resultsetLayoutHtml.toString(), resultsetLayoutJs.toString());
    }

    /**
     * Returns the global manager for the user for this concrete thread (the user has been populated through the Web UI authentication mechanism -- see DefaultWebResourceGuard).
     *
     * @return
     */
    private IGlobalDomainTreeManager getUserSpecificGlobalManager() {
        final IServerGlobalDomainTreeManager serverGdtm = injector.getInstance(IServerGlobalDomainTreeManager.class);
        final User user = injector.getInstance(IUserProvider.class).getUser();
        if (user == null) { // the user is unknown at this stage!
            return null; // no user-specific global exists for unknown user!
        }
        final String userName = user.getKey();
        return serverGdtm.get(userName);
    }

    private String queryEnhancerContextConfigString() {
        final StringBuilder sb = new StringBuilder();

        if (dslDefaultConfig.getQueryEnhancerConfig().isPresent() && dslDefaultConfig.getQueryEnhancerConfig().get().getValue().isPresent()) {
            final CentreContextConfig centreContextConfig = dslDefaultConfig.getQueryEnhancerConfig().get().getValue().get();
            if (centreContextConfig.withSelectionCrit) {
                // disregarded -- sends every time, because the selection criteria is needed for running the centre query
            }
            sb.append("require-selected-entities=\"" + (centreContextConfig.withCurrentEtity ? "ONE" : (centreContextConfig.withAllSelectedEntities ? "ALL" : "NONE")) + "\" ");
            sb.append("require-master-entity=\"" + (centreContextConfig.withMasterEntity ? "true" : "false") + "\"");
        } else {
            sb.append("require-selected-entities=\"NONE\" ");
            sb.append("require-master-entity=\"false\"");
        }

        return sb.toString();
    }

    /**
     * Enhances the type of centre entity with custom property definition.
     *
     * @param centre
     * @param root
     * @param propDef
     * @param resultSetCustomPropAssignmentHandlerType
     */
    private void enhanceCentreManagerWithCustomProperty(final ICentreDomainTreeManagerAndEnhancer centre, final Class<?> root, final String propName, final PropDef<?> propDef, final Optional<Class<? extends ICustomPropsAssignmentHandler>> resultSetCustomPropAssignmentHandlerType) {
        centre.getEnhancer().addCustomProperty(root, "" /* this is the contextPath */, propName, propDef.title, propDef.desc, propDef.type);
    }

    /**
     * Creates the widgets for criteria.
     *
     * @param centre
     * @param root
     * @return
     */
    private List<AbstractCriterionWidget> createCriteriaWidgets(final ICentreDomainTreeManagerAndEnhancer centre, final Class<?> root) {
        final Class<?> managedType = centre.getEnhancer().getManagedType(root);
        final List<AbstractCriterionWidget> criteriaWidgets = new ArrayList<>();
        for (final String critProp : centre.getFirstTick().checkedProperties(root)) {
            if (!AbstractDomainTree.isPlaceholder(critProp)) {
                final boolean isEntityItself = "".equals(critProp); // empty property means "entity itself"
                final Class<?> propertyType = isEntityItself ? managedType : PropertyTypeDeterminator.determinePropertyType(managedType, critProp);

                final AbstractCriterionWidget criterionWidget;
                if (AbstractDomainTree.isCritOnlySingle(managedType, critProp)) {
                    if (EntityUtils.isEntityType(propertyType)) {
                        final List<Pair<String, Boolean>> additionalProps = dslDefaultConfig.getAdditionalPropsForAutocompleter(critProp);
                        criterionWidget = new EntitySingleCriterionWidget(root, managedType, critProp, additionalProps, getCentreContextConfigFor(critProp));
                    } else if (EntityUtils.isString(propertyType)) {
                        criterionWidget = new StringSingleCriterionWidget(root, managedType, critProp);
                    } else if (EntityUtils.isBoolean(propertyType)) {
                        criterionWidget = new BooleanSingleCriterionWidget(root, managedType, critProp);
                    } else if (Integer.class.isAssignableFrom(propertyType) || Long.class.isAssignableFrom(propertyType)) {
                        criterionWidget = new IntegerSingleCriterionWidget(root, managedType, critProp);
                    } else if (BigDecimal.class.isAssignableFrom(propertyType)) {
                        criterionWidget = new DecimalSingleCriterionWidget(root, managedType, critProp);
                    } else if (Money.class.isAssignableFrom(propertyType)) {
                        criterionWidget = new MoneySingleCriterionWidget(root, managedType, critProp);
                    } else if (EntityUtils.isDate(propertyType)) {
                        criterionWidget = new DateSingleCriterionWidget(root, managedType, critProp);
                    } else {
                        throw new UnsupportedOperationException(String.format("The crit-only single editor type [%s] is currently unsupported.", propertyType));
                    }
                } else {
                    if (EntityUtils.isEntityType(propertyType)) {
                        final List<Pair<String, Boolean>> additionalProps = dslDefaultConfig.getAdditionalPropsForAutocompleter(critProp);
                        criterionWidget = new EntityCriterionWidget(root, managedType, critProp, additionalProps, getCentreContextConfigFor(critProp));
                    } else if (EntityUtils.isString(propertyType)) {
                        criterionWidget = new StringCriterionWidget(root, managedType, critProp);
                    } else if (EntityUtils.isBoolean(propertyType)) {
                        criterionWidget = new BooleanCriterionWidget(root, managedType, critProp);
                    } else if (Integer.class.isAssignableFrom(propertyType) || Long.class.isAssignableFrom(propertyType)) {
                        criterionWidget = new IntegerCriterionWidget(root, managedType, critProp);
                    } else if (BigDecimal.class.isAssignableFrom(propertyType)) { // TODO do not forget about Money later (after Money widget will be available)
                        criterionWidget = new DecimalCriterionWidget(root, managedType, critProp);
                    } else if (Money.class.isAssignableFrom(propertyType)) {
                        criterionWidget = new MoneyCriterionWidget(root, managedType, critProp);
                    } else if (EntityUtils.isDate(propertyType)) {
                        criterionWidget = new DateCriterionWidget(root, managedType, critProp);
                    } else {
                        throw new UnsupportedOperationException(String.format("The multi / range editor type [%s] is currently unsupported.", propertyType));
                    }
                }
                criteriaWidgets.add(criterionWidget);
            }
        }
        return criteriaWidgets;
    }

    private void addToLastGroup(final List<List<FunctionalActionElement>> actionGroups, final EntityActionConfig actionConfig, final int i) {
        if (actionGroups.isEmpty()) {
            actionGroups.add(new ArrayList<>());
        }
        final FunctionalActionElement el = new FunctionalActionElement(actionConfig, i, FunctionalActionKind.TOP_LEVEL);
        actionGroups.get(actionGroups.size() - 1).add(el);
    }

    private String getGroup(final Optional<String> groupIfAny) {
        return groupIfAny.isPresent() ? groupIfAny.get() : null;
    }

    private String createActionObject(final FunctionalActionElement element) {
        return element.createActionObject();
    }

    /**
     * Return DSL representation for property name.
     *
     * @param name
     * @return
     */
    private static String dslName(final String name) {
        return name.equals("") ? "this" : name;
    }

    /**
     * Return domain tree representation for property name.
     *
     * @param name
     * @return
     */
    private static String treeName(final String name) {
        return name.equals("this") ? "" : name;
    }

    private CentreContextConfig getCentreContextConfigFor(final String critProp) {
        final String dslProp = dslName(critProp);
        return dslDefaultConfig.getValueMatchersForSelectionCriteria().isPresent()
                && dslDefaultConfig.getValueMatchersForSelectionCriteria().get().get(dslProp) != null
                && dslDefaultConfig.getValueMatchersForSelectionCriteria().get().get(dslProp).getValue() != null
                && dslDefaultConfig.getValueMatchersForSelectionCriteria().get().get(dslProp).getValue().isPresent()
                ? dslDefaultConfig.getValueMatchersForSelectionCriteria().get().get(dslProp).getValue().get()
                : new CentreContextConfig(false, false, false, false, null);
    }

    /**
     * Creates value matcher instance.
     *
     * @param injector
     * @return
     */
    public <V extends AbstractEntity<?>> Pair<IValueMatcherWithCentreContext<V>, Optional<CentreContextConfig>> createValueMatcherAndContextConfig(final Class<? extends AbstractEntity<?>> criteriaType, final String criterionPropertyName) {
        final Optional<Map<String, Pair<Class<? extends IValueMatcherWithCentreContext<? extends AbstractEntity<?>>>, Optional<CentreContextConfig>>>> matchers = dslDefaultConfig.getValueMatchersForSelectionCriteria();

        final String originalPropertyName = CentreUtils.getOriginalPropertyName(criteriaType, criterionPropertyName);
        final String dslProp = dslName(originalPropertyName);
        logger.debug("createValueMatcherAndContextConfig: propertyName = " + criterionPropertyName + " originalPropertyName = " + dslProp);
        final Class<? extends IValueMatcherWithCentreContext<V>> matcherType = matchers.isPresent() && matchers.get().containsKey(dslProp) ?
                (Class<? extends IValueMatcherWithCentreContext<V>>) matchers.get().get(dslProp).getKey() : null;
        final Pair<IValueMatcherWithCentreContext<V>, Optional<CentreContextConfig>> matcherAndContextConfig;
        if (matcherType != null) {
            matcherAndContextConfig = new Pair<>(injector.getInstance(matcherType), matchers.get().get(dslProp).getValue());
        } else {
            matcherAndContextConfig = createDefaultValueMatcherAndContextConfig(CentreUtils.getOriginalType(criteriaType), originalPropertyName, coFinder);
        }
        return matcherAndContextConfig;
    }

    /**
     * Creates default value matcher and context config for the specified entity property.
     *
     * @param propertyName
     * @param criteriaType
     * @param coFinder
     * @return
     */
    private <V extends AbstractEntity<?>> Pair<IValueMatcherWithCentreContext<V>, Optional<CentreContextConfig>> createDefaultValueMatcherAndContextConfig(final Class<? extends AbstractEntity<?>> originalType, final String originalPropertyName, final ICompanionObjectFinder coFinder) {
        final boolean isEntityItself = "".equals(originalPropertyName); // empty property means "entity itself"
        final Class<V> propertyType = (Class<V>) (isEntityItself ? originalType : PropertyTypeDeterminator.determinePropertyType(originalType, originalPropertyName));
        final IEntityDao<V> co = coFinder.find(propertyType);
        return new Pair<>(new FallbackValueMatcherWithCentreContext<V>(co), Optional.empty());
    }

    public Optional<Class<? extends ICustomPropsAssignmentHandler>> getCustomPropertiesAsignmentHandler() {
        return dslDefaultConfig.getResultSetCustomPropAssignmentHandlerType();
    }

    public Optional<List<ResultSetProp>> getCustomPropertiesDefinitions() {
        return dslDefaultConfig.getResultSetProperties();
    }

    public ICustomPropsAssignmentHandler createAssignmentHandlerInstance(final Class<? extends ICustomPropsAssignmentHandler> assignmentHandlerType) {
        return injector.getInstance(assignmentHandlerType);
    }

    public Optional<IFetchProvider<T>> getAdditionalFetchProvider() {
        return dslDefaultConfig.getFetchProvider();
    }

    public Optional<Pair<IQueryEnhancer<T>, Optional<CentreContextConfig>>> getQueryEnhancerConfig() {
        final Optional<Pair<Class<? extends IQueryEnhancer<T>>, Optional<CentreContextConfig>>> queryEnhancerConfig = dslDefaultConfig.getQueryEnhancerConfig();
        if (queryEnhancerConfig.isPresent()) {
            final Class<? extends IQueryEnhancer<T>> queryEnhancerType = queryEnhancerConfig.get().getKey();
            return Optional.of(new Pair<>(injector.getInstance(queryEnhancerType), queryEnhancerConfig.get().getValue()));
        } else {
            return Optional.empty();
        }
    }

    public Optional<Pair<Class<?>, Class<?>>> getGeneratorTypes() {
        return dslDefaultConfig.getGeneratorTypes();
    }

    /**
     * Creates generic {@link IGenerator} instance from injector based on assumption that <code>generatorType</code> is of appropriate type (such checks are performed on API implementation level).
     *
     * @param generatorType
     * @return
     */
    @SuppressWarnings("rawtypes")
    public IGenerator createGeneratorInstance(final Class<?> generatorType) {
        return (IGenerator) injector.getInstance(generatorType);
    }
}<|MERGE_RESOLUTION|>--- conflicted
+++ resolved
@@ -956,21 +956,15 @@
                     .attr("short-desc", el.conf().shortDesc.orElse(""))
                     .attr("long-desc", el.conf().longDesc.orElse(""))
                     .attr("retrieved-entities", "{{retrievedEntities}}")
-                    .attr("retrieved-totals", "{{retrievedTotals}}");
+                    .attr("retrieved-totals", "{{retrievedTotals}}")
+                    .attr("retrieved-entity-selection", "{{retrievedEntitySelection}}")
+                    .attr("column-properties-mapper", "{{columnPropertiesMapper}}");
             if (el.entityActionConfig.whereToInsertView.get() == InsertionPoints.LEFT) {
-<<<<<<< HEAD
-                leftInsertionPointsDom.add(new DomElement("tg-entity-centre-insertion-point").attr("id", "ip" + el.numberOfAction).attr("retrieved-entities", "{{retrievedEntities}}").attr("retrieved-totals", "{{retrievedTotals}}").attr("retrieved-entity-selection", "{{retrievedEntitySelection}}").attr("column-properties-mapper", "{{columnPropertiesMapper}}"));
-            } else if (el.entityActionConfig.whereToInsertView.get() == InsertionPoints.RIGHT) {
-                rightInsertionPointsDom.add(new DomElement("tg-entity-centre-insertion-point").attr("id", "ip" + el.numberOfAction).attr("retrieved-entities", "{{retrievedEntities}}").attr("retrieved-totals", "{{retrievedTotals}}").attr("retrieved-entity-selection", "{{retrievedEntitySelection}}").attr("column-properties-mapper", "{{columnPropertiesMapper}}"));
-            } else if (el.entityActionConfig.whereToInsertView.get() == InsertionPoints.BOTTOM) {
-                bottomInsertionPointsDom.add(new DomElement("tg-entity-centre-insertion-point").attr("id", "ip" + el.numberOfAction).attr("retrieved-entities", "{{retrievedEntities}}").attr("retrieved-totals", "{{retrievedTotals}}").attr("retrieved-entity-selection", "{{retrievedEntitySelection}}").attr("column-properties-mapper", "{{columnPropertiesMapper}}"));
-=======
                 leftInsertionPointsDom.add(insertionPoint);
             } else if (el.entityActionConfig.whereToInsertView.get() == InsertionPoints.RIGHT) {
                 rightInsertionPointsDom.add(insertionPoint);
             } else if (el.entityActionConfig.whereToInsertView.get() == InsertionPoints.BOTTOM) {
                 bottomInsertionPointsDom.add(insertionPoint);
->>>>>>> dde371c4
             } else {
                 throw new IllegalArgumentException("Unexpected insertion point type.");
             }
