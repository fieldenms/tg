package ua.com.fielden.platform.web.centre;

import static java.lang.String.format;
import static java.util.Optional.empty;
import static java.util.stream.Collectors.toSet;
import static ua.com.fielden.platform.domaintree.impl.AbstractDomainTree.isCritOnlySingle;
import static ua.com.fielden.platform.domaintree.impl.AbstractDomainTree.validateRootType;
import static ua.com.fielden.platform.domaintree.impl.CalculatedProperty.generateNameFrom;
import static ua.com.fielden.platform.reflection.PropertyTypeDeterminator.determinePropertyType;
import static ua.com.fielden.platform.types.tuples.T2.t2;
import static ua.com.fielden.platform.utils.EntityUtils.fetchWithKeyAndDesc;
import static ua.com.fielden.platform.utils.EntityUtils.isBoolean;
import static ua.com.fielden.platform.utils.EntityUtils.isDate;
import static ua.com.fielden.platform.utils.EntityUtils.isEntityType;
import static ua.com.fielden.platform.utils.EntityUtils.isInteger;
import static ua.com.fielden.platform.utils.EntityUtils.isRangeType;
import static ua.com.fielden.platform.utils.EntityUtils.isString;
import static ua.com.fielden.platform.utils.Pair.pair;
import static ua.com.fielden.platform.web.centre.CentreUpdater.FRESH_CENTRE_NAME;
import static ua.com.fielden.platform.web.centre.CentreUpdater.updateCentre;
import static ua.com.fielden.platform.web.centre.CentreUpdaterUtils.createEmptyCentre;
import static ua.com.fielden.platform.web.centre.EgiConfigurations.CHECKBOX_FIXED;
import static ua.com.fielden.platform.web.centre.EgiConfigurations.CHECKBOX_VISIBLE;
import static ua.com.fielden.platform.web.centre.EgiConfigurations.CHECKBOX_WITH_PRIMARY_ACTION_FIXED;
import static ua.com.fielden.platform.web.centre.EgiConfigurations.DRAGGABLE;
import static ua.com.fielden.platform.web.centre.EgiConfigurations.DRAG_ANCHOR_FIXED;
import static ua.com.fielden.platform.web.centre.EgiConfigurations.FIT_TO_HEIGHT;
import static ua.com.fielden.platform.web.centre.EgiConfigurations.HEADER_FIXED;
import static ua.com.fielden.platform.web.centre.EgiConfigurations.SECONDARY_ACTION_FIXED;
import static ua.com.fielden.platform.web.centre.EgiConfigurations.SUMMARY_FIXED;
import static ua.com.fielden.platform.web.centre.EgiConfigurations.TOOLBAR_VISIBLE;
import static ua.com.fielden.platform.web.centre.WebApiUtils.dslName;
import static ua.com.fielden.platform.web.centre.WebApiUtils.treeName;
import static ua.com.fielden.platform.web.interfaces.DeviceProfile.DESKTOP;
import static ua.com.fielden.platform.web.utils.EntityResourceUtils.getOriginalPropertyName;
import static ua.com.fielden.platform.web.utils.EntityResourceUtils.getOriginalType;
import static ua.com.fielden.platform.web.view.master.EntityMaster.flattenedNameOf;

import java.math.BigDecimal;
import java.util.ArrayList;
import java.util.Collection;
import java.util.Date;
import java.util.LinkedHashMap;
import java.util.LinkedHashSet;
import java.util.List;
import java.util.Map;
import java.util.Map.Entry;
import java.util.Optional;
import java.util.Set;
import java.util.function.Supplier;
import java.util.function.UnaryOperator;
import java.util.stream.Collectors;

import org.apache.log4j.Logger;

import com.google.common.collect.ListMultimap;
import com.google.inject.Injector;

import ua.com.fielden.platform.basic.IValueMatcherWithCentreContext;
import ua.com.fielden.platform.basic.autocompleter.FallbackValueMatcherWithCentreContext;
import ua.com.fielden.platform.criteria.generator.impl.CriteriaReflector;
import ua.com.fielden.platform.data.generator.IGenerator;
import ua.com.fielden.platform.dom.DomContainer;
import ua.com.fielden.platform.dom.DomElement;
import ua.com.fielden.platform.dom.InnerTextElement;
import ua.com.fielden.platform.domaintree.ICalculatedProperty.CalculatedPropertyAttribute;
import ua.com.fielden.platform.domaintree.IDomainTreeEnhancerCache;
import ua.com.fielden.platform.domaintree.centre.ICentreDomainTreeManager;
import ua.com.fielden.platform.domaintree.centre.ICentreDomainTreeManager.ICentreDomainTreeManagerAndEnhancer;
import ua.com.fielden.platform.domaintree.centre.impl.CentreDomainTreeManagerAndEnhancer;
import ua.com.fielden.platform.domaintree.impl.AbstractDomainTree;
import ua.com.fielden.platform.domaintree.impl.CalculatedProperty;
import ua.com.fielden.platform.domaintree.impl.CalculatedPropertyInfo;
import ua.com.fielden.platform.domaintree.impl.CustomProperty;
import ua.com.fielden.platform.entity.AbstractEntity;
import ua.com.fielden.platform.entity.annotation.EntityType;
import ua.com.fielden.platform.entity.annotation.IsProperty;
import ua.com.fielden.platform.entity.factory.ICompanionObjectFinder;
import ua.com.fielden.platform.entity.fetch.IFetchProvider;
import ua.com.fielden.platform.entity.query.fluent.fetch;
import ua.com.fielden.platform.reflection.PropertyTypeDeterminator;
import ua.com.fielden.platform.reflection.asm.impl.DynamicEntityClassLoader;
import ua.com.fielden.platform.security.user.IUser;
import ua.com.fielden.platform.security.user.IUserProvider;
import ua.com.fielden.platform.security.user.User;
import ua.com.fielden.platform.serialisation.api.ISerialiser;
import ua.com.fielden.platform.serialisation.jackson.DefaultValueContract;
import ua.com.fielden.platform.types.Money;
import ua.com.fielden.platform.types.tuples.T2;
import ua.com.fielden.platform.ui.config.MainMenuItem;
import ua.com.fielden.platform.ui.config.api.IEntityCentreConfig;
import ua.com.fielden.platform.ui.config.api.IMainMenuItem;
import ua.com.fielden.platform.ui.menu.MiWithConfigurationSupport;
import ua.com.fielden.platform.utils.EntityUtils;
import ua.com.fielden.platform.utils.Pair;
import ua.com.fielden.platform.utils.ResourceLoader;
import ua.com.fielden.platform.web.app.IWebUiConfig;
import ua.com.fielden.platform.web.app.exceptions.WebUiBuilderException;
import ua.com.fielden.platform.web.centre.api.EntityCentreConfig;
import ua.com.fielden.platform.web.centre.api.EntityCentreConfig.OrderDirection;
import ua.com.fielden.platform.web.centre.api.EntityCentreConfig.ResultSetProp;
import ua.com.fielden.platform.web.centre.api.EntityCentreConfig.SummaryPropDef;
import ua.com.fielden.platform.web.centre.api.ICentre;
import ua.com.fielden.platform.web.centre.api.actions.EntityActionConfig;
import ua.com.fielden.platform.web.centre.api.context.CentreContextConfig;
import ua.com.fielden.platform.web.centre.api.crit.defaults.assigners.IValueAssigner;
import ua.com.fielden.platform.web.centre.api.crit.defaults.mnemonics.MultiCritBooleanValueMnemonic;
import ua.com.fielden.platform.web.centre.api.crit.defaults.mnemonics.MultiCritStringValueMnemonic;
import ua.com.fielden.platform.web.centre.api.crit.defaults.mnemonics.RangeCritDateValueMnemonic;
import ua.com.fielden.platform.web.centre.api.crit.defaults.mnemonics.RangeCritOtherValueMnemonic;
import ua.com.fielden.platform.web.centre.api.crit.defaults.mnemonics.SingleCritDateValueMnemonic;
import ua.com.fielden.platform.web.centre.api.crit.defaults.mnemonics.SingleCritOtherValueMnemonic;
import ua.com.fielden.platform.web.centre.api.crit.impl.AbstractCriterionWidget;
import ua.com.fielden.platform.web.centre.api.crit.impl.BooleanCriterionWidget;
import ua.com.fielden.platform.web.centre.api.crit.impl.BooleanSingleCriterionWidget;
import ua.com.fielden.platform.web.centre.api.crit.impl.DateCriterionWidget;
import ua.com.fielden.platform.web.centre.api.crit.impl.DateSingleCriterionWidget;
import ua.com.fielden.platform.web.centre.api.crit.impl.DecimalCriterionWidget;
import ua.com.fielden.platform.web.centre.api.crit.impl.DecimalSingleCriterionWidget;
import ua.com.fielden.platform.web.centre.api.crit.impl.EntityCriterionWidget;
import ua.com.fielden.platform.web.centre.api.crit.impl.EntitySingleCriterionWidget;
import ua.com.fielden.platform.web.centre.api.crit.impl.IntegerCriterionWidget;
import ua.com.fielden.platform.web.centre.api.crit.impl.IntegerSingleCriterionWidget;
import ua.com.fielden.platform.web.centre.api.crit.impl.MoneyCriterionWidget;
import ua.com.fielden.platform.web.centre.api.crit.impl.MoneySingleCriterionWidget;
import ua.com.fielden.platform.web.centre.api.crit.impl.StringCriterionWidget;
import ua.com.fielden.platform.web.centre.api.crit.impl.StringSingleCriterionWidget;
import ua.com.fielden.platform.web.centre.api.insertion_points.InsertionPointBuilder;
import ua.com.fielden.platform.web.centre.api.insertion_points.InsertionPointConfig;
import ua.com.fielden.platform.web.centre.api.insertion_points.InsertionPoints;
import ua.com.fielden.platform.web.centre.api.resultset.ICustomPropsAssignmentHandler;
import ua.com.fielden.platform.web.centre.api.resultset.IRenderingCustomiser;
import ua.com.fielden.platform.web.centre.api.resultset.PropDef;
import ua.com.fielden.platform.web.centre.api.resultset.impl.FunctionalActionElement;
import ua.com.fielden.platform.web.centre.api.resultset.impl.FunctionalActionKind;
import ua.com.fielden.platform.web.centre.api.resultset.impl.PropertyColumnElement;
import ua.com.fielden.platform.web.centre.exceptions.PropertyDefinitionException;
import ua.com.fielden.platform.web.interfaces.DeviceProfile;
import ua.com.fielden.platform.web.interfaces.ILayout.Device;
import ua.com.fielden.platform.web.interfaces.IRenderable;
import ua.com.fielden.platform.web.layout.FlexLayout;
import ua.com.fielden.platform.web.minijs.JsCode;
import ua.com.fielden.platform.web.utils.EntityResourceUtils;
import ua.com.fielden.platform.web.view.master.api.impl.SimpleMasterBuilder;
import ua.com.fielden.snappy.DateRangeConditionEnum;

/**
 * Represents the entity centre.
 *
 * @author TG Team
 *
 */
public class EntityCentre<T extends AbstractEntity<?>> implements ICentre<T> {

    private static final CentreContextConfig defaultCentreContextConfig = new CentreContextConfig(false, false, false, false, null);

    public static final String IMPORTS = "<!--@imports-->";
    private static final String FULL_ENTITY_TYPE = "@full_entity_type";
    private static final String FULL_MI_TYPE = "@full_mi_type";
    private static final String MI_TYPE = "@mi_type";
    //egi related properties
    private static final String EGI_LAYOUT = "@gridLayout";
    private static final String EGI_LAYOUT_CONFIG = "//gridLayoutConfig";
    private static final String EGI_SHORTCUTS = "@customShortcuts";
    private static final String EGI_TOOLBAR_VISIBLE = "@toolbarVisible";
    private static final String EGI_DRAGGABLE = "@canDragFrom";
    private static final String EGI_DRAG_ANCHOR_FIXED = "@dragAnchorFixed";
    private static final String EGI_CHECKBOX_VISIBILITY = "@checkboxVisible";
    private static final String EGI_CHECKBOX_FIXED = "@checkboxesFixed";
    private static final String EGI_CHECKBOX_WITH_PRIMARY_ACTION_FIXED = "@checkboxesWithPrimaryActionsFixed";
    private static final String EGI_NUM_OF_FIXED_COLUMNS = "@numOfFixedCols";
    private static final String EGI_SECONDARY_ACTION_FIXED = "@secondaryActionsFixed";
    private static final String EGI_HEADER_FIXED = "@headerFixed";
    private static final String EGI_SUMMARY_FIXED = "@summaryFixed";
    private static final String EGI_VISIBLE_ROW_COUNT = "@visibleRowCount";
    private static final String EGI_HEIGHT = "@egiHeight";
    private static final String EGI_FIT_TO_HEIGHT = "@fitToHeight";
    private static final String EGI_ROW_HEIGHT = "@egiRowHeight";
    private static final String EGI_PAGE_CAPACITY = "@pageCapacity";
    private static final String EGI_ACTIONS = "//generatedActionObjects";
    private static final String EGI_PRIMARY_ACTION = "//generatedPrimaryAction";
    private static final String EGI_SECONDARY_ACTIONS = "//generatedSecondaryActions";
    private static final String EGI_PROPERTY_ACTIONS = "//generatedPropActions";
    private static final String EGI_DOM = "<!--@egi_columns-->";
    private static final String EGI_FUNCTIONAL_ACTION_DOM = "<!--@functional_actions-->";
    private static final String EGI_PRIMARY_ACTION_DOM = "<!--@primary_action-->";
    private static final String EGI_SECONDARY_ACTIONS_DOM = "<!--@secondary_actions-->";
    //Fron actions
    private static final String FRONT_ACTIONS_DOM = "<!--@custom-front-actions-->";
    private static final String FRONT_ACTIONS = "//generatedFrontActionObjects";
    //Toolbar related
    private static final String TOOLBAR_DOM = "<!--@toolbar-->";
    private static final String TOOLBAR_JS = "//toolbarGeneratedFunction";
    private static final String TOOLBAR_STYLES = "/*toolbarStyles*/";
    //Selection criteria related
    private static final String QUERY_ENHANCER_CONFIG = "@queryEnhancerContextConfig";
    private static final String CRITERIA_DOM = "<!--@criteria_editors-->";
    private static final String SELECTION_CRITERIA_LAYOUT_CONFIG = "//@layoutConfig";
    //Insertion points
    private static final String INSERTION_POINT_ACTIONS = "//generatedInsertionPointActions";
    private static final String INSERTION_POINT_ACTIONS_DOM = "<!--@insertion_point_actions-->";
    private static final String LEFT_INSERTION_POINT_DOM = "<!--@left_insertion_points-->";
    private static final String RIGHT_INSERTION_POINT_DOM = "<!--@right_insertion_points-->";
    private static final String TOP_INSERTION_POINT_DOM = "<!--@top_insertion_points-->";
    private static final String BOTTOM_INSERTION_POINT_DOM = "<!--@bottom_insertion_points-->";
    // generic custom code
    private static final String READY_CUSTOM_CODE = "//@centre-is-ready-custom-code";
    private static final String ATTACHED_CUSTOM_CODE = "//@centre-has-been-attached-custom-code";


    private final Logger logger = Logger.getLogger(getClass());
    private final String name;
    private final EntityCentreConfig<T> dslDefaultConfig;
    private final Injector injector;
    private final Class<T> entityType;
    private final Class<? extends MiWithConfigurationSupport<?>> miType;
    private final ICompanionObjectFinder companionFinder;
    private final UnaryOperator<ICentreDomainTreeManagerAndEnhancer> postCentreCreated;
    private Optional<JsCode> customCode = Optional.empty();
    private Optional<JsCode> customCodeOnAttach = Optional.empty();

    private final IUserProvider userProvider;
    private final ISerialiser serialiser;
    private final IDomainTreeEnhancerCache domainTreeEnhancerCache;
    private final IWebUiConfig webUiConfig;
    private final IEntityCentreConfig eccCompanion;
    private final IMainMenuItem mmiCompanion;
    private final IUser userCompanion;

    /**
     * Creates new {@link EntityCentre} instance for the menu item type and with specified name.
     *
     * @param miType
     *            - the menu item type for which this entity centre is to be created.
     * @param name
     *            - the name for this entity centre.
     * @param dslDefaultConfig
     *            -- default configuration taken from Centre DSL
     */
    public EntityCentre(final Class<? extends MiWithConfigurationSupport<?>> miType, final String name, final EntityCentreConfig<T> dslDefaultConfig, final Injector injector, final UnaryOperator<ICentreDomainTreeManagerAndEnhancer> postCentreCreated) {
        this.name = name;
        this.dslDefaultConfig = dslDefaultConfig;

        this.injector = injector;

        validateMenuItemTypeRootType(miType);
        this.miType = miType;
        this.entityType = EntityResourceUtils.getEntityType(miType);
        this.companionFinder = this.injector.getInstance(ICompanionObjectFinder.class);
        this.postCentreCreated = postCentreCreated;

        userProvider = injector.getInstance(IUserProvider.class);
        serialiser = injector.getInstance(ISerialiser.class);
        domainTreeEnhancerCache = injector.getInstance(IDomainTreeEnhancerCache.class);
        webUiConfig = injector.getInstance(IWebUiConfig.class);
        eccCompanion = companionFinder.find(ua.com.fielden.platform.ui.config.EntityCentreConfig.class);
        mmiCompanion = companionFinder.find(MainMenuItem.class);
        userCompanion = companionFinder.find(User.class);
        // this is to trigger caching of DomainTreeEnhancers to avoid heavy computations later
        createDefaultCentre();
    }

    /**
     * Validates root type corresponding to <code>menuItemType</code>.
     *
     * @param menuItemType
     */
    private static void validateMenuItemTypeRootType(final Class<? extends MiWithConfigurationSupport<?>> miType) {
        final EntityType etAnnotation = miType.getAnnotation(EntityType.class);
        if (etAnnotation == null || etAnnotation.value() == null) {
            throw new WebUiBuilderException(format("The menu item type %s has no 'EntityType' annotation, which is necessary to specify the root type of the centre.", miType.getSimpleName()));
        }
        final Class<?> root = etAnnotation.value();
        validateRootType(root);
    }

    /**
     * Generates default centre from DSL config and postCentreCreated callback (user unspecific).
     *
     * @param dslDefaultConfig
     * @param postCentreCreated
     * @return
     */
    private ICentreDomainTreeManagerAndEnhancer createUserUnspecificDefaultCentre(final EntityCentreConfig<T> dslDefaultConfig, final ISerialiser serialiser, final UnaryOperator<ICentreDomainTreeManagerAndEnhancer> postCentreCreated) {
        return createDefaultCentre0(dslDefaultConfig, serialiser, postCentreCreated, false);
    }

    /**
     * Generates default centre from DSL config and postCentreCreated callback (user specific).
     *
     * @param dslDefaultConfig
     * @param postCentreCreated
     * @return
     */
    private ICentreDomainTreeManagerAndEnhancer createDefaultCentre(final EntityCentreConfig<T> dslDefaultConfig, final ISerialiser serialiser, final UnaryOperator<ICentreDomainTreeManagerAndEnhancer> postCentreCreated) {
        return createDefaultCentre0(dslDefaultConfig, serialiser, postCentreCreated, true);
    }

    /**
     * Creates calculated / custom property containers from Centre DSL definition. This is to be used when constructing {@link CentreDomainTreeManagerAndEnhancer} instances.
     *
     * @param entityType
     * @param resultSetProps
     * @param summaryExpressions
     * @return
     */
    private static T2<Map<Class<?>, Set<CalculatedPropertyInfo>>, Map<Class<?>, List<CustomProperty>>> createCalculatedAndCustomProperties(final Class<?> entityType, final Optional<List<ResultSetProp>> resultSetProps, final ListMultimap<String, SummaryPropDef> summaryExpressions) {
        final Map<Class<?>, List<CustomProperty>> customProperties = new LinkedHashMap<>();
        customProperties.put(entityType, new ArrayList<CustomProperty>());
        if (resultSetProps.isPresent()) {
            for (final ResultSetProp property : resultSetProps.get()) {
                if (!property.propName.isPresent()) {
                    if (property.propDef.isPresent()) { // represents the 'custom' property
                        final PropDef<?> propDef = property.propDef.get();
                        final Class<?> managedType = entityType; // getManagedType(entityType); -- please note that mutual custom props validation is not be performed -- apply method invokes at the end after adding all custom / calculated properties
                        customProperties.get(entityType).add(new CustomProperty(entityType, managedType, "" /* this is the contextPath */, generateNameFrom(propDef.title), propDef.title, propDef.desc, propDef.type, IsProperty.DEFAULT_PRECISION, IsProperty.DEFAULT_SCALE));
                    } else {
                        throw new IllegalStateException(format("The state of result-set property [%s] definition is not correct, need to exist either a 'propName' for the property or 'propDef'.", property));
                    }
                }
            }
        }

        final Map<Class<?>, Set<CalculatedPropertyInfo>> calculatedPropertiesInfo = new LinkedHashMap<>();
        calculatedPropertiesInfo.put(entityType, new LinkedHashSet<>());
        for (final Entry<String, Collection<SummaryPropDef>> entry : summaryExpressions.asMap().entrySet()) {
            final String originationProperty = treeName(entry.getKey());
            for (final SummaryPropDef summaryProp : entry.getValue()) {
                calculatedPropertiesInfo.get(entityType).add(new CalculatedPropertyInfo(entityType, "", summaryProp.alias, 
                        summaryProp.expression,
                        summaryProp.title,
                        CalculatedPropertyAttribute.NO_ATTR,
                        "".equals(originationProperty) ? "SELF" : originationProperty, summaryProp.desc,
                        summaryProp.precision,
                        summaryProp.scale));
            }
        }

        return t2(calculatedPropertiesInfo, customProperties);
    }

    /**
     * Creates default centre from Centre DSL configuration by adding calculated / custom props, applying selection crit defaults, EGI column widths / ordering etc.
     *
     * @param dslDefaultConfig
     * @param serialiser
     * @param postCentreCreated
     * @param userSpecific
     * @return
     */
    public static <T extends AbstractEntity<?>> ICentreDomainTreeManagerAndEnhancer createDefaultCentreFrom(
        final EntityCentreConfig<T> dslDefaultConfig,
        final ISerialiser serialiser,
        final UnaryOperator<ICentreDomainTreeManagerAndEnhancer> postCentreCreated,
        final boolean userSpecific,
        final Class<T> entityType,
        final IDomainTreeEnhancerCache domainTreeEnhancerCache,
        final Class<? extends MiWithConfigurationSupport<?>> miType,
        final Injector injector) {
        
        final Optional<List<ResultSetProp>> resultSetProps = dslDefaultConfig.getResultSetProperties();
        final ListMultimap<String, SummaryPropDef> summaryExpressions = dslDefaultConfig.getSummaryExpressions();

        final ICentreDomainTreeManagerAndEnhancer cdtmae = createEmptyCentre(entityType, serialiser, domainTreeEnhancerCache, createCalculatedAndCustomProperties(entityType, resultSetProps, summaryExpressions), miType);

        final Optional<List<String>> selectionCriteria = dslDefaultConfig.getSelectionCriteria();
        if (selectionCriteria.isPresent()) {
            for (final String property : selectionCriteria.get()) {
                cdtmae.getFirstTick().check(entityType, treeName(property), true);
                
                if (userSpecific) {
                    provideDefaultsFor(property, cdtmae, dslDefaultConfig, entityType, injector);
                }
            }
        }

        if (resultSetProps.isPresent()) {
            final Map<String, Integer> growFactors = calculateGrowFactors(resultSetProps.get());
            for (final ResultSetProp property : resultSetProps.get()) {
                final String propertyName = getPropName(property);
                cdtmae.getSecondTick().check(entityType, propertyName, true);
                cdtmae.getSecondTick().use(entityType, propertyName, true);
                cdtmae.getSecondTick().setWidth(entityType, propertyName, property.width);
                if (growFactors.containsKey(propertyName)) {
                    cdtmae.getSecondTick().setGrowFactor(entityType, propertyName, growFactors.get(propertyName));
                }
            }
        }
        for (final Entry<String, Collection<SummaryPropDef>> entry : summaryExpressions.asMap().entrySet()) {
            for (final SummaryPropDef summaryProp : entry.getValue()) {
                cdtmae.getSecondTick().check(entityType, summaryProp.alias, true);
            }
        }
        
        final Optional<Map<String, OrderDirection>> propOrdering = dslDefaultConfig.getResultSetOrdering();
        if (propOrdering.isPresent()) {
            
            // by default ordering occurs by "this" that is why it needs to be switched off in the presence of alternative ordering configuration
            if (cdtmae.getSecondTick().isChecked(entityType, "")) {
                cdtmae.getSecondTick().toggleOrdering(entityType, "");
                cdtmae.getSecondTick().toggleOrdering(entityType, "");
            }
            
            // let's now apply the ordering as per configuration
            for (final Map.Entry<String, OrderDirection> propAndOrderDirection : propOrdering.get().entrySet()) {
                if (OrderDirection.ASC == propAndOrderDirection.getValue()) {
                    cdtmae.getSecondTick().toggleOrdering(entityType, treeName(propAndOrderDirection.getKey()));
                } else { // OrderDirection.DESC
                    cdtmae.getSecondTick().toggleOrdering(entityType, treeName(propAndOrderDirection.getKey())).toggleOrdering(entityType, treeName(propAndOrderDirection.getKey()));
                }
            }
        }
        
        return postCentreCreated == null ? cdtmae : postCentreCreated.apply(cdtmae);
    }
    
    /**
     * Creates default centre from Centre DSL configuration by adding calculated / custom props, applying selection crit defaults, EGI column widths / ordering etc.
     * 
     * @param dslDefaultConfig
     * @param serialiser
     * @param postCentreCreated
     * @param userSpecific
     * @return
     */
    private ICentreDomainTreeManagerAndEnhancer createDefaultCentre0(final EntityCentreConfig<T> dslDefaultConfig, final ISerialiser serialiser, final UnaryOperator<ICentreDomainTreeManagerAndEnhancer> postCentreCreated, final boolean userSpecific) {
        return createDefaultCentreFrom(dslDefaultConfig, serialiser, postCentreCreated, userSpecific, entityType, domainTreeEnhancerCache, miType, injector);
    }

    /**
     * Returns the property name for specified {@link ResultSetProp} instance. The returned property name can be used for retrieving and altering data in
     * {@link ICentreDomainTreeManager}.
     *
     * @param property
     * @return
     */
    private static String getPropName(final ResultSetProp property) {
        if (property.propName.isPresent()) {
            return treeName(property.propName.get());
        } else {
            if (property.propDef.isPresent()) { // represents the 'custom' property
                final String customPropName = CalculatedProperty.generateNameFrom(property.propDef.get().title);
                return treeName(customPropName);
            } else {
                throw new PropertyDefinitionException(format("The state of result-set property [%s] definition is not correct, need to exist either a 'propName' for the property or 'propDef'.", property));
            }
        }
    }
    
    private static <T extends AbstractEntity<?>> void provideDefaultsFor(final String dslProperty, final ICentreDomainTreeManagerAndEnhancer cdtmae, final EntityCentreConfig<T> dslDefaultConfig, final Class<T> entityType, final Injector injector) {
        final String property = treeName(dslProperty);
        final Class<?> managedType = cdtmae.getEnhancer().getManagedType(entityType);
        
        final boolean isEntityItself = "".equals(property); // empty property means "entity itself"
        final Class<?> propertyType = isEntityItself ? managedType : PropertyTypeDeterminator.determinePropertyType(managedType, property);
        
        if (isCritOnlySingle(managedType, property)) {
            if (isEntityType(propertyType)) {
                provideDefaultsEntitySingle(() -> dslDefaultConfig.getDefaultSingleValuesForEntitySelectionCriteria(), () -> dslDefaultConfig.getDefaultSingleValueAssignersForEntitySelectionCriteria(), dslProperty, cdtmae, entityType, injector);
            } else if (isString(propertyType)) {
                provideDefaultsSingle(() -> dslDefaultConfig.getDefaultSingleValuesForStringSelectionCriteria(), () -> dslDefaultConfig.getDefaultSingleValueAssignersForStringSelectionCriteria(), dslProperty, cdtmae, entityType, injector);
            } else if (isBoolean(propertyType)) {
                provideDefaultsSingle(() -> dslDefaultConfig.getDefaultSingleValuesForBooleanSelectionCriteria(), () -> dslDefaultConfig.getDefaultSingleValueAssignersForBooleanSelectionCriteria(), dslProperty, cdtmae, entityType, injector);
            } else if (isInteger(propertyType)) {
                provideDefaultsSingle(() -> dslDefaultConfig.getDefaultSingleValuesForIntegerSelectionCriteria(), () -> dslDefaultConfig.getDefaultSingleValueAssignersForIntegerSelectionCriteria(), dslProperty, cdtmae, entityType, injector);
            } else if (isRangeType(propertyType) && !EntityUtils.isDate(propertyType)) {
                provideDefaultsSingle(() -> dslDefaultConfig.getDefaultSingleValuesForBigDecimalAndMoneySelectionCriteria(), () -> dslDefaultConfig.getDefaultSingleValueAssignersForBigDecimalAndMoneySelectionCriteria(), dslProperty, cdtmae, entityType, injector);
            } else if (isDate(propertyType)) {
                provideDefaultsDateSingle(() -> dslDefaultConfig.getDefaultSingleValuesForDateSelectionCriteria(), () -> dslDefaultConfig.getDefaultSingleValueAssignersForDateSelectionCriteria(), dslProperty, cdtmae, entityType, injector);
            } else {
                throw new UnsupportedOperationException(String.format("The single-crit type [%s] is currently unsupported.", propertyType));
            }
        } else {
            if (isEntityType(propertyType) || isString(propertyType)) {
                provideDefaultsEntityOrString(() -> dslDefaultConfig.getDefaultMultiValuesForEntityAndStringSelectionCriteria(), () -> dslDefaultConfig.getDefaultMultiValueAssignersForEntityAndStringSelectionCriteria(), dslProperty, cdtmae, isString(propertyType), entityType, injector);
            } else if (isBoolean(propertyType)) {
                provideDefaultsBoolean(() -> dslDefaultConfig.getDefaultMultiValuesForBooleanSelectionCriteria(), () -> dslDefaultConfig.getDefaultMultiValueAssignersForBooleanSelectionCriteria(), dslProperty, cdtmae, entityType, injector);
            } else if (isInteger(propertyType)) {
                provideDefaultsRange(() -> dslDefaultConfig.getDefaultRangeValuesForIntegerSelectionCriteria(), () -> dslDefaultConfig.getDefaultRangeValueAssignersForIntegerSelectionCriteria(), dslProperty, cdtmae, entityType, injector);
            } else if (isRangeType(propertyType) && !isDate(propertyType)) {
                provideDefaultsRange(() -> dslDefaultConfig.getDefaultRangeValuesForBigDecimalAndMoneySelectionCriteria(), () -> dslDefaultConfig.getDefaultRangeValueAssignersForBigDecimalAndMoneySelectionCriteria(), dslProperty, cdtmae, entityType, injector);
            } else if (isDate(propertyType)) {
                provideDefaultsDateRange(() -> dslDefaultConfig.getDefaultRangeValuesForDateSelectionCriteria(), () -> dslDefaultConfig.getDefaultRangeValueAssignersForDateSelectionCriteria(), dslProperty, cdtmae, entityType, injector);
            } else {
                throw new UnsupportedOperationException(String.format("The multi-crit type [%s] is currently unsupported.", propertyType));
            }
        }
    }
    
    private static <T extends AbstractEntity<?>> void provideDefaultsEntityOrString(final Supplier<Optional<Map<String, MultiCritStringValueMnemonic>>> mnemonicSupplier, final Supplier<Optional<Map<String, Class<? extends IValueAssigner<MultiCritStringValueMnemonic, T>>>>> assignerSupplier, final String dslProperty, final ICentreDomainTreeManagerAndEnhancer cdtmae, final boolean isString, final Class<T> entityType, final Injector injector) {
        final String property = treeName(dslProperty);
        if (mnemonicSupplier.get().isPresent() && mnemonicSupplier.get().get().get(dslProperty) != null) {
            provideMnemonicDefaultsEntityOrString(mnemonicSupplier.get().get().get(dslProperty), cdtmae, property, isString, entityType);
        } else {
            if (assignerSupplier.get().isPresent() && assignerSupplier.get().get().get(dslProperty) != null) {
                provideAssignerDefaultsEntityOrString(assignerSupplier.get().get().get(dslProperty), cdtmae, property, isString, entityType, injector);
            } else {
            }
        }
    }

    private static <T extends AbstractEntity<?>> void provideDefaultsBoolean(final Supplier<Optional<Map<String, MultiCritBooleanValueMnemonic>>> mnemonicSupplier, final Supplier<Optional<Map<String, Class<? extends IValueAssigner<MultiCritBooleanValueMnemonic, T>>>>> assignerSupplier, final String dslProperty, final ICentreDomainTreeManagerAndEnhancer cdtmae, final Class<T> entityType, final Injector injector) {
        final String property = treeName(dslProperty);
        if (mnemonicSupplier.get().isPresent() && mnemonicSupplier.get().get().get(dslProperty) != null) {
            provideMnemonicDefaultsBoolean(mnemonicSupplier.get().get().get(dslProperty), cdtmae, property, entityType);
        } else {
            if (assignerSupplier.get().isPresent() && assignerSupplier.get().get().get(dslProperty) != null) {
                provideAssignerDefaultsBoolean(assignerSupplier.get().get().get(dslProperty), cdtmae, property, entityType, injector);
            } else {
            }
        }
    }

    private static <T extends AbstractEntity<?>> void provideDefaultsEntitySingle(final Supplier<Optional<Map<String, SingleCritOtherValueMnemonic<? extends AbstractEntity<?>>>>> mnemonicSupplier, final Supplier<Optional<Map<String, Class<? extends IValueAssigner<? extends SingleCritOtherValueMnemonic<? extends AbstractEntity<?>>, T>>>>> assignerSupplier, final String dslProperty, final ICentreDomainTreeManagerAndEnhancer cdtmae, final Class<T> entityType, final Injector injector) {
        final String property = treeName(dslProperty);
        if (mnemonicSupplier.get().isPresent() && mnemonicSupplier.get().get().get(dslProperty) != null) {
            provideMnemonicDefaultsSingle(mnemonicSupplier.get().get().get(dslProperty), cdtmae, property, entityType);
        } else {
            if (assignerSupplier.get().isPresent() && assignerSupplier.get().get().get(dslProperty) != null) {
                provideAssignerDefaultsEntitySingle(assignerSupplier.get().get().get(dslProperty), cdtmae, property, entityType, injector);
            } else {
            }
        }
    }

    private static <T extends AbstractEntity<?>> void provideDefaultsDateSingle(final Supplier<Optional<Map<String, SingleCritDateValueMnemonic>>> mnemonicSupplier, final Supplier<Optional<Map<String, Class<? extends IValueAssigner<SingleCritDateValueMnemonic, T>>>>> assignerSupplier, final String dslProperty, final ICentreDomainTreeManagerAndEnhancer cdtmae, final Class<T> entityType, final Injector injector) {
        final String property = treeName(dslProperty);
        if (mnemonicSupplier.get().isPresent() && mnemonicSupplier.get().get().get(dslProperty) != null) {
            provideMnemonicDefaultsDateSingle(mnemonicSupplier.get().get().get(dslProperty), cdtmae, property, entityType);
        } else {
            if (assignerSupplier.get().isPresent() && assignerSupplier.get().get().get(dslProperty) != null) {
                provideAssignerDefaultsDateSingle(assignerSupplier.get().get().get(dslProperty), cdtmae, property, entityType, injector);
            } else {
            }
        }
    }

    private static <T extends AbstractEntity<?>> void provideDefaultsDateRange(final Supplier<Optional<Map<String, RangeCritDateValueMnemonic>>> mnemonicSupplier, final Supplier<Optional<Map<String, Class<? extends IValueAssigner<RangeCritDateValueMnemonic, T>>>>> assignerSupplier, final String dslProperty, final ICentreDomainTreeManagerAndEnhancer cdtmae, final Class<T> entityType, final Injector injector) {
        final String property = treeName(dslProperty);
        if (mnemonicSupplier.get().isPresent() && mnemonicSupplier.get().get().get(dslProperty) != null) {
            provideMnemonicDefaultsDateRange(mnemonicSupplier.get().get().get(dslProperty), cdtmae, property, entityType);
        } else {
            if (assignerSupplier.get().isPresent() && assignerSupplier.get().get().get(dslProperty) != null) {
                provideAssignerDefaultsDateRange(assignerSupplier.get().get().get(dslProperty), cdtmae, property, entityType, injector);
            } else {
            }
        }
    }

    private static <M, T extends AbstractEntity<?>> void provideDefaultsSingle(final Supplier<Optional<Map<String, SingleCritOtherValueMnemonic<M>>>> mnemonicSupplier, final Supplier<Optional<Map<String, Class<? extends IValueAssigner<SingleCritOtherValueMnemonic<M>, T>>>>> assignerSupplier, final String dslProperty, final ICentreDomainTreeManagerAndEnhancer cdtmae, final Class<T> entityType, final Injector injector) {
        final String property = treeName(dslProperty);
        if (mnemonicSupplier.get().isPresent() && mnemonicSupplier.get().get().get(dslProperty) != null) {
            provideMnemonicDefaultsSingle(mnemonicSupplier.get().get().get(dslProperty), cdtmae, property, entityType);
        } else {
            if (assignerSupplier.get().isPresent() && assignerSupplier.get().get().get(dslProperty) != null) {
                provideAssignerDefaultsSingle(assignerSupplier.get().get().get(dslProperty), cdtmae, property, entityType, injector);
            } else {
            }
        }
    }

    private static <M, T extends AbstractEntity<?>> void provideDefaultsRange(final Supplier<Optional<Map<String, RangeCritOtherValueMnemonic<M>>>> mnemonicSupplier, final Supplier<Optional<Map<String, Class<? extends IValueAssigner<RangeCritOtherValueMnemonic<M>, T>>>>> assignerSupplier, final String dslProperty, final ICentreDomainTreeManagerAndEnhancer cdtmae, final Class<T> entityType, final Injector injector) {
        final String property = treeName(dslProperty);
        if (mnemonicSupplier.get().isPresent() && mnemonicSupplier.get().get().get(dslProperty) != null) {
            provideMnemonicDefaultsRange(mnemonicSupplier.get().get().get(dslProperty), cdtmae, property, entityType);
        } else {
            if (assignerSupplier.get().isPresent() && assignerSupplier.get().get().get(dslProperty) != null) {
                provideAssignerDefaultsRange(assignerSupplier.get().get().get(dslProperty), cdtmae, property, entityType, injector);
            } else {
            }
        }
    }

    private static <T extends AbstractEntity<?>> void provideAssignerDefaultsEntityOrString(final Class<? extends IValueAssigner<MultiCritStringValueMnemonic, T>> assignerType, final ICentreDomainTreeManagerAndEnhancer cdtmae, final String property, final boolean isString, final Class<T> entityType, final Injector injector) {
        /* TODO at this stage there is no implementation for centre context processing -- master entity for dependent centres is the only applicable context -- will be implemented later */
        final Optional<MultiCritStringValueMnemonic> value = injector.getInstance(assignerType).getValue(null, dslName(property));
        if (value.isPresent()) {
            provideMnemonicDefaultsEntityOrString(value.get(), cdtmae, property, isString, entityType);
        }
    }

    private static <T extends AbstractEntity<?>> void provideAssignerDefaultsBoolean(final Class<? extends IValueAssigner<MultiCritBooleanValueMnemonic, T>> assignerType, final ICentreDomainTreeManagerAndEnhancer cdtmae, final String property, final Class<T> entityType, final Injector injector) {
        /* TODO at this stage there is no implementation for centre context processing -- master entity for dependent centres is the only applicable context -- will be implemented later */
        final Optional<MultiCritBooleanValueMnemonic> value = injector.getInstance(assignerType).getValue(null, dslName(property));
        if (value.isPresent()) {
            provideMnemonicDefaultsBoolean(value.get(), cdtmae, property, entityType);
        }
    }

    private static <T extends AbstractEntity<?>> void provideAssignerDefaultsDateSingle(final Class<? extends IValueAssigner<SingleCritDateValueMnemonic, T>> assignerType, final ICentreDomainTreeManagerAndEnhancer cdtmae, final String property, final Class<T> entityType, final Injector injector) {
        /* TODO at this stage there is no implementation for centre context processing -- master entity for dependent centres is the only applicable context -- will be implemented later */
        final Optional<SingleCritDateValueMnemonic> value = injector.getInstance(assignerType).getValue(null, dslName(property));
        if (value.isPresent()) {
            provideMnemonicDefaultsDateSingle(value.get(), cdtmae, property, entityType);
        }
    }

    private static <T extends AbstractEntity<?>> void provideAssignerDefaultsDateRange(final Class<? extends IValueAssigner<RangeCritDateValueMnemonic, T>> assignerType, final ICentreDomainTreeManagerAndEnhancer cdtmae, final String property, final Class<T> entityType, final Injector injector) {
        /* TODO at this stage there is no implementation for centre context processing -- master entity for dependent centres is the only applicable context -- will be implemented later */
        final Optional<RangeCritDateValueMnemonic> value = injector.getInstance(assignerType).getValue(null, dslName(property));
        if (value.isPresent()) {
            provideMnemonicDefaultsDateRange(value.get(), cdtmae, property, entityType);
        }
    }

    private static <M, T extends AbstractEntity<?>> void provideAssignerDefaultsSingle(final Class<? extends IValueAssigner<? extends SingleCritOtherValueMnemonic<M>, T>> assignerType, final ICentreDomainTreeManagerAndEnhancer cdtmae, final String property, final Class<T> entityType, final Injector injector) {
        /* TODO at this stage there is no implementation for centre context processing -- master entity for dependent centres is the only applicable context -- will be implemented later */
        final Optional<? extends SingleCritOtherValueMnemonic<M>> value = injector.getInstance(assignerType).getValue(null, dslName(property));
        if (value.isPresent()) {
            provideMnemonicDefaultsSingle(value.get(), cdtmae, property, entityType);
        }
    }

    private static <T extends AbstractEntity<?>> void provideAssignerDefaultsEntitySingle(final Class<? extends IValueAssigner<? extends SingleCritOtherValueMnemonic<? extends AbstractEntity<?>>, T>> assignerType, final ICentreDomainTreeManagerAndEnhancer cdtmae, final String property, final Class<T> entityType, final Injector injector) {
        /* TODO at this stage there is no implementation for centre context processing -- master entity for dependent centres is the only applicable context -- will be implemented later */
        final Optional<SingleCritOtherValueMnemonic<? extends AbstractEntity<?>>> value = (Optional<SingleCritOtherValueMnemonic<? extends AbstractEntity<?>>>) injector.getInstance(assignerType).getValue(null, dslName(property));
        if (value.isPresent()) {
            provideMnemonicDefaultsSingle(value.get(), cdtmae, property, entityType);
        }
    }

    private static <M, T extends AbstractEntity<?>> void provideAssignerDefaultsRange(final Class<? extends IValueAssigner<? extends RangeCritOtherValueMnemonic<M>, T>> assignerType, final ICentreDomainTreeManagerAndEnhancer cdtmae, final String property, final Class<T> entityType, final Injector injector) {
        /* TODO at this stage there is no implementation for centre context processing -- master entity for dependent centres is the only applicable context -- will be implemented later */
        final Optional<? extends RangeCritOtherValueMnemonic<M>> value = injector.getInstance(assignerType).getValue(null, dslName(property));
        if (value.isPresent()) {
            provideMnemonicDefaultsRange(value.get(), cdtmae, property, entityType);
        }
    }

    private static <T extends AbstractEntity<?>> void provideMnemonicDefaultsEntityOrString(final MultiCritStringValueMnemonic mnemonic, final ICentreDomainTreeManagerAndEnhancer cdtmae, final String property, final boolean isString, final Class<T> entityType) {
        if (mnemonic.values.isPresent()) {
            cdtmae.getFirstTick().setValue(entityType, property, isString ? String.join(",", mnemonic.values.get()) : mnemonic.values.get());
        }
        if (mnemonic.checkForMissingValue) {
            cdtmae.getFirstTick().setOrNull(entityType, property, true);
        }
        if (mnemonic.negateCondition) {
            cdtmae.getFirstTick().setNot(entityType, property, true);
        }
    }

    private static <T extends AbstractEntity<?>> void provideMnemonicDefaultsBoolean(final MultiCritBooleanValueMnemonic mnemonic, final ICentreDomainTreeManagerAndEnhancer cdtmae, final String property, final Class<T> entityType) {
        if (mnemonic.isValue.isPresent()) {
            cdtmae.getFirstTick().setValue(entityType, property, mnemonic.isValue.get());
        }
        if (mnemonic.isNotValue.isPresent()) {
            cdtmae.getFirstTick().setValue2(entityType, property, mnemonic.isNotValue.get());
        }
        if (mnemonic.checkForMissingValue) {
            cdtmae.getFirstTick().setOrNull(entityType, property, true);
        }
        if (mnemonic.negateCondition) {
            cdtmae.getFirstTick().setNot(entityType, property, true);
        }
    }

    private static <T extends AbstractEntity<?>> void provideMnemonicDefaultsDateSingle(final SingleCritDateValueMnemonic mnemonic, final ICentreDomainTreeManagerAndEnhancer cdtmae, final String property, final Class<T> entityType) {
        if (mnemonic.value.isPresent()) {
            cdtmae.getFirstTick().setValue(entityType, property, mnemonic.value.get());
        }
        if (mnemonic.checkForMissingValue) {
            cdtmae.getFirstTick().setOrNull(entityType, property, true);
        }
        if (mnemonic.negateCondition) {
            cdtmae.getFirstTick().setNot(entityType, property, true);
        }

        // date mnemonics
        if (mnemonic.prefix.isPresent()) {
            cdtmae.getFirstTick().setDatePrefix(entityType, property, mnemonic.prefix.get());
        }
        if (mnemonic.period.isPresent()) {
            cdtmae.getFirstTick().setDateMnemonic(entityType, property, mnemonic.period.get());
        }
        if (mnemonic.beforeOrAfter.isPresent()) {
            cdtmae.getFirstTick().setAndBefore(entityType, property, DateRangeConditionEnum.BEFORE.equals(mnemonic.beforeOrAfter.get()) ? Boolean.TRUE : Boolean.FALSE);
        }

        // exclusiveness
        if (mnemonic.excludeFrom.isPresent()) {
            cdtmae.getFirstTick().setExclusive(entityType, property, mnemonic.excludeFrom.get());
        }
        if (mnemonic.excludeTo.isPresent()) {
            cdtmae.getFirstTick().setExclusive2(entityType, property, mnemonic.excludeTo.get());
        }
    }

    private static <T extends AbstractEntity<?>> void provideMnemonicDefaultsDateRange(final RangeCritDateValueMnemonic mnemonic, final ICentreDomainTreeManagerAndEnhancer cdtmae, final String property, final Class<T> entityType) {
        if (mnemonic.fromValue.isPresent()) {
            cdtmae.getFirstTick().setValue(entityType, property, mnemonic.fromValue.get());
        }
        if (mnemonic.toValue.isPresent()) {
            cdtmae.getFirstTick().setValue2(entityType, property, mnemonic.toValue.get());
        }
        if (mnemonic.checkForMissingValue) {
            cdtmae.getFirstTick().setOrNull(entityType, property, true);
        }
        if (mnemonic.negateCondition) {
            cdtmae.getFirstTick().setNot(entityType, property, true);
        }

        // date mnemonics
        if (mnemonic.prefix.isPresent()) {
            cdtmae.getFirstTick().setDatePrefix(entityType, property, mnemonic.prefix.get());
        }
        if (mnemonic.period.isPresent()) {
            cdtmae.getFirstTick().setDateMnemonic(entityType, property, mnemonic.period.get());
        }
        if (mnemonic.beforeOrAfter.isPresent()) {
            cdtmae.getFirstTick().setAndBefore(entityType, property, DateRangeConditionEnum.BEFORE.equals(mnemonic.beforeOrAfter.get()) ? Boolean.TRUE : Boolean.FALSE);
        }

        // exclusiveness
        if (mnemonic.excludeFrom.isPresent()) {
            cdtmae.getFirstTick().setExclusive(entityType, property, mnemonic.excludeFrom.get());
        }
        if (mnemonic.excludeTo.isPresent()) {
            cdtmae.getFirstTick().setExclusive2(entityType, property, mnemonic.excludeTo.get());
        }
    }

    private static <M, T extends AbstractEntity<?>> void provideMnemonicDefaultsSingle(final SingleCritOtherValueMnemonic<M> mnemonic, final ICentreDomainTreeManagerAndEnhancer cdtmae, final String property, final Class<T> entityType) {
        if (mnemonic.value.isPresent()) {
            cdtmae.getFirstTick().setValue(entityType, property, mnemonic.value.get());
        }
        if (mnemonic.checkForMissingValue) {
            cdtmae.getFirstTick().setOrNull(entityType, property, true);
        }
        if (mnemonic.negateCondition) {
            cdtmae.getFirstTick().setNot(entityType, property, true);
        }
    }

    private static <M, T extends AbstractEntity<?>> void provideMnemonicDefaultsRange(final RangeCritOtherValueMnemonic<M> mnemonic, final ICentreDomainTreeManagerAndEnhancer cdtmae, final String property, final Class<T> entityType) {
        if (mnemonic.fromValue.isPresent()) {
            cdtmae.getFirstTick().setValue(entityType, property, mnemonic.fromValue.get());
        }
        if (mnemonic.toValue.isPresent()) {
            cdtmae.getFirstTick().setValue2(entityType, property, mnemonic.toValue.get());
        }
        if (mnemonic.checkForMissingValue) {
            cdtmae.getFirstTick().setOrNull(entityType, property, true);
        }
        if (mnemonic.negateCondition) {
            cdtmae.getFirstTick().setNot(entityType, property, true);
        }

        if (mnemonic.excludeFrom.isPresent()) {
            cdtmae.getFirstTick().setExclusive(entityType, property, mnemonic.excludeFrom.get());
        }
        if (mnemonic.excludeTo.isPresent()) {
            cdtmae.getFirstTick().setExclusive2(entityType, property, mnemonic.excludeTo.get());
        }
    }

    /**
     * Returns the menu item type for this {@link EntityCentre} instance.
     *
     * @return
     */
    public Class<? extends MiWithConfigurationSupport<?>> getMenuItemType() {
        return miType;
    }

    /**
     * Returns the entity type for which this entity centre was created.
     *
     * @return
     */
    public Class<T> getEntityType() {
        return entityType;
    }

    /**
     * Returns the entity centre name.
     *
     * @return
     */
    public String getName() {
        return name;
    }

    /**
     * Returns action configuration for concrete action kind and its number in that kind's space.
     *
     * @param actionKind
     * @param actionNumber
     * @return
     */
    public EntityActionConfig actionConfig(final FunctionalActionKind actionKind, final int actionNumber) {
        return dslDefaultConfig.actionConfig(actionKind, actionNumber);
    }

    /**
     * Returns the value that indicates whether centre must run automatically or not.
     *
     * @return
     */
    public boolean isRunAutomatically() {
        return dslDefaultConfig.isRunAutomatically();
    }

    /**
     * Indicates whether centre should forcibly refresh the current page upon successful saving of a related entity.
     *
     * @return
     */
    public boolean shouldEnforcePostSaveRefresh() {
        return dslDefaultConfig.shouldEnforcePostSaveRefresh();
    }

    /**
     * Return an optional Event Source URI.
     *
     * @return
     */
    public Optional<String> eventSourceUri() {
        return dslDefaultConfig.getSseUri();
    }

    /**
     * Returns the instance of rendering customiser for this entity centre.
     *
     * @return
     */
    public Optional<IRenderingCustomiser<?>> getRenderingCustomiser() {
        if (dslDefaultConfig.getResultSetRenderingCustomiserType().isPresent()) {
            return Optional.of(injector.getInstance(dslDefaultConfig.getResultSetRenderingCustomiserType().get()));
        } else {
            return Optional.empty();
        }
    }

    @Override
    public IRenderable buildFor() {
        return createRenderableRepresentation(getAssociatedEntityCentreManager());
    }

    private final ICentreDomainTreeManagerAndEnhancer getAssociatedEntityCentreManager() {
        final User user = getUser();
        if (user == null) {
            return createUserUnspecificDefaultCentre(dslDefaultConfig, injector.getInstance(ISerialiser.class), postCentreCreated);
        } else {
<<<<<<< HEAD
            return updateCentre(user, userProvider, miType, FRESH_CENTRE_NAME, empty(), DESKTOP, serialiser, domainTreeEnhancerCache, webUiConfig, eccCompanion, mmiCompanion, userCompanion);
=======
            return updateCentre(user, userProvider, miType, FRESH_CENTRE_NAME, empty(), device, domainTreeEnhancerCache, webUiConfig, eccCompanion, mmiCompanion, userCompanion, companionFinder);
>>>>>>> 6405f4ff
        }
    }

    private String egiRepresentationFor(final Class<?> propertyType, final Optional<String> timeZone, final Optional<String> timePortionToDisplay) {
        final Class<?> type = DynamicEntityClassLoader.getOriginalType(propertyType);
        String typeRes = EntityUtils.isEntityType(type) ? type.getName() : (EntityUtils.isBoolean(type) ? "Boolean" : type.getSimpleName());
        if (Date.class.isAssignableFrom(type)) {
            typeRes += ":" + timeZone.orElse("");
            typeRes += ":" + timePortionToDisplay.orElse("");
        }
        return typeRes;
    }

    /**
     * Returns default centre manager that was formed using DSL configuration and postCentreCreated hook.
     *
     * @return
     */
    public ICentreDomainTreeManagerAndEnhancer createDefaultCentre() {
        return createDefaultCentre(dslDefaultConfig, injector.getInstance(ISerialiser.class), postCentreCreated);
    }

    private IRenderable createRenderableRepresentation(final ICentreDomainTreeManagerAndEnhancer centre) {

        final LinkedHashSet<String> importPaths = new LinkedHashSet<>();
        importPaths.add("master/tg-entity-master");

        logger.debug("Initiating layout...");

        final FlexLayout layout = this.dslDefaultConfig.getSelectionCriteriaLayout();

        final DomElement editorContainer = layout.render().attr("context", "[[_currEntity]]");

        importPaths.add(layout.importPath());

        final Class<? extends AbstractEntity<?>> root = this.entityType;

        logger.debug("Initiating criteria widgets...");

        final List<AbstractCriterionWidget> criteriaWidgets = createCriteriaWidgets(centre, root);
        criteriaWidgets.forEach(widget -> {
            importPaths.add(widget.importPath());
            importPaths.addAll(widget.editorsImportPaths());
            editorContainer.add(widget.render());
        });

        final String prefix = ",\n";

        logger.debug("Initiating property columns...");

        final List<PropertyColumnElement> propertyColumns = new ArrayList<>();
        final Optional<List<ResultSetProp>> resultProps = dslDefaultConfig.getResultSetProperties();
        final ListMultimap<String, SummaryPropDef> summaryProps = dslDefaultConfig.getSummaryExpressions();
        final Class<?> managedType = centre.getEnhancer().getManagedType(root);
        if (resultProps.isPresent()) {
            int actionIndex = 0;
            for (final ResultSetProp resultProp : resultProps.get()) {
                final String tooltipProp = resultProp.tooltipProp.isPresent() ? resultProp.tooltipProp.get() : null;
                final String resultPropName = getPropName(resultProp);
                final boolean isEntityItself = "".equals(resultPropName); // empty property means "entity itself"
                final Class<?> propertyType = isEntityItself ? managedType : PropertyTypeDeterminator.determinePropertyType(managedType, resultPropName);

                final Optional<FunctionalActionElement> action;
                final Optional<EntityActionConfig> actionConfig = resultProp.propAction.get();
                if (actionConfig.isPresent()) {
                    action = Optional.of(new FunctionalActionElement(actionConfig.get(), actionIndex, resultPropName));
                    actionIndex += 1;
                } else {
                    action = Optional.empty();
                }

                final PropertyColumnElement el = new PropertyColumnElement(resultPropName,
                        null,
                        resultProp.width,
                        centre.getSecondTick().getGrowFactor(root, resultPropName),
                        resultProp.isFlexible,
                        tooltipProp,
                        egiRepresentationFor(
                                propertyType,
                                Optional.ofNullable(EntityUtils.isDate(propertyType) ? DefaultValueContract.getTimeZone(managedType, resultPropName) : null),
                                Optional.ofNullable(EntityUtils.isDate(propertyType) ? DefaultValueContract.getTimePortionToDisplay(managedType, resultPropName) : null)),
                        CriteriaReflector.getCriteriaTitleAndDesc(managedType, resultPropName),
                        action);
                if (summaryProps.containsKey(dslName(resultPropName))) {
                    final List<SummaryPropDef> summaries = summaryProps.get(dslName(resultPropName));
                    summaries.forEach(summary -> el.addSummary(summary.alias, PropertyTypeDeterminator.determinePropertyType(managedType, summary.alias), new Pair<>(summary.title, summary.desc)));
                }
                propertyColumns.add(el);
            }
        }

        logger.debug("Initiating prop actions...");

        final DomContainer egiColumns = new DomContainer();
        final StringBuilder propActionsObject = new StringBuilder();
        propertyColumns.forEach(column -> {
            importPaths.add(column.importPath());
            if (column.hasSummary()) {
                importPaths.add(column.getSummary(0).importPath());
            }
            if (column.getAction().isPresent()) {
                importPaths.add(column.getAction().get().importPath());
                propActionsObject.append(prefix + createActionObject(column.getAction().get()));
            }
            egiColumns.add(column.render());
        });

        logger.debug("Initiating top-level actions...");
        final Optional<List<Pair<EntityActionConfig, Optional<String>>>> topLevelActions = this.dslDefaultConfig.getTopLevelActions();

        final List<List<FunctionalActionElement>> actionGroups = new ArrayList<>();
        if (topLevelActions.isPresent()) {

            String currentGroup = null;
            for (int i = 0; i < topLevelActions.get().size(); i++) {
                final Pair<EntityActionConfig, Optional<String>> topLevelAction = topLevelActions.get().get(i);
                final String cg = getGroup(topLevelAction.getValue());
                if (!EntityUtils.equalsEx(cg, currentGroup)) {
                    actionGroups.add(new ArrayList<>());
                    currentGroup = cg;
                }
                addToLastGroup(actionGroups, topLevelAction.getKey(), i);
            }
        }

        logger.debug("Initiating functional actions...");
        final StringBuilder functionalActionsObjects = new StringBuilder();

        final DomContainer functionalActionsDom = new DomContainer();

        for (int i = 0; i < actionGroups.size(); i++) {
            final DomElement groupElement = new DomElement("div").attr("selectable-elements-container", null).attr("slot", "entity-specific-action").clazz("entity-specific-action", i == 0 ? "first-group" : "group");
            for (final FunctionalActionElement el : actionGroups.get(i)) {
                importPaths.add(el.importPath());
                groupElement.add(el.render());
                functionalActionsObjects.append(prefix + createActionObject(el));
            }
            functionalActionsDom.add(groupElement);
        }

        logger.debug("Initiating primary actions...");
        //////////////////// Primary result-set action ////////////////////
        final Optional<EntityActionConfig> resultSetPrimaryEntityAction = this.dslDefaultConfig.getResultSetPrimaryEntityAction();
        final DomContainer primaryActionDom = new DomContainer();
        final StringBuilder primaryActionObject = new StringBuilder();

        if (resultSetPrimaryEntityAction.isPresent() && !resultSetPrimaryEntityAction.get().isNoAction()) {
            final FunctionalActionElement el = new FunctionalActionElement(resultSetPrimaryEntityAction.get(), 0, FunctionalActionKind.PRIMARY_RESULT_SET);

            importPaths.add(el.importPath());
            primaryActionDom.add(el.render().attr("slot", "primary-action").clazz("primary-action").attr("hidden", null));
            primaryActionObject.append(prefix + createActionObject(el));
        }
        ////////////////////Primary result-set action [END] //////////////

        logger.debug("Initiating front actions...");
        //////////////////// front action ////////////////////
        final StringBuilder frontActionsObjects = new StringBuilder();
        final DomContainer frontActionsDom = new DomContainer();

        final List<EntityActionConfig> frontActions = this.dslDefaultConfig.getFrontActions();
        for (int actionIndex = 0; actionIndex < frontActions.size(); actionIndex++) {
            final FunctionalActionElement actionElement = new FunctionalActionElement(frontActions.get(actionIndex), actionIndex, FunctionalActionKind.FRONT);
            importPaths.add(actionElement.importPath());
            frontActionsDom.add(actionElement.render());
            frontActionsObjects.append(prefix + createActionObject(actionElement));
        }
        ////////////////////front action (END)////////////////////

        logger.debug("Initiating secondary actions...");

        final List<FunctionalActionElement> secondaryActionElements = new ArrayList<>();
        final Optional<List<EntityActionConfig>> resultSetSecondaryEntityActions = this.dslDefaultConfig.getResultSetSecondaryEntityActions();
        if (resultSetSecondaryEntityActions.isPresent()) {
            for (int i = 0; i < resultSetSecondaryEntityActions.get().size(); i++) {
                final FunctionalActionElement el = new FunctionalActionElement(resultSetSecondaryEntityActions.get().get(i), i, FunctionalActionKind.SECONDARY_RESULT_SET);
                secondaryActionElements.add(el);
            }
        }

        final DomContainer secondaryActionsDom = new DomContainer();
        final StringBuilder secondaryActionsObjects = new StringBuilder();
        for (final FunctionalActionElement el : secondaryActionElements) {
            importPaths.add(el.importPath());
            secondaryActionsDom.add(el.render().attr("slot", "secondary-action").clazz("secondary-action"));
            secondaryActionsObjects.append(prefix + createActionObject(el));
        }

        logger.debug("Initiating insertion point actions...");

        final List<InsertionPointBuilder> insertionPointActionsElements = new ArrayList<>();
        final Optional<List<InsertionPointConfig>> insertionPointConfigs = this.dslDefaultConfig.getInsertionPointConfigs();
        if (insertionPointConfigs.isPresent()) {
            for (int index = 0; index < insertionPointConfigs.get().size(); index++) {
                final InsertionPointBuilder el = new InsertionPointBuilder(insertionPointConfigs.get().get(index), index);
                insertionPointActionsElements.add(el);
            }
        }

        final DomContainer insertionPointActionsDom = new DomContainer();
        final StringBuilder insertionPointActionsObjects = new StringBuilder();
        for (final InsertionPointBuilder el : insertionPointActionsElements) {
            importPaths.addAll(el.importPaths());
            insertionPointActionsDom.add(el.renderInsertionPointAction());
            insertionPointActionsObjects.append(prefix + el.code());
        }
        importPaths.add(dslDefaultConfig.getToolbarConfig().importPath());

        final DomContainer topInsertionPointsDom = new DomContainer();
        final DomContainer leftInsertionPointsDom = new DomContainer();
        final DomContainer rightInsertionPointsDom = new DomContainer();
        final DomContainer bottomInsertionPointsDom = new DomContainer();
        for (final InsertionPointBuilder el : insertionPointActionsElements) {
            final DomElement insertionPoint = el.render();
            if (el.whereToInsert() == InsertionPoints.TOP) {
                topInsertionPointsDom.add(insertionPoint);
            } else if (el.whereToInsert() == InsertionPoints.LEFT) {
                leftInsertionPointsDom.add(insertionPoint);
            } else if (el.whereToInsert() == InsertionPoints.RIGHT) {
                rightInsertionPointsDom.add(insertionPoint);
            } else if (el.whereToInsert() == InsertionPoints.BOTTOM) {
                bottomInsertionPointsDom.add(insertionPoint);
            } else {
                throw new IllegalArgumentException("Unexpected insertion point type.");
            }
        }
        //Generating shortcuts for EGI
        final StringBuilder shortcuts = new StringBuilder();

        for (final String shortcut : dslDefaultConfig.getToolbarConfig().getAvailableShortcuts()) {
            shortcuts.append(shortcut + " ");
        }

        if (topLevelActions.isPresent()) {

            for (int i = 0; i < topLevelActions.get().size(); i++) {
                final Pair<EntityActionConfig, Optional<String>> topLevelAction = topLevelActions.get().get(i);
                final EntityActionConfig config = topLevelAction.getKey();
                if (config.shortcut.isPresent()) {
                    shortcuts.append(config.shortcut.get() + " ");
                }
            }
        }
        ///////////////////////////////////////
        final String frontActionString = frontActionsObjects.toString();
        final String funcActionString = functionalActionsObjects.toString();
        final String secondaryActionString = secondaryActionsObjects.toString();
        final String insertionPointActionsString = insertionPointActionsObjects.toString();
        final String primaryActionObjectString = primaryActionObject.toString();
        final String propActionsString = propActionsObject.toString();
        final Pair<String, String> gridLayoutConfig = generateGridLayoutConfig();
        final int prefixLength = prefix.length();
        logger.debug("Initiating template...");
        final String text = ResourceLoader.getText("ua/com/fielden/platform/web/centre/tg-entity-centre-template.js");
        logger.debug("Replacing some parts...");
        final String entityCentreStr = text.
                replace(IMPORTS, SimpleMasterBuilder.createImports(importPaths)).
                replace(EGI_LAYOUT, gridLayoutConfig.getKey()).
                replace(FULL_ENTITY_TYPE, entityType.getName()).
                replace(MI_TYPE, flattenedNameOf(miType)).
                //egi related properties
                replace(EGI_SHORTCUTS, shortcuts).
                replace(EGI_DRAGGABLE, DRAGGABLE.eval(dslDefaultConfig.isDraggable())).
                replace(EGI_TOOLBAR_VISIBLE, TOOLBAR_VISIBLE.eval(!dslDefaultConfig.shouldHideToolbar())).
                replace(EGI_CHECKBOX_VISIBILITY, CHECKBOX_VISIBLE.eval(!dslDefaultConfig.shouldHideCheckboxes())).
                replace(EGI_DRAG_ANCHOR_FIXED, DRAG_ANCHOR_FIXED.eval(dslDefaultConfig.getScrollConfig().isDragAnchorFixed())).
                replace(EGI_CHECKBOX_FIXED, CHECKBOX_FIXED.eval(dslDefaultConfig.getScrollConfig().isCheckboxesFixed())).
                replace(EGI_CHECKBOX_WITH_PRIMARY_ACTION_FIXED, CHECKBOX_WITH_PRIMARY_ACTION_FIXED.eval(dslDefaultConfig.getScrollConfig().isCheckboxesWithPrimaryActionsFixed())).
                replace(EGI_NUM_OF_FIXED_COLUMNS, Integer.toString(dslDefaultConfig.getScrollConfig().getNumberOfFixedColumns())).
                replace(EGI_SECONDARY_ACTION_FIXED, SECONDARY_ACTION_FIXED.eval(dslDefaultConfig.getScrollConfig().isSecondaryActionsFixed())).
                replace(EGI_HEADER_FIXED, HEADER_FIXED.eval(dslDefaultConfig.getScrollConfig().isHeaderFixed())).
                replace(EGI_SUMMARY_FIXED, SUMMARY_FIXED.eval(dslDefaultConfig.getScrollConfig().isSummaryFixed())).
                replace(EGI_VISIBLE_ROW_COUNT, dslDefaultConfig.getVisibleRowsCount() + "").
                replace(EGI_HEIGHT, dslDefaultConfig.getEgiHeight()).
                replace(EGI_ROW_HEIGHT, dslDefaultConfig.getRowHeight()).
                replace(EGI_FIT_TO_HEIGHT, FIT_TO_HEIGHT.eval(dslDefaultConfig.isFitToHeight())).
                ///////////////////////
                replace(TOOLBAR_DOM, dslDefaultConfig.getToolbarConfig().render().toString()).
                replace(TOOLBAR_JS, dslDefaultConfig.getToolbarConfig().code(entityType).toString()).
                replace(TOOLBAR_STYLES, dslDefaultConfig.getToolbarConfig().styles().toString()).
                replace(FULL_MI_TYPE, miType.getName()).
                replace(EGI_PAGE_CAPACITY, Integer.toString(dslDefaultConfig.getPageCapacity())).
                replace(QUERY_ENHANCER_CONFIG, queryEnhancerContextConfigString()).
                replace(CRITERIA_DOM, editorContainer.toString()).
                replace(EGI_DOM, egiColumns.toString()).
                replace(FRONT_ACTIONS_DOM, frontActionsDom.toString()).
                replace(FRONT_ACTIONS, frontActionString.length() > prefixLength ? frontActionString.substring(prefixLength): frontActionString).
                replace(EGI_ACTIONS, funcActionString.length() > prefixLength ? funcActionString.substring(prefixLength) : funcActionString).
                replace(EGI_SECONDARY_ACTIONS, secondaryActionString.length() > prefixLength ? secondaryActionString.substring(prefixLength) : secondaryActionString).
                replace(INSERTION_POINT_ACTIONS, insertionPointActionsString.length() > prefixLength ? insertionPointActionsString.substring(prefixLength)
                        : insertionPointActionsString).
                replace(EGI_PRIMARY_ACTION, primaryActionObjectString.length() > prefixLength ? primaryActionObjectString.substring(prefixLength)
                        : primaryActionObjectString).
                replace(EGI_PROPERTY_ACTIONS, propActionsString.length() > prefixLength ? propActionsString.substring(prefixLength)
                        : propActionsString).
                replace(SELECTION_CRITERIA_LAYOUT_CONFIG, layout.code().toString()).
                replace(EGI_LAYOUT_CONFIG, gridLayoutConfig.getValue()).
                replace(EGI_FUNCTIONAL_ACTION_DOM, functionalActionsDom.toString()).
                replace(EGI_PRIMARY_ACTION_DOM, primaryActionDom.toString()).
                replace(EGI_SECONDARY_ACTIONS_DOM, secondaryActionsDom.toString()).
                replace(INSERTION_POINT_ACTIONS_DOM, insertionPointActionsDom.toString()).
                replace(LEFT_INSERTION_POINT_DOM, leftInsertionPointsDom.toString()).
                replace(RIGHT_INSERTION_POINT_DOM, rightInsertionPointsDom.toString()).
                replace(TOP_INSERTION_POINT_DOM, topInsertionPointsDom.toString()).
                replace(BOTTOM_INSERTION_POINT_DOM, bottomInsertionPointsDom.toString()).
                replace(READY_CUSTOM_CODE, customCode.map(code -> code.toString()).orElse("")).
                replace(ATTACHED_CUSTOM_CODE, customCodeOnAttach.map(code -> code.toString()).orElse(""));
        logger.debug("Finishing...");
        final IRenderable representation = new IRenderable() {
            @Override
            public DomElement render() {
                return new InnerTextElement(entityCentreStr);
            }
        };
        logger.debug("Done.");
        return representation;
    }

    /**
     * Calculates the relative grow factor for all columns.
     */
    private static Map<String, Integer> calculateGrowFactors(final List<ResultSetProp> propertyColumns) {
        // Searching for the minimal column width which are not flexible and their width is greater than 0.
        final int minWidth = propertyColumns.stream()
                .filter(column -> column.isFlexible && column.width > 0)
                .reduce(Integer.MAX_VALUE,
                        (min, column) -> min > column.width ? column.width : min,
                        (min1, min2) -> min1 < min2 ? min1 : min2);
        // Map each resultSetProp which is not flexible and has width greater than 0 to it's grow factor.
        return propertyColumns.stream()
                .filter(column -> column.isFlexible && column.width > 0)
                .collect(Collectors.toMap(
                        column -> getPropName(column),
                        column -> Math.round((float) column.width / minWidth)));
    }

    private Pair<String, String> generateGridLayoutConfig() {
        final StringBuilder resultsetLayoutJs = new StringBuilder();
        final StringBuilder resultsetLayoutHtml = new StringBuilder();
        final FlexLayout collapseLayout = dslDefaultConfig.getResultsetCollapsedCardLayout();
        final FlexLayout expandLayout = dslDefaultConfig.getResultsetExpansionCardLayout();
        final FlexLayout summaryLayout = dslDefaultConfig.getResultsetSummaryCardLayout();

        final StringBuilder shortLayout = new StringBuilder();
        if (collapseLayout.hasLayoutFor(Device.DESKTOP, null)) {
            shortLayout.append("desktop: " + collapseLayout.getLayout(Device.DESKTOP, null).get());
        }
        if (collapseLayout.hasLayoutFor(Device.TABLET, null)) {
            shortLayout.append((shortLayout.length() > 0 ? ",\n" : "") + "tablet: " + collapseLayout.getLayout(Device.TABLET, null).get());
        }
        if (collapseLayout.hasLayoutFor(Device.MOBILE, null)) {
            shortLayout.append((shortLayout.length() > 0 ? ",\n" : "") + "mobile: " + collapseLayout.getLayout(Device.MOBILE, null).get());
        }
        if (shortLayout.length() > 0) {
            resultsetLayoutJs.append("self.gridShortLayout={\n" + shortLayout.toString() + "\n};");
            resultsetLayoutHtml.append("short-layout='[[gridShortLayout]]'");
        }

        final StringBuilder longLayout = new StringBuilder();
        if (expandLayout.hasLayoutFor(Device.DESKTOP, null)) {
            longLayout.append("desktop: " + expandLayout.getLayout(Device.DESKTOP, null).get());
        }
        if (expandLayout.hasLayoutFor(Device.TABLET, null)) {
            longLayout.append((longLayout.length() > 0 ? ",\n" : "") + "tablet: " + expandLayout.getLayout(Device.TABLET, null).get());
        }
        if (expandLayout.hasLayoutFor(Device.MOBILE, null)) {
            longLayout.append((longLayout.length() > 0 ? ",\n" : "") + "mobile: " + expandLayout.getLayout(Device.MOBILE, null).get());
        }
        if (longLayout.length() > 0) {
            resultsetLayoutJs.append("self.gridLongLayout={\n" + longLayout.toString() + "\n};");
            resultsetLayoutHtml.append(" long-layout='[[gridLongLayout]]'");
        }

        final StringBuilder gridSummaryLayout = new StringBuilder();
        if (summaryLayout.hasLayoutFor(Device.DESKTOP, null)) {
            gridSummaryLayout.append("desktop: " + summaryLayout.getLayout(Device.DESKTOP, null).get());
        }
        if (summaryLayout.hasLayoutFor(Device.TABLET, null)) {
            gridSummaryLayout.append((gridSummaryLayout.length() > 0 ? ",\n" : "") + "tablet: " + summaryLayout.getLayout(Device.TABLET, null).get());
        }
        if (summaryLayout.hasLayoutFor(Device.MOBILE, null)) {
            gridSummaryLayout.append((gridSummaryLayout.length() > 0 ? ",\n" : "") + "mobile: " + summaryLayout.getLayout(Device.MOBILE, null).get());
        }
        if (gridSummaryLayout.length() > 0) {
            resultsetLayoutJs.append("self.summaryLayout={\n" + gridSummaryLayout.toString() + "\n};");
            resultsetLayoutHtml.append(" summary-layout='[[summaryLayout]]'");
        }
        return new Pair<>(resultsetLayoutHtml.toString(), resultsetLayoutJs.toString());
    }

    /**
     * Returns user for this concrete thread (the user has been populated through the Web UI authentication mechanism -- see DefaultWebResourceGuard).
     *
     * @return
     */
    private User getUser() {
        return injector.getInstance(IUserProvider.class).getUser();
    }

    private String queryEnhancerContextConfigString() {
        final StringBuilder sb = new StringBuilder();

        if (dslDefaultConfig.getQueryEnhancerConfig().isPresent() && dslDefaultConfig.getQueryEnhancerConfig().get().getValue().isPresent()) {
            final CentreContextConfig centreContextConfig = dslDefaultConfig.getQueryEnhancerConfig().get().getValue().get();
            if (centreContextConfig.withSelectionCrit) {
                // disregarded -- sends every time, because the selection criteria is needed for running the centre query
            }
            sb.append("require-selected-entities=\"" + (centreContextConfig.withCurrentEtity ? "ONE" : (centreContextConfig.withAllSelectedEntities ? "ALL" : "NONE")) + "\" ");
            sb.append("require-master-entity=\"" + (centreContextConfig.withMasterEntity ? "true" : "false") + "\"");
        } else {
            sb.append("require-selected-entities=\"NONE\" ");
            sb.append("require-master-entity=\"false\"");
        }

        return sb.toString();
    }

    /**
     * Creates the widgets for criteria.
     *
     * @param centre
     * @param root
     * @return
     */
    private List<AbstractCriterionWidget> createCriteriaWidgets(final ICentreDomainTreeManagerAndEnhancer centre, final Class<? extends AbstractEntity<?>> root) {
        final Class<?> managedType = centre.getEnhancer().getManagedType(root);
        final List<AbstractCriterionWidget> criteriaWidgets = new ArrayList<>();
        for (final String critProp : centre.getFirstTick().checkedProperties(root)) {
            if (!AbstractDomainTree.isPlaceholder(critProp)) {
                final boolean isEntityItself = "".equals(critProp); // empty property means "entity itself"
                final Class<?> propertyType = isEntityItself ? managedType : PropertyTypeDeterminator.determinePropertyType(managedType, critProp);

                final AbstractCriterionWidget criterionWidget;
                if (AbstractDomainTree.isCritOnlySingle(managedType, critProp)) {
                    if (EntityUtils.isEntityType(propertyType)) {
                        final List<Pair<String, Boolean>> additionalProps = dslDefaultConfig.getAdditionalPropsForAutocompleter(critProp);
                        criterionWidget = new EntitySingleCriterionWidget(root, managedType, critProp, additionalProps, getCentreContextConfigFor(critProp));
                    } else if (EntityUtils.isString(propertyType)) {
                        criterionWidget = new StringSingleCriterionWidget(root, managedType, critProp);
                    } else if (EntityUtils.isBoolean(propertyType)) {
                        criterionWidget = new BooleanSingleCriterionWidget(root, managedType, critProp);
                    } else if (Integer.class.isAssignableFrom(propertyType) || Long.class.isAssignableFrom(propertyType)) {
                        criterionWidget = new IntegerSingleCriterionWidget(root, managedType, critProp);
                    } else if (BigDecimal.class.isAssignableFrom(propertyType)) {
                        criterionWidget = new DecimalSingleCriterionWidget(root, managedType, critProp);
                    } else if (Money.class.isAssignableFrom(propertyType)) {
                        criterionWidget = new MoneySingleCriterionWidget(root, managedType, critProp);
                    } else if (EntityUtils.isDate(propertyType)) {
                        criterionWidget = new DateSingleCriterionWidget(root, managedType, critProp);
                    } else {
                        throw new UnsupportedOperationException(String.format("The crit-only single editor type [%s] is currently unsupported.", propertyType));
                    }
                } else {
                    if (EntityUtils.isEntityType(propertyType)) {
                        final List<Pair<String, Boolean>> additionalProps = dslDefaultConfig.getAdditionalPropsForAutocompleter(critProp);
                        criterionWidget = new EntityCriterionWidget(root, managedType, critProp, additionalProps, getCentreContextConfigFor(critProp));
                    } else if (EntityUtils.isString(propertyType)) {
                        criterionWidget = new StringCriterionWidget(root, managedType, critProp);
                    } else if (EntityUtils.isBoolean(propertyType)) {
                        criterionWidget = new BooleanCriterionWidget(root, managedType, critProp);
                    } else if (Integer.class.isAssignableFrom(propertyType) || Long.class.isAssignableFrom(propertyType)) {
                        criterionWidget = new IntegerCriterionWidget(root, managedType, critProp);
                    } else if (BigDecimal.class.isAssignableFrom(propertyType)) { // TODO do not forget about Money later (after Money widget will be available)
                        criterionWidget = new DecimalCriterionWidget(root, managedType, critProp);
                    } else if (Money.class.isAssignableFrom(propertyType)) {
                        criterionWidget = new MoneyCriterionWidget(root, managedType, critProp);
                    } else if (EntityUtils.isDate(propertyType)) {
                        criterionWidget = new DateCriterionWidget(root, managedType, critProp);
                    } else {
                        throw new UnsupportedOperationException(String.format("The multi / range editor type [%s] is currently unsupported.", propertyType));
                    }
                }
                criteriaWidgets.add(criterionWidget);
            }
        }
        return criteriaWidgets;
    }

    private void addToLastGroup(final List<List<FunctionalActionElement>> actionGroups, final EntityActionConfig actionConfig, final int i) {
        if (actionGroups.isEmpty()) {
            actionGroups.add(new ArrayList<>());
        }
        final FunctionalActionElement el = new FunctionalActionElement(actionConfig, i, FunctionalActionKind.TOP_LEVEL);
        actionGroups.get(actionGroups.size() - 1).add(el);
    }

    private String getGroup(final Optional<String> groupIfAny) {
        return groupIfAny.isPresent() ? groupIfAny.get() : null;
    }

    private String createActionObject(final FunctionalActionElement element) {
        return element.createActionObject();
    }

    private CentreContextConfig getCentreContextConfigFor(final String critProp) {
        final String dslProp = dslName(critProp);
        return dslDefaultConfig.getValueMatchersForSelectionCriteria().map(m -> m.get(dslProp)).flatMap(Pair::getValue).orElse(defaultCentreContextConfig);
    }

    /**
     * Creates value matcher instance with its context configuration.
     *
     * @param criteriaType
     * @param criterionPropertyName
     * @return
     */
    public <V extends AbstractEntity<?>> Pair<IValueMatcherWithCentreContext<V>, Optional<CentreContextConfig>> createValueMatcherAndContextConfig(final Class<? extends AbstractEntity<?>> criteriaType, final String criterionPropertyName) {
        final String originalPropertyName = getOriginalPropertyName(criteriaType, criterionPropertyName);
        final Class<V> propType = dslDefaultConfig.getProvidedTypeForAutocompletedSelectionCriterion(originalPropertyName)
                .map(propertyType -> (Class<V>) propertyType)
                .orElseGet(() -> (Class<V>) ("".equals(originalPropertyName) ? getOriginalType(criteriaType) : determinePropertyType(getOriginalType(criteriaType), originalPropertyName)));

        final Pair<IValueMatcherWithCentreContext<V>, Optional<CentreContextConfig>> matcherAndConfig =
            dslDefaultConfig.getValueMatchersForSelectionCriteria() // take all matchers
            .map(matchers -> matchers.get(dslName(originalPropertyName))) // choose single matcher with concrete property name
            .map(customMatcherAndConfig -> pair((IValueMatcherWithCentreContext<V>) injector.getInstance(customMatcherAndConfig.getKey()), customMatcherAndConfig.getValue())) // instantiate the matcher: [matcherType; config] => [matcherInstance; config]
            .orElseGet(() -> pair(new FallbackValueMatcherWithCentreContext<>(companionFinder.find(propType)), empty())); // if no custom matcher was created then create default matcher

        // provide fetch model for created matcher
        matcherAndConfig.getKey().setFetch(createFetchModelForAutocompleter(originalPropertyName, propType));
        return matcherAndConfig;
    }

    /**
     * Creates fetch model for entity-typed criteria autocompleted values. Fetches key and description complemented with additional properties specified in Centre DSL configuration.
     *
     * @param originalPropertyName
     * @param propType
     * @return
     */
    private <V extends AbstractEntity<?>> fetch<V> createFetchModelForAutocompleter(final String originalPropertyName, final Class<V> propType) {
        return fetchWithKeyAndDesc(propType)
            .with(
                dslDefaultConfig.getAdditionalPropsForAutocompleter(originalPropertyName).stream()
                .map(Pair::getKey)
                .collect(toSet())
            ).fetchModel();
    }

    public Optional<Class<? extends ICustomPropsAssignmentHandler>> getCustomPropertiesAsignmentHandler() {
        return dslDefaultConfig.getResultSetCustomPropAssignmentHandlerType();
    }

    public Optional<List<ResultSetProp>> getCustomPropertiesDefinitions() {
        return dslDefaultConfig.getResultSetProperties();
    }

    public ICustomPropsAssignmentHandler createAssignmentHandlerInstance(final Class<? extends ICustomPropsAssignmentHandler> assignmentHandlerType) {
        return injector.getInstance(assignmentHandlerType);
    }

    public Optional<IFetchProvider<T>> getAdditionalFetchProvider() {
        return dslDefaultConfig.getFetchProvider();
    }

    /**
     * Returns fetch provider consisting only of 'tooltip properties': properties that are used as tooltips for other properties.
     *
     * @return
     */
    public Optional<IFetchProvider<T>> getAdditionalFetchProviderForTooltipProperties() {
        final Set<String> tooltipProps = new LinkedHashSet<>();
        final Optional<List<ResultSetProp>> resultSetProps = dslDefaultConfig.getResultSetProperties();
        resultSetProps.ifPresent(resultProps ->
            resultProps.stream().forEach(property -> {
                if (property.tooltipProp.isPresent()) {
                    tooltipProps.add(property.tooltipProp.get());
                }
            }));
        return tooltipProps.isEmpty() ? Optional.empty() : Optional.of(EntityUtils.fetchNotInstrumented(entityType).with(tooltipProps));
    }

    public Optional<Pair<IQueryEnhancer<T>, Optional<CentreContextConfig>>> getQueryEnhancerConfig() {
        final Optional<Pair<Class<? extends IQueryEnhancer<T>>, Optional<CentreContextConfig>>> queryEnhancerConfig = dslDefaultConfig.getQueryEnhancerConfig();
        if (queryEnhancerConfig.isPresent()) {
            final Class<? extends IQueryEnhancer<T>> queryEnhancerType = queryEnhancerConfig.get().getKey();
            return Optional.of(new Pair<>(injector.getInstance(queryEnhancerType), queryEnhancerConfig.get().getValue()));
        } else {
            return Optional.empty();
        }
    }

    public Optional<Pair<Class<?>, Class<?>>> getGeneratorTypes() {
        return dslDefaultConfig.getGeneratorTypes();
    }

    /**
     * Creates generic {@link IGenerator} instance from injector based on assumption that <code>generatorType</code> is of appropriate type (such checks are performed on API implementation level).
     *
     * @param generatorType
     * @return
     */
    @SuppressWarnings("rawtypes")
    public IGenerator createGeneratorInstance(final Class<?> generatorType) {
        return (IGenerator) injector.getInstance(generatorType);
    }

    /**
     * Injects custom JavaScript code into centre implementation. This code will be executed after
     * centre component creation.
     *
     * @param customCode
     * @return
     */
    public EntityCentre<T> injectCustomCode(final JsCode customCode) {
        this.customCode = Optional.of(customCode);
        return this;
    }

    /**
     * Injects custom JavaScript code into centre implementation. This code will be executed every time
     * centre component is attached to client application's DOM.
     *
     * @param customCode
     * @return
     */
    public EntityCentre<T> injectCustomCodeOnAttach(final JsCode customCode) {
        this.customCodeOnAttach = Optional.of(customCode);
        return this;
    }
}<|MERGE_RESOLUTION|>--- conflicted
+++ resolved
@@ -841,11 +841,7 @@
         if (user == null) {
             return createUserUnspecificDefaultCentre(dslDefaultConfig, injector.getInstance(ISerialiser.class), postCentreCreated);
         } else {
-<<<<<<< HEAD
-            return updateCentre(user, userProvider, miType, FRESH_CENTRE_NAME, empty(), DESKTOP, serialiser, domainTreeEnhancerCache, webUiConfig, eccCompanion, mmiCompanion, userCompanion);
-=======
-            return updateCentre(user, userProvider, miType, FRESH_CENTRE_NAME, empty(), device, domainTreeEnhancerCache, webUiConfig, eccCompanion, mmiCompanion, userCompanion, companionFinder);
->>>>>>> 6405f4ff
+            return updateCentre(user, userProvider, miType, FRESH_CENTRE_NAME, empty(), DESKTOP, domainTreeEnhancerCache, webUiConfig, eccCompanion, mmiCompanion, userCompanion, companionFinder);
         }
     }
 
