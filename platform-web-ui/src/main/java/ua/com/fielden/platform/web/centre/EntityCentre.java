package ua.com.fielden.platform.web.centre;

import static java.lang.Boolean.FALSE;
import static java.lang.String.format;
import static java.util.Optional.empty;
import static java.util.Optional.of;
import static java.util.stream.Collectors.toList;
import static java.util.stream.Collectors.toSet;
import static org.apache.commons.lang3.StringUtils.join;
import static org.apache.logging.log4j.LogManager.getLogger;
import static ua.com.fielden.platform.domaintree.impl.AbstractDomainTree.isCritOnlySingle;
import static ua.com.fielden.platform.domaintree.impl.AbstractDomainTree.validateRootType;
import static ua.com.fielden.platform.domaintree.impl.CalculatedProperty.generateNameFrom;
import static ua.com.fielden.platform.entity.ActivatableAbstractEntity.ACTIVE;
import static ua.com.fielden.platform.reflection.AnnotationReflector.getPropertyAnnotation;
import static ua.com.fielden.platform.reflection.PropertyTypeDeterminator.determinePropertyType;
import static ua.com.fielden.platform.types.tuples.T2.t2;
import static ua.com.fielden.platform.utils.EntityUtils.fetchNone;
import static ua.com.fielden.platform.utils.EntityUtils.isActivatableEntityType;
import static ua.com.fielden.platform.utils.EntityUtils.isBoolean;
import static ua.com.fielden.platform.utils.EntityUtils.isDate;
import static ua.com.fielden.platform.utils.EntityUtils.isEntityType;
import static ua.com.fielden.platform.utils.EntityUtils.isInteger;
import static ua.com.fielden.platform.utils.EntityUtils.isPropertyDescriptor;
import static ua.com.fielden.platform.utils.EntityUtils.isRangeType;
import static ua.com.fielden.platform.utils.EntityUtils.isString;
import static ua.com.fielden.platform.utils.Pair.pair;
import static ua.com.fielden.platform.web.centre.CentreUpdater.FRESH_CENTRE_NAME;
import static ua.com.fielden.platform.web.centre.CentreUpdater.updateCentre;
import static ua.com.fielden.platform.web.centre.CentreUpdaterUtils.createEmptyCentre;
import static ua.com.fielden.platform.web.centre.EgiConfigurations.CHECKBOX_FIXED;
import static ua.com.fielden.platform.web.centre.EgiConfigurations.CHECKBOX_VISIBLE;
import static ua.com.fielden.platform.web.centre.EgiConfigurations.CHECKBOX_WITH_PRIMARY_ACTION_FIXED;
import static ua.com.fielden.platform.web.centre.EgiConfigurations.DRAGGABLE;
import static ua.com.fielden.platform.web.centre.EgiConfigurations.DRAG_ANCHOR_FIXED;
import static ua.com.fielden.platform.web.centre.EgiConfigurations.FIT_TO_HEIGHT;
import static ua.com.fielden.platform.web.centre.EgiConfigurations.HEADER_FIXED;
import static ua.com.fielden.platform.web.centre.EgiConfigurations.HIDDEN;
import static ua.com.fielden.platform.web.centre.EgiConfigurations.SECONDARY_ACTION_FIXED;
import static ua.com.fielden.platform.web.centre.EgiConfigurations.SUMMARY_FIXED;
import static ua.com.fielden.platform.web.centre.EgiConfigurations.TOOLBAR_VISIBLE;
import static ua.com.fielden.platform.web.centre.WebApiUtils.dslName;
import static ua.com.fielden.platform.web.centre.WebApiUtils.treeName;
import static ua.com.fielden.platform.web.centre.api.EntityCentreConfig.ResultSetProp.derivePropName;
import static ua.com.fielden.platform.web.centre.api.insertion_points.InsertionPoints.ALTERNATIVE_VIEW;
import static ua.com.fielden.platform.web.centre.api.resultset.toolbar.impl.CentreToolbar.selectView;
import static ua.com.fielden.platform.web.interfaces.DeviceProfile.DESKTOP;
import static ua.com.fielden.platform.web.utils.EntityResourceUtils.getOriginalPropertyName;
import static ua.com.fielden.platform.web.utils.EntityResourceUtils.getOriginalType;
import static ua.com.fielden.platform.web.view.master.EntityMaster.flattenedNameOf;
import static ua.com.fielden.platform.web.view.master.api.impl.SimpleMasterBuilder.createImports;
import static ua.com.fielden.platform.web.view.master.api.widgets.autocompleter.impl.AbstractEntityAutocompletionWidget.createDefaultAdditionalProps;

import java.math.BigDecimal;
import java.util.ArrayList;
import java.util.Collection;
import java.util.Date;
import java.util.HashSet;
import java.util.LinkedHashMap;
import java.util.LinkedHashSet;
import java.util.List;
import java.util.Map;
import java.util.Map.Entry;
import java.util.Optional;
import java.util.Set;
import java.util.concurrent.atomic.AtomicInteger;
import java.util.function.Supplier;
import java.util.function.UnaryOperator;
import java.util.stream.Collectors;
import java.util.stream.Stream;

import org.apache.logging.log4j.Logger;

import com.google.common.collect.ListMultimap;
import com.google.inject.Injector;

import ua.com.fielden.platform.basic.IValueMatcherWithCentreContext;
import ua.com.fielden.platform.basic.autocompleter.FallbackPropertyDescriptorMatcherWithCentreContext;
import ua.com.fielden.platform.basic.autocompleter.FallbackValueMatcherWithCentreContext;
import ua.com.fielden.platform.criteria.generator.impl.CriteriaReflector;
import ua.com.fielden.platform.data.generator.IGenerator;
import ua.com.fielden.platform.dom.DomContainer;
import ua.com.fielden.platform.dom.DomElement;
import ua.com.fielden.platform.dom.InnerTextElement;
import ua.com.fielden.platform.domaintree.ICalculatedProperty.CalculatedPropertyAttribute;
import ua.com.fielden.platform.domaintree.IDomainTreeEnhancerCache;
import ua.com.fielden.platform.domaintree.centre.ICentreDomainTreeManager.ICentreDomainTreeManagerAndEnhancer;
import ua.com.fielden.platform.domaintree.centre.IOrderingRepresentation.Ordering;
import ua.com.fielden.platform.domaintree.centre.impl.CentreDomainTreeManagerAndEnhancer;
import ua.com.fielden.platform.domaintree.impl.AbstractDomainTree;
import ua.com.fielden.platform.domaintree.impl.CalculatedPropertyInfo;
import ua.com.fielden.platform.domaintree.impl.CustomProperty;
import ua.com.fielden.platform.entity.AbstractEntity;
import ua.com.fielden.platform.entity.annotation.EntityType;
import ua.com.fielden.platform.entity.annotation.IsProperty;
import ua.com.fielden.platform.entity.factory.EntityFactory;
import ua.com.fielden.platform.entity.factory.ICompanionObjectFinder;
import ua.com.fielden.platform.entity.fetch.IFetchProvider;
import ua.com.fielden.platform.entity.query.fluent.fetch;
import ua.com.fielden.platform.entity_centre.mnemonics.DateRangeConditionEnum;
import ua.com.fielden.platform.reflection.PropertyTypeDeterminator;
import ua.com.fielden.platform.reflection.asm.impl.DynamicEntityClassLoader;
import ua.com.fielden.platform.security.user.IUser;
import ua.com.fielden.platform.security.user.IUserProvider;
import ua.com.fielden.platform.security.user.User;
import ua.com.fielden.platform.serialisation.jackson.DefaultValueContract;
import ua.com.fielden.platform.types.Money;
import ua.com.fielden.platform.types.tuples.T2;
import ua.com.fielden.platform.ui.config.EntityCentreConfigCo;
import ua.com.fielden.platform.ui.config.MainMenuItem;
import ua.com.fielden.platform.ui.config.MainMenuItemCo;
import ua.com.fielden.platform.ui.menu.MiWithConfigurationSupport;
import ua.com.fielden.platform.utils.EntityUtils;
import ua.com.fielden.platform.utils.Pair;
import ua.com.fielden.platform.utils.ResourceLoader;
import ua.com.fielden.platform.web.app.IWebUiConfig;
import ua.com.fielden.platform.web.app.exceptions.WebUiBuilderException;
import ua.com.fielden.platform.web.centre.api.EntityCentreConfig;
import ua.com.fielden.platform.web.centre.api.EntityCentreConfig.OrderDirection;
import ua.com.fielden.platform.web.centre.api.EntityCentreConfig.ResultSetProp;
import ua.com.fielden.platform.web.centre.api.EntityCentreConfig.SummaryPropDef;
import ua.com.fielden.platform.web.centre.api.ICentre;
import ua.com.fielden.platform.web.centre.api.actions.EntityActionConfig;
import ua.com.fielden.platform.web.centre.api.actions.multi.EntityMultiActionConfig;
import ua.com.fielden.platform.web.centre.api.actions.multi.FunctionalMultiActionElement;
import ua.com.fielden.platform.web.centre.api.actions.multi.IEntityMultiActionSelector;
import ua.com.fielden.platform.web.centre.api.context.CentreContextConfig;
import ua.com.fielden.platform.web.centre.api.crit.defaults.assigners.IValueAssigner;
import ua.com.fielden.platform.web.centre.api.crit.defaults.mnemonics.MultiCritBooleanValueMnemonic;
import ua.com.fielden.platform.web.centre.api.crit.defaults.mnemonics.MultiCritStringValueMnemonic;
import ua.com.fielden.platform.web.centre.api.crit.defaults.mnemonics.RangeCritDateValueMnemonic;
import ua.com.fielden.platform.web.centre.api.crit.defaults.mnemonics.RangeCritOtherValueMnemonic;
import ua.com.fielden.platform.web.centre.api.crit.defaults.mnemonics.SingleCritDateValueMnemonic;
import ua.com.fielden.platform.web.centre.api.crit.defaults.mnemonics.SingleCritOtherValueMnemonic;
import ua.com.fielden.platform.web.centre.api.crit.impl.AbstractCriterionWidget;
import ua.com.fielden.platform.web.centre.api.crit.impl.BooleanCriterionWidget;
import ua.com.fielden.platform.web.centre.api.crit.impl.BooleanSingleCriterionWidget;
import ua.com.fielden.platform.web.centre.api.crit.impl.DateCriterionWidget;
import ua.com.fielden.platform.web.centre.api.crit.impl.DateSingleCriterionWidget;
import ua.com.fielden.platform.web.centre.api.crit.impl.DecimalCriterionWidget;
import ua.com.fielden.platform.web.centre.api.crit.impl.DecimalSingleCriterionWidget;
import ua.com.fielden.platform.web.centre.api.crit.impl.EntityCriterionWidget;
import ua.com.fielden.platform.web.centre.api.crit.impl.EntitySingleCriterionWidget;
import ua.com.fielden.platform.web.centre.api.crit.impl.IntegerCriterionWidget;
import ua.com.fielden.platform.web.centre.api.crit.impl.IntegerSingleCriterionWidget;
import ua.com.fielden.platform.web.centre.api.crit.impl.MoneyCriterionWidget;
import ua.com.fielden.platform.web.centre.api.crit.impl.MoneySingleCriterionWidget;
import ua.com.fielden.platform.web.centre.api.crit.impl.StringCriterionWidget;
import ua.com.fielden.platform.web.centre.api.crit.impl.StringSingleCriterionWidget;
import ua.com.fielden.platform.web.centre.api.insertion_points.InsertionPointBuilder;
import ua.com.fielden.platform.web.centre.api.insertion_points.InsertionPointConfig;
import ua.com.fielden.platform.web.centre.api.insertion_points.InsertionPoints;
import ua.com.fielden.platform.web.centre.api.resultset.ICustomPropsAssignmentHandler;
import ua.com.fielden.platform.web.centre.api.resultset.IDynamicColumnBuilder;
import ua.com.fielden.platform.web.centre.api.resultset.IRenderingCustomiser;
import ua.com.fielden.platform.web.centre.api.resultset.PropDef;
import ua.com.fielden.platform.web.centre.api.resultset.impl.FunctionalActionElement;
import ua.com.fielden.platform.web.centre.api.resultset.impl.FunctionalActionKind;
import ua.com.fielden.platform.web.centre.api.resultset.impl.PropertyColumnElement;
import ua.com.fielden.platform.web.interfaces.ILayout.Device;
import ua.com.fielden.platform.web.interfaces.IRenderable;
import ua.com.fielden.platform.web.layout.FlexLayout;
import ua.com.fielden.platform.web.minijs.JsCode;
import ua.com.fielden.platform.web.sse.IEventSource;
import ua.com.fielden.platform.web.utils.EntityResourceUtils;

/**
 * Represents the entity centre.
 *
 * @author TG Team
 *
 */
public class EntityCentre<T extends AbstractEntity<?>> implements ICentre<T> {

    private static final CentreContextConfig defaultCentreContextConfig = new CentreContextConfig(false, false, false, false, null);

    public static final String IMPORTS = "<!--@imports-->";
    private static final String FULL_ENTITY_TYPE = "@full_entity_type";
    private static final String FULL_MI_TYPE = "@full_mi_type";
    private static final String MI_TYPE = "@mi_type";
    //egi related properties
    private static final String EGI_LAYOUT = "@gridLayout";
    private static final String EGI_LAYOUT_CONFIG = "//gridLayoutConfig";
    private static final String EGI_SHORTCUTS = "@customShortcuts";
    private static final String EGI_VIEW_ICON = "@egiViewIcon";
    private static final String EGI_VIEW_ICON_STYLE = "@egiViewStyle";
    private static final String EGI_TOOLBAR_VISIBLE = "@toolbarVisible";
    private static final String EGI_HIDDEN = "@hidden";
    private static final String EGI_DRAGGABLE = "@canDragFrom";
    private static final String EGI_DRAG_ANCHOR_FIXED = "@dragAnchorFixed";
    private static final String EGI_CHECKBOX_VISIBILITY = "@checkboxVisible";
    private static final String EGI_CHECKBOX_FIXED = "@checkboxesFixed";
    private static final String EGI_CHECKBOX_WITH_PRIMARY_ACTION_FIXED = "@checkboxesWithPrimaryActionsFixed";
    private static final String EGI_NUM_OF_FIXED_COLUMNS = "@numOfFixedCols";
    private static final String EGI_SECONDARY_ACTION_FIXED = "@secondaryActionsFixed";
    private static final String EGI_HEADER_FIXED = "@headerFixed";
    private static final String EGI_SUMMARY_FIXED = "@summaryFixed";
    private static final String EGI_HEIGHT = "@egiHeight";
    private static final String EGI_FIT_TO_HEIGHT = "@fitToHeight";
    private static final String EGI_ROW_HEIGHT = "@egiRowHeight";
    private static final String EGI_ACTIONS = "//generatedActionObjects";
    private static final String EGI_PRIMARY_ACTION = "//generatedPrimaryAction";
    private static final String EGI_SECONDARY_ACTIONS = "//generatedSecondaryActions";
    private static final String EGI_PROPERTY_ACTIONS = "//generatedPropActions";
    private static final String EGI_DOM = "<!--@egi_columns-->";
    private static final String EGI_EDITORS = "<!--@egi_editors-->";
    private static final String EGI_FUNCTIONAL_ACTION_DOM = "<!--@functional_actions-->";
    private static final String EGI_PRIMARY_ACTION_DOM = "<!--@primary_action-->";
    private static final String EGI_SECONDARY_ACTIONS_DOM = "<!--@secondary_actions-->";
    //Custom toolbar action for switching view
    private static final String SWITCH_VIEW_ACTION_DOM = "<!--@switch_view_actions-->";
    // Front actions
    private static final String FRONT_ACTIONS_DOM = "<!--@custom-front-actions-->";
    private static final String FRONT_ACTIONS = "//generatedFrontActionObjects";
    // Share actions
    private static final String SHARE_ACTIONS_DOM = "<!--@custom-share-actions-->";
    private static final String SHARE_ACTIONS = "//generatedShareActionObjects";
    // Toolbar related
    private static final String TOOLBAR_DOM = "<!--@toolbar-->";
    private static final String TOOLBAR_JS = "//toolbarGeneratedFunction";
    private static final String TOOLBAR_STYLES = "/*toolbarStyles*/";
    // Selection criteria related
    private static final String QUERY_ENHANCER_CONFIG = "@queryEnhancerContextConfig";
    private static final String CRITERIA_DOM = "<!--@criteria_editors-->";
    private static final String SELECTION_CRITERIA_LAYOUT_CONFIG = "//@layoutConfig";
    // Insertion points
    private static final String INSERTION_POINT_ACTIONS = "//generatedInsertionPointActions";
    private static final String INSERTION_POINT_ACTIONS_DOM = "<!--@insertion_point_actions-->";
    private static final String LEFT_INSERTION_POINT_DOM = "<!--@left_insertion_points-->";
    private static final String RIGHT_INSERTION_POINT_DOM = "<!--@right_insertion_points-->";
    private static final String TOP_INSERTION_POINT_DOM = "<!--@top_insertion_points-->";
    private static final String BOTTOM_INSERTION_POINT_DOM = "<!--@bottom_insertion_points-->";
    private static final String ALTERNATIVE_VIEW_INSERTION_POINT_DOM = "<!--@alternative_view_insertion_points-->";
    //centre related  config properties
    private static final String CENTRE_RETRIEVE_ALL_OPTION = "@retrieveAll";
    private static final String CENTRE_SCROLL="@centreScroll";
    private static final String LEFT_SPLITTER_POSITION = "@leftSplitterPositionPlacehoder";
    private static final String RIGHT_SPLITTER_POSITION = "@rightSplitterPositionPlacehoder";
    private static final String SSE_REFRESH_COUNTDOWN = "@sseRefreshCountdown";
    // generic custom code
    private static final String READY_CUSTOM_CODE = "//@centre-is-ready-custom-code";
    private static final String ATTACHED_CUSTOM_CODE = "//@centre-has-been-attached-custom-code";

    private final Logger logger = getLogger(getClass());
    private final String name;
    private final EntityCentreConfig<T> dslDefaultConfig;
    private final Injector injector;
    private final Class<T> entityType;
    private final Class<? extends MiWithConfigurationSupport<?>> miType;
    private final ICompanionObjectFinder companionFinder;
    private final UnaryOperator<ICentreDomainTreeManagerAndEnhancer> postCentreCreated;
    private Optional<JsCode> customCode = empty();
    private Optional<JsCode> customCodeOnAttach = empty();
    private Optional<JsCode> customImports = empty();

    private final IDomainTreeEnhancerCache domainTreeEnhancerCache;
    private final IWebUiConfig webUiConfig;
    private final EntityCentreConfigCo eccCompanion;
    private final MainMenuItemCo mmiCompanion;
    private final IUser userCompanion;

    /**
     * Constructs an entity centre based on the specified configuration.
     *
     * @param miType – a menu item type representing an entry point for the entity centre being constructed.
     * @param dslDefaultConfig – an entity centre configuration.
     * @param injector – needed for dynamic instantiation of the companion finder and other infrastructural types.
     */
    public EntityCentre(final Class<? extends MiWithConfigurationSupport<?>> miType, final EntityCentreConfig<T> dslDefaultConfig, final Injector injector) {
        this(miType, miType.getSimpleName(), dslDefaultConfig, injector, null);
    }

    /**
     * Creates new {@link EntityCentre} instance for the menu item type and with specified name.
     *
     * @param miType
     *            - the menu item type for which this entity centre is to be created.
     * @param name
     *            - the name for this entity centre.
     * @param dslDefaultConfig
     *            -- default configuration taken from Centre DSL
     */
    public EntityCentre(final Class<? extends MiWithConfigurationSupport<?>> miType, final String name, final EntityCentreConfig<T> dslDefaultConfig, final Injector injector, final UnaryOperator<ICentreDomainTreeManagerAndEnhancer> postCentreCreated) {
        this.name = name;
        this.dslDefaultConfig = dslDefaultConfig;

        this.injector = injector;

        validateMenuItemTypeRootType(miType);
        validateViewConfiguration(miType, dslDefaultConfig);

        this.miType = miType;
        this.entityType = EntityResourceUtils.getEntityType(miType);
        this.companionFinder = this.injector.getInstance(ICompanionObjectFinder.class);
        this.postCentreCreated = postCentreCreated;

        domainTreeEnhancerCache = injector.getInstance(IDomainTreeEnhancerCache.class);
        webUiConfig = injector.getInstance(IWebUiConfig.class);
        eccCompanion = companionFinder.find(ua.com.fielden.platform.ui.config.EntityCentreConfig.class);
        mmiCompanion = companionFinder.find(MainMenuItem.class);
        userCompanion = companionFinder.find(User.class);
    }

    /**
     * Validates root type corresponding to <code>menuItemType</code>.
     *
     * @param menuItemType
     */
    private static void validateMenuItemTypeRootType(final Class<? extends MiWithConfigurationSupport<?>> miType) {
        final EntityType etAnnotation = miType.getAnnotation(EntityType.class);
        if (etAnnotation == null || etAnnotation.value() == null) {
            throw new WebUiBuilderException(format("The menu item type %s has no 'EntityType' annotation, which is necessary to specify the root type of the centre.", miType.getSimpleName()));
        }
        final Class<?> root = etAnnotation.value();
        validateRootType(root);
    }

    /**
     * Validates entity centre's views and their availability.
     *
     * @param dslDefaultConfig
     */
    private static <T extends AbstractEntity<?>> void validateViewConfiguration(final Class<? extends MiWithConfigurationSupport<?>> miType, final EntityCentreConfig<T> dslDefaultConfig) {
        final long altViewCount = dslDefaultConfig.getInsertionPointConfigs().stream()
            .filter(ip -> ip.getInsertionPointAction().whereToInsertView.map(whereToInsert -> whereToInsert == ALTERNATIVE_VIEW).orElse(FALSE)).count();
        final long insPointCount = dslDefaultConfig.getInsertionPointConfigs().size() - altViewCount;

        if (dslDefaultConfig.isEgiHidden() && insPointCount == 0 && altViewCount == 0) {
            throw new WebUiBuilderException(format("At least one result view should be available for entity centre %s.", miType.getSimpleName()));
        }
    }

    /**
     * Generates default centre from DSL config and postCentreCreated callback (user unspecific).
     *
     * @param dslDefaultConfig
     * @param postCentreCreated
     * @return
     */
    private ICentreDomainTreeManagerAndEnhancer createUserUnspecificDefaultCentre(final EntityCentreConfig<T> dslDefaultConfig, final EntityFactory entityFactory, final UnaryOperator<ICentreDomainTreeManagerAndEnhancer> postCentreCreated) {
        return createDefaultCentre0(dslDefaultConfig, entityFactory, postCentreCreated, false);
    }

    /**
     * Generates default centre from DSL config and postCentreCreated callback (user specific).
     *
     * @param dslDefaultConfig
     * @param postCentreCreated
     * @return
     */
    private ICentreDomainTreeManagerAndEnhancer createDefaultCentre(final EntityCentreConfig<T> dslDefaultConfig, final EntityFactory entityFactory, final UnaryOperator<ICentreDomainTreeManagerAndEnhancer> postCentreCreated) {
        return createDefaultCentre0(dslDefaultConfig, entityFactory, postCentreCreated, true);
    }

    /**
     * Creates calculated / custom property containers from Centre DSL definition. This is to be used when constructing {@link CentreDomainTreeManagerAndEnhancer} instances.
     *
     * @param entityType
     * @param resultSetProps
     * @param summaryExpressions
     * @return
     */
    private static <T extends AbstractEntity<?>>T2<Map<Class<?>, Set<CalculatedPropertyInfo>>, Map<Class<?>, List<CustomProperty>>> createCalculatedAndCustomProperties(final Class<?> entityType, final Optional<List<ResultSetProp<T>>> resultSetProps, final ListMultimap<String, SummaryPropDef> summaryExpressions) {
        final Map<Class<?>, List<CustomProperty>> customProperties = new LinkedHashMap<>();
        customProperties.put(entityType, new ArrayList<CustomProperty>());
        if (resultSetProps.isPresent()) {
            for (final ResultSetProp<T> property : resultSetProps.get()) {
                if (!property.propName.isPresent()) {
                    if (property.propDef.isPresent()) { // represents the 'custom' property
                        final PropDef<?> propDef = property.propDef.get();
                        final Class<?> managedType = entityType; // getManagedType(entityType); -- please note that mutual custom props validation is not be performed -- apply method invokes at the end after adding all custom / calculated properties
                        customProperties.get(entityType).add(new CustomProperty(entityType, managedType, "" /* this is the contextPath */, generateNameFrom(propDef.title), propDef.title, propDef.desc, propDef.type, IsProperty.DEFAULT_PRECISION, IsProperty.DEFAULT_SCALE));
                    } else {
                        throw new IllegalStateException(format("The state of result-set property [%s] definition is not correct, need to exist either a 'propName' for the property or 'propDef'.", property));
                    }
                }
            }
        }

        final Map<Class<?>, Set<CalculatedPropertyInfo>> calculatedPropertiesInfo = new LinkedHashMap<>();
        calculatedPropertiesInfo.put(entityType, new LinkedHashSet<>());
        for (final Entry<String, Collection<SummaryPropDef>> entry : summaryExpressions.asMap().entrySet()) {
            final String originationProperty = treeName(entry.getKey());
            for (final SummaryPropDef summaryProp : entry.getValue()) {
                calculatedPropertiesInfo.get(entityType).add(new CalculatedPropertyInfo(entityType, "", summaryProp.alias,
                        summaryProp.expression,
                        summaryProp.title,
                        CalculatedPropertyAttribute.NO_ATTR,
                        "".equals(originationProperty) ? "SELF" : originationProperty, summaryProp.desc,
                        summaryProp.precision,
                        summaryProp.scale));
            }
        }

        return t2(calculatedPropertiesInfo, customProperties);
    }

    /**
     * Creates default centre from Centre DSL configuration by adding calculated / custom props, applying selection crit defaults, EGI column widths / ordering etc.
     *
     * @param dslDefaultConfig
     * @param serialiser
     * @param postCentreCreated
     * @param userSpecific
     * @return
     */
    public static <T extends AbstractEntity<?>> ICentreDomainTreeManagerAndEnhancer createDefaultCentreFrom(
        final EntityCentreConfig<T> dslDefaultConfig,
        final EntityFactory entityFactory,
        final UnaryOperator<ICentreDomainTreeManagerAndEnhancer> postCentreCreated,
        final boolean userSpecific,
        final Class<T> entityType,
        final IDomainTreeEnhancerCache domainTreeEnhancerCache,
        final Class<? extends MiWithConfigurationSupport<?>> miType,
        final Injector injector) {

        final Optional<List<ResultSetProp<T>>> resultSetProps = dslDefaultConfig.getResultSetProperties();
        final ListMultimap<String, SummaryPropDef> summaryExpressions = dslDefaultConfig.getSummaryExpressions();

        final ICentreDomainTreeManagerAndEnhancer cdtmae = createEmptyCentre(entityType, entityFactory, domainTreeEnhancerCache, createCalculatedAndCustomProperties(entityType, resultSetProps, summaryExpressions), miType);

        cdtmae.setPreferredView(calculatePreferredViewIndex(dslDefaultConfig));

        final Optional<List<String>> selectionCriteria = dslDefaultConfig.getSelectionCriteria();
        if (selectionCriteria.isPresent()) {
            for (final String property : selectionCriteria.get()) {
                cdtmae.getFirstTick().check(entityType, treeName(property), true);

                if (userSpecific) {
                    provideDefaultsFor(property, cdtmae, dslDefaultConfig, entityType, injector);
                }
            }
        }

        if (resultSetProps.isPresent()) {
            final Map<String, Integer> growFactors = calculateGrowFactors(resultSetProps.get());
            for (final ResultSetProp<T> property : resultSetProps.get()) {
                final String propertyName = derivePropName(property);
                if (!property.dynamicColBuilderType.isPresent()) {
                    cdtmae.getSecondTick().check(entityType, propertyName, true);
                    cdtmae.getSecondTick().use(entityType, propertyName, true);
                    cdtmae.getSecondTick().setWidth(entityType, propertyName, property.width);
                    if (growFactors.containsKey(propertyName)) {
                        cdtmae.getSecondTick().setGrowFactor(entityType, propertyName, growFactors.get(propertyName));
                    }
                }
            }
        }
        for (final Entry<String, Collection<SummaryPropDef>> entry : summaryExpressions.asMap().entrySet()) {
            for (final SummaryPropDef summaryProp : entry.getValue()) {
                cdtmae.getSecondTick().check(entityType, summaryProp.alias, true);
            }
        }

        final Optional<Map<String, OrderDirection>> propOrdering = dslDefaultConfig.getResultSetOrdering();
        if (propOrdering.isPresent()) {

            // by default ordering occurs by "this" that is why it needs to be switched off in the presence of alternative ordering configuration
            final List<Pair<String, Ordering>> orderedPropsByDefault = cdtmae.getSecondTick().orderedProperties(entityType);
            if (!orderedPropsByDefault.isEmpty()) {
                orderedPropsByDefault.forEach(propOrder -> {
                    if (propOrder.getValue() == Ordering.ASCENDING) {
                        cdtmae.getSecondTick().toggleOrdering(entityType, propOrder.getKey());
                        cdtmae.getSecondTick().toggleOrdering(entityType, propOrder.getKey());
                    } else if (propOrder.getValue() == Ordering.DESCENDING) {
                        cdtmae.getSecondTick().toggleOrdering(entityType, propOrder.getKey());
                    }
                });
            }

            // let's now apply the ordering as per configuration
            for (final Map.Entry<String, OrderDirection> propAndOrderDirection : propOrdering.get().entrySet()) {
                if (OrderDirection.ASC == propAndOrderDirection.getValue()) {
                    cdtmae.getSecondTick().toggleOrdering(entityType, treeName(propAndOrderDirection.getKey()));
                } else { // OrderDirection.DESC
                    cdtmae.getSecondTick().toggleOrdering(entityType, treeName(propAndOrderDirection.getKey())).toggleOrdering(entityType, treeName(propAndOrderDirection.getKey()));
                }
            }
        }

        cdtmae.getSecondTick().setPageCapacity(dslDefaultConfig.getPageCapacity());
        cdtmae.getSecondTick().setMaxPageCapacity(dslDefaultConfig.getMaxPageCapacity());
        cdtmae.getSecondTick().setVisibleRowsCount(dslDefaultConfig.getVisibleRowsCount());
        cdtmae.getSecondTick().setNumberOfHeaderLines(dslDefaultConfig.getNumberOfHeaderLines());

        return postCentreCreated == null ? cdtmae : postCentreCreated.apply(cdtmae);
    }

    /**
     * Calculates preferred view index. It can be 1 (EGI) or other alternative view index (2, 3...).
     *
     * @param dslDefaultConfig
     * @return
     */
    private static <T extends AbstractEntity<?>> Integer calculatePreferredViewIndex(final EntityCentreConfig<T> dslDefaultConfig) {
        final List<InsertionPointConfig> altViews = dslDefaultConfig.getInsertionPointConfigs().stream()
            .filter(ip -> ip.getInsertionPointAction().whereToInsertView.map(whereToInsert -> whereToInsert == ALTERNATIVE_VIEW).orElse(FALSE))
            .collect(toList());
        final long insPointCount = dslDefaultConfig.getInsertionPointConfigs().size() - altViews.size();
        final AtomicInteger preferredViewIndex = new AtomicInteger(!dslDefaultConfig.isEgiHidden() || insPointCount > 0 ? 1 : 2);
        for (int idx = 0; idx < altViews.size(); idx++) {
            if (altViews.get(idx).isPreferred()) {
                preferredViewIndex.set(2 + idx); // should be shifted by 2 to take into account EGI and selection criteria view indices
            }
        }
        return preferredViewIndex.get();
    }

    /**
     * Creates default centre from Centre DSL configuration by adding calculated / custom props, applying selection crit defaults, EGI column widths / ordering etc.
     *
     * @param dslDefaultConfig
     * @param entityFactory
     * @param postCentreCreated
     * @param userSpecific
     * @return
     */
    private ICentreDomainTreeManagerAndEnhancer createDefaultCentre0(final EntityCentreConfig<T> dslDefaultConfig, final EntityFactory entityFactory, final UnaryOperator<ICentreDomainTreeManagerAndEnhancer> postCentreCreated, final boolean userSpecific) {
        return createDefaultCentreFrom(dslDefaultConfig, entityFactory, postCentreCreated, userSpecific, entityType, domainTreeEnhancerCache, miType, injector);
    }

    private static <T extends AbstractEntity<?>> void provideDefaultsFor(final String dslProperty, final ICentreDomainTreeManagerAndEnhancer cdtmae, final EntityCentreConfig<T> dslDefaultConfig, final Class<T> entityType, final Injector injector) {
        final String property = treeName(dslProperty);
        final Class<?> managedType = cdtmae.getEnhancer().getManagedType(entityType);

        final boolean isEntityItself = "".equals(property); // empty property means "entity itself"
        final Class<?> propertyType = isEntityItself ? managedType : PropertyTypeDeterminator.determinePropertyType(managedType, property);

        if (isCritOnlySingle(managedType, property)) {
            if (isEntityType(propertyType)) {
                provideDefaultsEntitySingle(() -> dslDefaultConfig.getDefaultSingleValuesForEntitySelectionCriteria(), () -> dslDefaultConfig.getDefaultSingleValueAssignersForEntitySelectionCriteria(), dslProperty, cdtmae, entityType, injector);
            } else if (isString(propertyType)) {
                provideDefaultsSingle(() -> dslDefaultConfig.getDefaultSingleValuesForStringSelectionCriteria(), () -> dslDefaultConfig.getDefaultSingleValueAssignersForStringSelectionCriteria(), dslProperty, cdtmae, entityType, injector);
            } else if (isBoolean(propertyType)) {
                provideDefaultsSingle(() -> dslDefaultConfig.getDefaultSingleValuesForBooleanSelectionCriteria(), () -> dslDefaultConfig.getDefaultSingleValueAssignersForBooleanSelectionCriteria(), dslProperty, cdtmae, entityType, injector);
            } else if (isInteger(propertyType)) {
                provideDefaultsSingle(() -> dslDefaultConfig.getDefaultSingleValuesForIntegerSelectionCriteria(), () -> dslDefaultConfig.getDefaultSingleValueAssignersForIntegerSelectionCriteria(), dslProperty, cdtmae, entityType, injector);
            } else if (isRangeType(propertyType) && !EntityUtils.isDate(propertyType)) {
                provideDefaultsSingle(() -> dslDefaultConfig.getDefaultSingleValuesForBigDecimalAndMoneySelectionCriteria(), () -> dslDefaultConfig.getDefaultSingleValueAssignersForBigDecimalAndMoneySelectionCriteria(), dslProperty, cdtmae, entityType, injector);
            } else if (isDate(propertyType)) {
                provideDefaultsDateSingle(() -> dslDefaultConfig.getDefaultSingleValuesForDateSelectionCriteria(), () -> dslDefaultConfig.getDefaultSingleValueAssignersForDateSelectionCriteria(), dslProperty, cdtmae, entityType, injector);
            } else {
                throw new UnsupportedOperationException(String.format("The single-crit type [%s] is currently unsupported.", propertyType));
            }
        } else {
            if (isEntityType(propertyType) || isString(propertyType)) {
                provideDefaultsEntityOrString(() -> dslDefaultConfig.getDefaultMultiValuesForEntityAndStringSelectionCriteria(), () -> dslDefaultConfig.getDefaultMultiValueAssignersForEntityAndStringSelectionCriteria(), dslProperty, cdtmae, isString(propertyType), entityType, injector);
            } else if (isBoolean(propertyType)) {
                provideDefaultsBoolean(() -> dslDefaultConfig.getDefaultMultiValuesForBooleanSelectionCriteria(), () -> dslDefaultConfig.getDefaultMultiValueAssignersForBooleanSelectionCriteria(), dslProperty, cdtmae, entityType, injector);
            } else if (isInteger(propertyType)) {
                provideDefaultsRange(() -> dslDefaultConfig.getDefaultRangeValuesForIntegerSelectionCriteria(), () -> dslDefaultConfig.getDefaultRangeValueAssignersForIntegerSelectionCriteria(), dslProperty, cdtmae, entityType, injector);
            } else if (isRangeType(propertyType) && !isDate(propertyType)) {
                provideDefaultsRange(() -> dslDefaultConfig.getDefaultRangeValuesForBigDecimalAndMoneySelectionCriteria(), () -> dslDefaultConfig.getDefaultRangeValueAssignersForBigDecimalAndMoneySelectionCriteria(), dslProperty, cdtmae, entityType, injector);
            } else if (isDate(propertyType)) {
                provideDefaultsDateRange(() -> dslDefaultConfig.getDefaultRangeValuesForDateSelectionCriteria(), () -> dslDefaultConfig.getDefaultRangeValueAssignersForDateSelectionCriteria(), dslProperty, cdtmae, entityType, injector);
            } else {
                throw new UnsupportedOperationException(String.format("The multi-crit type [%s] is currently unsupported.", propertyType));
            }
        }
    }

    private static <T extends AbstractEntity<?>> void provideDefaultsEntityOrString(final Supplier<Optional<Map<String, MultiCritStringValueMnemonic>>> mnemonicSupplier, final Supplier<Optional<Map<String, Class<? extends IValueAssigner<MultiCritStringValueMnemonic, T>>>>> assignerSupplier, final String dslProperty, final ICentreDomainTreeManagerAndEnhancer cdtmae, final boolean isString, final Class<T> entityType, final Injector injector) {
        final String property = treeName(dslProperty);
        if (mnemonicSupplier.get().isPresent() && mnemonicSupplier.get().get().get(dslProperty) != null) {
            provideMnemonicDefaultsEntityOrString(mnemonicSupplier.get().get().get(dslProperty), cdtmae, property, isString, entityType);
        } else {
            if (assignerSupplier.get().isPresent() && assignerSupplier.get().get().get(dslProperty) != null) {
                provideAssignerDefaultsEntityOrString(assignerSupplier.get().get().get(dslProperty), cdtmae, property, isString, entityType, injector);
            } else {
            }
        }
    }

    private static <T extends AbstractEntity<?>> void provideDefaultsBoolean(final Supplier<Optional<Map<String, MultiCritBooleanValueMnemonic>>> mnemonicSupplier, final Supplier<Optional<Map<String, Class<? extends IValueAssigner<MultiCritBooleanValueMnemonic, T>>>>> assignerSupplier, final String dslProperty, final ICentreDomainTreeManagerAndEnhancer cdtmae, final Class<T> entityType, final Injector injector) {
        final String property = treeName(dslProperty);
        if (mnemonicSupplier.get().isPresent() && mnemonicSupplier.get().get().get(dslProperty) != null) {
            provideMnemonicDefaultsBoolean(mnemonicSupplier.get().get().get(dslProperty), cdtmae, property, entityType);
        } else {
            if (assignerSupplier.get().isPresent() && assignerSupplier.get().get().get(dslProperty) != null) {
                provideAssignerDefaultsBoolean(assignerSupplier.get().get().get(dslProperty), cdtmae, property, entityType, injector);
            } else {
            }
        }
    }

    private static <T extends AbstractEntity<?>> void provideDefaultsEntitySingle(final Supplier<Optional<Map<String, SingleCritOtherValueMnemonic<? extends AbstractEntity<?>>>>> mnemonicSupplier, final Supplier<Optional<Map<String, Class<? extends IValueAssigner<? extends SingleCritOtherValueMnemonic<? extends AbstractEntity<?>>, T>>>>> assignerSupplier, final String dslProperty, final ICentreDomainTreeManagerAndEnhancer cdtmae, final Class<T> entityType, final Injector injector) {
        final String property = treeName(dslProperty);
        if (mnemonicSupplier.get().isPresent() && mnemonicSupplier.get().get().get(dslProperty) != null) {
            provideMnemonicDefaultsSingle(mnemonicSupplier.get().get().get(dslProperty), cdtmae, property, entityType);
        } else {
            if (assignerSupplier.get().isPresent() && assignerSupplier.get().get().get(dslProperty) != null) {
                provideAssignerDefaultsEntitySingle(assignerSupplier.get().get().get(dslProperty), cdtmae, property, entityType, injector);
            } else {
            }
        }
    }

    private static <T extends AbstractEntity<?>> void provideDefaultsDateSingle(final Supplier<Optional<Map<String, SingleCritDateValueMnemonic>>> mnemonicSupplier, final Supplier<Optional<Map<String, Class<? extends IValueAssigner<SingleCritDateValueMnemonic, T>>>>> assignerSupplier, final String dslProperty, final ICentreDomainTreeManagerAndEnhancer cdtmae, final Class<T> entityType, final Injector injector) {
        final String property = treeName(dslProperty);
        if (mnemonicSupplier.get().isPresent() && mnemonicSupplier.get().get().get(dslProperty) != null) {
            provideMnemonicDefaultsDateSingle(mnemonicSupplier.get().get().get(dslProperty), cdtmae, property, entityType);
        } else {
            if (assignerSupplier.get().isPresent() && assignerSupplier.get().get().get(dslProperty) != null) {
                provideAssignerDefaultsDateSingle(assignerSupplier.get().get().get(dslProperty), cdtmae, property, entityType, injector);
            } else {
            }
        }
    }

    private static <T extends AbstractEntity<?>> void provideDefaultsDateRange(final Supplier<Optional<Map<String, RangeCritDateValueMnemonic>>> mnemonicSupplier, final Supplier<Optional<Map<String, Class<? extends IValueAssigner<RangeCritDateValueMnemonic, T>>>>> assignerSupplier, final String dslProperty, final ICentreDomainTreeManagerAndEnhancer cdtmae, final Class<T> entityType, final Injector injector) {
        final String property = treeName(dslProperty);
        if (mnemonicSupplier.get().isPresent() && mnemonicSupplier.get().get().get(dslProperty) != null) {
            provideMnemonicDefaultsDateRange(mnemonicSupplier.get().get().get(dslProperty), cdtmae, property, entityType);
        } else {
            if (assignerSupplier.get().isPresent() && assignerSupplier.get().get().get(dslProperty) != null) {
                provideAssignerDefaultsDateRange(assignerSupplier.get().get().get(dslProperty), cdtmae, property, entityType, injector);
            } else {
            }
        }
    }

    private static <M, T extends AbstractEntity<?>> void provideDefaultsSingle(final Supplier<Optional<Map<String, SingleCritOtherValueMnemonic<M>>>> mnemonicSupplier, final Supplier<Optional<Map<String, Class<? extends IValueAssigner<SingleCritOtherValueMnemonic<M>, T>>>>> assignerSupplier, final String dslProperty, final ICentreDomainTreeManagerAndEnhancer cdtmae, final Class<T> entityType, final Injector injector) {
        final String property = treeName(dslProperty);
        if (mnemonicSupplier.get().isPresent() && mnemonicSupplier.get().get().get(dslProperty) != null) {
            provideMnemonicDefaultsSingle(mnemonicSupplier.get().get().get(dslProperty), cdtmae, property, entityType);
        } else {
            if (assignerSupplier.get().isPresent() && assignerSupplier.get().get().get(dslProperty) != null) {
                provideAssignerDefaultsSingle(assignerSupplier.get().get().get(dslProperty), cdtmae, property, entityType, injector);
            } else {
            }
        }
    }

    private static <M, T extends AbstractEntity<?>> void provideDefaultsRange(final Supplier<Optional<Map<String, RangeCritOtherValueMnemonic<M>>>> mnemonicSupplier, final Supplier<Optional<Map<String, Class<? extends IValueAssigner<RangeCritOtherValueMnemonic<M>, T>>>>> assignerSupplier, final String dslProperty, final ICentreDomainTreeManagerAndEnhancer cdtmae, final Class<T> entityType, final Injector injector) {
        final String property = treeName(dslProperty);
        if (mnemonicSupplier.get().isPresent() && mnemonicSupplier.get().get().get(dslProperty) != null) {
            provideMnemonicDefaultsRange(mnemonicSupplier.get().get().get(dslProperty), cdtmae, property, entityType);
        } else {
            if (assignerSupplier.get().isPresent() && assignerSupplier.get().get().get(dslProperty) != null) {
                provideAssignerDefaultsRange(assignerSupplier.get().get().get(dslProperty), cdtmae, property, entityType, injector);
            } else {
            }
        }
    }

    private static <T extends AbstractEntity<?>> void provideAssignerDefaultsEntityOrString(final Class<? extends IValueAssigner<MultiCritStringValueMnemonic, T>> assignerType, final ICentreDomainTreeManagerAndEnhancer cdtmae, final String property, final boolean isString, final Class<T> entityType, final Injector injector) {
        /* TODO at this stage there is no implementation for centre context processing -- master entity for dependent centres is the only applicable context -- will be implemented later */
        final Optional<MultiCritStringValueMnemonic> value = injector.getInstance(assignerType).getValue(null, dslName(property));
        if (value.isPresent()) {
            provideMnemonicDefaultsEntityOrString(value.get(), cdtmae, property, isString, entityType);
        }
    }

    private static <T extends AbstractEntity<?>> void provideAssignerDefaultsBoolean(final Class<? extends IValueAssigner<MultiCritBooleanValueMnemonic, T>> assignerType, final ICentreDomainTreeManagerAndEnhancer cdtmae, final String property, final Class<T> entityType, final Injector injector) {
        /* TODO at this stage there is no implementation for centre context processing -- master entity for dependent centres is the only applicable context -- will be implemented later */
        final Optional<MultiCritBooleanValueMnemonic> value = injector.getInstance(assignerType).getValue(null, dslName(property));
        if (value.isPresent()) {
            provideMnemonicDefaultsBoolean(value.get(), cdtmae, property, entityType);
        }
    }

    private static <T extends AbstractEntity<?>> void provideAssignerDefaultsDateSingle(final Class<? extends IValueAssigner<SingleCritDateValueMnemonic, T>> assignerType, final ICentreDomainTreeManagerAndEnhancer cdtmae, final String property, final Class<T> entityType, final Injector injector) {
        /* TODO at this stage there is no implementation for centre context processing -- master entity for dependent centres is the only applicable context -- will be implemented later */
        final Optional<SingleCritDateValueMnemonic> value = injector.getInstance(assignerType).getValue(null, dslName(property));
        if (value.isPresent()) {
            provideMnemonicDefaultsDateSingle(value.get(), cdtmae, property, entityType);
        }
    }

    private static <T extends AbstractEntity<?>> void provideAssignerDefaultsDateRange(final Class<? extends IValueAssigner<RangeCritDateValueMnemonic, T>> assignerType, final ICentreDomainTreeManagerAndEnhancer cdtmae, final String property, final Class<T> entityType, final Injector injector) {
        /* TODO at this stage there is no implementation for centre context processing -- master entity for dependent centres is the only applicable context -- will be implemented later */
        final Optional<RangeCritDateValueMnemonic> value = injector.getInstance(assignerType).getValue(null, dslName(property));
        if (value.isPresent()) {
            provideMnemonicDefaultsDateRange(value.get(), cdtmae, property, entityType);
        }
    }

    private static <M, T extends AbstractEntity<?>> void provideAssignerDefaultsSingle(final Class<? extends IValueAssigner<? extends SingleCritOtherValueMnemonic<M>, T>> assignerType, final ICentreDomainTreeManagerAndEnhancer cdtmae, final String property, final Class<T> entityType, final Injector injector) {
        /* TODO at this stage there is no implementation for centre context processing -- master entity for dependent centres is the only applicable context -- will be implemented later */
        final Optional<? extends SingleCritOtherValueMnemonic<M>> value = injector.getInstance(assignerType).getValue(null, dslName(property));
        if (value.isPresent()) {
            provideMnemonicDefaultsSingle(value.get(), cdtmae, property, entityType);
        }
    }

    private static <T extends AbstractEntity<?>> void provideAssignerDefaultsEntitySingle(final Class<? extends IValueAssigner<? extends SingleCritOtherValueMnemonic<? extends AbstractEntity<?>>, T>> assignerType, final ICentreDomainTreeManagerAndEnhancer cdtmae, final String property, final Class<T> entityType, final Injector injector) {
        /* TODO at this stage there is no implementation for centre context processing -- master entity for dependent centres is the only applicable context -- will be implemented later */
        final Optional<SingleCritOtherValueMnemonic<? extends AbstractEntity<?>>> value = (Optional<SingleCritOtherValueMnemonic<? extends AbstractEntity<?>>>) injector.getInstance(assignerType).getValue(null, dslName(property));
        if (value.isPresent()) {
            provideMnemonicDefaultsSingle(value.get(), cdtmae, property, entityType);
        }
    }

    private static <M, T extends AbstractEntity<?>> void provideAssignerDefaultsRange(final Class<? extends IValueAssigner<? extends RangeCritOtherValueMnemonic<M>, T>> assignerType, final ICentreDomainTreeManagerAndEnhancer cdtmae, final String property, final Class<T> entityType, final Injector injector) {
        /* TODO at this stage there is no implementation for centre context processing -- master entity for dependent centres is the only applicable context -- will be implemented later */
        final Optional<? extends RangeCritOtherValueMnemonic<M>> value = injector.getInstance(assignerType).getValue(null, dslName(property));
        if (value.isPresent()) {
            provideMnemonicDefaultsRange(value.get(), cdtmae, property, entityType);
        }
    }

    private static <T extends AbstractEntity<?>> void provideMnemonicDefaultsEntityOrString(final MultiCritStringValueMnemonic mnemonic, final ICentreDomainTreeManagerAndEnhancer cdtmae, final String property, final boolean isString, final Class<T> entityType) {
        if (mnemonic.values.isPresent()) {
            cdtmae.getFirstTick().setValue(entityType, property, isString ? String.join(",", mnemonic.values.get()) : mnemonic.values.get());
        }
        if (mnemonic.checkForMissingValue) {
            cdtmae.getFirstTick().setOrNull(entityType, property, true);
        }
        if (mnemonic.negateCondition) {
            cdtmae.getFirstTick().setNot(entityType, property, true);
        }
    }

    private static <T extends AbstractEntity<?>> void provideMnemonicDefaultsBoolean(final MultiCritBooleanValueMnemonic mnemonic, final ICentreDomainTreeManagerAndEnhancer cdtmae, final String property, final Class<T> entityType) {
        if (mnemonic.isValue.isPresent()) {
            cdtmae.getFirstTick().setValue(entityType, property, mnemonic.isValue.get());
        }
        if (mnemonic.isNotValue.isPresent()) {
            cdtmae.getFirstTick().setValue2(entityType, property, mnemonic.isNotValue.get());
        }
        if (mnemonic.checkForMissingValue) {
            cdtmae.getFirstTick().setOrNull(entityType, property, true);
        }
        if (mnemonic.negateCondition) {
            cdtmae.getFirstTick().setNot(entityType, property, true);
        }
    }

    private static <T extends AbstractEntity<?>> void provideMnemonicDefaultsDateSingle(final SingleCritDateValueMnemonic mnemonic, final ICentreDomainTreeManagerAndEnhancer cdtmae, final String property, final Class<T> entityType) {
        if (mnemonic.value.isPresent()) {
            cdtmae.getFirstTick().setValue(entityType, property, mnemonic.value.get());
        }
        if (mnemonic.checkForMissingValue) {
            cdtmae.getFirstTick().setOrNull(entityType, property, true);
        }
        if (mnemonic.negateCondition) {
            cdtmae.getFirstTick().setNot(entityType, property, true);
        }

        // date mnemonics
        if (mnemonic.prefix.isPresent()) {
            cdtmae.getFirstTick().setDatePrefix(entityType, property, mnemonic.prefix.get());
        }
        if (mnemonic.period.isPresent()) {
            cdtmae.getFirstTick().setDateMnemonic(entityType, property, mnemonic.period.get());
        }
        if (mnemonic.beforeOrAfter.isPresent()) {
            cdtmae.getFirstTick().setAndBefore(entityType, property, DateRangeConditionEnum.BEFORE.equals(mnemonic.beforeOrAfter.get()) ? Boolean.TRUE : Boolean.FALSE);
        }

        // exclusiveness
        if (mnemonic.excludeFrom.isPresent()) {
            cdtmae.getFirstTick().setExclusive(entityType, property, mnemonic.excludeFrom.get());
        }
        if (mnemonic.excludeTo.isPresent()) {
            cdtmae.getFirstTick().setExclusive2(entityType, property, mnemonic.excludeTo.get());
        }
    }

    private static <T extends AbstractEntity<?>> void provideMnemonicDefaultsDateRange(final RangeCritDateValueMnemonic mnemonic, final ICentreDomainTreeManagerAndEnhancer cdtmae, final String property, final Class<T> entityType) {
        if (mnemonic.fromValue.isPresent()) {
            cdtmae.getFirstTick().setValue(entityType, property, mnemonic.fromValue.get());
        }
        if (mnemonic.toValue.isPresent()) {
            cdtmae.getFirstTick().setValue2(entityType, property, mnemonic.toValue.get());
        }
        if (mnemonic.checkForMissingValue) {
            cdtmae.getFirstTick().setOrNull(entityType, property, true);
        }
        if (mnemonic.negateCondition) {
            cdtmae.getFirstTick().setNot(entityType, property, true);
        }

        // date mnemonics
        if (mnemonic.prefix.isPresent()) {
            cdtmae.getFirstTick().setDatePrefix(entityType, property, mnemonic.prefix.get());
        }
        if (mnemonic.period.isPresent()) {
            cdtmae.getFirstTick().setDateMnemonic(entityType, property, mnemonic.period.get());
        }
        if (mnemonic.beforeOrAfter.isPresent()) {
            cdtmae.getFirstTick().setAndBefore(entityType, property, DateRangeConditionEnum.BEFORE.equals(mnemonic.beforeOrAfter.get()) ? Boolean.TRUE : Boolean.FALSE);
        }

        // exclusiveness
        if (mnemonic.excludeFrom.isPresent()) {
            cdtmae.getFirstTick().setExclusive(entityType, property, mnemonic.excludeFrom.get());
        }
        if (mnemonic.excludeTo.isPresent()) {
            cdtmae.getFirstTick().setExclusive2(entityType, property, mnemonic.excludeTo.get());
        }
    }

    private static <M, T extends AbstractEntity<?>> void provideMnemonicDefaultsSingle(final SingleCritOtherValueMnemonic<M> mnemonic, final ICentreDomainTreeManagerAndEnhancer cdtmae, final String property, final Class<T> entityType) {
        if (mnemonic.value.isPresent()) {
            cdtmae.getFirstTick().setValue(entityType, property, mnemonic.value.get());
        }
        if (mnemonic.checkForMissingValue) {
            cdtmae.getFirstTick().setOrNull(entityType, property, true);
        }
        if (mnemonic.negateCondition) {
            cdtmae.getFirstTick().setNot(entityType, property, true);
        }
    }

    private static <M, T extends AbstractEntity<?>> void provideMnemonicDefaultsRange(final RangeCritOtherValueMnemonic<M> mnemonic, final ICentreDomainTreeManagerAndEnhancer cdtmae, final String property, final Class<T> entityType) {
        if (mnemonic.fromValue.isPresent()) {
            cdtmae.getFirstTick().setValue(entityType, property, mnemonic.fromValue.get());
        }
        if (mnemonic.toValue.isPresent()) {
            cdtmae.getFirstTick().setValue2(entityType, property, mnemonic.toValue.get());
        }
        if (mnemonic.checkForMissingValue) {
            cdtmae.getFirstTick().setOrNull(entityType, property, true);
        }
        if (mnemonic.negateCondition) {
            cdtmae.getFirstTick().setNot(entityType, property, true);
        }

        if (mnemonic.excludeFrom.isPresent()) {
            cdtmae.getFirstTick().setExclusive(entityType, property, mnemonic.excludeFrom.get());
        }
        if (mnemonic.excludeTo.isPresent()) {
            cdtmae.getFirstTick().setExclusive2(entityType, property, mnemonic.excludeTo.get());
        }
    }

    /**
     * Returns the menu item type for this {@link EntityCentre} instance.
     *
     * @return
     */
    public Class<? extends MiWithConfigurationSupport<?>> getMenuItemType() {
        return miType;
    }

    /**
     * Returns the entity type for which this entity centre was created.
     *
     * @return
     */
    public Class<T> getEntityType() {
        return entityType;
    }

    /**
     * Returns the entity centre name.
     *
     * @return
     */
    public String getName() {
        return name;
    }

    /**
     * Returns action configuration for concrete action kind and its number in that kind's space.
     *
     * @param actionKind
     * @param actionNumber
     * @return
     */
    public EntityActionConfig actionConfig(final FunctionalActionKind actionKind, final int actionNumber) {
        return dslDefaultConfig.actionConfig(actionKind, actionNumber);
    }

    /**
     * Returns the value that indicates whether centre must run automatically or not.
     *
     * @return
     */
    public boolean isRunAutomatically() {
        return dslDefaultConfig.isRunAutomatically();
    }

    /**
     * Indicates whether centre should forcibly refresh the current page upon successful saving of a related entity.
     *
     * @return
     */
    public boolean shouldEnforcePostSaveRefresh() {
        return dslDefaultConfig.shouldEnforcePostSaveRefresh();
    }

    /**
     * Returns a class name of an SSE event source, associated with this entity centre. This event source is used at the client-side to subscribe to a postal event to refresh this entity centre.
     *
     * @return
     */
    public Optional<Class<? extends IEventSource>> eventSourceClass() {
        return dslDefaultConfig.getEventSourceClass();
    }
    /**
     * Returns the instance of rendering customiser for this entity centre.
     *
     * @return
     */
    public Optional<IRenderingCustomiser<?>> getRenderingCustomiser() {
        if (dslDefaultConfig.getResultSetRenderingCustomiserType().isPresent()) {
            return Optional.of(injector.getInstance(dslDefaultConfig.getResultSetRenderingCustomiserType().get()));
        } else {
            return Optional.empty();
        }
    }

    /**
     * Creates and returns instance of multi-action selector in case of primary multi-action specified in Centre DSL.
     * Returns empty {@link Optional} otherwise.
     */
    public Optional<? extends IEntityMultiActionSelector> createPrimaryActionSelector() {
        return dslDefaultConfig
            .getResultSetPrimaryEntityAction()
            .map(multiActionConfig -> injector.getInstance(multiActionConfig.actionSelectorClass()));
    }

    /**
     * Creates instances of multi-action selectors in case of secondary multi-actions (or single actions) specified in Centre DSL.
     * Returns empty {@link List} if there were no secondary multi-actions (or single actions) specified in Centre DSL.
     */
    public List<? extends IEntityMultiActionSelector> createSecondaryActionSelectors() {
        return dslDefaultConfig
            .getResultSetSecondaryEntityActions()
            .stream().map(config -> injector.getInstance(config.actionSelectorClass())).collect(toList());
    }

    public Optional<IDynamicColumnBuilder<T>> getDynamicColumnBuilderFor(final ResultSetProp<T> resProp) {
        return resProp.dynamicColBuilderType.map(clazz -> injector.getInstance(clazz));
    }

    public List<ResultSetProp<T>> getDynamicProperties () {
        return dslDefaultConfig.getResultSetProperties()
                .orElse(new ArrayList<>()).stream()
                .filter(resProp -> resProp.dynamicColBuilderType.isPresent()).collect(Collectors.toList());
    }

    @Override
    public IRenderable buildFor() {
        return createRenderableRepresentation(getAssociatedEntityCentreManager());
    }

    private final ICentreDomainTreeManagerAndEnhancer getAssociatedEntityCentreManager() {
        final User user = getUser();
        if (user == null) {
            return createUserUnspecificDefaultCentre(dslDefaultConfig, injector.getInstance(EntityFactory.class), postCentreCreated);
        } else {
            return updateCentre(user, miType, FRESH_CENTRE_NAME, empty(), DESKTOP, domainTreeEnhancerCache, webUiConfig, eccCompanion, mmiCompanion, userCompanion, companionFinder);
        }
    }

    public static String egiRepresentationFor(final Class<?> propertyType, final Optional<String> timeZone, final Optional<String> timePortionToDisplay) {
        final Class<?> type = DynamicEntityClassLoader.getOriginalType(propertyType);
        String typeRes = EntityUtils.isEntityType(type) ? type.getName() : (EntityUtils.isBoolean(type) ? "Boolean" : type.getSimpleName());
        if (Date.class.isAssignableFrom(type)) {
            typeRes += ":" + timeZone.orElse("");
            typeRes += ":" + timePortionToDisplay.orElse("");
        }
        return typeRes;
    }

    /**
     * Returns default centre manager that was formed using DSL configuration and postCentreCreated hook.
     *
     * @return
     */
    public ICentreDomainTreeManagerAndEnhancer createDefaultCentre() {
        return createDefaultCentre(dslDefaultConfig, injector.getInstance(EntityFactory.class), postCentreCreated);
    }

    private IRenderable createRenderableRepresentation(final ICentreDomainTreeManagerAndEnhancer centre) {

        final LinkedHashSet<String> importPaths = new LinkedHashSet<>();
        importPaths.add("master/tg-entity-master");

        logger.debug("Initiating layout...");

        final FlexLayout layout = this.dslDefaultConfig.getSelectionCriteriaLayout();

        final DomElement editorContainer = layout.render().attr("context", "[[_currEntity]]");

        importPaths.add(layout.importPath());

        final Class<? extends AbstractEntity<?>> root = this.entityType;

        logger.debug("Initiating criteria widgets...");

        final List<AbstractCriterionWidget> criteriaWidgets = createCriteriaWidgets(centre, root);
        criteriaWidgets.forEach(widget -> {
            importPaths.add(widget.importPath());
            importPaths.addAll(widget.editorsImportPaths());
            editorContainer.add(widget.render());
        });

        final String prefix = ",\n";

        logger.debug("Initiating property columns...");

        final List<PropertyColumnElement> propertyColumns = new ArrayList<>();
        final Optional<List<ResultSetProp<T>>> resultProps = dslDefaultConfig.getResultSetProperties();
        final ListMultimap<String, SummaryPropDef> summaryProps = dslDefaultConfig.getSummaryExpressions();
        final Class<?> managedType = centre.getEnhancer().getManagedType(root);
        if (resultProps.isPresent()) {
            int actionIndex = 0;
            for (final ResultSetProp<T> resultProp : resultProps.get()) {
                final String tooltipProp = resultProp.tooltipProp.isPresent() ? resultProp.tooltipProp.get() : null;
                final String resultPropName = derivePropName(resultProp);
                final boolean isEntityItself = "".equals(resultPropName); // empty property means "entity itself"
                final Class<?> propertyType = isEntityItself ? managedType : PropertyTypeDeterminator.determinePropertyType(managedType, resultPropName);

                final Optional<FunctionalActionElement> action;
                final Optional<EntityActionConfig> actionConfig = resultProp.getPropAction().get();
                if (actionConfig.isPresent()) {
                    action = Optional.of(new FunctionalActionElement(actionConfig.get(), actionIndex, resultPropName));
                    actionIndex += 1;
                } else {
                    action = Optional.empty();
                }

                final PropertyColumnElement el = new PropertyColumnElement(resultPropName,
                        resultProp.widget,
                        resultProp.dynamicColBuilderType.isPresent(),
                        !resultProp.propDef.isPresent(),
                        resultProp.width,
                        resultProp.dynamicColBuilderType.isPresent() ? 0 : centre.getSecondTick().getGrowFactor(root, resultPropName), // collectional dynamic columns are always unchecked -- skip getGrowFactor() invocation and use 0 as default grow factor
                        resultProp.isFlexible,
                        tooltipProp,
                        egiRepresentationFor(
                                propertyType,
                                Optional.ofNullable(EntityUtils.isDate(propertyType) ? DefaultValueContract.getTimeZone(managedType, resultPropName) : null),
                                Optional.ofNullable(EntityUtils.isDate(propertyType) ? DefaultValueContract.getTimePortionToDisplay(managedType, resultPropName) : null)),
                        CriteriaReflector.getCriteriaTitleAndDesc(managedType, resultPropName),
                        action);
                if (summaryProps.containsKey(dslName(resultPropName))) {
                    final List<SummaryPropDef> summaries = summaryProps.get(dslName(resultPropName));
                    summaries.forEach(summary -> el.addSummary(summary.alias, PropertyTypeDeterminator.determinePropertyType(managedType, summary.alias), new Pair<>(summary.title, summary.desc)));
                }
                propertyColumns.add(el);
            }
        }

        logger.debug("Initiating prop actions...");

        final DomContainer egiColumns = new DomContainer();
        final DomContainer egiEditors = new DomContainer();
        final StringBuilder propActionsObject = new StringBuilder();
        propertyColumns.forEach(column -> {
            importPaths.add(column.importPath());
            column.widgetImportPath().ifPresent(path -> importPaths.add(path));
            if (column.hasSummary()) {
                importPaths.add(column.getSummary(0).importPath());
            }
            if (column.getAction().isPresent()) {
                importPaths.add(column.getAction().get().importPath());
                propActionsObject.append(prefix + createActionObject(column.getAction().get()));
            }
            egiColumns.add(column.render());
            column.renderWidget().ifPresent(widget -> egiEditors.add(widget));
        });

        logger.debug("Initiating top-level actions...");
        final Optional<List<Pair<EntityActionConfig, Optional<String>>>> topLevelActions = this.dslDefaultConfig.getTopLevelActions();

        final List<List<FunctionalActionElement>> actionGroups = new ArrayList<>();
        if (topLevelActions.isPresent()) {

            String currentGroup = null;
            for (int i = 0; i < topLevelActions.get().size(); i++) {
                final Pair<EntityActionConfig, Optional<String>> topLevelAction = topLevelActions.get().get(i);
                final String cg = getGroup(topLevelAction.getValue());
                if (!EntityUtils.equalsEx(cg, currentGroup)) {
                    actionGroups.add(new ArrayList<>());
                    currentGroup = cg;
                }
                addToLastGroup(actionGroups, topLevelAction.getKey(), i);
            }
        }

        logger.debug("Initiating functional actions...");
        final StringBuilder functionalActionsObjects = new StringBuilder();

        final DomElement functionalActionsDom = new DomContainer();

        for (int i = 0; i < actionGroups.size(); i++) {
            final DomElement groupElement = createActionGroupDom(i);
            for (final FunctionalActionElement el : actionGroups.get(i)) {
                importPaths.add(el.importPath());
                groupElement.add(el.render());
                functionalActionsObjects.append(prefix + createActionObject(el));
            }
            functionalActionsDom.add(groupElement);
        }

        logger.debug("Initiating primary actions...");
        //////////////////// Primary result-set action ////////////////////
        final Optional<EntityMultiActionConfig> resultSetPrimaryEntityAction = this.dslDefaultConfig.getResultSetPrimaryEntityAction();
        final DomContainer primaryActionDom = new DomContainer();
        final StringBuilder primaryActionObject = new StringBuilder();

        if (resultSetPrimaryEntityAction.isPresent()) {
            final FunctionalMultiActionElement el = new FunctionalMultiActionElement(resultSetPrimaryEntityAction.get(), 0, FunctionalActionKind.PRIMARY_RESULT_SET);

            importPaths.add(el.importPath());
            primaryActionDom.add(el.render().attr("slot", "primary-action").attr("hidden", null));
            primaryActionObject.append(prefix + el.createActionObject(importPaths));
        }
        ////////////////////Primary result-set action [END] //////////////

        logger.debug("Initiating front actions...");
        //////////////////// front actions ////////////////////
        final StringBuilder frontActionsObjects = new StringBuilder();
        final DomElement frontActionsDom = new DomElement("div").attr("selectable-elements-container", null).attr("slot", "custom-front-action").clazz("first-group");

        final List<EntityActionConfig> frontActions = this.dslDefaultConfig.getFrontActions();
        for (int actionIndex = 0; actionIndex < frontActions.size(); actionIndex++) {
            final FunctionalActionElement actionElement = new FunctionalActionElement(frontActions.get(actionIndex), actionIndex, FunctionalActionKind.FRONT);
            importPaths.add(actionElement.importPath());
            frontActionsDom.add(actionElement.render());
            frontActionsObjects.append(prefix + createActionObject(actionElement));
        }
        //////////////////// front actions (END) ////////////////////

        logger.debug("Initiating share actions...");
        //////////////////// share actions ////////////////////
        final StringBuilder shareActionsObjects = new StringBuilder();
        final DomContainer shareActionsDom = new DomContainer();

        final List<EntityActionConfig> shareActions = webUiConfig.centreConfigShareActions();
        for (int actionIndex = 0; actionIndex < shareActions.size(); actionIndex++) {
            final FunctionalActionElement actionElement = new FunctionalActionElement(shareActions.get(actionIndex), actionIndex, FunctionalActionKind.SHARE);
            importPaths.add(actionElement.importPath());
            shareActionsDom.add(actionElement.render());
            shareActionsObjects.append(prefix + createActionObject(actionElement));
        }
        //////////////////// share actions (END) ////////////////////

        logger.debug("Initiating secondary actions...");

        final DomContainer secondaryActionsDom = new DomContainer();
        final StringBuilder secondaryActionsObjects = new StringBuilder();
        final List<EntityMultiActionConfig> resultSetSecondaryEntityActions = this.dslDefaultConfig.getResultSetSecondaryEntityActions();
        if (!resultSetSecondaryEntityActions.isEmpty()) {
            int numberOfAction = 0;
            for (final EntityMultiActionConfig multiActionConfig: resultSetSecondaryEntityActions) {
                final FunctionalMultiActionElement el = new FunctionalMultiActionElement(multiActionConfig, numberOfAction, FunctionalActionKind.SECONDARY_RESULT_SET);
                importPaths.add(el.importPath());
                secondaryActionsDom.add(el.render().attr("slot", "secondary-action"));
                secondaryActionsObjects.append(prefix + el.createActionObject(importPaths));
                numberOfAction += multiActionConfig.actions().size();
            }
        }

        logger.debug("Initiating insertion point actions...");

        final List<InsertionPointBuilder> insertionPointActionsElements = new ArrayList<>();
        final List<InsertionPointConfig> insertionPointConfigs = this.dslDefaultConfig.getInsertionPointConfigs();
        for (int index = 0; index < insertionPointConfigs.size(); index++) {
            final InsertionPointBuilder el = new InsertionPointBuilder(insertionPointConfigs.get(index), index);
            insertionPointActionsElements.add(el);
        }

        final DomContainer insertionPointActionsDom = new DomContainer();
        final StringBuilder insertionPointActionsObjects = new StringBuilder();
        for (final InsertionPointBuilder el : insertionPointActionsElements) {
            importPaths.addAll(el.importPaths());
            insertionPointActionsDom.add(el.renderInsertionPointAction());
            insertionPointActionsObjects.append(prefix + el.code());
        }
        importPaths.add(dslDefaultConfig.getToolbarConfig().importPath());

        final List<String> toolbarCode = new ArrayList<>();
        toolbarCode.add(dslDefaultConfig.getToolbarConfig().code(entityType).toString());
        final List<String> toolbarStyles = new ArrayList<>();
        toolbarStyles.add(dslDefaultConfig.getToolbarConfig().styles().toString());

        final DomContainer topInsertionPointsDom = new DomContainer();
        final DomContainer leftInsertionPointsDom = new DomContainer();
        final DomContainer rightInsertionPointsDom = new DomContainer();
        final DomContainer bottomInsertionPointsDom = new DomContainer();
        final List<String> alternativeViewsDom = new ArrayList<>();
        //Alternative view actions should be generated into EGI's top action config list, that's why the order of alternative view actions should starts from the last index of EGI's top action + 1.
        final AtomicInteger alternativeViewActionOrder = new AtomicInteger(this.dslDefaultConfig.getTopLevelActions().map(actions -> actions.size()).orElse(0));
        for (final InsertionPointBuilder el : insertionPointActionsElements) {
            final DomElement insertionPoint = el.render();
            el.toolbar().ifPresent(toolbar -> {
                toolbarCode.add(toolbar.code(entityType).toString());
                toolbarStyles.add(toolbar.styles().toString());
            });
            if (el.whereToInsert() == InsertionPoints.TOP) {
                topInsertionPointsDom.add(insertionPoint);
            } else if (el.whereToInsert() == InsertionPoints.LEFT) {
                leftInsertionPointsDom.add(insertionPoint);
            } else if (el.whereToInsert() == InsertionPoints.RIGHT) {
                rightInsertionPointsDom.add(insertionPoint);
            } else if (el.whereToInsert() == InsertionPoints.BOTTOM) {
                bottomInsertionPointsDom.add(insertionPoint);
            } else if (el.whereToInsert() == InsertionPoints.ALTERNATIVE_VIEW) {
                final Optional<DomElement> switchButtons = switchViewButtons(insertionPointActionsElements, Optional.of(el));
                final Optional<DomElement> topActions = alternativeViewActions(el, importPaths, functionalActionsObjects, alternativeViewActionOrder);
                alternativeViewsDom.add(insertionPoint.toString()
                        .replace(SWITCH_VIEW_ACTION_DOM, switchButtons.map(domElem -> domElem.toString()).orElse(""))
                        .replace(EGI_FUNCTIONAL_ACTION_DOM, topActions.map(domElem -> domElem.toString()).orElse("")));
            } else {
                throw new IllegalArgumentException("Unexpected insertion point type.");
            }
        }

        final Optional<DomElement> egiSwitchViewButtons = switchViewButtons(insertionPointActionsElements, Optional.empty());

        //Generating shortcuts for EGI
        final StringBuilder shortcuts = new StringBuilder();

        for (final String shortcut : dslDefaultConfig.getToolbarConfig().getAvailableShortcuts()) {
            shortcuts.append(shortcut + " ");
        }

        if (topLevelActions.isPresent()) {

            for (int i = 0; i < topLevelActions.get().size(); i++) {
                final Pair<EntityActionConfig, Optional<String>> topLevelAction = topLevelActions.get().get(i);
                final EntityActionConfig config = topLevelAction.getKey();
                if (config.shortcut.isPresent()) {
                    shortcuts.append(config.shortcut.get() + " ");
                }
            }
        }

        ///////////////////////////////////////
        final String frontActionString = frontActionsObjects.toString();
        final String shareActionsString = shareActionsObjects.toString();
        final String funcActionString = functionalActionsObjects.toString();
        final String secondaryActionString = secondaryActionsObjects.toString();
        final String insertionPointActionsString = insertionPointActionsObjects.toString();
        final String primaryActionObjectString = primaryActionObject.toString();
        final String propActionsString = propActionsObject.toString();
        final Pair<String, String> gridLayoutConfig = generateGridLayoutConfig();
        final int prefixLength = prefix.length();
        logger.debug("Initiating template...");
        final String text = ResourceLoader.getText("ua/com/fielden/platform/web/centre/tg-entity-centre-template.js");
        logger.debug("Replacing some parts...");
        final String entityCentreStr = text.
                replace(IMPORTS, createImports(importPaths) + customImports.map(ci -> ci.toString()).orElse("")).
                replace(EGI_LAYOUT, gridLayoutConfig.getKey()).
                replace(FULL_ENTITY_TYPE, entityType.getName()).
                replace(MI_TYPE, flattenedNameOf(miType)).
                //egi related properties
                replace(EGI_SHORTCUTS, shortcuts).
                replace(EGI_VIEW_ICON, dslDefaultConfig.getGridViewIcon()).
                replace(EGI_VIEW_ICON_STYLE, dslDefaultConfig.getGridViewIconStyle()).
                replace(EGI_HIDDEN, HIDDEN.eval(dslDefaultConfig.isEgiHidden())).
                replace(EGI_DRAGGABLE, DRAGGABLE.eval(dslDefaultConfig.isDraggable())).
                replace(EGI_TOOLBAR_VISIBLE, TOOLBAR_VISIBLE.eval(!dslDefaultConfig.shouldHideToolbar())).
                replace(EGI_CHECKBOX_VISIBILITY, CHECKBOX_VISIBLE.eval(!dslDefaultConfig.shouldHideCheckboxes())).
                replace(EGI_DRAG_ANCHOR_FIXED, DRAG_ANCHOR_FIXED.eval(dslDefaultConfig.getScrollConfig().isDragAnchorFixed())).
                replace(EGI_CHECKBOX_FIXED, CHECKBOX_FIXED.eval(dslDefaultConfig.getScrollConfig().isCheckboxesFixed())).
                replace(EGI_CHECKBOX_WITH_PRIMARY_ACTION_FIXED, CHECKBOX_WITH_PRIMARY_ACTION_FIXED.eval(dslDefaultConfig.getScrollConfig().isCheckboxesWithPrimaryActionsFixed())).
                replace(EGI_NUM_OF_FIXED_COLUMNS, Integer.toString(dslDefaultConfig.getScrollConfig().getNumberOfFixedColumns())).
                replace(EGI_SECONDARY_ACTION_FIXED, SECONDARY_ACTION_FIXED.eval(dslDefaultConfig.getScrollConfig().isSecondaryActionsFixed())).
                replace(EGI_HEADER_FIXED, HEADER_FIXED.eval(dslDefaultConfig.getScrollConfig().isHeaderFixed())).
                replace(EGI_SUMMARY_FIXED, SUMMARY_FIXED.eval(dslDefaultConfig.getScrollConfig().isSummaryFixed())).
                replace(EGI_HEIGHT, dslDefaultConfig.getEgiHeight()).
                replace(EGI_ROW_HEIGHT, dslDefaultConfig.getRowHeight()).
                replace(EGI_FIT_TO_HEIGHT, FIT_TO_HEIGHT.eval(dslDefaultConfig.isFitToHeight())).
                ///////////////////////
                replace(TOOLBAR_DOM, dslDefaultConfig.getToolbarConfig().render().toString()
                        .replace(EGI_FUNCTIONAL_ACTION_DOM, functionalActionsDom.toString())
                        .replace(SWITCH_VIEW_ACTION_DOM, egiSwitchViewButtons.map(domEl -> domEl.toString()).orElse(""))).
                replace(TOOLBAR_JS, join(toolbarCode, "\n")).
                replace(TOOLBAR_STYLES, join(toolbarStyles, "\n")).
                replace(FULL_MI_TYPE, miType.getName()).
                replace(QUERY_ENHANCER_CONFIG, queryEnhancerContextConfigString()).
                replace(CRITERIA_DOM, editorContainer.toString()).
                replace(EGI_DOM, egiColumns.toString()).
                replace(EGI_EDITORS, egiEditors.toString()).
                replace(FRONT_ACTIONS_DOM, frontActionsDom.toString()).
                replace(FRONT_ACTIONS, frontActionString.length() > prefixLength ? frontActionString.substring(prefixLength): frontActionString).
                replace(SHARE_ACTIONS_DOM, shareActionsDom.toString()).
                replace(SHARE_ACTIONS, shareActionsString.length() > prefixLength ? shareActionsString.substring(prefixLength): shareActionsString).
                replace(EGI_ACTIONS, funcActionString.length() > prefixLength ? funcActionString.substring(prefixLength) : funcActionString).
                replace(EGI_SECONDARY_ACTIONS, secondaryActionString.length() > prefixLength ? secondaryActionString.substring(prefixLength) : secondaryActionString).
                replace(INSERTION_POINT_ACTIONS, insertionPointActionsString.length() > prefixLength ? insertionPointActionsString.substring(prefixLength)
                        : insertionPointActionsString).
                replace(EGI_PRIMARY_ACTION, primaryActionObjectString.length() > prefixLength ? primaryActionObjectString.substring(prefixLength)
                        : primaryActionObjectString).
                replace(EGI_PROPERTY_ACTIONS, propActionsString.length() > prefixLength ? propActionsString.substring(prefixLength)
                        : propActionsString).
                replace(SELECTION_CRITERIA_LAYOUT_CONFIG, layout.code().toString()).
                replace(EGI_LAYOUT_CONFIG, gridLayoutConfig.getValue()).
                replace(EGI_PRIMARY_ACTION_DOM, primaryActionDom.toString()).
                replace(EGI_SECONDARY_ACTIONS_DOM, secondaryActionsDom.toString()).
                replace(INSERTION_POINT_ACTIONS_DOM, insertionPointActionsDom.toString()).
                replace(LEFT_INSERTION_POINT_DOM, leftInsertionPointsDom.toString()).
                replace(RIGHT_INSERTION_POINT_DOM, rightInsertionPointsDom.toString()).
                replace(LEFT_SPLITTER_POSITION, dslDefaultConfig.getLeftSplitterPosition().map(pos -> format("left-splitter-position=\"%s\"", pos/100.0)).orElse("")).
                replace(RIGHT_SPLITTER_POSITION, dslDefaultConfig.getRightSplitterPosition().map(pos -> format("right-splitter-position=\"%s\"", pos/100.0)).orElse("")).
                replace(TOP_INSERTION_POINT_DOM, topInsertionPointsDom.toString()).
                replace(BOTTOM_INSERTION_POINT_DOM, bottomInsertionPointsDom.toString()).
                replace(ALTERNATIVE_VIEW_INSERTION_POINT_DOM, join(alternativeViewsDom, "\n")).
                replace(CENTRE_RETRIEVE_ALL_OPTION, Boolean.toString(dslDefaultConfig.shouldRetrieveAll())).
                replace(SSE_REFRESH_COUNTDOWN, dslDefaultConfig.getRefreshCountdown().map(seconds -> format("self.countdown=%s;", seconds)).orElse("")).
                replace(CENTRE_SCROLL, dslDefaultConfig.isLockScrollingForInsertionPoints() ? "centre-scroll" : "").
                replace(READY_CUSTOM_CODE, customCode.map(code -> code.toString()).orElse("")).
                replace(ATTACHED_CUSTOM_CODE, customCodeOnAttach.map(code -> code.toString()).orElse(""));
        logger.debug("Finishing...");
        final IRenderable representation = new IRenderable() {
            @Override
            public DomElement render() {
                return new InnerTextElement(entityCentreStr);
            }
        };
        logger.debug("Done.");
        return representation;
    }

    /**
     * Generates DOM for alternative view actions. Also updates action's order, import path and action object.
     *
     * @param el
     * @param importPaths
     * @param functionalActionsObjects
     * @param alternativeViewActionOrder
     * @return
     */
    private Optional<DomElement> alternativeViewActions(final InsertionPointBuilder el, final LinkedHashSet<String> importPaths, final StringBuilder functionalActionsObjects, final AtomicInteger alternativeViewActionOrder) {
        if (!el.getActions().isEmpty()) {
            final DomElement domContainer = new DomContainer();
            for (final EntityActionConfig actionConfig: el.getActions()) {
                final FunctionalActionElement funcAction = new FunctionalActionElement(actionConfig, alternativeViewActionOrder.getAndIncrement(), FunctionalActionKind.TOP_LEVEL);
                importPaths.add(funcAction.importPath());
                domContainer.add(funcAction.render());
                functionalActionsObjects.append(",\n" + createActionObject(funcAction));
            }
            return of(domContainer);
        }
        return empty();
    }

    /**
     * Creates dropdown button with selected insertionPoint, that allows to switch between other alternative views including EGI.
     * It might return empty optional if this centre doesn't have enough alternative views to switch between
     * (i.e. there is only EGI or only one alternative view with hidden EGI and without other insertion points)
     *
     * @param insertionPointActionsElements
     * @param insertionPoint
     * @return
     */
    private Optional<DomElement> switchViewButtons(final List<InsertionPointBuilder> insertionPointActionsElements, final Optional<InsertionPointBuilder> insertionPoint) {
        final List<InsertionPointBuilder> altViews = insertionPointActionsElements.stream().filter(insPoint -> insPoint.whereToInsert() == ALTERNATIVE_VIEW).collect(toList());
        final long otherViewCount = insertionPointActionsElements.size() - altViews.size();//Calculate the number of insertion points those are not an alternative view.
        final long allViewCount = altViews.size() + (!dslDefaultConfig.isEgiHidden() || otherViewCount > 0 ? 1 : 0);//Calculate the number of views to switch between.
        if (allViewCount > 1) {//If there are more than one available views (EGI and alternative views) then create switch view button
            if (!insertionPoint.isPresent()) {//Create switch view button for EGI view.
                return of(selectView(1, dslDefaultConfig.getToolbarConfig().getSwitchViewButtonWidth()));
            } else {//Create switch view button for alternative view.
                return of(selectView(altViews.indexOf(insertionPoint.get()) + 2, insertionPoint.get().toolbar().map(toolbar -> toolbar.getSwitchViewButtonWidth()).orElse(0)));
            }
        }
        return empty(); //Otherwise return empty switch view button indicating that there are no enough available views to switch between
    }

    private DomElement createActionGroupDom(final int groupIndex) {
        return new DomElement("div").attr("selectable-elements-container", null).attr("slot", "entity-specific-action").clazz("entity-specific-action", groupIndex == 0 ? "first-group" : "group");
    }

    /**
     * Calculates the relative grow factor for all columns.
     */
    private static <T extends AbstractEntity<?>> Map<String, Integer> calculateGrowFactors(final List<ResultSetProp<T>> propertyColumns) {
        // Searching for the minimal column width which are not flexible and their width is greater than 0.
        final int minWidth = propertyColumns.stream()
                .filter(column -> column.isFlexible && column.width > 0)
                .reduce(Integer.MAX_VALUE,
                        (min, column) -> min > column.width ? column.width : min,
                        (min1, min2) -> min1 < min2 ? min1 : min2);
        // Map each resultSetProp which is not flexible and has width greater than 0 to it's grow factor.
        return propertyColumns.stream()
                .filter(column -> column.isFlexible && column.width > 0)
                .collect(Collectors.toMap(
                        column -> derivePropName(column),
                        column -> Math.round((float) column.width / minWidth)));
    }

    private Pair<String, String> generateGridLayoutConfig() {
        final StringBuilder resultsetLayoutJs = new StringBuilder();
        final StringBuilder resultsetLayoutHtml = new StringBuilder();
        final FlexLayout collapseLayout = dslDefaultConfig.getResultsetCollapsedCardLayout();
        final FlexLayout expandLayout = dslDefaultConfig.getResultsetExpansionCardLayout();
        final FlexLayout summaryLayout = dslDefaultConfig.getResultsetSummaryCardLayout();

        final StringBuilder shortLayout = new StringBuilder();
        if (collapseLayout.hasLayoutFor(Device.DESKTOP, null)) {
            shortLayout.append("desktop: " + collapseLayout.getLayout(Device.DESKTOP, null).get());
        }
        if (collapseLayout.hasLayoutFor(Device.TABLET, null)) {
            shortLayout.append((shortLayout.length() > 0 ? ",\n" : "") + "tablet: " + collapseLayout.getLayout(Device.TABLET, null).get());
        }
        if (collapseLayout.hasLayoutFor(Device.MOBILE, null)) {
            shortLayout.append((shortLayout.length() > 0 ? ",\n" : "") + "mobile: " + collapseLayout.getLayout(Device.MOBILE, null).get());
        }
        if (shortLayout.length() > 0) {
            resultsetLayoutJs.append("self.gridShortLayout={\n" + shortLayout.toString() + "\n};");
            resultsetLayoutHtml.append("short-layout='[[gridShortLayout]]'");
        }

        final StringBuilder longLayout = new StringBuilder();
        if (expandLayout.hasLayoutFor(Device.DESKTOP, null)) {
            longLayout.append("desktop: " + expandLayout.getLayout(Device.DESKTOP, null).get());
        }
        if (expandLayout.hasLayoutFor(Device.TABLET, null)) {
            longLayout.append((longLayout.length() > 0 ? ",\n" : "") + "tablet: " + expandLayout.getLayout(Device.TABLET, null).get());
        }
        if (expandLayout.hasLayoutFor(Device.MOBILE, null)) {
            longLayout.append((longLayout.length() > 0 ? ",\n" : "") + "mobile: " + expandLayout.getLayout(Device.MOBILE, null).get());
        }
        if (longLayout.length() > 0) {
            resultsetLayoutJs.append("self.gridLongLayout={\n" + longLayout.toString() + "\n};");
            resultsetLayoutHtml.append(" long-layout='[[gridLongLayout]]'");
        }

        final StringBuilder gridSummaryLayout = new StringBuilder();
        if (summaryLayout.hasLayoutFor(Device.DESKTOP, null)) {
            gridSummaryLayout.append("desktop: " + summaryLayout.getLayout(Device.DESKTOP, null).get());
        }
        if (summaryLayout.hasLayoutFor(Device.TABLET, null)) {
            gridSummaryLayout.append((gridSummaryLayout.length() > 0 ? ",\n" : "") + "tablet: " + summaryLayout.getLayout(Device.TABLET, null).get());
        }
        if (summaryLayout.hasLayoutFor(Device.MOBILE, null)) {
            gridSummaryLayout.append((gridSummaryLayout.length() > 0 ? ",\n" : "") + "mobile: " + summaryLayout.getLayout(Device.MOBILE, null).get());
        }
        if (gridSummaryLayout.length() > 0) {
            resultsetLayoutJs.append("self.summaryLayout={\n" + gridSummaryLayout.toString() + "\n};");
            resultsetLayoutHtml.append(" summary-layout='[[summaryLayout]]'");
        }
        return new Pair<>(resultsetLayoutHtml.toString(), resultsetLayoutJs.toString());
    }

    /**
     * Returns user for this concrete thread (the user has been populated through the Web UI authentication mechanism -- see DefaultWebResourceGuard).
     *
     * @return
     */
    private User getUser() {
        return injector.getInstance(IUserProvider.class).getUser();
    }

    private String queryEnhancerContextConfigString() {
        final StringBuilder sb = new StringBuilder();

        if (dslDefaultConfig.getQueryEnhancerConfig().isPresent() && dslDefaultConfig.getQueryEnhancerConfig().get().getValue().isPresent()) {
            final CentreContextConfig centreContextConfig = dslDefaultConfig.getQueryEnhancerConfig().get().getValue().get();
            if (centreContextConfig.withSelectionCrit) {
                // disregarded -- sends every time, because the selection criteria is needed for running the centre query
            }
            sb.append("require-selected-entities=\"" + (centreContextConfig.withCurrentEtity ? "ONE" : (centreContextConfig.withAllSelectedEntities ? "ALL" : "NONE")) + "\" ");
            sb.append("require-master-entity=\"" + (centreContextConfig.withMasterEntity ? "true" : "false") + "\"");
        } else {
            sb.append("require-selected-entities=\"NONE\" ");
            sb.append("require-master-entity=\"false\"");
        }

        return sb.toString();
    }

    /**
     * Creates the widgets for criteria.
     *
     * @param centre
     * @param root
     * @return
     */
    private List<AbstractCriterionWidget> createCriteriaWidgets(final ICentreDomainTreeManagerAndEnhancer centre, final Class<? extends AbstractEntity<?>> root) {
        final Class<?> managedType = centre.getEnhancer().getManagedType(root);
        final List<AbstractCriterionWidget> criteriaWidgets = new ArrayList<>();
        for (final String critProp : centre.getFirstTick().checkedProperties(root)) {
            if (!AbstractDomainTree.isPlaceholder(critProp)) {
                final boolean isEntityItself = "".equals(critProp); // empty property means "entity itself"
                final Class<?> propertyType = isEntityItself ? managedType : PropertyTypeDeterminator.determinePropertyType(managedType, critProp);

                final AbstractCriterionWidget criterionWidget;
                if (AbstractDomainTree.isCritOnlySingle(managedType, critProp)) {
                    if (EntityUtils.isEntityType(propertyType)) {
                        final List<Pair<String, Boolean>> additionalProps = dslDefaultConfig.getAdditionalPropsForAutocompleter(critProp);
                        criterionWidget = new EntitySingleCriterionWidget(root, managedType, critProp, additionalProps, getCentreContextConfigFor(critProp));
                    } else if (EntityUtils.isString(propertyType)) {
                        criterionWidget = new StringSingleCriterionWidget(root, managedType, critProp);
                    } else if (EntityUtils.isBoolean(propertyType)) {
                        criterionWidget = new BooleanSingleCriterionWidget(root, managedType, critProp);
                    } else if (Integer.class.isAssignableFrom(propertyType) || Long.class.isAssignableFrom(propertyType)) {
                        criterionWidget = new IntegerSingleCriterionWidget(root, managedType, critProp);
                    } else if (BigDecimal.class.isAssignableFrom(propertyType)) {
                        criterionWidget = new DecimalSingleCriterionWidget(root, managedType, critProp);
                    } else if (Money.class.isAssignableFrom(propertyType)) {
                        criterionWidget = new MoneySingleCriterionWidget(root, managedType, critProp);
                    } else if (EntityUtils.isDate(propertyType)) {
                        criterionWidget = new DateSingleCriterionWidget(root, managedType, critProp);
                    } else {
                        throw new UnsupportedOperationException(String.format("The crit-only single editor type [%s] is currently unsupported.", propertyType));
                    }
                } else {
                    if (EntityUtils.isEntityType(propertyType)) {
                        final List<Pair<String, Boolean>> additionalProps = dslDefaultConfig.getAdditionalPropsForAutocompleter(critProp);
                        criterionWidget = new EntityCriterionWidget(root, managedType, critProp, additionalProps, getCentreContextConfigFor(critProp));
                    } else if (EntityUtils.isString(propertyType)) {
                        criterionWidget = new StringCriterionWidget(root, managedType, critProp);
                    } else if (EntityUtils.isBoolean(propertyType)) {
                        criterionWidget = new BooleanCriterionWidget(root, managedType, critProp);
                    } else if (Integer.class.isAssignableFrom(propertyType) || Long.class.isAssignableFrom(propertyType)) {
                        criterionWidget = new IntegerCriterionWidget(root, managedType, critProp);
                    } else if (BigDecimal.class.isAssignableFrom(propertyType)) { // TODO do not forget about Money later (after Money widget will be available)
                        criterionWidget = new DecimalCriterionWidget(root, managedType, critProp);
                    } else if (Money.class.isAssignableFrom(propertyType)) {
                        criterionWidget = new MoneyCriterionWidget(root, managedType, critProp);
                    } else if (EntityUtils.isDate(propertyType)) {
                        criterionWidget = new DateCriterionWidget(root, managedType, critProp);
                    } else {
                        throw new UnsupportedOperationException(String.format("The multi / range editor type [%s] is currently unsupported.", propertyType));
                    }
                }
                criteriaWidgets.add(criterionWidget);
            }
        }
        return criteriaWidgets;
    }

    private void addToLastGroup(final List<List<FunctionalActionElement>> actionGroups, final EntityActionConfig actionConfig, final int i) {
        if (actionGroups.isEmpty()) {
            actionGroups.add(new ArrayList<>());
        }
        final FunctionalActionElement el = new FunctionalActionElement(actionConfig, i, FunctionalActionKind.TOP_LEVEL);
        actionGroups.get(actionGroups.size() - 1).add(el);
    }

    private String getGroup(final Optional<String> groupIfAny) {
        return groupIfAny.isPresent() ? groupIfAny.get() : null;
    }

    private String createActionObject(final FunctionalActionElement element) {
        return element.createActionObject();
    }

    private CentreContextConfig getCentreContextConfigFor(final String critProp) {
        final String dslProp = dslName(critProp);
        return dslDefaultConfig.getValueMatchersForSelectionCriteria().map(m -> m.get(dslProp)).flatMap(Pair::getValue).orElse(defaultCentreContextConfig);
    }

    /**
     * Creates value matcher instance with its context configuration.
     *
     * @param criteriaType
     * @param criterionPropertyName
     * @return
     */
    public <V extends AbstractEntity<?>> Pair<IValueMatcherWithCentreContext<V>, Optional<CentreContextConfig>> createValueMatcherAndContextConfig(final Class<? extends AbstractEntity<?>> criteriaType, final String criterionPropertyName) {
        final String originalPropertyName = getOriginalPropertyName(criteriaType, criterionPropertyName);
        final Class<V> propType = dslDefaultConfig.getProvidedTypeForAutocompletedSelectionCriterion(originalPropertyName)
                .map(propertyType -> (Class<V>) propertyType)
                .orElseGet(() -> (Class<V>) ("".equals(originalPropertyName) ? getOriginalType(criteriaType) : determinePropertyType(getOriginalType(criteriaType), originalPropertyName)));

        final boolean isPropDescriptor = isPropertyDescriptor(propType);
        final Pair<IValueMatcherWithCentreContext<V>, Optional<CentreContextConfig>> matcherAndConfig =
            dslDefaultConfig.getValueMatchersForSelectionCriteria() // take all matchers
            .map(matchers -> matchers.get(dslName(originalPropertyName))) // choose single matcher with concrete property name
            .map(customMatcherAndConfig -> pair((IValueMatcherWithCentreContext<V>) injector.getInstance(customMatcherAndConfig.getKey()), customMatcherAndConfig.getValue())) // instantiate the matcher: [matcherType; config] => [matcherInstance; config]
            .orElseGet(() -> pair( // if no custom matcher was created then create default matcher
                isPropDescriptor
                    ? (IValueMatcherWithCentreContext<V>) new FallbackPropertyDescriptorMatcherWithCentreContext<>((Class<AbstractEntity<?>>) getPropertyAnnotation(IsProperty.class, getOriginalType(criteriaType), originalPropertyName).value())
                    : new FallbackValueMatcherWithCentreContext<>(companionFinder.find(propType)),
                empty()
            ));

        // provide fetch model for created matcher
        if (!isPropDescriptor) {
            matcherAndConfig.getKey().setFetch(createFetchModelForAutocompleter(originalPropertyName, propType));
        }
        return matcherAndConfig;
    }

    /**
     * Creates fetch model for entity-typed criteria autocompleted values. Fetches key and description complemented with additional properties specified in Centre DSL configuration.
     *
     * @param originalPropertyName
     * @param propType
     * @return
     */
    private <V extends AbstractEntity<?>> fetch<V> createFetchModelForAutocompleter(final String originalPropertyName, final Class<V> propType) {
        final Set<String> nonDefaultAdditionalProperties = dslDefaultConfig.getAdditionalPropsForAutocompleter(originalPropertyName).stream().map(Pair::getKey).collect(toSet());
        final Set<String> additionalProperties = nonDefaultAdditionalProperties.isEmpty() ? createDefaultAdditionalProps(propType).keySet() : nonDefaultAdditionalProperties;
        return createFetchModelForAutocompleterFrom(propType, additionalProperties);
    }

    /**
     * Creates lean fetch model for autocompleted values with deep keys for entity itself and deep keys for every <code>additionalProperties</code>.
     * <p>
     * Deep keys are needed for conversion of entity itself and its additional properties to string in client application.
     * <p>
     * Includes 'active' property for activatable {@code propType}.
     *
     * @param propType
     * @param additionalProperties
     * @return
     */
    public static <V extends AbstractEntity<?>> fetch<V> createFetchModelForAutocompleterFrom(final Class<V> propType, final Set<String> additionalProperties) {
<<<<<<< HEAD
        return additionalProperties.stream().reduce(
=======
        // always include 'active' property to render inactive activatables as grayed-out in client application
        return (isActivatableEntityType(propType) ? Stream.concat(additionalProperties.stream(), Stream.of(ACTIVE)) : additionalProperties.stream()).reduce(
>>>>>>> cc98cad5
            fetchNone(propType),
            (fp, additionalProp) -> fp.addPropWithKeys(additionalProp, true), // adding deep keys [and first-level 'desc' property, if exists] for additional [dot-notated] property
            (fp1, fp2) -> {throw new UnsupportedOperationException("Combining is not applicable here.");}
        ).addPropWithKeys("", false) // adding deep keys for entity itself (no 'desc' property is required, it should be explicitly added by withProps() API or otherwise it will be in default additional properties)
        .fetchModel();
    }

    public Optional<Class<? extends ICustomPropsAssignmentHandler>> getCustomPropertiesAsignmentHandler() {
        return dslDefaultConfig.getResultSetCustomPropAssignmentHandlerType();
    }

    public Optional<List<ResultSetProp<T>>> getCustomPropertiesDefinitions() {
        return dslDefaultConfig.getResultSetProperties();
    }

    public ICustomPropsAssignmentHandler createAssignmentHandlerInstance(final Class<? extends ICustomPropsAssignmentHandler> assignmentHandlerType) {
        return injector.getInstance(assignmentHandlerType);
    }

    public Optional<IFetchProvider<T>> getAdditionalFetchProvider() {
        return dslDefaultConfig.getFetchProvider();
    }

    /**
     * Returns fetch provider consisting only of 'tooltip properties': properties that are used as tooltips for other properties.
     *
     * @return
     */
    public Optional<IFetchProvider<T>> getAdditionalFetchProviderForTooltipProperties() {
        final Set<String> tooltipProps = new LinkedHashSet<>();
        final Optional<List<ResultSetProp<T>>> resultSetProps = dslDefaultConfig.getResultSetProperties();
        resultSetProps.ifPresent(resultProps ->
            resultProps.stream().forEach(property -> {
                if (property.tooltipProp.isPresent()) {
                    tooltipProps.add(property.tooltipProp.get());
                }
            }));
        return tooltipProps.isEmpty() ? Optional.empty() : Optional.of(EntityUtils.fetchNotInstrumented(entityType).with(tooltipProps));
    }

    public Optional<Pair<IQueryEnhancer<T>, Optional<CentreContextConfig>>> getQueryEnhancerConfig() {
        final Optional<Pair<Class<? extends IQueryEnhancer<T>>, Optional<CentreContextConfig>>> queryEnhancerConfig = dslDefaultConfig.getQueryEnhancerConfig();
        if (queryEnhancerConfig.isPresent()) {
            final Class<? extends IQueryEnhancer<T>> queryEnhancerType = queryEnhancerConfig.get().getKey();
            return Optional.of(new Pair<>(injector.getInstance(queryEnhancerType), queryEnhancerConfig.get().getValue()));
        } else {
            return Optional.empty();
        }
    }

    public Optional<Pair<Class<?>, Class<?>>> getGeneratorTypes() {
        return dslDefaultConfig.getGeneratorTypes();
    }

    /**
     * Creates generic {@link IGenerator} instance from injector based on assumption that <code>generatorType</code> is of appropriate type (such checks are performed on API implementation level).
     *
     * @param generatorType
     * @return
     */
    @SuppressWarnings("rawtypes")
    public IGenerator createGeneratorInstance(final Class<?> generatorType) {
        return (IGenerator) injector.getInstance(generatorType);
    }

    /**
     * Injects custom JavaScript code into centre implementation. This code will be executed after
     * centre component creation.
     *
     * @param customCode
     * @return
     */
    public EntityCentre<T> injectCustomCode(final JsCode customCode) {
        this.customCode = Optional.of(customCode);
        return this;
    }

    /**
     * Injects custom JavaScript code into centre implementation. This code will be executed every time
     * centre component is attached to client application's DOM.
     *
     * @param customCode
     * @return
     */
    public EntityCentre<T> injectCustomCodeOnAttach(final JsCode customCode) {
        this.customCodeOnAttach = Optional.of(customCode);
        return this;
    }

    /**
     * Injects custom JavaScript imports into centre implementation.
     *
     * @param customImports
     * @return
     */
    public EntityCentre<T> injectCustomImports(final JsCode customImports) {
        this.customImports = of(customImports);
        return this;
    }

}<|MERGE_RESOLUTION|>--- conflicted
+++ resolved
@@ -1597,12 +1597,8 @@
      * @return
      */
     public static <V extends AbstractEntity<?>> fetch<V> createFetchModelForAutocompleterFrom(final Class<V> propType, final Set<String> additionalProperties) {
-<<<<<<< HEAD
-        return additionalProperties.stream().reduce(
-=======
         // always include 'active' property to render inactive activatables as grayed-out in client application
         return (isActivatableEntityType(propType) ? Stream.concat(additionalProperties.stream(), Stream.of(ACTIVE)) : additionalProperties.stream()).reduce(
->>>>>>> cc98cad5
             fetchNone(propType),
             (fp, additionalProp) -> fp.addPropWithKeys(additionalProp, true), // adding deep keys [and first-level 'desc' property, if exists] for additional [dot-notated] property
             (fp1, fp2) -> {throw new UnsupportedOperationException("Combining is not applicable here.");}
