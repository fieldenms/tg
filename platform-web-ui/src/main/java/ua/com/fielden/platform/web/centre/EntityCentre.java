--- conflicted
+++ resolved
@@ -215,12 +215,7 @@
     private static final String READY_CUSTOM_CODE = "//@centre-is-ready-custom-code";
     private static final String ATTACHED_CUSTOM_CODE = "//@centre-has-been-attached-custom-code";
 
-<<<<<<< HEAD
-
     private final Logger logger = getLogger(getClass());
-=======
-    private final Logger logger = Logger.getLogger(getClass());
->>>>>>> d011768a
     private final String name;
     private final EntityCentreConfig<T> dslDefaultConfig;
     private final Injector injector;
