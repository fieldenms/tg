package ua.com.fielden.platform.web.resources.webui;

import static ua.com.fielden.platform.web.utils.WebUiResourceUtils.handleUndesiredExceptions;
import static ua.com.fielden.platform.web.utils.WebUiResourceUtils.restoreModifiedPropertiesHolderFrom;

import java.util.Map;

import org.apache.log4j.Logger;
import org.restlet.Context;
import org.restlet.Request;
import org.restlet.Response;
import org.restlet.representation.Representation;
import org.restlet.resource.Post;
import org.restlet.resource.Put;
import org.restlet.resource.ServerResource;

import ua.com.fielden.platform.criteria.generator.ICriteriaGenerator;
import ua.com.fielden.platform.domaintree.IGlobalDomainTreeManager;
import ua.com.fielden.platform.domaintree.IServerGlobalDomainTreeManager;
import ua.com.fielden.platform.domaintree.centre.ICentreDomainTreeManager.ICentreDomainTreeManagerAndEnhancer;
import ua.com.fielden.platform.entity.AbstractEntity;
import ua.com.fielden.platform.entity.factory.ICompanionObjectFinder;
import ua.com.fielden.platform.security.user.IUserProvider;
import ua.com.fielden.platform.ui.menu.MiWithConfigurationSupport;
import ua.com.fielden.platform.web.centre.CentreUpdater;
import ua.com.fielden.platform.web.centre.CentreUtils;
import ua.com.fielden.platform.web.centre.EntityCentre;
import ua.com.fielden.platform.web.factories.webui.ResourceFactoryUtils;
import ua.com.fielden.platform.web.resources.RestServerUtil;
<<<<<<< HEAD
import ua.com.fielden.platform.web.utils.WebUiResourceUtils;
=======
>>>>>>> dcc360ab

/**
 * The web resource for criteria serves as a back-end mechanism of centre management. It provides a base implementation for handling the following methods:
 * <ul>
 * <li>save centre -- POST request.
 * </ul>
 *
 * @author TG Team
 *
 */
public class CentreResource<CRITERIA_TYPE extends AbstractEntity<?>> extends ServerResource {
    private final static Logger logger = Logger.getLogger(CentreResource.class);

    private final RestServerUtil restUtil;

    private final Class<? extends MiWithConfigurationSupport<?>> miType;

    private final IServerGlobalDomainTreeManager serverGdtm;
    private final IUserProvider userProvider;
    private final ICompanionObjectFinder companionFinder;
    private final ICriteriaGenerator critGenerator;

    public CentreResource(
            final RestServerUtil restUtil,

            final EntityCentre centre,

            final IServerGlobalDomainTreeManager serverGdtm,
            final IUserProvider userProvider,
            final ICompanionObjectFinder companionFinder,
            final ICriteriaGenerator critGenerator,

            final Context context,
            final Request request,
            final Response response) {
        init(context, request, response);

        this.restUtil = restUtil;

        miType = centre.getMenuItemType();
        this.serverGdtm = serverGdtm;
        this.userProvider = userProvider;
        this.companionFinder = companionFinder;
        this.critGenerator = critGenerator;
    }

    /**
     * Handles POST request resulting from tg-entity-centre <code>save()</code> method.
     *
     * Internally validation process is also performed.
     */
    @Post
    public Representation save(final Representation envelope) {
<<<<<<< HEAD
        return WebUiResourceUtils.handleUndesiredExceptions(getResponse(), () -> {
            final IGlobalDomainTreeManager gdtm = ResourceFactoryUtils.getUserSpecificGlobalManager(serverGdtm, userProvider);
            final Map<String, Object> modifiedPropertiesHolder = WebUiResourceUtils.restoreModifiedPropertiesHolderFrom(envelope, restUtil);
=======
        return handleUndesiredExceptions(getResponse(), () -> {
            final IGlobalDomainTreeManager gdtm = ResourceFactoryUtils.getUserSpecificGlobalManager(serverGdtm, userProvider);
            final Map<String, Object> modifiedPropertiesHolder = restoreModifiedPropertiesHolderFrom(envelope, restUtil);
>>>>>>> dcc360ab

            // before SAVING process there is a need to apply all actual criteria from modifHolder:
            CentreResourceUtils.createCriteriaEntity(modifiedPropertiesHolder, companionFinder, critGenerator, miType, gdtm);

            final ICentreDomainTreeManagerAndEnhancer freshCentre = CentreUtils.centre(gdtm, miType, CentreUpdater.FRESH_CENTRE_NAME);
            CentreUpdater.initAndCommit(gdtm, miType, CentreUpdater.SAVED_CENTRE_NAME, freshCentre);

            // it is necessary to use "fresh" instance of cdtme (after the saving process)
            return CriteriaResource.createCriteriaRetrievalEnvelope(freshCentre, miType, gdtm, restUtil, companionFinder, critGenerator);
        }, restUtil);
    }

    /**
     * Handles PUT request resulting from tg-entity-centre <code>discard()</code> method.
     *
     * Internally validation process is also performed.
     */
    @Put
    public Representation discard(final Representation envelope) {
<<<<<<< HEAD
        return WebUiResourceUtils.handleUndesiredExceptions(getResponse(), () -> {
            final IGlobalDomainTreeManager gdtm = ResourceFactoryUtils.getUserSpecificGlobalManager(serverGdtm, userProvider);
            final Map<String, Object> wasRunHolder = WebUiResourceUtils.restoreModifiedPropertiesHolderFrom(envelope, restUtil);
=======
        return handleUndesiredExceptions(getResponse(), () -> {
            final IGlobalDomainTreeManager gdtm = ResourceFactoryUtils.getUserSpecificGlobalManager(serverGdtm, userProvider);
            final Map<String, Object> wasRunHolder = restoreModifiedPropertiesHolderFrom(envelope, restUtil);
>>>>>>> dcc360ab
            final String wasRun = (String) wasRunHolder.get("@@wasRun");

            final ICentreDomainTreeManagerAndEnhancer updatedFreshCentre = CentreUpdater.updateCentre(gdtm, miType, CentreUpdater.FRESH_CENTRE_NAME);
            final ICentreDomainTreeManagerAndEnhancer updatedSavedCentre = CentreUpdater.updateCentre(gdtm, miType, CentreUpdater.SAVED_CENTRE_NAME);
            // discards fresh centre's changes (fresh centre could have no changes)
            if (CentreUtils.isFreshCentreChanged(updatedFreshCentre, updatedSavedCentre)) {
                CentreUpdater.initAndCommit(gdtm, miType, CentreUpdater.FRESH_CENTRE_NAME, updatedSavedCentre);
            }
            
            // it is necessary to use "fresh" instance of cdtme (after the discarding process)
            final ICentreDomainTreeManagerAndEnhancer newFreshCentre = CentreUpdater.centre(gdtm, miType, CentreUpdater.FRESH_CENTRE_NAME);
            final String staleCriteriaMessage = CriteriaResource.createStaleCriteriaMessage(wasRun, newFreshCentre, miType, gdtm, companionFinder, critGenerator);
            return CriteriaResource.createCriteriaDiscardEnvelope(newFreshCentre, miType, gdtm, restUtil, companionFinder, critGenerator, staleCriteriaMessage);
        }, restUtil);
    }
}<|MERGE_RESOLUTION|>--- conflicted
+++ resolved
@@ -27,10 +27,6 @@
 import ua.com.fielden.platform.web.centre.EntityCentre;
 import ua.com.fielden.platform.web.factories.webui.ResourceFactoryUtils;
 import ua.com.fielden.platform.web.resources.RestServerUtil;
-<<<<<<< HEAD
-import ua.com.fielden.platform.web.utils.WebUiResourceUtils;
-=======
->>>>>>> dcc360ab
 
 /**
  * The web resource for criteria serves as a back-end mechanism of centre management. It provides a base implementation for handling the following methods:
@@ -84,15 +80,9 @@
      */
     @Post
     public Representation save(final Representation envelope) {
-<<<<<<< HEAD
-        return WebUiResourceUtils.handleUndesiredExceptions(getResponse(), () -> {
-            final IGlobalDomainTreeManager gdtm = ResourceFactoryUtils.getUserSpecificGlobalManager(serverGdtm, userProvider);
-            final Map<String, Object> modifiedPropertiesHolder = WebUiResourceUtils.restoreModifiedPropertiesHolderFrom(envelope, restUtil);
-=======
         return handleUndesiredExceptions(getResponse(), () -> {
             final IGlobalDomainTreeManager gdtm = ResourceFactoryUtils.getUserSpecificGlobalManager(serverGdtm, userProvider);
             final Map<String, Object> modifiedPropertiesHolder = restoreModifiedPropertiesHolderFrom(envelope, restUtil);
->>>>>>> dcc360ab
 
             // before SAVING process there is a need to apply all actual criteria from modifHolder:
             CentreResourceUtils.createCriteriaEntity(modifiedPropertiesHolder, companionFinder, critGenerator, miType, gdtm);
@@ -112,15 +102,9 @@
      */
     @Put
     public Representation discard(final Representation envelope) {
-<<<<<<< HEAD
-        return WebUiResourceUtils.handleUndesiredExceptions(getResponse(), () -> {
-            final IGlobalDomainTreeManager gdtm = ResourceFactoryUtils.getUserSpecificGlobalManager(serverGdtm, userProvider);
-            final Map<String, Object> wasRunHolder = WebUiResourceUtils.restoreModifiedPropertiesHolderFrom(envelope, restUtil);
-=======
         return handleUndesiredExceptions(getResponse(), () -> {
             final IGlobalDomainTreeManager gdtm = ResourceFactoryUtils.getUserSpecificGlobalManager(serverGdtm, userProvider);
             final Map<String, Object> wasRunHolder = restoreModifiedPropertiesHolderFrom(envelope, restUtil);
->>>>>>> dcc360ab
             final String wasRun = (String) wasRunHolder.get("@@wasRun");
 
             final ICentreDomainTreeManagerAndEnhancer updatedFreshCentre = CentreUpdater.updateCentre(gdtm, miType, CentreUpdater.FRESH_CENTRE_NAME);
