package ua.com.fielden.platform.web.resources.webui;

import com.fasterxml.jackson.databind.ObjectMapper;
import com.google.inject.Injector;
import org.apache.commons.lang3.StringUtils;
import org.apache.commons.validator.routines.UrlValidator;
import org.apache.logging.log4j.LogManager;
import org.apache.logging.log4j.Logger;
import ua.com.fielden.platform.attachment.AttachmentPreviewEntityAction;
import ua.com.fielden.platform.basic.config.Workflows;
import ua.com.fielden.platform.criteria.generator.ICriteriaGenerator;
import ua.com.fielden.platform.entity.*;
import ua.com.fielden.platform.error.Result;
import ua.com.fielden.platform.menu.Menu;
import ua.com.fielden.platform.menu.MenuSaveAction;
import ua.com.fielden.platform.ref_hierarchy.ReferenceHierarchy;
import ua.com.fielden.platform.types.try_wrapper.TryWrapper;
import ua.com.fielden.platform.types.tuples.T2;
import ua.com.fielden.platform.ui.menu.MiWithConfigurationSupport;
import ua.com.fielden.platform.utils.IDates;
import ua.com.fielden.platform.web.action.CentreConfigurationWebUiConfig;
import ua.com.fielden.platform.web.action.StandardMastersWebUiConfig;
import ua.com.fielden.platform.web.app.IWebUiConfig;
import ua.com.fielden.platform.web.app.config.IWebUiBuilder;
import ua.com.fielden.platform.web.app.config.WebUiBuilder;
import ua.com.fielden.platform.web.centre.CentreConfigShareAction;
import ua.com.fielden.platform.web.centre.EntityCentre;
import ua.com.fielden.platform.web.centre.api.actions.EntityActionConfig;
import ua.com.fielden.platform.web.centre.exceptions.EntityCentreConfigurationException;
import ua.com.fielden.platform.web.custom_view.AbstractCustomView;
import ua.com.fielden.platform.web.interfaces.DeviceProfile;
import ua.com.fielden.platform.web.ioc.exceptions.MissingWebResourceException;
import ua.com.fielden.platform.web.menu.IMainMenuBuilder;
import ua.com.fielden.platform.web.menu.impl.MainMenuBuilder;
import ua.com.fielden.platform.web.minijs.CombinedJsImports;
import ua.com.fielden.platform.web.minijs.JsCode;
import ua.com.fielden.platform.web.ref_hierarchy.ReferenceHierarchyWebUiConfig;
import ua.com.fielden.platform.web.resources.webui.exceptions.InvalidUiConfigException;
import ua.com.fielden.platform.web.sse.EventSourceDispatchingEmitter;
import ua.com.fielden.platform.web.sse.IEventSource;
import ua.com.fielden.platform.web.sse.IEventSourceEmitterRegister;
import ua.com.fielden.platform.web.view.master.EntityMaster;
import ua.com.fielden.platform.web.view.master.api.actions.impl.MasterActionOptions;
import ua.com.fielden.platform.web.view.master.api.actions.pre.IPreAction;

import java.util.*;
import java.util.Map.Entry;
import java.util.concurrent.ConcurrentHashMap;

import static java.lang.String.format;
import static java.util.Arrays.asList;
<<<<<<< HEAD
import static java.util.Objects.requireNonNull;
=======
import static java.util.Arrays.stream;
>>>>>>> 102f9a62
import static java.util.Optional.of;
import static java.util.Optional.ofNullable;
import static java.util.stream.Collectors.toCollection;
import static org.apache.commons.validator.routines.UrlValidator.ALLOW_LOCAL_URLS;
import static ua.com.fielden.platform.error.Result.failuref;
import static ua.com.fielden.platform.error.Result.successful;
import static ua.com.fielden.platform.types.Hyperlink.SupportedProtocols.HTTPS;
import static ua.com.fielden.platform.types.tuples.T2.t2;
import static ua.com.fielden.platform.utils.ResourceLoader.getStream;
import static ua.com.fielden.platform.utils.ResourceLoader.getText;
import static ua.com.fielden.platform.web.centre.CentreUpdater.getDefaultCentre;
import static ua.com.fielden.platform.web.centre.api.actions.impl.EntityActionBuilder.action;
import static ua.com.fielden.platform.web.centre.api.context.impl.EntityCentreContextSelector.context;
import static ua.com.fielden.platform.web.minijs.JsCode.jsCode;
import static ua.com.fielden.platform.web.resources.webui.AppIndexResource.FILE_APP_INDEX_HTML;
import static ua.com.fielden.platform.web.resources.webui.CentreResourceUtils.SAVE_OWN_COPY_MSG;
import static ua.com.fielden.platform.web.resources.webui.FileResource.generateFileName;
import static ua.com.fielden.platform.web.resources.webui.LoginInitiateResetResource.FILE_APP_LOGIN_INITIATE_RESET_HTML;
import static ua.com.fielden.platform.web.view.master.api.actions.impl.MasterActionOptions.ALL_OFF;

/**
 * The base implementation for Web UI configuration, which should be inherited from in concrete applications for defining the final application specific Web UI configuration.
 * <p>
 * Method {@link IWebUiConfig#initConfiguration()} should be implemented in the application specific Web UI configuration, where menus, entity centres and entity master should be
 * registered by obtaining corresponding builders via methods {@link #configApp()} and {@link #configDesktopMainMenu()}.
 *
 * @author TG Team
 *
 */
public abstract class AbstractWebUiConfig implements IWebUiConfig {
    private final Logger logger = LogManager.getLogger(getClass());
    private static final String ERR_IN_COMPOUND_EMITTER = "Event source compound emitter should have cought this error. Something went wrong in WebUiConfig.";
    private static final String CREATE_DEFAULT_CONFIG_INFO = "Creating default configurations for [%s]-typed centres (caching)...";
<<<<<<< HEAD
    /// Name for a constant in generated `tg-app-template` containing imports from main menu actions.
    private static final String MAIN_MENU_ACTION_IMPORTS = "mainMenuActionImports";
=======
    private static final int DEFAULT_EXTERNAL_SITE_EXPIRY_DAYS = 183;
>>>>>>> 102f9a62

    private final String title;
    private final Optional<String> ideaUri;
    private WebUiBuilder webUiBuilder;
    private Injector injector;

    private final EventSourceDispatchingEmitter dispatchingEmitter;

    protected MainMenuBuilder desktopMainMenuConfig;
    protected MainMenuBuilder mobileMainMenuConfig;

    /**
     * The paths for any kind of file resources that are needed for a web-client.
     * These are mapped to the '/resources/' router path.
     * Also, these resource paths might be augmented with other custom paths.
     * When a web-client requests a resource, then the application will search for that resource in these paths, starting with the custom paths.
     */
    private final List<String> resourcePaths;
    private final Workflows workflow;
    private final SequencedMap<String, String> checksums;
    private final boolean independentTimeZone;
    private final MasterActionOptions masterActionOptions;
    private final List<String> siteAllowlist;
    private final int daysUntilSitePermissionExpires;

    /**
     * Holds the map between embedded entity centres' menu item types and [entity centre, entity master] pair.
     */
    private Map<Class<? extends MiWithConfigurationSupport<?>>, T2<EntityCentre<?>, EntityMaster<? extends AbstractEntity<?>>>> embeddedCentreMap;

    /**
     * Creates abstract {@link IWebUiConfig}.
     *
     * @param title  application title displayed by the web client.
     * @param workflow  indicates development or deployment workflow, which affects how web resources get loaded.
     * @param externalResourcePaths  additional root paths for file resources (see {@link #resourcePaths} for more information).
     * @param independentTimeZone  if {@code true} is passed then user requests are treated as if they are made from the same timezone as defined for the application server.
     * @param masterActionOptions  determines what options are available for master's save and cancel actions.
     * @param ideaUri  an optional idea page URI.
     * @param optionalSiteAllowlist a list of external site patterns (*) with comma separator to be excluded from checking during opening
     * @param optionalExpiryDays custom number of days to expire accepted sites / links (half a year is the default)
     */
    public AbstractWebUiConfig(
            final String title,
            final Workflows workflow,
            final String[] externalResourcePaths,
            final boolean independentTimeZone,
            final Optional<MasterActionOptions> masterActionOptions,
            final Optional<String> ideaUri,
            final Optional<String> optionalSiteAllowlist,
            final Optional<String> optionalExpiryDays)
    {
        this.title = title;
        this.ideaUri = ideaUri.map(uri -> validateIdeaUri(uri).getInstanceOrElseThrow());
        this.independentTimeZone = independentTimeZone;
        this.masterActionOptions = masterActionOptions.orElse(ALL_OFF);
        this.siteAllowlist = TryWrapper.Try( () -> optionalSiteAllowlist.map(sites -> stream(sites.trim().split("\\s*,\\s*"))
                                                   .map(site -> "/" + site.toLowerCase().replaceAll("[\"']", "").replace(".", "\\.").replace("*", ".*") + "/") //generates javascript RegEx
                                                   .toList()).orElse(List.of()))
                             .orElseThrow(ex -> new InvalidUiConfigException("Could not parse value for 'siteAllowlist': %s".formatted(ex.getMessage())));
        this.daysUntilSitePermissionExpires = TryWrapper.Try( () -> optionalExpiryDays.map(Integer::parseInt).orElse(DEFAULT_EXTERNAL_SITE_EXPIRY_DAYS) )
                                              .orElseThrow(ex -> new InvalidUiConfigException("Could not parse value for 'daysUntilSitePermissionExpires': %s".formatted(ex.getMessage())));
        this.webUiBuilder = new WebUiBuilder(this);
        this.dispatchingEmitter = new EventSourceDispatchingEmitter();
        Runtime.getRuntime().addShutdownHook(new Thread(() -> {
            try {
                logger.info("Closing Event Source Dispatching Emitter with all registered emitters...");
                dispatchingEmitter.close();
            } catch (final Exception ex) {
                logger.error("Closing Event Source Dispatching Emitter encountered an error.", ex);
            }
        }));
        this.desktopMainMenuConfig = new MainMenuBuilder(this);
        this.mobileMainMenuConfig = new MainMenuBuilder(this);

        this.workflow = workflow;

        final LinkedHashSet<String> allResourcePaths = new LinkedHashSet<>();
        allResourcePaths.addAll(asList("", "ua/com/fielden/platform/web/"));
        allResourcePaths.addAll(asList(externalResourcePaths));
        this.resourcePaths = new ArrayList<>(Collections.unmodifiableSet(allResourcePaths));
        Collections.reverse(this.resourcePaths);

        final ObjectMapper objectMapper = new ObjectMapper();
        try {
            checksums = objectMapper.readValue(getStream(generateFileName(resourcePaths, "checksums.json")), LinkedHashMap.class);
        } catch (final Exception ex) {
            throw new MissingWebResourceException("Could not read checksums from file.", ex);
        }
    }

    /**
     * The same as {@link #AbstractWebUiConfig}, but without {@code siteAllowlist} and {@code optionalExpiryDays}.
     */
    public AbstractWebUiConfig(
            final String title,
            final Workflows workflow,
            final String[] externalResourcePaths,
            final boolean independentTimeZone,
            final Optional<MasterActionOptions> masterActionOptions,
            final Optional<String> ideaUri) {
        this(title, workflow, externalResourcePaths, independentTimeZone, masterActionOptions, ideaUri, Optional.empty(), Optional.empty());
    }

    /**
     * The same as {@link #AbstractWebUiConfig}, but without {@code ideaUri}.
     */
    public AbstractWebUiConfig(
            final String title,
            final Workflows workflow,
            final String[] externalResourcePaths,
            final boolean independentTimeZone,
            final Optional<MasterActionOptions> masterActionOptions) {
        this(title, workflow, externalResourcePaths, independentTimeZone, masterActionOptions, Optional.empty(), Optional.empty(), Optional.empty());
    }

    /**
     * Creates abstract {@link IWebUiConfig}.
     *
     * @param title -- application title displayed by the web client
     * @param workflow -- indicates development or deployment workflow, which affects how web resources get loaded.
     * @param externalResourcePaths
     * - additional root paths for file resources. (see {@link #resourcePaths} for more information).
     * @param masterActionOptions -- determines what options are available for master's save and cancel actions.
     */
    public AbstractWebUiConfig(final String title, final Workflows workflow, final String[] externalResourcePaths, final Optional<MasterActionOptions> masterActionOptions) {
        this(title, workflow, externalResourcePaths, false, masterActionOptions);
    }

    /**
     * Creates abstract {@link IWebUiConfig}.
     *
     * @param title -- application title displayed by the web client
     * @param workflow -- indicates development or deployment workflow, which affects how web resources get loaded.
     * @param externalResourcePaths
     * - additional root paths for file resources. (see {@link #resourcePaths} for more information).
     * @param independentTimeZone -- if {@code true} is passed then user requests are treated as if they are made from the same timezone as defined for the application server.
     */
    public AbstractWebUiConfig(final String title, final Workflows workflow, final String[] externalResourcePaths, final boolean independentTimeZone) {
        this(title, workflow, externalResourcePaths, independentTimeZone, of(ALL_OFF));
    }

    /**
     * The same as {@link #AbstractWebUiConfig(String, Workflows, String[], boolean), but with the last argument {@code false}.
     * This value is suitable for most applications.
     */
    public AbstractWebUiConfig(final String title, final Workflows workflow, final String[] externalResourcePaths) {
            this(title, workflow, externalResourcePaths, false);
    }

    @Override
    public void initConfiguration() {
        final EntityMaster<EntityNewAction> genericEntityNewActionMaster = StandardMastersWebUiConfig.createEntityNewMaster(injector());
        final EntityMaster<EntityEditAction> genericEntityEditActionMaster = StandardMastersWebUiConfig.createEntityEditMaster(injector());
        final EntityMaster<ReferenceHierarchy> genericReferenceHierarchyMaster = ReferenceHierarchyWebUiConfig.createReferenceHierarchyMaster(injector());
        final EntityMaster<EntityExportAction> genericEntityExportActionMaster = StandardMastersWebUiConfig.createExportMaster(injector());
        final EntityMaster<AttachmentPreviewEntityAction> attachmentPreviewMaster = StandardMastersWebUiConfig.createAttachmentPreviewMaster(injector());
        final EntityMaster<EntityDeleteAction> genericEntityDeleteActionMaster = EntityMaster.noUiFunctionalMaster(EntityDeleteAction.class, EntityDeleteActionProducer.class, injector());
        final EntityMaster<MenuSaveAction> genericMenuSaveMaster = EntityMaster.noUiFunctionalMaster(MenuSaveAction.class, injector());
        final UserMenuVisibilityAssociatorWebUiConfig userMenuAssociatorWebUiConfig = new UserMenuVisibilityAssociatorWebUiConfig(injector);
        final CentreConfigurationWebUiConfig centreConfigurationWebUiConfig = new CentreConfigurationWebUiConfig(injector());
        final EntityMaster<UserDefinableHelp> userDefinableHelpMaster = StandardMastersWebUiConfig.createUserDefinableHelpMaster(injector());
        final EntityMaster<PersistentEntityInfo> persistentEntityInfoMaster = StandardMastersWebUiConfig.createPersistentEntityInfoMaster(injector());

        AcknowledgeWarningsWebUiConfig.register(injector(), configApp()); // generic TG functionality for warnings acknowledgement

        configApp()
        // register generic actions
        .addMaster(genericEntityNewActionMaster)
        .addMaster(genericEntityEditActionMaster)
        .addMaster(genericReferenceHierarchyMaster)
        .addMaster(attachmentPreviewMaster)
        .addMaster(genericEntityDeleteActionMaster)
        .addMaster(genericEntityExportActionMaster)
        .addMaster(genericMenuSaveMaster)
        .addMaster(new MenuWebUiConfig(injector(), desktopMainMenuConfig, mobileMainMenuConfig).master)
        .addMaster(userMenuAssociatorWebUiConfig.master)
        .addMaster(userDefinableHelpMaster)
        .addMaster(persistentEntityInfoMaster)
        // centre configuration management
        .addMaster(centreConfigurationWebUiConfig.centreConfigUpdaterMaster)
        .addMaster(centreConfigurationWebUiConfig.centreColumnWidthConfigUpdaterMaster)
        .addMaster(centreConfigurationWebUiConfig.centrePreferredViewUpdaterMaster)
        // centre config actions
        .addMaster(centreConfigurationWebUiConfig.centreConfigShareActionMaster)
        .addMaster(centreConfigurationWebUiConfig.centreConfigNewActionMaster)
        .addMaster(centreConfigurationWebUiConfig.centreConfigDuplicateActionMaster)
        .addMaster(centreConfigurationWebUiConfig.centreConfigLoadActionMaster)
        .addMaster(centreConfigurationWebUiConfig.centreConfigEditActionMaster)
        .addMaster(centreConfigurationWebUiConfig.centreConfigConfigureActionMaster)
        .addMaster(centreConfigurationWebUiConfig.centreConfigDeleteActionMaster)
        .addMaster(centreConfigurationWebUiConfig.centreConfigSaveActionMaster)
        .addMaster(centreConfigurationWebUiConfig.overrideCentreConfigMaster);
    }

    @Override
    public IWebUiBuilder configApp() {
        return webUiBuilder;
    }

    @Override
    public IMainMenuBuilder configDesktopMainMenu() {
        return desktopMainMenuConfig;
    }

    @Override
    public IMainMenuBuilder configMobileMainMenu() {
        return mobileMainMenuConfig;
    }

    @Override
    public final String genWebUiPreferences() {
        return webUiBuilder.genWebUiPrefComponent();
    }

    /// [CombinedJsImports] from main menu actions on both desktop / mobile configurations.
    private CombinedJsImports mainMenuActionImports() {
        final var combinedImports = new CombinedJsImports();
        combinedImports.addAll(desktopMainMenuConfig.mainMenuActionImports());
        combinedImports.addAll(mobileMainMenuConfig.mainMenuActionImports());
        return combinedImports;
    }

    @Override
    public final String genMainWebUIComponent() {
        final String mainWebUiComponent = requireNonNull(getText("ua/com/fielden/platform/web/app/tg-app-template.js"))
            .replace("@%s".formatted(MAIN_MENU_ACTION_IMPORTS), mainMenuActionImports().toStringWith(MAIN_MENU_ACTION_IMPORTS));
        if (Workflows.deployment == workflow || Workflows.vulcanizing == workflow) {
            return mainWebUiComponent.replace("//@use-empty-console.log", "console.log = () => {};\n");
        } else {
            return mainWebUiComponent;
        }
    }

    @Override
    public final String genAppIndex() {
        final String indexSource = webUiBuilder.getAppIndex(injector().getInstance(IDates.class))
                .replace("@title", title)
                .replace("@ideaUri", ideaUri.orElse(""));
        if (isDevelopmentWorkflow(this.workflow)) {
            return indexSource.replace("@startupResources", "startup-resources-origin");
        } else {
            return indexSource.replace("@startupResources", "startup-resources-vulcanized");
        }

    }

    @Override
    public IEventSourceEmitterRegister getEventSourceEmitterRegister() {
        return dispatchingEmitter;
    }

    @Override
    public IWebUiConfig createAndRegisterEventSource(final Class<? extends IEventSource> eventSourceClass) {
        try {
            dispatchingEmitter.createAndRegisterEventSource(eventSourceClass, () -> injector.getInstance(eventSourceClass));
        } catch (final Exception ex) {
            logger.error(ex);
            throw new InvalidUiConfigException(ERR_IN_COMPOUND_EMITTER, ex);
        }

        return this;
    }

    private static boolean isDevelopmentWorkflow(final Workflows workflow) {
        return Workflows.development == workflow || Workflows.vulcanizing == workflow;
    }

    /**
     * Returns the map of entity masters for this web application.
     *
     * @return
     */
    @Override
    public final Map<Class<? extends AbstractEntity<?>>, EntityMaster<? extends AbstractEntity<?>>> getMasters() {
        return webUiBuilder.getMasters();
    }

    /**
     * Returns the map of entity centres for this web application.
     *
     * @return
     */
    @Override
    public final Map<Class<? extends MiWithConfigurationSupport<?>>, EntityCentre<?>> getCentres() {
        return webUiBuilder.getCentres();
    }

    @Override
    public Map<String, AbstractCustomView> getCustomViews() {
        return webUiBuilder.getCustomViews();
    }

    public void setInjector(final Injector injector) {
        this.injector = injector;
    }

    protected Injector injector() {
        return injector;
    }

    @Override
    public List<String> resourcePaths() {
        return this.resourcePaths;
    }

    @Override
    public Workflows workflow() {
        return workflow;
    }

    @Override
    public final void clearConfiguration() {
        logger.error("Clearing configurations...");
        this.webUiBuilder = new WebUiBuilder(this);
        this.desktopMainMenuConfig = new MainMenuBuilder(this);
        this.mobileMainMenuConfig = new MainMenuBuilder(this);
        this.embeddedCentreMap = null;
        logger.error("Clearing configurations...done");
    }

    @Override
    public Menu getMenuEntity(final DeviceProfile deviceProfile) {
        return DeviceProfile.DESKTOP.equals(deviceProfile) ? desktopMainMenuConfig.getMenu() : mobileMainMenuConfig.getMenu();
    }

    @Override
    public Optional<String> checksum(final String resourceURI) {
        return ofNullable(checksums.get(resourceURI));
    }

    @Override
    public SequencedSet<String> deploymentResourcePaths() {
        return checksums.keySet().stream()
            .map(path -> switch (path) {
                // Only two deployment resources are generated and have special binding paths.
                // See `VulcanizingUtility.vulcanize` for full list.
                // All generated paths start with `/app/...`, but only two of them is outside main vulcanised file.
                case FILE_APP_INDEX_HTML -> AppIndexResource.BINDING_PATH;
                case FILE_APP_LOGIN_INITIATE_RESET_HTML -> LoginInitiateResetResource.BINDING_PATH;
                default -> path;
            })
            .collect(toCollection(LinkedHashSet::new));
    }

    @Override
    public boolean independentTimeZone() {
        return independentTimeZone;
    }

    @Override
    public MasterActionOptions masterActionOptions() {
        return masterActionOptions;
    }

    @Override
    public List<String> siteAllowlist() {
        return this.siteAllowlist;
    }

    @Override
    public int daysUntilSitePermissionExpires() {
        return this.daysUntilSitePermissionExpires;
    }

    /**
     * Returns {@link JsCode} suitable for {@link IPreAction} for centre configuration sharing actions.
     * <p>
     * It makes entity centre's {@code _actionInProgress} property true if the action has started and false if it has completed.
     * This is suitable for asynchronous share actions (e.g. with UI, where Entity Master opens, or without UI but with some custom server-side producer/companion logic).
     * Default Share action is synchronous, client-side-only, action (see {@link #centreConfigShareActions()}).
     */
    protected static JsCode promoteShareActionProgressToCentreActions() {
        return jsCode(
              "if (!action.oldIsActionInProgressChanged) { // 'action' is current tg-ui-action \n"
            + "    action.oldIsActionInProgressChanged = action.isActionInProgressChanged.bind(action);\n"
            + "    action.isActionInProgressChanged = (newValue, oldValue) => {\n"
            + "        action.oldIsActionInProgressChanged(newValue, oldValue);\n"
            + "        self._actionInProgress = newValue; // 'self' is enclosing centre; enhance action's observer for isActionInProgress to set _actionInProgress to whole centre which controls disablement of all other buttons \n"
            + "    };\n"
            + "}\n"
        );
    }

    /**
     * Returns {@link JsCode} suitable for {@link IPreAction} for centre configuration sharing actions.
     * <p>
     * It shows informational toast about inability to share currently loaded configuration (if sharing validation was indeed erroneous).
     */
    protected static JsCode showToastForShareError() {
        return jsCode(
              "if (self.shareError) { // 'self' is enclosing centre \n"
            + "    if (self.shareError === '" + SAVE_OWN_COPY_MSG + "') {\n"
            + "        action.toaster.openToastWithoutEntity(self.shareError, true, self.shareError, false);\n"
            + "    } else {\n"
            + "        action.toaster.openToastWithoutEntity(self.shareError, false, '', false);\n"
            + "    }\n"
            + "}\n"
        );
    }

    /**
     * Returns {@link JsCode} suitable for {@link IPreAction} for centre configuration sharing actions.
     * <p>
     * It copies currently loaded configuration URL (window.location.href) to the clipboard and shows informational message about it (if sharing validation was successful).
     */
    protected static JsCode copyToClipboardForSuccessfulShare() {
        return jsCode(
              "if (!self.shareError) { // 'self' is enclosing centre \n"
            + "    const link = window.location.href;\n"
            + "    navigator && navigator.clipboard && navigator.clipboard.writeText(link).then(() => { // Writing into clipboard is always permitted for currently open tab (https://developer.mozilla.org/en-US/docs/Web/API/Clipboard/writeText) -- that's why promise error should never occur; \n"
            + "        action.toaster.openToastWithoutEntity('Copied to clipboard.', true, link, false); // if for some reason the promise will be rejected then 'Unexpected error occurred.' will be shown to the user and global handler will report that to the server. \n"
            + "    });\n"
            + "}\n"
        );
    }

    @Override
    public List<EntityActionConfig> centreConfigShareActions() {
        // default Share action is implemented specially through cached 'shareError' property in its 'preAction';
        // if Share is not possible it shows toast for an error, otherwise it immediately copies a link to the clipboard and shows toast for a success;
        // it is very important to copy link inside preAction as a part of UI callback, otherwise we get permission error in Safari browsers (see #2116)
        return asList(
            action(CentreConfigShareAction.class)
            .withContext(context().withSelectionCrit().build())
            .preAction(() -> jsCode(showToastForShareError().toString() + copyToClipboardForSuccessfulShare().toString() + "return Promise.reject('Share action completed.');\n"))
            .icon("tg-icons:share")
            .shortDesc("Share")
            .longDesc("Share centre configuration")
            .withNoParentCentreRefresh()
            .build()
        );
    }

    @Override
    public void loadCentreGeneratedTypesAndCriteriaTypes(final Class<?> entityType) {
        final var critGenerator = injector.getInstance(ICriteriaGenerator.class);
        // load all centres (standalone and embedded) for concrete 'entityType' (with their generated types and criteria types)
        final var log = CREATE_DEFAULT_CONFIG_INFO.formatted(entityType.getSimpleName());
        logger.info(log);
        getCentres().entrySet().stream()
            .filter(entry -> entry.getValue().getEntityType().equals(entityType))
            .map(Entry::getKey)
            .forEach(miType -> critGenerator.generateCentreQueryCriteria(getDefaultCentre(miType, this)));
        logger.info(log + "done");
    }

    @Override
    public void createDefaultConfigurationsForAllCentres() {
        final var miTypes = getCentres().keySet();
        final var size = miTypes.size();
        final var logMessage = "Creating default configurations for [%s] centres (caching)...".formatted(size);
        logger.info(logMessage);

        // preload embedded centres map first
        getEmbeddedCentres();

        // preload all registered centres (including embedded) using getDefaultCentre(...) method;
        int embeddedSize = 0, genSize = 0, embeddedGenSize = 0;
        for (final var miType: miTypes) {
            final var isEmbedded = isEmbeddedCentre(miType);
            if (isEmbedded) {
                embeddedSize++;
            }
            // perform default config creation with heavy calculated properties processing:
            //   (use critGenerator.generateCentreQueryCriteria(getDefaultCentre(miType, this))) to generate also criteria entity type)
            final var centreManager = getDefaultCentre(miType, this);
            final var rootType = centreManager.getRepresentation().rootTypes().iterator().next();
            if (!centreManager.getEnhancer().getManagedType(rootType).equals(rootType)) {
                genSize++;
                if (isEmbedded) {
                    embeddedGenSize++;
                }
            }
        }
        logger.info("              all: %s standalone: %s embedded: %s".formatted(size, size - embeddedSize, embeddedSize));
        logger.info("    generated all: %s standalone: %s embedded: %s".formatted(genSize, genSize - embeddedGenSize, embeddedGenSize));
        logger.info(logMessage + "done");
    }

    /**
     * {@inheritDoc}
     * <p>
     * Iterates through all registered {@link EntityMaster}s, determines whether they have embedded centres, and calculates map between {@code miType} of embedded centre and [{@link EntityCentre}; {@link EntityMaster}] pair.
     */
    @Override
    public Map<Class<? extends MiWithConfigurationSupport<?>>, T2<EntityCentre<?>, EntityMaster<? extends AbstractEntity<?>>>> getEmbeddedCentres() {
        if (embeddedCentreMap == null) {
            final String log = "    Calculating embedded centres...";
            logger.info(log);
            embeddedCentreMap = new ConcurrentHashMap<>();
            for (final EntityMaster<? extends AbstractEntity<?>> master: getMasters().values()) {
                final Optional<EntityCentre<?>> embeddedCentreOpt = master.getEmbeddedCentre();
                if (embeddedCentreOpt.isPresent()) {
                    final Class<? extends MiWithConfigurationSupport<?>> miType = embeddedCentreOpt.get().getMenuItemType();
                    if (embeddedCentreMap.containsKey(miType)) {
                        throw new EntityCentreConfigurationException(format("Centre [%s] has been added as embedded for both [%s] and [%s] masters.", miType.getSimpleName(), embeddedCentreMap.get(miType)._2.getEntityType().getSimpleName(), master.getEntityType().getSimpleName()));
                    }
                    embeddedCentreMap.put(miType, t2(embeddedCentreOpt.get(), master));
                }
            }
            logger.info(format(log + "done [%s]", embeddedCentreMap.size()));
        }
        return embeddedCentreMap;
    }

    private static Result validateIdeaUri(final String webAddress) {
        if (StringUtils.isBlank(webAddress)) {
            return successful();
        }

        final var validator = new UrlValidator(new String[] { HTTPS.name(), HTTPS.name().toLowerCase() }, ALLOW_LOCAL_URLS);
        if (!validator.isValid(webAddress)) {
            return failuref("Idea URI [%s] is not a valid HTTPS address.", webAddress);
        }
        return successful(webAddress);
    }

}<|MERGE_RESOLUTION|>--- conflicted
+++ resolved
@@ -49,11 +49,8 @@
 
 import static java.lang.String.format;
 import static java.util.Arrays.asList;
-<<<<<<< HEAD
+import static java.util.Arrays.stream;
 import static java.util.Objects.requireNonNull;
-=======
-import static java.util.Arrays.stream;
->>>>>>> 102f9a62
 import static java.util.Optional.of;
 import static java.util.Optional.ofNullable;
 import static java.util.stream.Collectors.toCollection;
@@ -87,12 +84,9 @@
     private final Logger logger = LogManager.getLogger(getClass());
     private static final String ERR_IN_COMPOUND_EMITTER = "Event source compound emitter should have cought this error. Something went wrong in WebUiConfig.";
     private static final String CREATE_DEFAULT_CONFIG_INFO = "Creating default configurations for [%s]-typed centres (caching)...";
-<<<<<<< HEAD
+    private static final int DEFAULT_EXTERNAL_SITE_EXPIRY_DAYS = 183;
     /// Name for a constant in generated `tg-app-template` containing imports from main menu actions.
     private static final String MAIN_MENU_ACTION_IMPORTS = "mainMenuActionImports";
-=======
-    private static final int DEFAULT_EXTERNAL_SITE_EXPIRY_DAYS = 183;
->>>>>>> 102f9a62
 
     private final String title;
     private final Optional<String> ideaUri;
