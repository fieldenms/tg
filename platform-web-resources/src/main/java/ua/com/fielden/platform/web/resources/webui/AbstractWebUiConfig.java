--- conflicted
+++ resolved
@@ -232,13 +232,6 @@
         this.desktopMainMenuConfig = new MainMenuBuilder(this);
         this.mobileMainMenuConfig = new MainMenuBuilder(this);
         logger.error("Clearing configurations...done");
-<<<<<<< HEAD
-
-        logger.error(String.format("Clearing centres for user [%s] and both devices (DESKTOP and MOBILE)...", gdtm.getUserProvider().getUser()));
-        clearAllCentres(gdtm);
-        logger.error(String.format("Clearing centres for user [%s] and both devices (DESKTOP and MOBILE)...done", gdtm.getUserProvider().getUser()));
-=======
->>>>>>> 6628e7d6
     }
 
     @Override
