--- conflicted
+++ resolved
@@ -395,23 +395,13 @@
             applied = EntityRestorationUtils.constructEntity(modifiedPropertiesHolder, originallyProducedEntity, companion, producer, companionFinder).getKey();
             logger.debug(EntityResourceUtils.tabs(tabCount) + "restoreEntityFrom (PRIVATE): constructEntity from modifiedPropertiesHolder finished.");
         } else {
-<<<<<<< HEAD
             logger.debug(EntityResourceUtils.tabs(tabCount) + "restoreEntityFrom (PRIVATE): constructEntity from modifiedPropertiesHolder+centreContextHolder started.");
             final EnhancedCentreEntityQueryCriteria<T, ? extends IEntityDao<T>> criteriaEntity = CentreResourceUtils.createCriteriaEntityForContext(centreContextHolder, companionFinder, gdtm, critGenerator, serverGdtm, userProvider, webUiConfig, entityFactory);
-=======
-            final Object compoundMasterEntityIdRaw = centreContextHolder.getCustomObject().get("@@compoundMasterEntityId");
-            final Long compoundMasterEntityId = compoundMasterEntityIdRaw == null ? null : Long.parseLong(compoundMasterEntityIdRaw.toString());
-
-            logger.debug(tabs(tabCount) + "restoreEntityFrom (PRIVATE): constructEntity from modifiedPropertiesHolder+centreContextHolder started.");
-            final EnhancedCentreEntityQueryCriteria<T, ? extends IEntityDao<T>> criteriaEntity = CentreResourceUtils.createCriteriaEntityForContext(centreContextHolder, companionFinder, gdtm, critGenerator);
-
+
+            logger.debug(EntityResourceUtils.tabs(tabCount) + "restoreEntityFrom (PRIVATE): constructEntity from modifiedPropertiesHolder+centreContextHolder started. criteriaEntity.");
             // if criteriaEntity is present then need to initiate the query runner for data export
-            if (criteriaEntity != null) {
                 criteriaEntity.setExportQueryRunner(customObject -> stream(customObject, criteriaEntity, centreContextHolder, critGenerator, companionFinder, serverGdtm, userProvider, webUiConfig, utils));
-            }
->>>>>>> f25b2152
-
-            logger.debug(EntityResourceUtils.tabs(tabCount) + "restoreEntityFrom (PRIVATE): constructEntity from modifiedPropertiesHolder+centreContextHolder started. criteriaEntity.");
+                criteriaEntity.setExportQueryRunner((final Map<String, Object> customObject) -> {
             final Optional<EntityActionConfig> actionConfig = restoreActionConfig(webUiConfig, centreContextHolder);
 
             final CentreContext<T, AbstractEntity<?>> centreContext = CentreResourceUtils.createCentreContext(
