package ua.com.fielden.platform.web.test.server;

import java.io.File;
import java.io.FileInputStream;
import java.io.IOException;
import java.io.InputStream;
import java.math.BigDecimal;
import java.util.ArrayList;
import java.util.Currency;
import java.util.Date;
import java.util.HashMap;
import java.util.List;
import java.util.Map;
import java.util.Properties;
import java.util.SortedSet;

import org.apache.log4j.Logger;
import org.codehaus.jackson.map.ObjectMapper;
import org.joda.time.DateTime;
import org.joda.time.format.DateTimeFormat;

import fielden.config.ApplicationDomain;
import ua.com.fielden.platform.algorithm.search.ISearchAlgorithm;
import ua.com.fielden.platform.algorithm.search.bfs.BreadthFirstSearch;
import ua.com.fielden.platform.basic.config.IApplicationSettings;
import ua.com.fielden.platform.devdb_support.DomainDrivenDataPopulation;
import ua.com.fielden.platform.devdb_support.SecurityTokenAssociator;
import ua.com.fielden.platform.entity.AbstractEntity;
import ua.com.fielden.platform.entity.meta.PropertyDescriptor;
import ua.com.fielden.platform.sample.domain.ITgPerson;
import ua.com.fielden.platform.sample.domain.TgCollectionalSerialisationChild;
import ua.com.fielden.platform.sample.domain.TgCollectionalSerialisationParent;
import ua.com.fielden.platform.sample.domain.TgCoordinate;
import ua.com.fielden.platform.sample.domain.TgEntityForColourMaster;
import ua.com.fielden.platform.sample.domain.TgEntityWithPropertyDependency;
import ua.com.fielden.platform.sample.domain.TgEntityWithPropertyDescriptor;
import ua.com.fielden.platform.sample.domain.TgEntityWithTimeZoneDates;
import ua.com.fielden.platform.sample.domain.TgFetchProviderTestEntity;
import ua.com.fielden.platform.sample.domain.TgGeneratedEntity;
import ua.com.fielden.platform.sample.domain.TgMachine;
import ua.com.fielden.platform.sample.domain.TgMessage;
import ua.com.fielden.platform.sample.domain.TgOrgUnit;
import ua.com.fielden.platform.sample.domain.TgPersistentCompositeEntity;
import ua.com.fielden.platform.sample.domain.TgPersistentEntityWithProperties;
import ua.com.fielden.platform.sample.domain.TgPersistentStatus;
import ua.com.fielden.platform.sample.domain.TgPerson;
import ua.com.fielden.platform.sample.domain.TgPolygon;
import ua.com.fielden.platform.security.ISecurityToken;
import ua.com.fielden.platform.security.provider.SecurityTokenNode;
import ua.com.fielden.platform.security.provider.SecurityTokenProvider;
import ua.com.fielden.platform.security.user.IUser;
import ua.com.fielden.platform.security.user.IUserProvider;
import ua.com.fielden.platform.security.user.SecurityRoleAssociation;
import ua.com.fielden.platform.security.user.User;
import ua.com.fielden.platform.security.user.UserAndRoleAssociation;
import ua.com.fielden.platform.security.user.UserRole;
import ua.com.fielden.platform.test.IDomainDrivenTestCaseConfiguration;
import ua.com.fielden.platform.types.Colour;
import ua.com.fielden.platform.types.Hyperlink;
import ua.com.fielden.platform.types.Money;

/**
 * This is a convenience class for (re-)creation of the development database and its population for Web UI Testing Server.
 *
 * It contains the <code>main</code> method and can be executed whenever the target database needs to be (re-)set.
 * <p>
 *
 * <b>IMPORTANT: </b><i>One should be careful not to run this code against the deployment or production databases, which would lead to the loss of all data.</i>
 *
 * <p>
 *
 * @author TG Team
 *
 */
public class PopulateDb extends DomainDrivenDataPopulation {
    private final Logger logger = Logger.getLogger(getClass());
    private final ApplicationDomain applicationDomainProvider = new ApplicationDomain();

    private PopulateDb(final IDomainDrivenTestCaseConfiguration config, final Properties props) {
        super(config, props);
    }

    public static void main(final String[] args) throws Exception {
        final String configFileName = args.length == 1 ? args[0] : "src/main/resources/application.properties";
        final FileInputStream in = new FileInputStream(configFileName);
        final Properties props = new Properties();
        props.load(in);
        in.close();

        // override/set some of the Hibernate properties in order to ensure (re-)creation of the target database
        props.put("hibernate.show_sql", "false");
        props.put("hibernate.format_sql", "true");
        props.put("hibernate.hbm2ddl.auto", "create");

        final IDomainDrivenTestCaseConfiguration config = new DataPopulationConfig(props);

        final PopulateDb popDb = new PopulateDb(config, props);
        popDb.createAndPopulate();
    }

    @Override
    protected void populateDomain() {
        logger.info("Creating and populating the development database...");

        // VIRTUAL_USER is a virtual user (cannot be persisted) and has full access to all security tokens
        // It should always be used as the current user for data population activities
        final IUser coUser = co(User.class);
        final User u = new_(User.class, User.system_users.VIRTUAL_USER.name()).setBase(true);
        final IUserProvider up = getInstance(IUserProvider.class);
        up.setUser(u);

        final User _su = coUser.save(new_(User.class, User.system_users.SU.name()).setBase(true).setEmail("SU@demoapp.com").setActive(true));
        final User su = coUser.resetPasswd(_su, _su.getKey());
        final User _demo = co(User.class).save(new_(User.class, "DEMO").setBasedOnUser(su).setEmail("DEMO@demoapp.com").setActive(true));
        final User demo = coUser.resetPasswd(_demo, _demo.getKey());

        final ITgPerson aoPerson = (ITgPerson) co(TgPerson.class);
        aoPerson.populateNew("Super", "User", "Super User", User.system_users.SU.name());
        aoPerson.populateNew("Demo", "User", "Demo User", "DEMO");

        final UserRole admin = save(new_(UserRole.class, "ADMINISTRATION", "A role, which has a full access to the the system and should be used only for users who need administrative previligies.").setActive(true));
        save(new_composite(UserAndRoleAssociation.class, su, admin));

        logger.info("\tPopulate testing entities...");
        final TgPersistentEntityWithProperties ent1 = save(new_(TgPersistentEntityWithProperties.class, "KEY1").setIntegerProp(43).setRequiredValidatedProp(30)
                .setDesc("Description for entity with key 1. This is a relatively long description to demonstrate how well does is behave during value autocompletion."));
        final TgPersistentEntityWithProperties ent2 = save(new_(TgPersistentEntityWithProperties.class, "KEY2").setIntegerProp(14).setDesc("Description for entity with key 2.").setRequiredValidatedProp(30));
        final TgPersistentEntityWithProperties ent3 = save(new_(TgPersistentEntityWithProperties.class, "KEY3").setIntegerProp(15).setDesc("Description for entity with key 3.").setRequiredValidatedProp(30));
        save(ent2.setEntityProp(ent3));
        save(new_(TgPersistentEntityWithProperties.class, "KEY4").setIntegerProp(63).setMoneyProp(new Money("23.0", Currency.getInstance("USD"))).setDesc("Description for entity with key 4.").setRequiredValidatedProp(30));
        save(new_(TgPersistentEntityWithProperties.class, "KEY5").setBigDecimalProp(new BigDecimal(23.0)).setDesc("Description for entity with key 5.").setRequiredValidatedProp(30));
        save(new_(TgPersistentEntityWithProperties.class, "KEY6").setIntegerProp(61).setStringProp("ok").setDesc("Description for entity with key 6.").setRequiredValidatedProp(30));
        save(new_(TgPersistentEntityWithProperties.class, "KEY7").setBooleanProp(true).setDesc("Description for entity with key 7.").setRequiredValidatedProp(30));
        save(new_(TgPersistentEntityWithProperties.class, "KEY8").setDateProp(new DateTime(3609999L).toDate()).setDesc("Description for entity with key 8.").setRequiredValidatedProp(30));
        final TgPersistentEntityWithProperties de = new_(TgPersistentEntityWithProperties.class, "DEFAULT_KEY")
                // please note that proxies are not created for 'null' entity properties and regular (date, string..) properties!
                // .setProducerInitProp(ent1)
                .setIntegerProp(7).setMoneyProp(new Money("7.0", Currency.getInstance("USD"))).setBigDecimalProp(new BigDecimal("7.7"))
                .setStringProp("ok_def").setBooleanProp(true).setDateProp(new DateTime(7777L).toDate()).setRequiredValidatedProp(30)
                .setColourProp(Colour.RED).setHyperlinkProp(new Hyperlink("https://www.fielden.com.au"));
        de.setDesc("Default entity description");
        final TgPersistentEntityWithProperties defaultEnt = save(de);
        final TgPersistentEntityWithProperties staleEnt1 = save(new_(TgPersistentEntityWithProperties.class, "KEY10").setConflictingProp("initial").setNonConflictingProp("initial").setDesc("Description for entity with key 10.").setRequiredValidatedProp(30));
        save(staleEnt1.setConflictingProp("persistently modified").setRequiredValidatedProp(30));

        final TgPersistentCompositeEntity ce = new_composite(TgPersistentCompositeEntity.class, defaultEnt, 10);
        ce.setDesc("Default composite entity description as a long text to demonstrate proper word wrapping as part of displaying the autocompleted values.");
        final TgPersistentCompositeEntity compositeEnt1 = save(ce);

        final TgPersistentEntityWithProperties exampleEntToBeSaved = new_(TgPersistentEntityWithProperties.class, "KEY11").setStringProp("ok").setIntegerProp(43).setEntityProp(defaultEnt).setBigDecimalProp(new BigDecimal(23).setScale(5)).setDateProp(new DateTime(960000L).toDate()).setBooleanProp(true).setCompositeProp(compositeEnt1).setDesc("Description for entity with key 11.").setRequiredValidatedProp(30);
        final TgPersistentEntityWithProperties exampleEnt1 = save(exampleEntToBeSaved);

        save(new_(TgFetchProviderTestEntity.class, "FETCH1").setProperty(exampleEnt1).setAdditionalProperty(su));

        logger.info("\tPopulate demo entities...");
        createDemoDomain(ent1, ent3, compositeEnt1);

        final TgEntityForColourMaster colourEntity = new_(TgEntityForColourMaster.class, "KEY12").setStringProp("ok").setBooleanProp(true).setColourProp(new Colour("aaacdc"));
        save(colourEntity);
<<<<<<< HEAD
        save(new_(TgEntityWithPropertyDependency.class, "KEY1").setProperty("IS").setCritOnlySingleProp(new DateTime().toDate()));
=======
        save(new_(TgEntityWithPropertyDependency.class, "KEY1").setProperty("IS").setCritOnlySingleProp(new Date()));
>>>>>>> 43e85df4
        save(new_composite(UserAndRoleAssociation.class, demo, admin));

        final UserRole stationMgr = save(new_(UserRole.class, "STATION_MGR", "A role, which has access to the the station managing functionality."));
        save(new_composite(UserAndRoleAssociation.class, su, stationMgr));
        save(new_(UserRole.class, "TEST_ROLE1", "A role, which has access to the the station managing functionality."));
        save(new_(UserRole.class, "TEST_ROLE2", "A role, which has access to the the station managing functionality."));
        save(new_(UserRole.class, "TEST_ROLE3", "A role, which has access to the the station managing functionality."));
        save(new_(UserRole.class, "TEST_ROLE4", "A role, which has access to the the station managing functionality."));
        save(new_(UserRole.class, "TEST_ROLE5", "A role, which has access to the the station managing functionality."));
        save(new_(UserRole.class, "TEST_ROLE6", "A role, which has access to the the station managing functionality."));
        save(new_(UserRole.class, "TEST_ROLE7", "A role, which has access to the the station managing functionality."));
        save(new_(UserRole.class, "TEST_ROLE8", "A role, which has access to the the station managing functionality."));
        save(new_(UserRole.class, "TEST_ROLE9", "A role, which has access to the the station managing functionality."));

        final TgCollectionalSerialisationParent csp1 = save(new_(TgCollectionalSerialisationParent.class, "CSP1").setDesc("desc1"));
        save(new_composite(TgCollectionalSerialisationChild.class, csp1, "1").setDesc("desc1"));

        save(new_(TgEntityWithPropertyDescriptor.class, "KEY1").setPropertyDescriptor(new PropertyDescriptor<>(TgPersistentEntityWithProperties.class, "integerProp")));
        save(new_(TgEntityWithPropertyDescriptor.class, "KEY2"));
        save(new_(TgEntityWithPropertyDescriptor.class, "KEY3").setPropertyDescriptor(new PropertyDescriptor<>(TgPersistentEntityWithProperties.class, "integerProp")));
        save(new_(TgEntityWithPropertyDescriptor.class, "KEY4").setPropertyDescriptor(new PropertyDescriptor<>(TgPersistentEntityWithProperties.class, "bigDecimalProp")));
        save(new_(TgEntityWithPropertyDescriptor.class, "KEY5").setPropertyDescriptor(new PropertyDescriptor<>(TgPersistentEntityWithProperties.class, "entityProp")));
        save(new_(TgEntityWithPropertyDescriptor.class, "KEY6").setPropertyDescriptor(new PropertyDescriptor<>(TgPersistentEntityWithProperties.class, "stringProp")));
        save(new_(TgEntityWithPropertyDescriptor.class, "KEY7").setPropertyDescriptor(new PropertyDescriptor<>(TgPersistentEntityWithProperties.class, "booleanProp")));
        save(new_(TgEntityWithPropertyDescriptor.class, "KEY8").setPropertyDescriptor(new PropertyDescriptor<>(TgPersistentEntityWithProperties.class, "dateProp")));

        save(new_(TgEntityWithTimeZoneDates.class, "KEY1").setDatePropUtc(new Date(3609999)));
        save(new_(TgEntityWithTimeZoneDates.class, "KEY2").setDatePropUtc(new Date(1473057180015L)));
        save(new_(TgEntityWithTimeZoneDates.class, "KEY3").setDatePropUtc(new Date(1473057204015L)));
        save(new_(TgEntityWithTimeZoneDates.class, "KEY4").setDatePropUtc(new Date(1473057204000L)));
        save(new_(TgEntityWithTimeZoneDates.class, "KEY5").setDatePropUtc(new Date(1473057180000L)));

        save(new_(TgGeneratedEntity.class).setEntityKey("KEY1").setCreatedBy(su));

        save(new_(TgPersistentEntityWithProperties.class, "FILTERED").setIntegerProp(43).setRequiredValidatedProp(30).setDesc("Description for filtered entity.").setStatus(co(TgPersistentStatus.class).findByKey("DR")));

        logger.info("\tPopulating messages...");
        final Map<String, TgMachine> machines = new HashMap<>();
        try {
            final ClassLoader classLoader = getClass().getClassLoader();
            final File file = new File(classLoader.getResource("gis/messageEntities.js").getFile());
            final InputStream stream = new FileInputStream(file);
            final ObjectMapper objectMapper = new ObjectMapper();
            final ArrayList oldMessageEntities = objectMapper.readValue(stream, ArrayList.class);

            for (final Object oldMessageEntity: oldMessageEntities) {
                final Map<String, Object> map = (Map<String, Object>) oldMessageEntity;
                final Map<String, Object> messageProps = ((Map<String, Object>) map.get("properties"));
                final String machineKey = (String) ((Map<String, Object>) ((Map<String, Object>) messageProps.get("machine")).get("properties")).get("key");
                TgMachine found = machines.get(machineKey);
                if (found == null) {
                    final TgMachine newMachine = new_(TgMachine.class, machineKey);
                    newMachine.setDesc(machineKey + " desc");
                    found = save(newMachine);
                    machines.put(machineKey, found);
                }
                save(new_composite(TgMessage.class, found, DateTimeFormat.forPattern("yyyy-MM-dd HH:mm:ss.SSS").parseDateTime(((String) messageProps.get("gpsTime"))).toDate())
                        .setX(BigDecimal.valueOf((double) messageProps.get("x")))
                        .setY(BigDecimal.valueOf((double) messageProps.get("y")))
                        .setVectorAngle((int) messageProps.get("vectorAngle"))
                        .setVectorSpeed((int) messageProps.get("vectorSpeed"))
                        // .setAltitude(223)
                        // .setVisibleSattelites(2)
                        .setDin1((boolean) messageProps.get("din1"))
                        .setGpsPower((boolean) messageProps.get("gpsPower"))
                        .setTravelledDistance(BigDecimal.valueOf((double) messageProps.get("travelledDistance")))
                );
            }
        } catch (final IOException ex) {
            throw new IllegalStateException(ex);
        }

        logger.info("\tPopulating machines...");
        try {
            final ClassLoader classLoader = getClass().getClassLoader();
            final File file = new File(classLoader.getResource("gis/realtimeMonitorEntities.js").getFile());
            final InputStream stream = new FileInputStream(file);
            final ObjectMapper objectMapper = new ObjectMapper();
            final ArrayList oldMachineEntities = objectMapper.readValue(stream, ArrayList.class);

            final Map<String, TgOrgUnit> orgUnits = new HashMap<>();
            for (final Object oldMachineEntity: oldMachineEntities) {
                final Map<String, Object> map = (Map<String, Object>) oldMachineEntity;
                final Map<String, Object> machineProps = ((Map<String, Object>) map.get("properties"));
                final String machineKey = (String) machineProps.get("key");
                TgMachine found = machines.get(machineKey);
                if (found == null) {
                    final TgMachine newMachine = new_(TgMachine.class, machineKey);
                    newMachine.setDesc((String) machineProps.get("desc"));
                    final Object orgUnitObject = machineProps.get("orgUnit");
                    if (orgUnitObject != null) {
                        final String orgUnitKey = (String) ((Map<String, Object>) ((Map<String, Object>) orgUnitObject).get("properties")).get("key");
                        TgOrgUnit foundOrgUnit = orgUnits.get(orgUnitKey);
                        if (foundOrgUnit == null) {
                            final TgOrgUnit newOrgUnit = new_(TgOrgUnit.class, orgUnitKey);
                            newOrgUnit.setDesc((String) ((Map<String, Object>) ((Map<String, Object>) machineProps.get("orgUnit")).get("properties")).get("desc"));
                            foundOrgUnit = save(newOrgUnit);
                            orgUnits.put(orgUnitKey, foundOrgUnit);
                        }
                        newMachine.setOrgUnit(foundOrgUnit);
                    }
                    found = save(newMachine);
                    machines.put(machineKey, found);
                }
                final Object lastMessageObject = machineProps.get("lastMessage");
                if (lastMessageObject != null) {
                    final Map<String, Object> lastMessageProps = (Map<String, Object>) ((Map<String, Object>) lastMessageObject).get("properties");

                    save(new_composite(TgMessage.class, found, DateTimeFormat.forPattern("yyyy-MM-dd HH:mm:ss.SSS").parseDateTime(((String) lastMessageProps.get("gpsTime"))).toDate())
                            .setX(BigDecimal.valueOf((double) lastMessageProps.get("x")))
                            .setY(BigDecimal.valueOf((double) lastMessageProps.get("y")))
                            .setVectorAngle((int) lastMessageProps.get("vectorAngle"))
                            .setVectorSpeed((int) lastMessageProps.get("vectorSpeed"))
                            // .setAltitude(223)
                            // .setVisibleSattelites(2)
                            .setDin1((boolean) lastMessageProps.get("din1"))
                            .setGpsPower((boolean) lastMessageProps.get("gpsPower"))
                            .setTravelledDistance(BigDecimal.valueOf(15.5)) // lastMessageProps.get("travelledDistance")
                    );
                }
            }
        } catch (final IOException ex) {
            throw new IllegalStateException(ex);
        }

        logger.info("\tPopulating geozones...");
        try {
            final ClassLoader classLoader = getClass().getClassLoader();
            final File file = new File(classLoader.getResource("gis/polygonEntities.js").getFile());
            final InputStream stream = new FileInputStream(file);
            final ObjectMapper objectMapper = new ObjectMapper();
            final ArrayList oldPolygonEntities = objectMapper.readValue(stream, ArrayList.class);

            final Map<String, TgPolygon> polygons = new HashMap<>();
            for (final Object oldPolygonEntity: oldPolygonEntities) {
                final Map<String, Object> map = (Map<String, Object>) oldPolygonEntity;
                final Map<String, Object> polygonProps = ((Map<String, Object>) map.get("properties"));
                final String polygonKey = (String) polygonProps.get("key");
                TgPolygon found = polygons.get(polygonKey);
                if (found == null) {
                    final TgPolygon newPolygon = new_(TgPolygon.class, polygonKey);
                    newPolygon.setDesc((String) polygonProps.get("desc"));
                    found = save(newPolygon);
                    polygons.put(polygonKey, found);
                }

                final ArrayList<Object> coordinates = (ArrayList<Object>) polygonProps.get("coordinates");
                for (final Object coord: coordinates) {
                    final Map<String, Object> coordProps = ((Map<String, Object>) ((Map<String, Object>) coord).get("properties"));
                    save(new_composite(TgCoordinate.class, found, (Integer) coordProps.get("order"))
                            .setLongitude(BigDecimal.valueOf((double) coordProps.get("longitude")))
                            .setLatitude(BigDecimal.valueOf((double) coordProps.get("latitude")))
                    );
                }
            }
        } catch (final IOException ex) {
            throw new IllegalStateException(ex);
        }

        try {
            final IApplicationSettings settings = config.getInstance(IApplicationSettings.class);
            final SecurityTokenProvider provider = new SecurityTokenProvider(settings.pathToSecurityTokens(), settings.securityTokensPackageName()); //  IDomainDrivenTestCaseConfiguration.hbc.getProperty("tokens.path"), IDomainDrivenTestCaseConfiguration.hbc.getProperty("tokens.package")
            final SortedSet<SecurityTokenNode> topNodes = provider.getTopLevelSecurityTokenNodes();
            final SecurityTokenAssociator predicate = new SecurityTokenAssociator(admin, co(SecurityRoleAssociation.class));
            final ISearchAlgorithm<Class<? extends ISecurityToken>, SecurityTokenNode> alg = new BreadthFirstSearch<Class<? extends ISecurityToken>, SecurityTokenNode>();
            for (final SecurityTokenNode securityNode : topNodes) {
                alg.search(securityNode, predicate);
            }

            logger.info("Completed database creation and population.");
        } catch (final Exception e) {
            throw new IllegalStateException(e);
        }
    }

    /**
     * Creates 30-ty entities to be able to demonstrate (with populated statuses).
     */
    private void createDemoDomain(final TgPersistentEntityWithProperties ent1, final TgPersistentEntityWithProperties ent2, final TgPersistentCompositeEntity compEnt1) {
        final TgPersistentStatus dr = (TgPersistentStatus) save(new_(TgPersistentStatus.class, "DR").setDesc("Defect Radio"));
        final TgPersistentStatus is = (TgPersistentStatus) save(new_(TgPersistentStatus.class, "IS").setDesc("In Service"));
        final TgPersistentStatus ir = (TgPersistentStatus) save(new_(TgPersistentStatus.class, "IR").setDesc("In Repair"));
        final TgPersistentStatus on = (TgPersistentStatus) save(new_(TgPersistentStatus.class, "ON").setDesc("On Road Defect Station"));
        final TgPersistentStatus sr = (TgPersistentStatus) save(new_(TgPersistentStatus.class, "SR").setDesc("Defect Smash Repair"));

        for (int i = 0; i < 30; i++) {
            save(new_(TgPersistentEntityWithProperties.class, "DEMO" + convert(i))
                    .setStringProp(random("poor", "average", "good", "great", "superb", "excelent", "classic").toUpperCase())
                    .setIntegerProp(random(43, 67, 24, 35, 18, 99, 23))
                    .setEntityProp(random(ent1, null, ent2))
                    .setBigDecimalProp(random(new BigDecimal(23).setScale(5), new BigDecimal(4).setScale(5), new BigDecimal(99).setScale(5)))
                    .setDateProp(new DateTime(random(1000000000000L, 1100000000000L)).toDate())
                    .setBooleanProp(random(true, false))
                    .setCompositeProp(random(compEnt1, null))
                    .setDesc("Description for demo entity with key " + ("DEMO" + convert(i)) + ".")
                    .setRequiredValidatedProp(random(30, 56, 82))
                    .setStatus(random(dr, is, ir, on, sr)));
        }
    }

    private <T> T random(final T... values) {
        return values[(int) Math.round(Math.random() * (values.length - 1))];
    }

    private String convert(final int i) {
        return i < 10 ? ("0" + i) : "" + i;
    }

    @Override
    protected List<Class<? extends AbstractEntity<?>>> domainEntityTypes() {
        return applicationDomainProvider.entityTypes();
    }

}<|MERGE_RESOLUTION|>--- conflicted
+++ resolved
@@ -157,11 +157,7 @@
 
         final TgEntityForColourMaster colourEntity = new_(TgEntityForColourMaster.class, "KEY12").setStringProp("ok").setBooleanProp(true).setColourProp(new Colour("aaacdc"));
         save(colourEntity);
-<<<<<<< HEAD
-        save(new_(TgEntityWithPropertyDependency.class, "KEY1").setProperty("IS").setCritOnlySingleProp(new DateTime().toDate()));
-=======
         save(new_(TgEntityWithPropertyDependency.class, "KEY1").setProperty("IS").setCritOnlySingleProp(new Date()));
->>>>>>> 43e85df4
         save(new_composite(UserAndRoleAssociation.class, demo, admin));
 
         final UserRole stationMgr = save(new_(UserRole.class, "STATION_MGR", "A role, which has access to the the station managing functionality."));
