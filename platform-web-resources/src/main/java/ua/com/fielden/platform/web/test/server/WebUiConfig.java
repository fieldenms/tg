--- conflicted
+++ resolved
@@ -761,16 +761,6 @@
                 injector());
 
         final EntityMaster<NewEntityAction> functionalMasterWithEmbeddedPersistentMaster =  NewEntityActionWebUiConfig.createMaster(injector(), entityMaster);
-<<<<<<< HEAD
-        final EntityMaster<EntityNewAction> entityNewActionMaster = StandardMastersWebUiConfig.createEntityNewMaster(injector());
-        final EntityMaster<EntityEditAction> entityEditActionMaster = StandardMastersWebUiConfig.createEntityEditMaster(injector());
-        final EntityMaster<EntityExportAction> entityExportActionMaster = StandardMastersWebUiConfig.createExportMaster(injector());
-        final EntityMaster<EntityDeleteAction> entityDeleteActionMaster = EntityMaster.noUiFunctionalMaster(EntityDeleteAction.class, EntityDeleteActionProducer.class, injector());
-        final EntityMaster<MenuSaveAction> genericMenuSaveMaster = EntityMaster.noUiFunctionalMaster(MenuSaveAction.class, injector());
-
-        final CentreConfigurationWebUiConfig centreConfigurationWebUiConfig = new CentreConfigurationWebUiConfig(injector());
-=======
->>>>>>> f25b2152
 
         final EntityMaster<TgEntityForColourMaster> clourMaster = new EntityMaster<TgEntityForColourMaster>(TgEntityForColourMaster.class, masterConfigForColour, injector());
 
@@ -1350,12 +1340,7 @@
                 .also()
                 .addTopAction(
                         action(EntityExportAction.class)
-<<<<<<< HEAD
                                 .withContext(context().withSelectionCrit().withSelectedEntities().withMasterEntity().build())
-                                .preAction(new ExportPreAction())
-=======
-                                .withContext(context().withSelectionCrit().withSelectedEntities().build())
->>>>>>> f25b2152
                                 .postActionSuccess(new FileSaverPostAction())
                                 .icon("icons:save")
                                 .shortDesc("Export Data")
