--- conflicted
+++ resolved
@@ -1338,13 +1338,8 @@
         final String centreMrLast = "['flex']";
 
         final ICentreTopLevelActionsWithRunConfig<TgPersistentEntityWithProperties> partialCentre = EntityCentreBuilder.centreFor(TgPersistentEntityWithProperties.class);
-<<<<<<< HEAD
         ICentreTopLevelActionsInGroup<TgPersistentEntityWithProperties> actionConf = (runAutomatically ? partialCentre.runAutomatically() : partialCentre)
-                .hasEventSourceAt("/entity-centre-events")
-=======
-        ICentreTopLevelActions<TgPersistentEntityWithProperties> actionConf = (runAutomatically ? partialCentre.runAutomatically() : partialCentre)
                 .hasEventSourceAt("/sse/entity-centre-events")
->>>>>>> 8f34b081
                 .enforcePostSaveRefresh()
                 .addFrontAction(action(EntityNewAction.class).
                         withContext(context().withSelectionCrit().build()).
