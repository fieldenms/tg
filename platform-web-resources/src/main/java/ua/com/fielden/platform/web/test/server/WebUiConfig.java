--- conflicted
+++ resolved
@@ -1609,12 +1609,8 @@
         }
                 //.hideCheckboxes()
                 //.notScrollable()
-<<<<<<< HEAD
-                .withScrollingConfig(ScrollConfig.configScroll().withFixedDragAnchor().done())
+                final IWithTooltip<TgPersistentEntityWithProperties> afterMinWidthConf = layoutConfig.withScrollingConfig(ScrollConfig.configScroll().withFixedCheckboxesPrimaryActionsAndFirstProps(2).withFixedSecondaryActions().withFixedHeader().withFixedSummary().done())
                 .draggable()
-=======
-                final IWithTooltip<TgPersistentEntityWithProperties> afterMinWidthConf = layoutConfig.withScrollingConfig(ScrollConfig.configScroll().withFixedCheckboxesPrimaryActionsAndFirstProps(2).withFixedSecondaryActions().withFixedHeader().withFixedSummary().done())
->>>>>>> f52475bf
                 .setPageCapacity(20)
                 .setVisibleRowsCount(10)
                 .addProp("this")
