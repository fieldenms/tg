--- conflicted
+++ resolved
@@ -1067,15 +1067,14 @@
                 .setSummaryCardLayoutFor(Device.TABLET, Optional.empty(), "['width:350px', [['flex', 'select:property=kount'], ['flex', 'select:property=sum_of_int']],[['flex', 'select:property=max_of_dec'],['flex', 'select:property=min_of_dec']], [['flex', 'select:property=sum_of_dec']]]")
                 .setSummaryCardLayoutFor(Device.MOBILE, Optional.empty(), "['width:350px', [['flex', 'select:property=kount'], ['flex', 'select:property=sum_of_int']],[['flex', 'select:property=max_of_dec'],['flex', 'select:property=min_of_dec']], [['flex', 'select:property=sum_of_dec']]]");
 
-<<<<<<< HEAD
-                //                .also()
-                //                .addProp("status").order(3).desc().withAction(null)
-                //                .also()
-                //                .addProp(mkProp("ON", "Defect ON road", "ON")).withAction(action(null).withContext(context().withCurrentEntity().withSelectionCrit().build()).build())
-                //                .also()
-                //                .addProp(mkProp("OF", "Defect OFF road", "OF")).withAction(actionOff().build())
-                //                .also()
-                //                .addProp(mkProp("IS", "In service", "IS")).withAction(null)
+        //                .also()
+        //                .addProp("status").order(3).desc().withAction(null)
+        //                .also()
+        //                .addProp(mkProp("ON", "Defect ON road", "ON")).withAction(action(null).withContext(context().withCurrentEntity().withSelectionCrit().build()).build())
+        //                .also()
+        //                .addProp(mkProp("OF", "Defect OFF road", "OF")).withAction(actionOff().build())
+        //                .also()
+        //                .addProp(mkProp("IS", "In service", "IS")).withAction(null)
 
 //                if (isComposite) {
 //                    return scl.addInsertionPoint(
@@ -1090,32 +1089,7 @@
 //                            InsertionPoints.RIGHT)
 //                            .build();
 //                }
-                return scl.build();
-=======
-        //                .also()
-        //                .addProp("status").order(3).desc().withAction(null)
-        //                .also()
-        //                .addProp(mkProp("ON", "Defect ON road", "ON")).withAction(action(null).withContext(context().withCurrentEntity().withSelectionCrit().build()).build())
-        //                .also()
-        //                .addProp(mkProp("OF", "Defect OFF road", "OF")).withAction(actionOff().build())
-        //                .also()
-        //                .addProp(mkProp("IS", "In service", "IS")).withAction(null)
-
-        if (isComposite) {
-            return scl.addInsertionPoint(
-                    action(TgCentreInvokerWithCentreContext.class)
-                            .withContext(context().withSelectionCrit().withSelectedEntities().build())
-                            .icon("assignment-ind")
-                            .shortDesc("Insertion Point")
-                            .longDesc("Functional context-dependent Insertion Point")
-                            .prefDimForView(mkDim("document.body.clientWidth / 4", "400"))
-                            .withNoParentCentreRefresh()
-                            .build(),
-                    InsertionPoints.RIGHT)
-                    .build();
-        }
         return scl.build();
->>>>>>> cc1f7833
     }
 
     private EntityCentre<TgPersistentEntityWithProperties> createEntityCentre(final Class<? extends MiWithConfigurationSupport<?>> miType, final String name, final EntityCentreConfig<TgPersistentEntityWithProperties> entityCentreConfig) {
