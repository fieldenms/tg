package ua.com.fielden.platform.web.test.server;

import static java.lang.String.format;
import static java.util.Optional.empty;
import static java.util.Optional.of;
import static java.util.Optional.ofNullable;
import static org.apache.logging.log4j.LogManager.getLogger;
import static ua.com.fielden.platform.entity.meta.PropertyDescriptor.pdTypeFor;
import static ua.com.fielden.platform.entity.query.fluent.EntityQueryUtils.fetchOnly;
import static ua.com.fielden.platform.entity.query.fluent.EntityQueryUtils.select;
import static ua.com.fielden.platform.reflection.TitlesDescsGetter.getEntityTitleAndDesc;
import static ua.com.fielden.platform.types.tuples.T2.t2;
import static ua.com.fielden.platform.utils.Pair.pair;
import static ua.com.fielden.platform.web.PrefDim.mkDim;
import static ua.com.fielden.platform.web.action.StandardMastersWebUiConfig.MASTER_ACTION_DEFAULT_WIDTH;
import static ua.com.fielden.platform.web.action.StandardMastersWebUiConfig.MASTER_ACTION_SPECIFICATION;
import static ua.com.fielden.platform.web.action.pre.ConfirmationPreAction.okCancel;
import static ua.com.fielden.platform.web.action.pre.ConfirmationPreAction.yesNo;
import static ua.com.fielden.platform.web.centre.api.actions.impl.EntityActionBuilder.action;
import static ua.com.fielden.platform.web.centre.api.actions.impl.EntityActionBuilder.editAction;
import static ua.com.fielden.platform.web.centre.api.actions.multi.EntityMultiActionConfigBuilder.multiAction;
import static ua.com.fielden.platform.web.centre.api.context.impl.EntityCentreContextSelector.context;
import static ua.com.fielden.platform.web.centre.api.crit.defaults.mnemonics.construction.options.DefaultValueOptions.multi;
import static ua.com.fielden.platform.web.centre.api.crit.defaults.mnemonics.construction.options.DefaultValueOptions.single;
import static ua.com.fielden.platform.web.centre.api.resultset.PropDef.mkProp;
import static ua.com.fielden.platform.web.interfaces.ILayout.Device.DESKTOP;
import static ua.com.fielden.platform.web.layout.api.impl.LayoutBuilder.cell;
import static ua.com.fielden.platform.web.layout.api.impl.LayoutCellBuilder.layout;
import static ua.com.fielden.platform.web.layout.api.impl.LayoutComposer.CELL_LAYOUT;
import static ua.com.fielden.platform.web.layout.api.impl.LayoutComposer.MARGIN;
import static ua.com.fielden.platform.web.layout.api.impl.LayoutComposer.MARGIN_PIX;
import static ua.com.fielden.platform.web.layout.api.impl.LayoutComposer.mkVarGridForCentre;
import static ua.com.fielden.platform.web.test.server.config.LocatorFactory.mkLocator;
import static ua.com.fielden.platform.web.test.server.config.StandardActions.EDIT_ACTION;
import static ua.com.fielden.platform.web.test.server.config.StandardActions.SEQUENTIAL_EDIT_ACTION;
import static ua.com.fielden.platform.web.test.server.config.StandardMessages.DELETE_CONFIRMATION;
import static ua.com.fielden.platform.web.view.master.EntityMaster.noUiFunctionalMaster;

import java.lang.reflect.Field;
import java.math.BigDecimal;
import java.util.Date;
import java.util.Optional;
import java.util.Properties;
import java.util.function.Function;

import org.apache.commons.lang.StringUtils;
import org.apache.logging.log4j.Logger;

import com.google.inject.Inject;

import fielden.test_app.config.close_leave.TgCloseLeaveExampleWebUiConfig;
import fielden.test_app.config.compound.TgCompoundEntityWebUiConfig;
import fielden.test_app.main.menu.close_leave.MiTgCloseLeaveExample;
import ua.com.fielden.platform.attachment.AttachmentsUploadAction;
import ua.com.fielden.platform.basic.autocompleter.AbstractSearchEntityByKeyWithCentreContext;
import ua.com.fielden.platform.basic.autocompleter.AbstractSearchPropertyDescriptorByKeyWithCentreContext;
import ua.com.fielden.platform.basic.config.Workflows;
import ua.com.fielden.platform.entity.AbstractEntity;
import ua.com.fielden.platform.entity.EntityDeleteAction;
import ua.com.fielden.platform.entity.EntityEditAction;
import ua.com.fielden.platform.entity.EntityExportAction;
import ua.com.fielden.platform.entity.EntityNewAction;
import ua.com.fielden.platform.entity.query.fluent.EntityQueryProgressiveInterfaces.ICompleted;
import ua.com.fielden.platform.entity.query.fluent.EntityQueryProgressiveInterfaces.IWhere0;
import ua.com.fielden.platform.entity.query.model.ConditionModel;
import ua.com.fielden.platform.entity.query.model.EntityResultQueryModel;
import ua.com.fielden.platform.reflection.TitlesDescsGetter;
import ua.com.fielden.platform.sample.domain.ExportAction;
import ua.com.fielden.platform.sample.domain.ExportActionProducer;
import ua.com.fielden.platform.sample.domain.ITgPersistentCompositeEntity;
import ua.com.fielden.platform.sample.domain.ITgPersistentEntityWithProperties;
import ua.com.fielden.platform.sample.domain.ITgPersistentStatus;
import ua.com.fielden.platform.sample.domain.TgCentreInvokerWithCentreContext;
import ua.com.fielden.platform.sample.domain.TgCentreInvokerWithCentreContextProducer;
import ua.com.fielden.platform.sample.domain.TgCollectionalSerialisationParent;
import ua.com.fielden.platform.sample.domain.TgCollectionalSerialisationParentProducer;
import ua.com.fielden.platform.sample.domain.TgCreatePersistentStatusAction;
import ua.com.fielden.platform.sample.domain.TgCreatePersistentStatusActionProducer;
import ua.com.fielden.platform.sample.domain.TgDeletionTestEntity;
import ua.com.fielden.platform.sample.domain.TgDeletionTestEntityProducer;
import ua.com.fielden.platform.sample.domain.TgDummyAction;
import ua.com.fielden.platform.sample.domain.TgEntityForColourMaster;
import ua.com.fielden.platform.sample.domain.TgEntityWithPropertyDependency;
import ua.com.fielden.platform.sample.domain.TgEntityWithPropertyDependencyProducer;
import ua.com.fielden.platform.sample.domain.TgEntityWithPropertyDescriptorExt;
import ua.com.fielden.platform.sample.domain.TgEntityWithTimeZoneDates;
import ua.com.fielden.platform.sample.domain.TgExportFunctionalEntity;
import ua.com.fielden.platform.sample.domain.TgExportFunctionalEntityProducer;
import ua.com.fielden.platform.sample.domain.TgFetchProviderTestEntity;
import ua.com.fielden.platform.sample.domain.TgFunctionalEntityWithCentreContext;
import ua.com.fielden.platform.sample.domain.TgFunctionalEntityWithCentreContextProducer;
import ua.com.fielden.platform.sample.domain.TgGeneratedEntity;
import ua.com.fielden.platform.sample.domain.TgIRStatusActivationFunctionalEntity;
import ua.com.fielden.platform.sample.domain.TgIRStatusActivationFunctionalEntityProducer;
import ua.com.fielden.platform.sample.domain.TgISStatusActivationFunctionalEntity;
import ua.com.fielden.platform.sample.domain.TgISStatusActivationFunctionalEntityProducer;
import ua.com.fielden.platform.sample.domain.TgONStatusActivationFunctionalEntity;
import ua.com.fielden.platform.sample.domain.TgONStatusActivationFunctionalEntityProducer;
import ua.com.fielden.platform.sample.domain.TgPersistentCompositeEntity;
import ua.com.fielden.platform.sample.domain.TgPersistentEntityWithProperties;
import ua.com.fielden.platform.sample.domain.TgPersistentEntityWithPropertiesProducer;
import ua.com.fielden.platform.sample.domain.TgPersistentStatus;
import ua.com.fielden.platform.sample.domain.TgSRStatusActivationFunctionalEntity;
import ua.com.fielden.platform.sample.domain.TgSRStatusActivationFunctionalEntityProducer;
import ua.com.fielden.platform.sample.domain.TgSelectedEntitiesExampleAction;
import ua.com.fielden.platform.sample.domain.TgSelectedEntitiesExampleActionProducer;
import ua.com.fielden.platform.sample.domain.TgStatusActivationFunctionalEntity;
import ua.com.fielden.platform.sample.domain.TgStatusActivationFunctionalEntityProducer;
import ua.com.fielden.platform.sample.domain.compound.TgCompoundEntityLocator;
import ua.com.fielden.platform.sample.domain.ui_actions.MakeCompletedAction;
import ua.com.fielden.platform.sample.domain.ui_actions.producers.MakeCompletedActionProducer;
import ua.com.fielden.platform.security.user.IUserProvider;
import ua.com.fielden.platform.security.user.User;
import ua.com.fielden.platform.serialisation.jackson.entities.EntityWithInteger;
import ua.com.fielden.platform.ui.menu.MiWithConfigurationSupport;
import ua.com.fielden.platform.ui.menu.sample.MiDeletionTestEntity;
import ua.com.fielden.platform.ui.menu.sample.MiDetailsCentre;
import ua.com.fielden.platform.ui.menu.sample.MiEntityCentreNotGenerated;
import ua.com.fielden.platform.ui.menu.sample.MiTgCollectionalSerialisationParent;
import ua.com.fielden.platform.ui.menu.sample.MiTgEntityWithPropertyDependency;
import ua.com.fielden.platform.ui.menu.sample.MiTgEntityWithPropertyDescriptorExt;
import ua.com.fielden.platform.ui.menu.sample.MiTgEntityWithTimeZoneDates;
import ua.com.fielden.platform.ui.menu.sample.MiTgFetchProviderTestEntity;
import ua.com.fielden.platform.ui.menu.sample.MiTgGeneratedEntity;
import ua.com.fielden.platform.ui.menu.sample.MiTgGeneratedEntityForTrippleDecAnalysis;
import ua.com.fielden.platform.ui.menu.sample.MiTgPersistentEntityWithProperties;
import ua.com.fielden.platform.ui.menu.sample.MiTgPersistentEntityWithProperties1;
import ua.com.fielden.platform.ui.menu.sample.MiTgPersistentEntityWithProperties2;
import ua.com.fielden.platform.ui.menu.sample.MiTgPersistentEntityWithProperties3;
import ua.com.fielden.platform.ui.menu.sample.MiTgPersistentEntityWithProperties4;
import ua.com.fielden.platform.ui.menu.sample.MiTgPersistentEntityWithProperties5;
import ua.com.fielden.platform.utils.EntityUtils;
import ua.com.fielden.platform.web.PrefDim;
import ua.com.fielden.platform.web.PrefDim.Unit;
import ua.com.fielden.platform.web.action.CentreConfigurationWebUiConfig.CentreConfigActions;
import ua.com.fielden.platform.web.action.StandardMastersWebUiConfig;
import ua.com.fielden.platform.web.action.post.BindSavedPropertyPostActionError;
import ua.com.fielden.platform.web.action.post.BindSavedPropertyPostActionSuccess;
import ua.com.fielden.platform.web.action.post.FileSaverPostAction;
import ua.com.fielden.platform.web.app.IWebUiConfig;
import ua.com.fielden.platform.web.app.config.IWebUiBuilder;
import ua.com.fielden.platform.web.centre.CentreContext;
import ua.com.fielden.platform.web.centre.EntityCentre;
import ua.com.fielden.platform.web.centre.IQueryEnhancer;
import ua.com.fielden.platform.web.centre.api.EntityCentreConfig;
import ua.com.fielden.platform.web.centre.api.actions.EntityActionConfig;
import ua.com.fielden.platform.web.centre.api.crit.IAlsoCrit;
import ua.com.fielden.platform.web.centre.api.crit.defaults.assigners.IValueAssigner;
import ua.com.fielden.platform.web.centre.api.crit.defaults.mnemonics.SingleCritOtherValueMnemonic;
import ua.com.fielden.platform.web.centre.api.crit.layout.ILayoutConfigWithResultsetSupport;
import ua.com.fielden.platform.web.centre.api.extra_fetch.IExtraFetchProviderSetter;
import ua.com.fielden.platform.web.centre.api.impl.EntityCentreBuilder;
import ua.com.fielden.platform.web.centre.api.query_enhancer.IQueryEnhancerSetter;
import ua.com.fielden.platform.web.centre.api.resultset.IAlsoSecondaryAction;
import ua.com.fielden.platform.web.centre.api.resultset.ICustomPropsAssignmentHandler;
import ua.com.fielden.platform.web.centre.api.resultset.IResultSetBuilder2Properties;
import ua.com.fielden.platform.web.centre.api.resultset.scrolling.impl.ScrollConfig;
import ua.com.fielden.platform.web.centre.api.resultset.summary.ISummaryCardLayout;
import ua.com.fielden.platform.web.centre.api.resultset.summary.IWithSummary;
import ua.com.fielden.platform.web.centre.api.resultset.tooltip.IWithTooltip;
import ua.com.fielden.platform.web.centre.api.top_level_actions.ICentreTopLevelActionsInGroup;
import ua.com.fielden.platform.web.centre.api.top_level_actions.ICentreTopLevelActionsWithRunConfig;
import ua.com.fielden.platform.web.interfaces.ILayout.Device;
import ua.com.fielden.platform.web.layout.api.impl.FlexLayoutConfig;
import ua.com.fielden.platform.web.layout.api.impl.LayoutComposer;
import ua.com.fielden.platform.web.minijs.JsCode;
import ua.com.fielden.platform.web.ref_hierarchy.ReferenceHierarchyWebUiConfig;
import ua.com.fielden.platform.web.resources.webui.AbstractWebUiConfig;
import ua.com.fielden.platform.web.resources.webui.DashboardRefreshFrequencyWebUiConfig;
import ua.com.fielden.platform.web.resources.webui.SecurityMatrixWebUiConfig;
import ua.com.fielden.platform.web.resources.webui.UserRoleWebUiConfig;
import ua.com.fielden.platform.web.resources.webui.UserWebUiConfig;
import ua.com.fielden.platform.web.test.eventsources.TgPersistentEntityWithPropertiesEventSrouce;
import ua.com.fielden.platform.web.test.matchers.ContextMatcher;
import ua.com.fielden.platform.web.test.server.config.StandardActions;
import ua.com.fielden.platform.web.test.server.config.TgEntityWithTimeZoneDatesWebUiConfig;
import ua.com.fielden.platform.web.test.server.config.TgGeneratedEntityForTrippleDecAnalysisWebUiConfig;
import ua.com.fielden.platform.web.test.server.config.TgGeneratedEntityWebUiConfig;
import ua.com.fielden.platform.web.test.server.master_action.NewEntityAction;
import ua.com.fielden.platform.web.test.server.master_action.NewEntityActionWebUiConfig;
import ua.com.fielden.platform.web.view.master.EntityMaster;
import ua.com.fielden.platform.web.view.master.api.IMaster;
import ua.com.fielden.platform.web.view.master.api.actions.MasterActions;
import ua.com.fielden.platform.web.view.master.api.actions.post.IPostAction;
import ua.com.fielden.platform.web.view.master.api.actions.pre.IPreAction;
import ua.com.fielden.platform.web.view.master.api.impl.SimpleMasterBuilder;
import ua.com.fielden.platform.web.view.master.api.with_centre.impl.MasterWithCentreBuilder;

/**
 * App-specific {@link IWebUiConfig} implementation.
 *
 * @author TG Team
 *
 */
public class WebUiConfig extends AbstractWebUiConfig {

    private final String domainName;
    private final String path;
    private final int port;

    private final String envTopPanelColour;
    private final String envWatermarkText;
    private final String envWatermarkCss;

    public WebUiConfig(final Properties props) {
        super("TG Test and Demo Application", Workflows.valueOf(props.getProperty("workflow")), new String[0], Boolean.valueOf(props.getProperty("independent.time.zone")));
        if (StringUtils.isEmpty(props.getProperty("web.domain")) || StringUtils.isEmpty(props.getProperty("web.path"))) {
            throw new IllegalArgumentException("Both the domain name and application binding path should be specified.");
        }
        this.domainName = props.getProperty("web.domain");
        this.path = props.getProperty("web.path");
        this.port = Integer.valueOf(props.getProperty("port"));

        this.envTopPanelColour = props.getProperty("env.topPanelColour");
        this.envWatermarkText = props.getProperty("env.watermarkText");
        this.envWatermarkCss = props.getProperty("env.watermarkCss");
    }

    @Override
    public String getDomainName() {
        return domainName;
    }

    @Override
    public String getPath() {
        return path;
    }

    private EntityMaster<ExportAction> createExportActionMaster() {
        final String bottomButtonPanel = "['horizontal', 'padding: 20px', 'justify-content: center', 'wrap', [%s], [%s]]";
        final String actionButton = MASTER_ACTION_SPECIFICATION;
        final IMaster<ExportAction> masterConfig = new SimpleMasterBuilder<ExportAction>()
                .forEntity(ExportAction.class)
                .addProp("count").asSpinner()
                .also()
                .addAction(MasterActions.REFRESH)
                /*      */.shortDesc("CANCEL")
                /*      */.longDesc("Cancel action")
                .addAction(MasterActions.SAVE)
                .setActionBarLayoutFor(Device.DESKTOP, Optional.empty(), format(bottomButtonPanel, actionButton, actionButton))
                .setLayoutFor(Device.DESKTOP, Optional.empty(), (
                        " ['padding:20px', "
                        + " [['flex']]]"))
                .done();
        final EntityMaster<ExportAction> master = new EntityMaster<>(
                ExportAction.class,
                ExportActionProducer.class,
                masterConfig,
                injector());

        return master;
    }

    /**
     * Configures the {@link WebUiConfig} with custom centres and masters.
     */
    @Override
    public void initConfiguration() {
        super.initConfiguration();
        final IWebUiBuilder builder = configApp();
        builder.setTimeFormat("HH:mm")
               .setTimeWithMillisFormat("HH:mm:ss.SSS")
               .withTopPanelStyle(ofNullable(envTopPanelColour), ofNullable(envWatermarkText), ofNullable(envWatermarkCss));

<<<<<<< HEAD
        // Add entity centres
=======
        TgMessageWebUiConfig.register(injector(), configApp());
        TgStopWebUiConfig.register(injector(), configApp());
        TgMachineRealtimeMonitorWebUiConfig.register(injector(), configApp());
        TgPolygonWebUiConfig.register(injector(), configApp());
        MoreDataForDeleteEntityWebUiConfig.register(injector(), configApp());
>>>>>>> f62626c5
        final TgCompoundEntityWebUiConfig tgCompoundEntityWebUiConfig = TgCompoundEntityWebUiConfig.register(injector(), configApp());
        final EntityActionConfig mkTgCompoundEntityLocator = mkLocator(configApp(), injector(), TgCompoundEntityLocator.class, "tgCompoundEntity", "color: #0d4b8a");

        //Centre configuration for deletion test case entity.
        final EntityCentre<TgDeletionTestEntity> deletionTestCentre = new EntityCentre<>(MiDeletionTestEntity.class, "TgDeletionTestEntity",
                EntityCentreBuilder.centreFor(TgDeletionTestEntity.class)
                        .addTopAction(action(EntityNewAction.class).
                                withContext(context().withSelectionCrit().build()).
                                icon("add-circle-outline").
                                shortDesc("Add new").
                                longDesc("Add new action").
                                shortcut("alt+n").
                                withNoParentCentreRefresh().
                                build())
                        .also()
                        .addTopAction(action(EntityDeleteAction.class).
                                withContext(context().withSelectedEntities().build()).
                                icon("remove-circle-outline").
                                shortDesc("Delete selected").
                                longDesc("Deletes the selected entities").
                                shortcut("alt+d").
                                build())
                        .addProp("this").also()
                        .addEditableProp("desc")
                        .addPrimaryAction(EDIT_ACTION.mkAction(TgDeletionTestEntity.class))
                        // .addProp("additionalProp")
                        .build(), injector(), null);
        configApp().addCentre(deletionTestCentre);
        final SimpleMasterBuilder<TgDeletionTestEntity> masterBuilder = new SimpleMasterBuilder<>();
        final String actionStyle = MASTER_ACTION_SPECIFICATION;
        final String outer = "'flex', 'min-width:200px'";

        final String desktopTabletMasterLayout = ("['padding:20px',"
                //                      key
                + format("['justified', [%s]],", outer)
                //                      desc
                + format("['justified', [%s]]", outer)
                + "]");
        final String actionBarLayout = format("['horizontal', 'padding: 20px', 'wrap', 'justify-content: center', [%s],   [%s]]", actionStyle, actionStyle);
        final IMaster<TgDeletionTestEntity> deletionMaster = masterBuilder.forEntity(TgDeletionTestEntity.class)
            .addProp("key").asSinglelineText().also()//
            .addProp("desc").asSinglelineText().also()
            .addAction(MasterActions.REFRESH).shortDesc("Cancel").longDesc("Cancels current changes if any or refresh the data")
            .addAction(MasterActions.SAVE)
            .setActionBarLayoutFor(Device.DESKTOP, Optional.empty(), actionBarLayout)
            .setLayoutFor(Device.DESKTOP, Optional.empty(), desktopTabletMasterLayout).done();
        configApp().addMaster(new EntityMaster<>(TgDeletionTestEntity.class, TgDeletionTestEntityProducer.class, deletionMaster, injector()));

        TgEntityWithTimeZoneDatesWebUiConfig.register(injector(), configApp());
        TgGeneratedEntityWebUiConfig.register(injector(), configApp());
        final TgGeneratedEntityForTrippleDecAnalysisWebUiConfig trippleDecConfig = TgGeneratedEntityForTrippleDecAnalysisWebUiConfig.register(injector(), configApp());
        TgCloseLeaveExampleWebUiConfig.register(injector(), configApp());

        final EntityCentre<TgFetchProviderTestEntity> fetchProviderTestCentre = new EntityCentre<>(MiTgFetchProviderTestEntity.class, "TgFetchProviderTestEntity",
                EntityCentreBuilder.centreFor(TgFetchProviderTestEntity.class)
                        .addTopAction(CentreConfigActions.CUSTOMISE_COLUMNS_ACTION.mkAction()).also()
                        .addTopAction(StandardActions.EXPORT_ACTION.mkAction(TgFetchProviderTestEntity.class))
                        .addCrit("property").asMulti().autocompleter(TgPersistentEntityWithProperties.class).setDefaultValue(multi().string().setValues("KE*").value()).also()
                        .addCrit("propForValidation").asSingle().autocompleter(TgPersistentEntityWithProperties.class)
                            .setDefaultValue(
                                single()
                                .entity(TgPersistentEntityWithProperties.class)
                                .setValue(injector().getInstance(ITgPersistentEntityWithProperties.class).findByKey("KEY8"))
                                .value()
                            ).
                        setLayoutFor(Device.DESKTOP, Optional.empty(), LayoutComposer.mkGridForCentre(1, 2))

                        .addProp("property")
                        .setFetchProvider(EntityUtils.fetch(TgFetchProviderTestEntity.class).with("additionalProperty"))
                        // .addProp("additionalProp")
                        .build(), injector(), null);
         configApp().addCentre(fetchProviderTestCentre);

         final EntityCentre<TgCollectionalSerialisationParent> collectionalSerialisationTestCentre = new EntityCentre<>(MiTgCollectionalSerialisationParent.class, "TgCollectionalSerialisationParent",
                 EntityCentreBuilder.centreFor(TgCollectionalSerialisationParent.class)
                         .addCrit("desc").asMulti().text()
                         .setLayoutFor(Device.DESKTOP, Optional.empty(), "[[]]")

                         .addProp("desc")
                         .addPrimaryAction(action(EntityEditAction.class).
                                 withContext(context().withCurrentEntity().withSelectionCrit().build()).
                                 icon("editor:mode-edit").
                                 shortDesc("Edit entity").
                                 longDesc("Opens master for editing this entity").
                                 build())
                         .build(), injector(), null);
          configApp().addCentre(collectionalSerialisationTestCentre);

        final EntityCentre<TgPersistentEntityWithProperties> detailsCentre = createEntityCentre(MiDetailsCentre.class, "Details Centre", createEntityCentreConfig(false, true, true, true, false));
        final EntityCentre<TgEntityWithPropertyDependency> propDependencyCentre = new EntityCentre<>(MiTgEntityWithPropertyDependency.class, "Property Dependency Example",
                EntityCentreBuilder.centreFor(TgEntityWithPropertyDependency.class)
                .runAutomatically()
                .addTopAction(action(EntityNewAction.class).
                        withContext(context().withSelectionCrit().build()).
                        icon("add-circle-outline").
                        shortDesc("Add new").
                        longDesc("Start continuous creation of entities").
                        build())
                .also()
                .addTopAction(action(EntityDeleteAction.class).
                        withContext(context().withSelectedEntities().build()).
                        icon("remove-circle-outline").
                        shortDesc("Delete selected").
                        longDesc("Deletes the selected entities").
                        build())
                .addCrit("property").asMulti().text().also()
                .addCrit("dependentProp").asMulti().text()
                .setLayoutFor(Device.DESKTOP, Optional.empty(), "[['center-justified', 'start', ['margin-right: 40px', 'flex'], ['flex']]]")

                .addProp("this").also()
                .addProp("property").also()
                .addProp("dependentProp")
                .addPrimaryAction(action(EntityEditAction.class).
                        withContext(context().withCurrentEntity().withSelectionCrit().build()).
                        icon("editor:mode-edit").
                        shortDesc("Edit entity").
                        longDesc("Opens master for editing this entity").
                        build())
                .build(), injector(), (centre) -> {
                    // ... please implement some additional hooks if necessary -- for e.g. centre.getFirstTick().setWidth(...), add calculated properties through domain tree API, etc.
                    centre.getSecondTick().setWidth(TgEntityWithPropertyDependency.class, "", 60);
                    centre.getSecondTick().setWidth(TgEntityWithPropertyDependency.class, "property", 60);
                    centre.getSecondTick().setWidth(TgEntityWithPropertyDependency.class, "dependentProp", 60);
                    return centre;
                });

        final EntityCentre<TgEntityWithPropertyDescriptorExt> propDescriptorCentre = new EntityCentre<>(MiTgEntityWithPropertyDescriptorExt.class, "Property Descriptor Example",
                EntityCentreBuilder.centreFor(TgEntityWithPropertyDescriptorExt.class)
                .addTopAction(action(EntityNewAction.class).
                        withContext(context().withSelectionCrit().build()).
                        icon("add-circle-outline").
                        shortDesc("Add new").
                        longDesc("Starts creation of entities").
                        build())
                .also()
                .addTopAction(action(EntityDeleteAction.class).
                        withContext(context().withSelectedEntities().build()).
                        icon("remove-circle-outline").
                        shortDesc("Delete selected").
                        longDesc("Deletes the selected entities").
                        build())
                .also()
                .addTopAction(action(TgSelectedEntitiesExampleAction.class).
                        withContext(context().withSelectedEntities().build()).
                        icon("select-all").
                        shortDesc("Selected Entities Example").
                        longDesc("Selected Entities Example").
                        withNoParentCentreRefresh().
                        build())
                .addCrit("this").asMulti().autocompleter(TgEntityWithPropertyDescriptorExt.class).also()
                .addCrit("propertyDescriptor").asMulti().autocompleter(pdTypeFor(TgPersistentEntityWithProperties.class))
                    .withMatcher(TgEntityWithPropertyDescriptorExtPropertyDescriptorMatcher.class).also()
                .addCrit("propertyDescriptorSingleCrit").asSingle().autocompleter(pdTypeFor(TgPersistentEntityWithProperties.class))
                    .withMatcher(TgEntityWithPropertyDescriptorExtPropertyDescriptorMatcher.class).also()
                .addCrit("propertyDescriptorMultiCrit").asMulti().autocompleter(pdTypeFor(TgPersistentEntityWithProperties.class)).also() // standard FallbackPropertyDescriptorMatcherWithCentreContext is used here
                .addCrit("propertyDescriptorMultiCritCollectional").asMulti().autocompleter(pdTypeFor(TgPersistentEntityWithProperties.class)) // standard FallbackPropertyDescriptorMatcherWithCentreContext is used here
                .setLayoutFor(DESKTOP, empty(), mkVarGridForCentre(2, 2, 1))

                .addProp("this").width(60).also()
                .addProp("parent").width(60).also()
                .addProp("propertyDescriptor").minWidth(160)
                .addPrimaryAction(action(EntityEditAction.class).
                        withContext(context().withCurrentEntity().withSelectionCrit().build()).
                        icon("editor:mode-edit").
                        shortDesc("Edit entity").
                        longDesc("Opens master for editing this entity").
                        build())
                .build(), injector(), null);

        final EntityCentre<TgPersistentEntityWithProperties> entityCentre = createEntityCentre(MiTgPersistentEntityWithProperties.class, "TgPersistentEntityWithProperties", createEntityCentreConfig(true, false, false, true, false));
        final EntityCentre<TgPersistentEntityWithProperties> entityCentreNotGenerated = createEntityCentre(MiEntityCentreNotGenerated.class, "MiEntityCentreNotGenerated", createEntityCentreConfig(true, true, false, false, false));
        final EntityCentre<TgPersistentEntityWithProperties> entityCentre1 = createEntityCentre(MiTgPersistentEntityWithProperties1.class, "TgPersistentEntityWithProperties 1", createEntityCentreConfig(false, false, false, true, false));
        final EntityCentre<TgPersistentEntityWithProperties> entityCentre2 = createEntityCentre(MiTgPersistentEntityWithProperties2.class, "TgPersistentEntityWithProperties 2", createEntityCentreConfig(false, false, false, true, false));
        final EntityCentre<TgPersistentEntityWithProperties> entityCentre3 = createEntityCentre(MiTgPersistentEntityWithProperties3.class, "TgPersistentEntityWithProperties 3", createEntityCentreConfig(false, false, false, true, false));
        final EntityCentre<TgPersistentEntityWithProperties> entityCentre4 = createEntityCentre(MiTgPersistentEntityWithProperties4.class, "TgPersistentEntityWithProperties 4", createEntityCentreConfig(false, false, false, true, false));
        final EntityCentre<TgPersistentEntityWithProperties> entityCentre5 = createEntityCentre(MiTgPersistentEntityWithProperties5.class, "TgPersistentEntityWithProperties 5", createEntityCentreConfig(false, false, false, true, true));

        final UserWebUiConfig userWebUiConfig = UserWebUiConfig.register(injector(), builder);
        final UserRoleWebUiConfig userRoleWebUiConfig = UserRoleWebUiConfig.register(injector(), builder);
        final SecurityMatrixWebUiConfig securityConfig = SecurityMatrixWebUiConfig.register(injector(), configApp());
        final DashboardRefreshFrequencyWebUiConfig dashboardRefreshFrequencyConfig = DashboardRefreshFrequencyWebUiConfig.register(injector(), configApp());

        configApp().addCentre(entityCentre);
        configApp().addCentre(entityCentreNotGenerated);
        configApp().addCentre(entityCentre1);
        configApp().addCentre(entityCentre2);
        configApp().addCentre(entityCentre3);
        configApp().addCentre(entityCentre4);
        configApp().addCentre(entityCentre5);
        configApp().addCentre(detailsCentre);
        configApp().addCentre(propDependencyCentre);
        configApp().addCentre(propDescriptorCentre);
        configApp().addCentre(userWebUiConfig.centre);
        configApp().addCentre(userRoleWebUiConfig.centre);

        //Add custom view
        final CustomTestView customView = new CustomTestView();
        configApp().addCustomView(customView);

        builder.register(noUiFunctionalMaster(MakeCompletedAction.class, MakeCompletedActionProducer.class, injector()));

        //        app.addCentre(new EntityCentre(MiTimesheet.class, "Timesheet"));
        // Add custom views.
        //        app.addCustomView(new MyProfile(), true);
        //        app.addCustomView(new CustomWebView(new CustomWebModel()));

        final String mr = "'margin-right: 20px', 'width:300px'";
        final String fmr = "'flex', 'margin-right: 20px'";
        final String actionMr = format("'margin-top: 20px', 'margin-left: 20px', 'width: %s'", MASTER_ACTION_DEFAULT_WIDTH + "px");

        final FlexLayoutConfig layoutConfig = layout().withStyle("height", "100%").withStyle("box-sizing", "border-box")
                .withStyle("min-height", "fit-content").withStyle("padding", MARGIN_PIX).end();
        final String desktopLayout = cell(
                cell(cell(CELL_LAYOUT).repeat(5).withGapBetweenCells(MARGIN))
                .subheaderOpen("Other components 1")
                .cell(cell(CELL_LAYOUT), layout().flexAuto().end())
                .cell(cell(CELL_LAYOUT).repeat(4).withGapBetweenCells(MARGIN))
                .subheaderOpen("Other components 2")
                .cell(cell(CELL_LAYOUT).repeat(4).withGapBetweenCells(MARGIN))
                    .repeat(2)
                .cell(cell(CELL_LAYOUT).repeat(2).withGapBetweenCells(MARGIN))
                .html("<span>This is binded text for String prop: </span><span id='stringProp_bind' style='color:blue'>{{stringProp}}</span>", layout().withStyle("padding-top", MARGIN_PIX).end())
                .html("<span>This is binded text for Status.desc: </span><span id='status_Desc_bind' style='color:blue'>{{status.desc}}</span>", layout().withStyle("padding-top", MARGIN_PIX).end()),
                layoutConfig).toString();
        final String tabletLayout = cell(
                cell(cell(CELL_LAYOUT).repeat(3).withGapBetweenCells(MARGIN))
                .cell(cell(CELL_LAYOUT).repeat(2).withGapBetweenCells(MARGIN))
                .cell(cell(CELL_LAYOUT), layout().flexAuto().end())
                .cell(cell(CELL_LAYOUT).repeat(3).withGapBetweenCells(MARGIN))
                    .repeat(4)
                .cell(cell(CELL_LAYOUT).repeat(2).withGapBetweenCells(MARGIN))
                .html("<span>This is binded text for String prop: </span><span id='stringProp_bind' style='color:blue'>{{stringProp}}</span>", layout().withStyle("padding-top", MARGIN_PIX).end())
                .html("<span>This is binded text for Status.desc: </span><span id='status_Desc_bind' style='color:blue'>{{status.desc}}</span>", layout().withStyle("padding-top", MARGIN_PIX).end()),
                layoutConfig).toString();
        final String mobileLayout = cell(
                cell(cell(CELL_LAYOUT).repeat(2).withGapBetweenCells(MARGIN))
                .cell(cell(CELL_LAYOUT).repeat(2).withGapBetweenCells(MARGIN))
                .cell(cell(CELL_LAYOUT))
                .cell(cell(CELL_LAYOUT), layout().flexAuto().end())
                .cell(cell(CELL_LAYOUT).repeat(2).withGapBetweenCells(MARGIN))
                    .repeat(7)
                .html("<span>This is binded text for String prop: </span><span id='stringProp_bind' style='color:blue'>{{stringProp}}</span>", layout().withStyle("padding-top", MARGIN_PIX).end())
                .html("<span>This is binded text for Status.desc: </span><span id='status_Desc_bind' style='color:blue'>{{status.desc}}</span>", layout().withStyle("padding-top", MARGIN_PIX).end()),
                layoutConfig).toString();

        // Add entity masters.
        final SimpleMasterBuilder<TgPersistentEntityWithProperties> smb = new SimpleMasterBuilder<>();
        @SuppressWarnings("unchecked")
        final IMaster<TgPersistentEntityWithProperties> masterConfig = smb.forEntity(TgPersistentEntityWithProperties.class)
                // PROPERTY EDITORS
                .addProp("entityProp.entityProp").asAutocompleter().withProps(pair("desc", true))
                    .withAction(
                        action(TgDummyAction.class)
                        .withContext(context().withMasterEntity().build())
                        .postActionSuccess(new PostActionSuccess(""
                                + "console.log('ACTION PERFORMED RECEIVING RESULT: ', functionalEntity);\n"
                                ))
                        .icon("accessibility")
                        .withStyle("fill: none; stroke: red; stroke-linejoin: round; stroke-linecap: round;")
                        .shortDesc("Dummy")
                        .longDesc("Dummy action, simply prints its result into console.")
                        .build())
                .also()
                .addProp("entityProp").asAutocompleter().withMatcher(ContextMatcher.class)
                .withProps(pair("desc", true),
                        pair("compositeProp", false),
                        pair("booleanProp", false))
                .withAction(
                        action(TgExportFunctionalEntity.class)
                        .withContext(context().withMasterEntity().build())
                        .postActionSuccess(new PostActionSuccess(""
                                + "self.setEditorValue4Property('requiredValidatedProp', functionalEntity, 'value');\n"
                                + "self.setEditorValue4Property('entityProp', functionalEntity, 'parentEntity');\n"
                                )) // self.retrieve()
                        .postActionError(new PostActionError(""))
                        .icon("trending-up")
                        .shortDesc("Export")
                        .longDesc("Export action")
                        .build())
                .also()
                .addProp("key").asSinglelineText()
                .withAction(
                        action(TgDummyAction.class)
                        .withContext(context().withMasterEntity().build())
                        .postActionSuccess(new PostActionSuccess(""
                                + "console.log('ACTION PERFORMED RECEIVING RESULT: ', functionalEntity);\n"
                                ))
                        .icon("accessibility")
                        .shortDesc("Dummy")
                        .longDesc("Dummy action, simply prints its result into console.")
                        .build())
                .also()
                .addProp("bigDecimalProp").asDecimal()
                    .withMultiAction(multiAction(BigDecimalPropActionSelector.class)
                            .addAction(dummyAction("color: green"))
                            .addAction(dummyAction("color: yellow"))
                            .addAction(dummyAction("color: red")).build())
                .also()
//                .addProp("stringProp").asSinglelineText().skipValidation()
//                    .withAction(
//                        action(TgDummyAction.class)
//                        .withContext(context().withMasterEntity().build())
//                        .postActionSuccess(new PostActionSuccess(""
//                                + "console.log('ACTION PERFORMED RECEIVING RESULT: ', functionalEntity);\n"
//                                ))
//                        .icon("accessibility")
//                        .shortDesc("Dummy")
//                        .longDesc("Dummy action, simply prints its result into console.")
//                        .build())
//                .also()
                .addProp("stringProp").asMultilineText()
                    .withAction(
                        action(TgDummyAction.class)
                        .withContext(context().withMasterEntity().build())
                        .postActionSuccess(new PostActionSuccess(""
                                + "console.log('ACTION PERFORMED RECEIVING RESULT: ', functionalEntity);\n"
                                ))
                        .icon("accessibility")
                        .shortDesc("Dummy")
                        .longDesc("Dummy action, simply prints its result into console.")
                        .build())
                .also()
                .addProp("dateProp").asDateTimePicker()
                    .withAction(
                        action(TgDummyAction.class)
                        .withContext(context().withMasterEntity().build())
                        .postActionSuccess(new PostActionSuccess(""
                                + "console.log('ACTION PERFORMED RECEIVING RESULT: ', functionalEntity);\n"
                                ))
                        .icon("accessibility")
                        .shortDesc("Dummy")
                        .longDesc("Dummy action, simply prints its result into console.")
                        .build())
                .also()
                .addProp("booleanProp").asCheckbox()
                    .withAction(
                        action(TgDummyAction.class)
                        .withContext(context().withMasterEntity().build())
                        .postActionSuccess(new PostActionSuccess(""
                                + "console.log('ACTION PERFORMED RECEIVING RESULT: ', functionalEntity);\n"
                                ))
                        .icon("accessibility")
                        .shortDesc("Dummy")
                        .longDesc("Dummy action, simply prints its result into console.")
                        .build())
                .also()
                .addProp("compositeProp").asAutocompleter()
                    .withAction(
                        action(TgDummyAction.class)
                        .withContext(context().withMasterEntity().build())
                        .postActionSuccess(new PostActionSuccess(""
                                + "console.log('ACTION PERFORMED RECEIVING RESULT: ', functionalEntity);\n"
                                ))
                        .icon("accessibility")
                        .shortDesc("Dummy")
                        .longDesc("Dummy action, simply prints its result into console.")
                        .build())
                .also()
                .addProp("requiredValidatedProp").asSpinner()
                    .withAction(
                        action(TgDummyAction.class)
                        .withContext(context().withMasterEntity().build())
                        .postActionSuccess(new PostActionSuccess(""
                                + "console.log('ACTION PERFORMED RECEIVING RESULT: ', functionalEntity);\n"
                                ))
                        .icon("accessibility")
                        .shortDesc("Dummy")
                        .longDesc("Dummy action, simply prints its result into console.")
                        .build())
                .also()
                .addProp("status").asAutocompleter()
                    .withAction(
                        action(TgCreatePersistentStatusAction.class)
                        .withContext(context().withMasterEntity().build())
                        .postActionSuccess(new PostActionSuccess(""
                                + "self.setEditorValue4Property('status', functionalEntity, 'status');\n"
                                )) // self.retrieve()
                        .postActionError(new PostActionError(""))
                        .icon("add-circle")
                        .shortDesc("Create Status")
                        .longDesc("Creates new status and assignes it back to the Status property")
                        .shortcut("ctrl+shift+l")
                        .build())
                .also()
                .addProp("colourProp").asColour()
                .also()
                .addProp("hyperlinkProp").asHyperlink()
                .also()
                .addProp("integerProp").asSpinner()
                .also()
                .addProp("producerInitProp").asAutocompleter()
                .also()
                .addProp("moneyProp").asMoney()
                .also()
                .addProp("nonConflictingProp").asSinglelineText()
                .also()
                .addProp("conflictingProp").asSinglelineText()
                .also()
                .addProp("domainInitProp").asSinglelineText()
                .also()
                .addProp("completed").asCheckbox()
                .also()

                .addAction(MasterActions.REFRESH)
                    .icon("highlight-off")
                    .shortDesc("CANCEL")
                    .longDesc("Cancels any changes and closes the master (if in dialog)")
                    // .shortcut("ctrl+x") // overridden from default esc

                // ENTITY CUSTOM ACTIONS
                .addAction(
                        action(TgExportFunctionalEntity.class)
                        .withContext(context().withMasterEntity().build())
                        .postActionSuccess(new PostActionSuccess(""
                                + "self.setEditorValue4Property('requiredValidatedProp', functionalEntity, 'value');\n"
                                + "self.setEditorValue4Property('entityProp', functionalEntity, 'parentEntity');\n"
                                )) // self.retrieve()
                        .postActionError(new PostActionError(""))
                        .icon("trending-up")
                        .shortDesc("Export")
                        .longDesc("Export action")
                        .shortcut("ctrl+shift+e")
                        .build())
                .addAction(action(EntityNewAction.class).
                        withContext(context().withMasterEntity().withComputation((entity, context) -> TgPersistentEntityWithProperties.class).build()).
                        icon("add-circle-outline").
                        shortDesc("New").
                        longDesc("Create new entity").
                        shortcut("alt+n").
                        prefDimForView(PrefDim.mkDim("'1000px'", "'600px'")).
                        withNoParentCentreRefresh().
                        build())
                .addAction(action(EntityDeleteAction.class)
                        .withContext(context().withMasterEntity().build())
                        .preAction(okCancel(DELETE_CONFIRMATION.msg))
                        .shortDesc("DELETE")
                        .longDesc(format("Delete current %s entity", getEntityTitleAndDesc(TgPersistentEntityWithProperties.class).getKey()))
                        .shortcut("alt+d")
                        .build())
                .addAction(MasterActions.VALIDATE)
                .addAction(MasterActions.SAVE)
                    // .shortDesc("SAVE")
                    // .longDesc("SAVE")
                    // .shortcut("ctrl+shift+s") // -- overridden from default ctrl+s
                .addAction(MasterActions.EDIT)
                .addAction(MasterActions.VIEW)
                .addAction(action(MakeCompletedAction.class)
                        .withContext(context().withMasterEntity().build())
                        .postActionSuccess(() -> new JsCode(new BindSavedPropertyPostActionSuccess("masterEntity").build().toString() + "self.publishCloseForcibly();"))
                        .postActionError(new BindSavedPropertyPostActionError("masterEntity"))
                        .shortDesc("Complete")
                        .longDesc("Complete this entity.")
                        .build()
                )

                .setActionBarLayoutFor(Device.DESKTOP, Optional.empty(),
                        format("['horizontal', 'center-justified', 'padding: 20px', 'wrap', [%s],[%s],[%s],[%s],[%s],[%s],[%s],[%s],[%s]]", actionMr, actionMr, actionMr, actionMr, actionMr, actionMr, actionMr, actionMr, actionMr))
                .setLayoutFor(Device.DESKTOP, Optional.empty(), desktopLayout)
                .setLayoutFor(Device.TABLET, Optional.empty(), tabletLayout)
                .setLayoutFor(Device.MOBILE, Optional.empty(), mobileLayout)
                .withDimensions(PrefDim.mkDim("'50%'", "'400px'"))
                .done();

        final IMaster<TgEntityForColourMaster> masterConfigForColour = new SimpleMasterBuilder<TgEntityForColourMaster>().forEntity(TgEntityForColourMaster.class)
                // PROPERTY EDITORS

                .addProp("colourProp").asColour()
                    .withAction(
                        action(TgDummyAction.class)
                        .withContext(context().withMasterEntity().build())
                        .postActionSuccess(new PostActionSuccess(""
                                + "console.log('ACTION PERFORMED RECEIVING RESULT: ', functionalEntity);\n"
                                ))
                        .icon("accessibility")
                        .shortDesc("Dummy")
                        .longDesc("Dummy action, simply prints its result into console.")
                        .build())

                .also()
                .addProp("booleanProp").asCheckbox()
                .also()
                .addProp("stringProp").asSinglelineText().skipValidation()
                .also()
                .addAction(MasterActions.REFRESH)
                //      */.icon("trending-up") SHORT-CUT
                /*      */.shortDesc("REFRESH2")
                /*      */.longDesc("REFRESH2 action")

                // ENTITY CUSTOM ACTIONS
                .addAction(
                        action(TgExportFunctionalEntity.class)
                        .withContext(context().withMasterEntity().build())
                        .icon("trending-up")
                        .shortDesc("Export")
                        .longDesc("Export action")
                        .build())
                .addAction(MasterActions.VALIDATE).addAction(MasterActions.SAVE).addAction(MasterActions.EDIT).addAction(MasterActions.VIEW)

                .setActionBarLayoutFor(Device.DESKTOP, Optional.empty(),
                        "['horizontal', 'padding: 20px 20px 0 20px', 'wrap', [actionMr],[actionMr],[actionMr],[actionMr],[actionMr],[actionMr]]".replace("actionMr", actionMr))
                .setLayoutFor(Device.DESKTOP, Optional.empty(), ("['padding:20px', "
                        + "[[fmr], ['flex']],"
                        + "[['flex']]]").replace("fmr", fmr))
                .setLayoutFor(Device.TABLET, Optional.empty(), ("['padding:20px',"
                        + "[[fmr],['flex']],"
                        + "[['flex']]]").replace("fmr", fmr))
                .setLayoutFor(Device.MOBILE, Optional.empty(), ("['padding:20px',"
                        + "[['flex']],"
                        + "[['flex']],"
                        + "[['flex']]]").replace("fmr", fmr)).done();

        final IMaster<TgEntityWithPropertyDependency> masterConfigForPropDependencyExample = new SimpleMasterBuilder<TgEntityWithPropertyDependency>()
            .forEntity(TgEntityWithPropertyDependency.class)
            .addProp("property").asSinglelineText()
            .also().addProp("dependentProp").asSinglelineText()
            .also().addProp("roles").asSinglelineText()
            .also().addProp("key").asSinglelineText()
            .also().addProp("propX").asSinglelineText()
            .also().addProp("propY").asSinglelineText()
            .also().addProp("prop1").asSinglelineText()
            .also().addProp("prop2").asSinglelineText()
            .also()
            .addAction(MasterActions.REFRESH)
                .shortDesc("CANCEL")
                .longDesc("Cancel action")
            .addAction(MasterActions.VALIDATE)
            .addAction(MasterActions.SAVE)
            .addAction(MasterActions.EDIT)
            .addAction(MasterActions.VIEW)

            .setActionBarLayoutFor(Device.DESKTOP, Optional.empty(),
                format("['horizontal', 'center-justified', 'padding: 20px 20px 0 20px', 'wrap', [%s],[%s],[%s],[%s],[%s]]", actionMr, actionMr, actionMr, actionMr, actionMr))
            .setLayoutFor(Device.DESKTOP, Optional.empty(), (
                    "['padding:20px', "
                    + format("[[%s], [%s], [%s], ['flex']], ", fmr, fmr, fmr)
                    + format("[[%s], [%s], [%s], ['flex']]", fmr, fmr, fmr)
                    + "]"))
            .done();

        final IMaster<TgCollectionalSerialisationParent> masterConfigForCollSerialisationTest = new SimpleMasterBuilder<TgCollectionalSerialisationParent>()
                .forEntity(TgCollectionalSerialisationParent.class)
                .addProp("key").asSinglelineText()
                .also()
                .addProp("desc").asSinglelineText()
                .also()
                .addProp("collProp").asCollectionalRepresentor()
                .also()
                .addAction(MasterActions.REFRESH)
                //      */.icon("trending-up") SHORT-CUT
                /*      */.shortDesc("CANCEL")
                /*      */.longDesc("Cancel action")
                .addAction(MasterActions.VALIDATE)
                .addAction(MasterActions.SAVE)
                .addAction(MasterActions.EDIT)
                .addAction(MasterActions.VIEW)

                .setActionBarLayoutFor(Device.DESKTOP, Optional.empty(),
                        format("['horizontal', 'padding: 20px 20px 0 20px', 'wrap', [%s],[%s],[%s],[%s],[%s]]", actionMr, actionMr, actionMr, actionMr, actionMr))
                .setLayoutFor(Device.DESKTOP, Optional.empty(), (
                        "['padding:20px', "
                        + format("[[%s], [%s], ['flex']]", fmr, fmr)
                        + "]"))
                .done();

        final IMaster<TgFunctionalEntityWithCentreContext> masterConfigForFunctionalEntity = new SimpleMasterBuilder<TgFunctionalEntityWithCentreContext>()
                .forEntity(TgFunctionalEntityWithCentreContext.class) // forEntityWithSaveOnActivate
                .addProp("valueToInsert").asSinglelineText()
                .also()
                .addProp("withBrackets").asCheckbox()
                .also()
                .addAction(MasterActions.REFRESH)
                //      */.icon("trending-up") SHORT-CUT
                /*      */.shortDesc("CANCEL")
                /*      */.longDesc("Cancel action")
                .addAction(MasterActions.VALIDATE)
                .addAction(MasterActions.SAVE)
                .addAction(MasterActions.EDIT)
                .addAction(MasterActions.VIEW)

                .setActionBarLayoutFor(Device.DESKTOP, Optional.empty(),
                        "['horizontal', 'center-justified', 'padding: 20px 20px 0 20px', 'wrap', [actionMr],[actionMr],[actionMr],[actionMr],[actionMr]]".replace("actionMr", actionMr))
                .setLayoutFor(Device.DESKTOP, Optional.empty(), ("['vertical', 'justified', 'margin:20px', "
                        + "[[mr], [mr]]]").replace("mr", mr))
                .setLayoutFor(Device.TABLET, Optional.empty(), ("['vertical', 'margin:20px',"
                        + "['horizontal', 'justified', ['flex', 'margin-right: 20px'], [mr]]]").replace("mr", mr))
                .setLayoutFor(Device.MOBILE, Optional.empty(), ("['margin:20px',"
                        + "['justified', ['flex', 'margin-right: 20px'], ['flex']]]"))
                .done();

        final EntityMaster<TgPersistentEntityWithProperties> entityMaster = new EntityMaster<>(
                TgPersistentEntityWithProperties.class,
                TgPersistentEntityWithPropertiesProducer.class,
                masterConfig,
                injector());

        final EntityMaster<NewEntityAction> functionalMasterWithEmbeddedPersistentMaster =  NewEntityActionWebUiConfig.createMaster(injector(), entityMaster);

        final EntityMaster<TgEntityForColourMaster> clourMaster = new EntityMaster<>(TgEntityForColourMaster.class, masterConfigForColour, injector());


        final EntityMaster<AttachmentsUploadAction> attachmentsUploadActionMaster = StandardMastersWebUiConfig
                .createAttachmentsUploadMaster(injector(), mkDim(400, Unit.PX, 400, Unit.PX), 10240,
                        "image/png", "image/jpeg",
                        "application/pdf,application/zip",
                        ".csv", ".txt", "text/plain", "text/csv",
                        "application/msword", "application/vnd.openxmlformats-officedocument.wordprocessingml.document",
                        "application/vnd.ms-excel", "application/vnd.openxmlformats-officedocument.spreadsheetml.sheet");

        configApp().
            addMaster(attachmentsUploadActionMaster).
            addMaster(new EntityMaster<>(EntityWithInteger.class, null, injector())). // efs(EntityWithInteger.class).with("prop")
            addMaster(entityMaster).//
            addMaster(functionalMasterWithEmbeddedPersistentMaster).
            addMaster(createExportActionMaster()).
            addMaster(new EntityMaster<>(
                    TgEntityWithPropertyDependency.class,
                    TgEntityWithPropertyDependencyProducer.class,
                    masterConfigForPropDependencyExample,
                    injector())).
            addMaster(new EntityMaster<>(
                    TgCollectionalSerialisationParent.class,
                    TgCollectionalSerialisationParentProducer.class,
                    masterConfigForCollSerialisationTest,
                    injector())).
            addMaster(EntityMaster.noUiFunctionalMaster(
                    TgSelectedEntitiesExampleAction.class,
                    TgSelectedEntitiesExampleActionProducer.class,
                    injector())).
            addMaster(userWebUiConfig.master).
            addMaster(userWebUiConfig.rolesUpdater).
            addMaster(userRoleWebUiConfig.master).
            addMaster(userRoleWebUiConfig.tokensUpdater).
            addMaster(clourMaster).//

                addMaster(new EntityMaster<>(
                        TgFunctionalEntityWithCentreContext.class,
                        TgFunctionalEntityWithCentreContextProducer.class,
                        masterConfigForFunctionalEntity,
                        injector())).
                addMaster(new EntityMaster<>(
                        TgCentreInvokerWithCentreContext.class,
                        TgCentreInvokerWithCentreContextProducer.class,
                        new MasterWithCentreBuilder<TgCentreInvokerWithCentreContext>().forEntityWithSaveOnActivate(TgCentreInvokerWithCentreContext.class).withCentre(detailsCentre).done(),
                        injector())).
                addMaster(new EntityMaster<>(
                        TgPersistentCompositeEntity.class,
                        masterConfigForTgPersistentCompositeEntity(),
                        injector())).
                addMaster(EntityMaster.noUiFunctionalMaster(TgExportFunctionalEntity.class, TgExportFunctionalEntityProducer.class, injector())).
                addMaster(EntityMaster.noUiFunctionalMaster(TgDummyAction.class, injector())).
                addMaster(new EntityMaster<>(
                        TgCreatePersistentStatusAction.class,
                        TgCreatePersistentStatusActionProducer.class,
                        masterConfigForTgCreatePersistentStatusAction(), // TODO need to provide functional entity master configuration
                        injector())).
                addMaster(new EntityMaster<>(
                        TgStatusActivationFunctionalEntity.class,
                        TgStatusActivationFunctionalEntityProducer.class,
                        null,
                        injector())).
                addMaster(new EntityMaster<>(
                        TgISStatusActivationFunctionalEntity.class,
                        TgISStatusActivationFunctionalEntityProducer.class,
                        null,
                        injector())).
                addMaster(new EntityMaster<>(
                        TgIRStatusActivationFunctionalEntity.class,
                        TgIRStatusActivationFunctionalEntityProducer.class,
                        null,
                        injector())).
                addMaster(new EntityMaster<>(
                        TgONStatusActivationFunctionalEntity.class,
                        TgONStatusActivationFunctionalEntityProducer.class,
                        null,
                        injector())).
                addMaster(new EntityMaster<>(
                        TgSRStatusActivationFunctionalEntity.class,
                        TgSRStatusActivationFunctionalEntityProducer.class,
                        null,
                        injector())).
                done();

        // here comes main menu configuration
        // it has two purposes -- one is to provide a high level navigation structure for the application,
        // another is to bind entity centre (and potentially other views) to respective menu items
        configMobileMainMenu()
                .addModule("Fleet Mobile")
                .description("Fleet Mobile")
                .icon("mobile-menu:fleet")
                .detailIcon("menu-detailed:fleet")
                .bgColor("#00D4AA")
                .captionBgColor("#00AA88")
                .master(entityMaster)
                //.centre(entityCentre)
                // .view(null)
                .done()

                .addModule("DDS Mobile")
                .description("DDS Mobile")
                .icon("mobile-menu:divisional-daily-management")
                .detailIcon("menu-detailed:divisional-daily-management")
                .bgColor("#00D4AA")
                .captionBgColor("#00AA88")
                //.master(entityMaster)
                .centre(entityCentre)
                //.view(null)
                .done();

        configDesktopMainMenu()
                .addModule("Fleet")
                .description("Fleet")
                .icon("menu:fleet")
                .detailIcon("menu-detailed:fleet")
                .bgColor("#00D4AA")
                .captionBgColor("#00AA88")
                .view(null)
                .done()
                .addModule("Import utilities")
                .description("Import utilities")
                .withAction(actionForMainMenu(TgGeneratedEntity.class, "copyright", "color: yellow", null))
                .withAction(mkTgCompoundEntityLocator)
                .withAction(tgCompoundEntityWebUiConfig.newTgCompoundEntityAction)
                .icon("menu:import-utilities")
                .detailIcon("menu-detailed:import-utilities")
                .bgColor("#5FBCD3")
                .captionBgColor("#2C89A0")
                .menu().addMenuItem("First view").description("First view description").view(null).done()
                /*  */.addMenuItem("Second view").description("Second view description").view(null).done()
                /*  */.addMenuItem("Entity Centre 1").description("Entity centre description").centre(entityCentre1).done()
                /*  */.addMenuItem("Entity Centre 2").description("Entity centre description").centre(entityCentre2).done()
                /*  */.addMenuItem("Entity Centre 3").description("Entity centre description").centre(entityCentre3).done()
                /*  */.addMenuItem("Entity Centre 4").description("Entity centre description").centre(entityCentre4).done()
                /*  */.addMenuItem("Compound Entity Centre").description("Centre for compound entity.").centre(tgCompoundEntityWebUiConfig.centre).done()
                /*  */.addMenuItem("Criteria Validation / Defining").description("Criteria Validation / Defining").centre(entityCentre5).done()
                /*  */.addMenuItem("Collectional Serialisation Test").description("Collectional Serialisation Test description").centre(collectionalSerialisationTestCentre).done()
                /*  */.addMenuItem("Third view").description("Third view description").view(null).done().done()
                /*.menu()
                    .addMenuItem("Entity Centre").description("Entity centre description").centre(entityCentre).done()*/
                .done()
                .addModule("Division daily management")
                .description("Division daily management")
                .withAction(actionForMainMenu(TgPersistentEntityWithProperties.class, "add-circle", "color: red", null))
                .withAction(actionForMainMenu(TgEntityWithTimeZoneDates.class, "event", "color: green", null))
                .icon("menu:divisional-daily-management")
                .detailIcon("menu-detailed:divisional-daily-management")
                .bgColor("#CFD8DC")
                .captionBgColor("#78909C")
                .menu()
                /*  */.addMenuItem("Close Leave Example").description("Close Leave Example").icon("icons:close").centre(configApp().getCentre(MiTgCloseLeaveExample.class).get()).done()
                /*  */.addMenuItem("Custom group").description("Custom group").icon("icons:group-work")
                /*    */.addMenuItem("Entity Centre").description("Entity centre description").centre(entityCentre).done()
                /*    */.addMenuItem("Not Generated Centre").description("Entity centre without calculated / custom properties, which type is strictly TgPersistentEntityWithProperties.class").centre(entityCentreNotGenerated).done()
                /*  */.done()
                /*  */.addMenuItem("Custom View").description("Custom view description").icon("icons:face").view(customView).done()
                /*  */.addMenuItem("Tripple dec example").description("Tripple dec example").icon("icons:favorite-border").centre(configApp().getCentre(MiTgGeneratedEntityForTrippleDecAnalysis.class).get()).done()
                /*  */.addMenuItem("Deletion Centre").description("Deletion centre description").icon("icons:find-in-page").centre(deletionTestCentre).done()
                /*  */.addMenuItem("Last group").description("Last group").icon("icons:find-replace")
                /*    */.addMenuItem("Property Dependency Example").description("Property Dependency Example description").centre(propDependencyCentre).done()
                /*    */.addMenuItem("Property Descriptor Example").description("Property Descriptor Example description").centre(propDescriptorCentre).done()
                /*    */.addMenuItem("TimeZones Example").description("TimeZone properties handling example").centre(configApp().getCentre(MiTgEntityWithTimeZoneDates.class).get()).done()
                /*    */.addMenuItem("Generation Example").description("Centre entities generation example").centre(configApp().getCentre(MiTgGeneratedEntity.class).get()).done()
                /*    */.addMenuItem("Fetch Provider Example").description("Fetch Provider example").centre(configApp().getCentre(MiTgFetchProviderTestEntity.class).get()).done()
                /*  */.done()
                .done().done()
                .addModule("Accidents")
                .description("Accidents")
                .icon("menu:accidents")
                .detailIcon("menu-detailed:accidents")
                .bgColor("#FF9943")
                .captionBgColor("#C87137")
                .view(null)
                .done()
                .addModule("Maintenance")
                .description("Maintenance")
                .withAction(actionForMainMenu(TgPersistentEntityWithProperties.class, "add-circle", "color: red", null))
                .icon("menu:maintenance")
                .detailIcon("menu-detailed:maintenance")
                .bgColor("#00AAD4")
                .captionBgColor("#0088AA")
                .view(null)
                .done()
                .addModule("User")
                /*  */.description("User")
                /*  */.icon("menu:user")
                /*  */.detailIcon("menu-detailed:user")
                /*  */.bgColor("#FFE680")
                /*  */.captionBgColor("#FFD42A")
                /*  */.menu()
                /*      */.addMenuItem("Users").description("User centre").centre(userWebUiConfig.centre).done()
                /*      */.addMenuItem("User Roles").description("User role centre").centre(userRoleWebUiConfig.centre).done()
                /*      */.addMenuItem("Security Matrix").description("Security matrix").master(securityConfig.master).done()
                /*      */.addMenuItem("Duration").description("Duration").centre(dashboardRefreshFrequencyConfig.centre).done()
                /*  */.done()
                /*  */.done()
                .addModule("Online reports")
                .description("Online reports")
                .icon("menu:online-reports")
                .detailIcon("menu-detailed:online-reports")
                .bgColor("#00D4AA")
                .captionBgColor("#00AA88").
                view(null)
                .done()
                .addModule("Fuel")
                .description("Fuel")
                .icon("menu:fuel")
                .detailIcon("menu-detailed:fuel")
                .bgColor("#FFE680")
                .captionBgColor("#FFD42A")
                .view(null)
                .done()
                .addModule("Organisational")
                .description("Organisational")
                .icon("menu:organisational")
                .detailIcon("menu-detailed:organisational")
                .bgColor("#2AD4F6")
                .captionBgColor("#00AAD4")
                .view(null)
                .done()
                .addModule("Preventive maintenance")
                .description("Preventive maintenance")
                .icon("menu:preventive-maintenance")
                .detailIcon("menu-detailed:preventive-maintenance")
                .bgColor("#F6899A")
                .captionBgColor("#D35F5F")
                .view(null)
                .done()
                .setLayoutFor(Device.DESKTOP, null, "[[[{\"rowspan\": 2,\"colspan\": 2}], [], [], [{\"colspan\": 2}]],[[{\"rowspan\": 2,\"colspan\": 2}], [], []],[[], [], [{\"colspan\": 2}]]]")
                .setLayoutFor(Device.TABLET, null, "[[[{\"rowspan\": 2,\"colspan\": 2}], [], []],[[{\"rowspan\": 2,\"colspan\": 2}]],[[], []],[[{\"rowspan\": 2,\"colspan\": 2}], [], []],[[{\"colspan\": 2}]]]")
                .setLayoutFor(Device.MOBILE, null, "[[[], []],[[], []],[[], []],[[], []],[[], []]]").minCellWidth(100).minCellHeight(148).done();

    }

    private EntityActionConfig actionForMainMenu(final Class<? extends AbstractEntity<?>> entityType, final String icon, final String style, final PrefDim prefDim) {
        final String entityTitle = TitlesDescsGetter.getEntityTitleAndDesc(entityType).getKey();

        return action(EntityNewAction.class).
                withContext(context().withSelectionCrit().withComputation((entity, context) -> entityType).build()).
                icon(icon).
                withStyle(style).
                shortDesc(format("Add new %s", entityTitle)).
                longDesc(format("Start creation of %s", entityTitle)).
                shortcut("alt+n").
                prefDimForView(prefDim).
                withNoParentCentreRefresh().
                build();
    }

    private static IMaster<TgPersistentCompositeEntity> masterConfigForTgPersistentCompositeEntity() {
        final String layout = LayoutComposer.mkGridForMasterFitWidth(2, 1);
        final String actionBarLayout = LayoutComposer.mkActionLayoutForMaster(1, 110);
        final IMaster<TgPersistentCompositeEntity> config =
                new SimpleMasterBuilder<TgPersistentCompositeEntity>().forEntity(TgPersistentCompositeEntity.class)
                .addProp("key1").asAutocompleter()
                .also()
                .addProp("key2").asSpinner()
                .also()
                .addAction(MasterActions.REFRESH).shortDesc("CANCEL")
                .setActionBarLayoutFor(Device.DESKTOP, Optional.empty(), actionBarLayout)
                .setLayoutFor(Device.DESKTOP, Optional.empty(), layout)
                .setLayoutFor(Device.TABLET, Optional.empty(), layout)
                .setLayoutFor(Device.MOBILE, Optional.empty(), layout)
                .done();
        return config;
    }

    private static IMaster<TgCreatePersistentStatusAction> masterConfigForTgCreatePersistentStatusAction() {
        final String layout = ""
                + "['vertical', 'padding:20px', "
                + "  ['vertical', "
                + "      ['width:300px', 'flex'], "
                + "      ['width:300px', 'flex']"
                + "  ]]";
        final String part = format("'margin: 10px', 'width: %s', 'flex'", MASTER_ACTION_DEFAULT_WIDTH + "px");
        final String actionBarLayout = format("['horizontal', 'padding: 20px', 'justify-content: center', 'wrap', %s, %s]", part, part);
        final IMaster<TgCreatePersistentStatusAction> config =
                new SimpleMasterBuilder<TgCreatePersistentStatusAction>().forEntity(TgCreatePersistentStatusAction.class)
                .addProp("statusCode").asSinglelineText()
                .also()
                .addProp("desc").asMultilineText()
                .also()
                .addAction(MasterActions.REFRESH).shortDesc("CANCLE").longDesc("Cancles the action")
                .addAction(MasterActions.SAVE)
                .setActionBarLayoutFor(Device.DESKTOP, Optional.empty(), actionBarLayout)
                .setLayoutFor(Device.DESKTOP, Optional.empty(), layout)
                .setLayoutFor(Device.TABLET, Optional.empty(), layout)
                .setLayoutFor(Device.MOBILE, Optional.empty(), layout)
                .done();
        return config;
    }

    public static class TgPersistentEntityWithProperties_UserParamAssigner implements IValueAssigner<SingleCritOtherValueMnemonic<User>, TgPersistentEntityWithProperties> {
        private final IUserProvider userProvider;

        @Inject
        public TgPersistentEntityWithProperties_UserParamAssigner(final IUserProvider userProvider) {
            this.userProvider = userProvider;
        }

        @Override
        public Optional<SingleCritOtherValueMnemonic<User>> getValue(final CentreContext<TgPersistentEntityWithProperties, ?> entity, final String name) {
            if (userProvider.getUser() == null) {
                return empty();
            }
            final SingleCritOtherValueMnemonic<User> mnemonic = single().entity(User.class)./* TODO not applicable on query generation level not().*/setValue(userProvider.getUser())./* TODO not applicable on query generation level canHaveNoValue(). */value();
            return Optional.of(mnemonic);
        }
    }

    public static class EntityPropValueMatcherForCentre extends AbstractSearchEntityByKeyWithCentreContext<TgPersistentEntityWithProperties> {
        @Inject
        public EntityPropValueMatcherForCentre(final ITgPersistentEntityWithProperties dao) {
            super(dao);
        }

        @Override
        protected ConditionModel makeSearchCriteriaModel(final CentreContext<TgPersistentEntityWithProperties, ?> context, final String searchString) {
        	System.out.println("EntityPropValueMatcherForCentre: CONTEXT == " + getContext() + " getContext().getComputation() = " + getContext().getComputation());
        	return super.makeSearchCriteriaModel(context, searchString);
        }
    }

    /**
     * Value matcher for PropertyDescriptor<TgPersistentEntityWithProperties> propertyDescriptor property for TgEntityWithPropertyDescriptorExt entity centre's criterion.
     *
     * @author TG Team
     */
    public static class TgEntityWithPropertyDescriptorExtPropertyDescriptorMatcher extends AbstractSearchPropertyDescriptorByKeyWithCentreContext<TgPersistentEntityWithProperties> {

        public TgEntityWithPropertyDescriptorExtPropertyDescriptorMatcher() {
            super(TgPersistentEntityWithProperties.class);
        }

        @Override
        protected boolean shouldSkip(final Field field) {
            return field.getName().startsWith("cos"); // filter out 'cos...' properties
        }

    }

    public static class KeyPropValueMatcherForCentre extends AbstractSearchEntityByKeyWithCentreContext<TgPersistentEntityWithProperties> {
        @Inject
        public KeyPropValueMatcherForCentre(final ITgPersistentEntityWithProperties dao) {
            super(dao);
        }

        @Override
        protected ConditionModel makeSearchCriteriaModel(final CentreContext<TgPersistentEntityWithProperties, ?> context, final String searchString) {
            System.out.println("KeyPropValueMatcherForCentre: CONTEXT == " + getContext());
            return super.makeSearchCriteriaModel(context, searchString);
        }
    }

    public static class CritOnlySingleEntityPropValueMatcherForCentre extends AbstractSearchEntityByKeyWithCentreContext<TgPersistentEntityWithProperties> {
        @Inject
        public CritOnlySingleEntityPropValueMatcherForCentre(final ITgPersistentEntityWithProperties dao) {
            super(dao);
        }

        @Override
        protected ConditionModel makeSearchCriteriaModel(final CentreContext<TgPersistentEntityWithProperties, ?> context, final String searchString) {
            System.out.println("CritOnlySingleEntityPropValueMatcherForCentre: CONTEXT == " + getContext());
            return super.makeSearchCriteriaModel(context, searchString);
        }
    }

    public static class CompositePropValueMatcherForCentre extends AbstractSearchEntityByKeyWithCentreContext<TgPersistentCompositeEntity> {
        @Inject
        public CompositePropValueMatcherForCentre(final ITgPersistentCompositeEntity dao) {
            super(dao);
        }

        @Override
        protected ConditionModel makeSearchCriteriaModel(final CentreContext<TgPersistentCompositeEntity, ?> context, final String searchString) {
            System.out.println("CompositePropValueMatcherForCentre: CONTEXT == " + getContext());
            return super.makeSearchCriteriaModel(context, searchString);
        }
    }

    private static class PreAction implements IPreAction {
        private final String code;

        public PreAction(final String code) {
            this.code = code;
        }

        @Override
        public JsCode build() {
            return new JsCode(code);
        }
    }

    private static class PostActionSuccess implements IPostAction {
        private final String code;

        public PostActionSuccess(final String code) {
            this.code = code;
        }

        @Override
        public JsCode build() {
            return new JsCode(code);
        }
    }

    private static class PostActionError implements IPostAction {
        private final String code;

        public PostActionError(final String code) {
            this.code = code;
        }

        @Override
        public JsCode build() {
            return new JsCode(code);
        }
    }

    private static class CustomPropsAssignmentHandler implements ICustomPropsAssignmentHandler {
        @Override
        public void assignValues(final AbstractEntity<?> entity) {

            final AbstractEntity<?> status = (AbstractEntity<?>) entity.get("status");
            if (status == null) {
                System.out.println(format("Status is null for entity [%s].", entity));
            } else {
                if ("DR".equals(status.getKey())) {
                    entity.set("dR", "X");
                } else if ("IS".equals(status.getKey())) {
                    entity.set("iS", "X");
                } else if ("IR".equals(status.getKey())) {
                    entity.set("iR", "X");
                } else if ("ON".equals(status.getKey())) {
                    entity.set("oN", "X");
                } else if ("SR".equals(status.getKey())) {
                    entity.set("sR", "X");
                }
            }
        }
    }

    private static class DetailsCentreQueryEnhancer implements IQueryEnhancer<TgPersistentEntityWithProperties> {
        private static final Logger logger = getLogger(DetailsCentreQueryEnhancer.class);

        @Override
        public ICompleted<TgPersistentEntityWithProperties> enhanceQuery(final IWhere0<TgPersistentEntityWithProperties> where, final Optional<CentreContext<TgPersistentEntityWithProperties, ?>> context) {
            logger.debug("computation function == " + context.get().getComputation());
            logger.debug("master entity holder == " + context.get().getMasterEntity());
            final TgCentreInvokerWithCentreContext funcEntity = (TgCentreInvokerWithCentreContext) context.get().getMasterEntity();
            logger.debug("restored masterEntity: " + funcEntity);
            logger.debug("restored masterEntity (centre context's selection criteria): " + funcEntity.getCritOnlyBigDecimalPropCriterion());
            logger.debug("restored masterEntity (centre context's selection criteria): " + funcEntity.getBigDecimalPropFromCriterion());
            return where.critCondition("bigDecimalProp", "critOnlyBigDecimalProp").and()
                    .critCondition("booleanProp", "critOnlyBooleanProp").and()
                    .critCondition("stringProp", "critOnlyStringProp").and()
                    .critCondition("dateProp", "critOnlyDateProp").and()
                    .critCondition("entityProp", "critOnlyEntityProp");
        }
    }

    private static class TgPersistentEntityWithPropertiesQueryEnhancer implements IQueryEnhancer<TgPersistentEntityWithProperties> {
        private final ITgPersistentStatus coStatus;
        private final ITgPersistentEntityWithProperties coEntity;

        @Inject
        public TgPersistentEntityWithPropertiesQueryEnhancer(final ITgPersistentStatus statusCo, final ITgPersistentEntityWithProperties coEntity) {
            this.coStatus = statusCo;
            this.coEntity = coEntity;
        }

        @Override
        public ICompleted<TgPersistentEntityWithProperties> enhanceQuery(final IWhere0<TgPersistentEntityWithProperties> where, final Optional<CentreContext<TgPersistentEntityWithProperties, ?>> context) {
            System.err.println("CONTEXT IN QUERY ENHANCER == " + context.get());
            if (!context.get().getSelectedEntities().isEmpty()) {
                final Long id = (Long) context.get().getSelectedEntities().get(0).get("id");
                final TgPersistentEntityWithProperties justUpdatedEntity = coEntity.findById(id, fetchOnly(TgPersistentEntityWithProperties.class).with("status"));
                return where.prop("status").eq().val(justUpdatedEntity.getStatus());
            }

            // here're two examples of how one could implemented constrains on subproperties as part of query enhancer, which suffers from EQL 2 limitation of not being able to parse
            // dotnotated expressions in this context

            // Approach 1:  Use subquery for in/notIn.
            final EntityResultQueryModel<TgPersistentStatus> query = select(TgPersistentStatus.class).where().prop("key").in().values("IS", "IR").model();
            return where.prop("status").in().model(query);

            // Approach 2: Use subquery for exists/notExists
            //final EntityResultQueryModel<TgPersistentStatus> query = select(TgPersistentStatus.class).where().prop("key").in().values("IS", "IR").and().prop("id").eq().extProp("status").model();
            //return where.exists(query);
        }
    }

    private EntityCentreConfig<TgPersistentEntityWithProperties> createEntityCentreConfig(final boolean isComposite, final boolean runAutomatically, final boolean withQueryEnhancer, final boolean withCalculatedAndCustomProperties, final boolean critOnlySingleValidation) {
        final String centreMr = "['margin-right: 40px', 'flex']";
        final String centreMrLast = "['flex']";

        final ICentreTopLevelActionsWithRunConfig<TgPersistentEntityWithProperties> partialCentre = EntityCentreBuilder.centreFor(TgPersistentEntityWithProperties.class);
        final ICentreTopLevelActionsInGroup<TgPersistentEntityWithProperties> actionConf = (runAutomatically ? partialCentre.runAutomatically() : partialCentre)
                .hasEventSource(TgPersistentEntityWithPropertiesEventSrouce.class)
                .withRefreshPrompt() // or .withCountdownRefreshPrompt(5)
                .enforcePostSaveRefresh()
                .addFrontAction(action(EntityNewAction.class).
                        withContext(context().withSelectionCrit().build()).
                        icon("add-circle-outline").
                        shortDesc("Add new").
                        longDesc("Start coninuous creatio of entities").
                        shortcut("alt+n").
                        withNoParentCentreRefresh().
                        build())
                .beginTopActionsGroup("group 1")
                .addGroupAction(action(EntityNewAction.class).
                    withContext(context().withSelectionCrit().build()).
                    icon("add-circle-outline").
                    shortDesc("Add new").
                    longDesc("Start coninuous creatio of entities").
                    shortcut("alt+n").
                    build())
                .addGroupAction(action(EntityNewAction.class).
                        withContext(context().withSelectionCrit().withComputation((a1,a2) -> "WITH_KEY4").build()).
                        icon("add-circle-outline").
                        shortDesc("Add new").
                        longDesc("Start coninuous creatio of entities WITH_KEY4").
                        shortcut("alt+n").
                        build())
                .addGroupAction(SEQUENTIAL_EDIT_ACTION.mkAction(TgPersistentEntityWithProperties.class))
                .addGroupAction(EDIT_ACTION.mkAction(TgPersistentEntityWithProperties.class))
                .addGroupAction(action(EntityDeleteAction.class).
                        withContext(context().withSelectedEntities().build()).
                        postActionSuccess(new IPostAction() {

                            @Override
                            public JsCode build() {
                                return new JsCode("self.$.egi.clearPageSelection()");
                            }
                        }).
                        icon("remove-circle-outline").
                        shortDesc("Delete selected").
                        longDesc("Deletes the selected entities").
                        shortcut("alt+d").
                        build())
                .addGroupAction(CentreConfigActions.CUSTOMISE_COLUMNS_ACTION.mkAction())
                .addGroupAction(action(NewEntityAction.class).
                        withContext(context().withCurrentEntity().build()).// the current entity could potentially be used to demo "copy" functionality
                        icon("add-circle").
                        shortDesc("Add new").
                        longDesc("Start coninuous creatio of entities").
                        withNoParentCentreRefresh().
                        build())
                .addGroupAction(ReferenceHierarchyWebUiConfig.mkAction())
                .endTopActionsGroup().also().beginTopActionsGroup("group 2");


        if (isComposite) {
//            actionConf = actionConf.addGroupAction(
//                    action(TgCentreInvokerWithCentreContext.class)
//                            .withContext(context().withSelectionCrit().withSelectedEntities().build())
//                            .icon("assignment-ind")
//                            .shortDesc("Function 4 (TgCentreInvokerWithCentreContext)")
//                            .longDesc("Functional context-dependent action 4 (TgCentreInvokerWithCentreContext)")
//                            .prefDimForView(mkDim("'80%'", "'400px'"))
//                            .withNoParentCentreRefresh()
//                            .build()
//                    ).endTopActionsGroup().also().beginTopActionsGroup("group 3");

        }

        @SuppressWarnings("unchecked")
        final IAlsoCrit<TgPersistentEntityWithProperties> afterAddCritConf = actionConf
                .addGroupAction(
                        action(TgFunctionalEntityWithCentreContext.class).
                                withContext(context().withSelectedEntities().build()).
                                preAction(yesNo("Are you sure you want to proceed?")).
                                icon("assignment-ind").
                                shortDesc("Function 1").
                                longDesc("Functional context-dependent action 1 (TgFunctionalEntityWithCentreContext)").
                                prefDimForView(mkDim(300, 200)).
                                build()
                )
                .addGroupAction(
                        action(TgFunctionalEntityWithCentreContext.class).
                                withContext(context().withSelectedEntities().build()).
                                icon("assignment-returned").
                                shortDesc("Function 2").
                                longDesc("Functional context-dependent action 2 (TgFunctionalEntityWithCentreContext)").
                                build()
                )
                .addGroupAction(
                        action(TgFunctionalEntityWithCentreContext.class).
                                withContext(context().withCurrentEntity().build()).
                                icon("assignment").
                                shortDesc("Function 3").
                                longDesc("Functional context-dependent action 3 (TgFunctionalEntityWithCentreContext)").
                                build()
                )
                .addGroupAction(
                        action(ExportAction.class).
                                withContext(context().withSelectionCrit().withSelectedEntities().build())
                                .preAction(yesNo("Would you like to proceed with data export?"))
                                .postActionSuccess(new FileSaverPostAction())
                                .icon("icons:save")
                                .shortDesc("Export Data")
                                .build()
                )
                .addGroupAction(
                        action(EntityExportAction.class)
                                .withContext(context().withSelectionCrit().withSelectedEntities().build())
                                .postActionSuccess(new FileSaverPostAction())
                                .icon("icons:save")
                                .shortDesc("Export Data")
                                .withNoParentCentreRefresh()
                                .build()
                )
                .addGroupAction(
                        action(AttachmentsUploadAction.class)
                                .withContext(context().withSelectedEntities().build())
                                .icon("icons:attachment")
                                .shortDesc("Attach file to a selected entity")
                                .build()
                ).endTopActionsGroup()
                .addCrit("this").asMulti().autocompleter(TgPersistentEntityWithProperties.class)
                .withMatcher(KeyPropValueMatcherForCentre.class, context().withSelectedEntities()./*withMasterEntity().*/build())
                .withProps(pair("desc", true), pair("booleanProp", false), pair("compositeProp", true), pair("compositeProp.desc", true))
                //*    */.setDefaultValue(multi().string().not().setValues("A*", "B*").canHaveNoValue().value())
                .also()
                .addCrit("stringProp").asMulti().text()
                //*    */.setDefaultValue(multi().string().not().setValues("DE*", "ED*").canHaveNoValue().value())
                .also()
                .addCrit("integerProp").asRange().integer()
                //*    */.setDefaultValue(range().integer().not().setFromValueExclusive(1).setToValueExclusive(2).canHaveNoValue().value())
                .also()
                .addCrit("entityProp").asMulti().autocompleter(TgPersistentEntityWithProperties.class)
                .withMatcher(EntityPropValueMatcherForCentre.class, context().withSelectedEntities()./*withMasterEntity().*/ withComputation((entity, context) -> 3).build())
                .lightDesc()
                //*    */.setDefaultValue(multi().string().not().setValues("C*", "D*").canHaveNoValue().value())
                .also()
                .addCrit("bigDecimalProp").asRange().decimal()
                //*    */.setDefaultValue(range().decimal().not().setFromValueExclusive(new BigDecimal(3).setScale(5) /* TODO scale does not give appropriate effect on centres -- the prop becomes 'changed by other user' -- investigate generated crit property */).setToValueExclusive(new BigDecimal(4).setScale(5)).canHaveNoValue().value())
                .also()
                .addCrit("booleanProp").asMulti().bool()
                //*    */.setDefaultValue(multi().bool().not().setIsValue(false).setIsNotValue(false).canHaveNoValue().value())
                .also()
                .addCrit("dateProp").asRange().date()
                //    */.setDefaultValue(range().date().not().next()./* TODO not applicable on query generation level dayAndAfter().exclusiveFrom().exclusiveTo().*/canHaveNoValue().value())
                //*    */.setDefaultValue(range().date().not().setFromValueExclusive(new Date(1000000000L)).setToValueExclusive(new Date(2000000000L)).canHaveNoValue().value())
                .also()
                .addCrit("compositeProp").asMulti().autocompleter(TgPersistentCompositeEntity.class).withMatcher(CompositePropValueMatcherForCentre.class, context().withSelectedEntities()./*withMasterEntity().*/build())
                //*    */.setDefaultValue(multi().string().not().setValues("DEFAULT_KEY 10").canHaveNoValue().value())
                .also()
                .addCrit("critOnlyDateProp").asSingle().date()
                /*    */.setDefaultValue(single().date()./* TODO not applicable on query generation level not().*/setValue(new Date(1000000000L))./* TODO not applicable on query generation level canHaveNoValue(). */value())
                .also()
                .addCrit("critOnlyEntityProp").asSingle().autocompleter(TgPersistentEntityWithProperties.class)
                .withMatcher(CritOnlySingleEntityPropValueMatcherForCentre.class, context().withSelectedEntities()./*withMasterEntity().*/build())
                .lightDesc()
                /*    */.setDefaultValue(single().entity(TgPersistentEntityWithProperties.class)./* TODO not applicable on query generation level not().*/setValue(injector().getInstance(ITgPersistentEntityWithProperties.class).findByKey("KEY8"))./* TODO not applicable on query generation level canHaveNoValue(). */value())
                .also()
                .addCrit("userParam").asSingle().autocompleter(User.class)
                .withProps(pair("base", false), pair("basedOnUser", false))
                /*    */.withDefaultValueAssigner(TgPersistentEntityWithProperties_UserParamAssigner.class)
                .also()
                .addCrit("critOnlyIntegerProp").asSingle().integer()
                /*    */.setDefaultValue(single().integer()./* TODO not applicable on query generation level not(). */setValue(1)./* TODO not applicable on query generation level canHaveNoValue(). */value())
                .also()
                .addCrit("critOnlyBigDecimalProp").asSingle().decimal()
                /*    */.setDefaultValue(single().decimal()./* TODO not applicable on query generation level not(). */setValue(new BigDecimal(3).setScale(5) /* TODO scale does not give appropriate effect on centres -- the prop becomes 'changed by other user' -- investigate generated crit property */)./* TODO not applicable on query generation level canHaveNoValue(). */value())
                .also()
                .addCrit("critOnlyBooleanProp").asSingle().bool()
                /*    */.setDefaultValue(single().bool()./* TODO not applicable on query generation level not(). */setValue(false)./* TODO not applicable on query generation level canHaveNoValue(). */value())
                .also()
                .addCrit("critOnlyStringProp").asSingle().text()
                /*    */.setDefaultValue(single().text()./* TODO not applicable on query generation level not(). */setValue("DE*")./* TODO not applicable on query generation level canHaveNoValue(). */value())
                .also()
                .addCrit("status").asMulti().autocompleter(TgPersistentStatus.class)
                /*    */.setDefaultValue(multi().string().not().canHaveNoValue().value());

        final ILayoutConfigWithResultsetSupport<TgPersistentEntityWithProperties> layoutConfig;
        if (critOnlySingleValidation) {
            layoutConfig = afterAddCritConf
                    //////////////////////////////////////////CRIT-ONLY SINGLE PROPERTIES (SELECTION CRITERIA VALIDATION / DEFINING #979) //////////////////////////////////////////
                  .also().addCrit("cosStaticallyRequired")
                      .asSingle().autocompleter(TgPersistentEntityWithProperties.class)
                  .also().addCrit("cosStaticallyReadonly")
                      .asSingle().autocompleter(TgPersistentEntityWithProperties.class)
                  .also().addCrit("cosEmptyValueProhibited")
                      .asSingle().autocompleter(TgPersistentEntityWithProperties.class)
                      .withDefaultValueAssigner(CosCritAssigner.class)
                  .also().addCrit("cosConcreteValueProhibited")
                      .asSingle().autocompleter(TgPersistentEntityWithProperties.class)
                      .withDefaultValueAssigner(CosCritAssigner.class)
                  .also().addCrit("cosStaticallyRequiredWithDefaultValue")
                      .asSingle().autocompleter(TgPersistentEntityWithProperties.class)
                      .withDefaultValueAssigner(CosCritAssigner.class)
                  .also().addCrit("cosStaticallyReadonlyWithDefaultValue")
                      .asSingle().autocompleter(TgPersistentEntityWithProperties.class)
                      .withDefaultValueAssigner(CosCritAssigner.class)
                  .also().addCrit("cosWithValidator")
                      .asSingle().autocompleter(TgPersistentEntityWithProperties.class)
                  .also().addCrit("cosWithDependency")
                      .asSingle().autocompleter(TgPersistentEntityWithProperties.class)
                  .also().addCrit("cosWithWarner")
                      .asSingle().autocompleter(TgPersistentEntityWithProperties.class)
                  .also().addCrit("cosStaticallyRequiredWithNonEmptyDefaultValue")
                      .asSingle().autocompleter(TgPersistentEntityWithProperties.class)
                      .withDefaultValueAssigner(CosCritAssigner.class)

                  .also().addCrit("cosWithACE1Child1")
                      .asSingle().autocompleter(TgPersistentEntityWithProperties.class)
                  .also().addCrit("cosWithACE1Child2")
                      .asSingle().autocompleter(TgPersistentEntityWithProperties.class)
                  .also().addCrit("cosWithACE1")
                      .asSingle().autocompleter(TgPersistentEntityWithProperties.class)
                  .also().addCrit("cosWithACE1WithDefaultValueChild1")
                      .asSingle().autocompleter(TgPersistentEntityWithProperties.class)
                  .also().addCrit("cosWithACE1WithDefaultValueChild2")
                      .asSingle().autocompleter(TgPersistentEntityWithProperties.class)
                  .also().addCrit("cosWithACE1WithDefaultValue")
                      .asSingle().autocompleter(TgPersistentEntityWithProperties.class)
                      .withDefaultValueAssigner(CosCritAssigner.class)

                  .also().addCrit("cosWithACE2Child1")
                      .asSingle().autocompleter(TgPersistentEntityWithProperties.class)
                  .also().addCrit("cosWithACE2Child2")
                      .asSingle().autocompleter(TgPersistentEntityWithProperties.class)
                  .also().addCrit("cosWithACE2")
                      .asSingle().autocompleter(TgPersistentEntityWithProperties.class)
                  .also().addCrit("cosWithACE2WithDefaultValueChild1")
                      .asSingle().autocompleter(TgPersistentEntityWithProperties.class)
                  .also().addCrit("cosWithACE2WithDefaultValueChild2")
                      .asSingle().autocompleter(TgPersistentEntityWithProperties.class)
                  .also().addCrit("cosWithACE2WithDefaultValue")
                      .asSingle().autocompleter(TgPersistentEntityWithProperties.class)
                      .withDefaultValueAssigner(CosCritAssigner.class)

                  .setLayoutFor(Device.DESKTOP, Optional.empty(),
                          //                        ("[['center-justified', 'start', mrLast]]")
                          ("[['center-justified', 'start', mr, mr, mrLast]," +
                                  "['center-justified', 'start', mr, mr, mrLast]," +
                                  "['center-justified', 'start', mr, mr, mrLast]," +
                                  "['center-justified', 'start', mr, mr, mrLast]," +
                                  "['center-justified', 'start', mr, mr, mrLast]," +
                                  "['center-justified', 'start', mrLast]," +
                                  "['center-justified', 'start', mr, mr, mr, mr, mr, mrLast]," +
                                  "['center-justified', 'start', mr, mr, mr, mrLast]," +
                                  "['center-justified', 'start', mr, mr, mr, mr, mr, mrLast]," +
                                  "['center-justified', 'start', mr, mr, mr, mr, mr, mrLast]" +
                                  "]")
                                  .replace("mrLast", centreMrLast).replace("mr", centreMr)
                  )
                  .setLayoutFor(Device.TABLET, Optional.empty(),
                          ("[['center-justified', 'start', mr, mrLast]," +
                                  "['center-justified', 'start', mr, mrLast]," +
                                  "['center-justified', 'start', mr, mrLast]," +
                                  "['center-justified', 'start', mr, mrLast]," +
                                  "['center-justified', 'start', mr, mrLast]," +
                                  "['center-justified', 'start', mr, mrLast]," +
                                  "['center-justified', 'start', mr, mrLast]," +
                                  "['center-justified', 'start', mr, mrLast]," +
                                  "['center-justified', 'start', mr, mrLast]," +
                                  "['center-justified', 'start', mr, mrLast]," +
                                  "['center-justified', 'start', mr, mrLast]," +
                                  "['center-justified', 'start', mr, mrLast]," +
                                  "['center-justified', 'start', mr, mrLast]," +
                                  "['center-justified', 'start', mr, mrLast]," +
                                  "['center-justified', 'start', mr, mrLast]," +
                                  "['center-justified', 'start', mr, mrLast]," +
                                  "['center-justified', 'start', mr, mrLast]," +
                                  "['center-justified', 'start', mr, mrLast]]")
                                  .replace("mrLast", centreMrLast).replace("mr", centreMr)
                  )
                  .setLayoutFor(Device.MOBILE, Optional.empty(),
                          ("[['center-justified', mrLast]," +
                                  "['center-justified', 'start', mrLast]," +
                                  "['center-justified', 'start', mrLast]," +
                                  "['center-justified', 'start', mrLast]," +
                                  "['center-justified', 'start', mrLast]," +
                                  "['center-justified', 'start', mrLast]," +
                                  "['center-justified', 'start', mrLast]," +
                                  "['center-justified', 'start', mrLast]," +
                                  "['center-justified', 'start', mrLast]," +
                                  "['center-justified', 'start', mrLast]," +
                                  "['center-justified', 'start', mrLast]," +
                                  "['center-justified', 'start', mrLast]," +
                                  "['center-justified', 'start', mrLast]," +
                                  "['center-justified', 'start', mrLast]," +
                                  "['center-justified', 'start', mrLast]," +
                                  "['center-justified', 'start', mrLast]," +
                                  "['center-justified', 'start', mrLast]," +
                                  "['center-justified', 'start', mrLast]," +
                                  "['center-justified', 'start', mrLast]," +
                                  "['center-justified', 'start', mrLast]," +
                                  "['center-justified', 'start', mrLast]," +
                                  "['center-justified', 'start', mrLast]," +
                                  "['center-justified', 'start', mrLast]," +
                                  "['center-justified', 'start', mrLast]," +
                                  "['center-justified', 'start', mrLast]," +
                                  "['center-justified', 'start', mrLast]," +
                                  "['center-justified', 'start', mrLast]," +
                                  "['center-justified', 'start', mrLast]," +
                                  "['center-justified', 'start', mrLast]," +
                                  "['center-justified', 'start', mrLast]," +
                                  "['center-justified', 'start', mrLast]," +
                                  "['center-justified', 'start', mrLast]," +
                                  "['center-justified', 'start', mrLast]," +
                                  "['center-justified', 'start', mrLast]," +
                                  "['center-justified', 'start', mrLast]," +
                                  "['center-justified', 'start', mrLast]," +
                                  "['center-justified', 'start', mrLast]," +
                                  "['center-justified', 'start', mrLast]]")
                                  .replace("mrLast", centreMrLast).replace("mr", centreMr)
                  );
        } else {
            layoutConfig = afterAddCritConf
                .setLayoutFor(Device.DESKTOP, Optional.empty(),
                        //                        ("[['center-justified', 'start', mrLast]]")
                        ("[['center-justified', 'start', mr, mr, mrLast]," +
                                "['center-justified', 'start', mr, mr, mrLast]," +
                                "['center-justified', 'start', mr, mr, mrLast]," +
                                "['center-justified', 'start', mr, mr, mrLast]," +
                                "['center-justified', 'start', mr, mr, mrLast]," +
                                "['center-justified', 'start', mrLast]" +
                                "]")
                                .replace("mrLast", centreMrLast).replace("mr", centreMr)
                )
                .setLayoutFor(Device.TABLET, Optional.empty(),
                        ("[['center-justified', 'start', mr, mrLast]," +
                                "['center-justified', 'start', mr, mrLast]," +
                                "['center-justified', 'start', mr, mrLast]," +
                                "['center-justified', 'start', mr, mrLast]," +
                                "['center-justified', 'start', mr, mrLast]," +
                                "['center-justified', 'start', mr, mrLast]," +
                                "['center-justified', 'start', mr, mrLast]]")
                                .replace("mrLast", centreMrLast).replace("mr", centreMr)
                )
                .setLayoutFor(Device.MOBILE, Optional.empty(),
                        ("[['center-justified', mrLast]," +
                                "['center-justified', 'start', mrLast]," +
                                "['center-justified', 'start', mrLast]," +
                                "['center-justified', 'start', mrLast]," +
                                "['center-justified', 'start', mrLast]," +
                                "['center-justified', 'start', mrLast]," +
                                "['center-justified', 'start', mrLast]," +
                                "['center-justified', 'start', mrLast]," +
                                "['center-justified', 'start', mrLast]," +
                                "['center-justified', 'start', mrLast]," +
                                "['center-justified', 'start', mrLast]," +
                                "['center-justified', 'start', mrLast]," +
                                "['center-justified', 'start', mrLast]," +
                                "['center-justified', 'start', mrLast]," +
                                "['center-justified', 'start', mrLast]," +
                                "['center-justified', 'start', mrLast]]")
                                .replace("mrLast", centreMrLast).replace("mr", centreMr)
                );
        }
        //.hideCheckboxes()
        //.notScrollable()
        final IWithTooltip<TgPersistentEntityWithProperties> afterMinWidthConf = layoutConfig
                .withScrollingConfig(ScrollConfig.configScroll()
                        .withFixedCheckboxesPrimaryActionsAndFirstProps(2)
                        .withFixedSecondaryActions()
                        .withFixedHeader()
                        .withFixedSummary()
                        .done())
        //.lockScrollingForInsertionPoints()
        //.draggable()
        //.retrieveAll()
        .setPageCapacity(20)
        //.setHeight("100%")
        //.setVisibleRowsCount(10)
        //.fitToHeight()
        .addProp("this")
            .order(2).asc()
            .width(60);

        final IWithSummary<TgPersistentEntityWithProperties> afterSummary;
        if (withCalculatedAndCustomProperties) {
            afterSummary = afterMinWidthConf.withSummary("kount", "COUNT(SELF)", "Count:Number of entities");
        } else {
            afterSummary = afterMinWidthConf;
        }

        IResultSetBuilder2Properties<TgPersistentEntityWithProperties> beforeAddProp = afterSummary.
                withAction(editAction().withContext(context().withCurrentEntity().withSelectionCrit().build())
                        //.preAction(new EntityNavigationPreAction("Cool entity"))
                        .icon("editor:mode-edit")
                        .withStyle("color: green")
                        .shortDesc("Edit entity")
                        .longDesc("Opens master for editing this entity")
                        .withNoParentCentreRefresh()
                        .build())
                .also()
                .addEditableProp("desc")
                    .withAction(
                        action(TgPersistentEntityWithProperties.class)
                        .withContext(context().withCurrentEntity().build())
                        .shortDesc("Edit (simple master)")
                        .longDesc("Opens TgPersistentEntityWithProperties master for editing. No wrapping master (e.g. EntityEditAction / EntityNavigationMaster) is used around it.")
                        .withNoParentCentreRefresh()
                        .build()
                    )
                .also();
        if (withCalculatedAndCustomProperties) {
            beforeAddProp = beforeAddProp.addProp(mkProp("DR", "Defect Radio", String.class)).width(26).
                    withAction(action(TgStatusActivationFunctionalEntity.class).
                    withContext(context().withCurrentEntity().build()).
                    icon("assignment-turned-in").
                    shortDesc("Change Status to DR").
                    longDesc("Change Status to DR").
                    build())
            .also()
            .addProp(mkProp("IS", "In Service", String.class)).width(26).
                    withAction(action(TgISStatusActivationFunctionalEntity.class).
                    withContext(context().withCurrentEntity().build()).
                    icon("assignment-turned-in").
                    shortDesc("Change Status to IS").
                    longDesc("Change Status to IS").
                    build())
            .also()
            .addProp(mkProp("IR", "In Repair", String.class)).width(26).
                    withAction(action(TgIRStatusActivationFunctionalEntity.class).
                    withContext(context().withCurrentEntity().build()).
                    icon("assignment-turned-in").
                    shortDesc("Change Status to IR").
                    longDesc("Change Status to IR").
                    build())
            .also()
            .addProp(mkProp("ON", "On Road Defect Station", String.class)).width(26).
                    withAction(action(TgONStatusActivationFunctionalEntity.class).
                    withContext(context().withCurrentEntity().build()).
                    icon("assignment-turned-in").
                    shortDesc("Change Status to ON").
                    longDesc("Change Status to ON").
                    build())
            .also()
            .addProp(mkProp("SR", "Defect Smash Repair", String.class)).width(26).
                    withAction(action(TgSRStatusActivationFunctionalEntity.class).
                    withContext(context().withCurrentEntity().build()).
                    icon("assignment-turned-in").
                    shortDesc("Change Status to SR").
                    longDesc("Change Status to SR").
                    build())
                    .also();
        }
        final IWithSummary<TgPersistentEntityWithProperties> beforeSummaryConf = beforeAddProp.addEditableProp("integerProp")
            .minWidth(42)
            .withTooltip("desc");

       final IWithTooltip<TgPersistentEntityWithProperties> beforeSummaryConfForBigDecimalProp = (withCalculatedAndCustomProperties ? beforeSummaryConf.withSummary("sum_of_int", "SUM(integerProp)", "Sum of int. prop:Sum of integer property") : beforeSummaryConf)
            .also()
            .addEditableProp("requiredValidatedProp")
                .minWidth(42)
                .also()
            .addEditableProp("bigDecimalProp")
                .minWidth(68);

        final Function<String, EntityActionConfig> createDummyAction = colour -> action(TgDummyAction.class)
            .withContext(context().withSelectedEntities().build())
            .icon("accessibility")
            .withStyle("color: " + colour)
            .shortDesc("Dummy")
            .longDesc("Dummy action, simply prints its result into console.")
            .build();
        final Function<String, EntityActionConfig> createFunctionalAction3 = colour -> action(TgFunctionalEntityWithCentreContext.class).
            withContext(context().withSelectedEntities().build()).
            icon("assignment-turned-in").
            withStyle("color: " + colour).
            shortDesc("Function 3").
            longDesc("Functional context-dependent action 3 (TgFunctionalEntityWithCentreContext)").
            build();
        final Function<String, EntityActionConfig> createFunctionalAction4 = colour -> action(TgFunctionalEntityWithCentreContext.class).
            withContext(context().withSelectionCrit().withSelectedEntities().build()).
            icon("attachment").
            withStyle("color: " + colour).
            shortDesc("Function 4").
            longDesc("Functional context-dependent action 4 (TgFunctionalEntityWithCentreContext)").
            build();
        final IAlsoSecondaryAction<TgPersistentEntityWithProperties> beforeRenderingCustomiserConfiguration = (withCalculatedAndCustomProperties ?
                            beforeSummaryConfForBigDecimalProp
                                .withSummary("max_of_dec", "MAX(bigDecimalProp)", "Max of decimal:Maximum of big decimal property")
                                .withSummary("min_of_dec", "MIN(bigDecimalProp)", "Min of decimal:Minimum of big decimal property")
                                .withSummary("sum_of_dec", "sum(bigDecimalProp)", "Sum of decimal:Sum of big decimal property") :
                                beforeSummaryConfForBigDecimalProp)
                .withMultiAction(multiAction(CompositePropActionSelector.class)
                        .addAction(EDIT_ACTION.mkAction(TgPersistentEntityWithProperties.class, (entity, context) -> t2(TgPersistentEntityWithProperties.class, context.getCurrEntity().getId())))
                        .addAction(EDIT_ACTION.mkAction(TgPersistentCompositeEntity.class, (entity, context) -> t2(TgPersistentCompositeEntity.class, context.getCurrEntity().get("compositeProp.id"))))
                        .build())
                .also()
                .addEditableProp("entityProp").asAutocompleter().withMatcher(ContextMatcher.class).minWidth(40)
                    .withAction(editAction().withContext(context().withCurrentEntity().withSelectionCrit().build())
                        //.preAction(new EntityNavigationPreAction("Cool entity"))
                        .icon("editor:mode-edit")
                        .withStyle("color: green")
                        .shortDesc("Edit entity")
                        .longDesc("Opens master for editing this entity")
                        .withNoParentCentreRefresh()
                        .build())
                .also()
                .addEditableProp("booleanProp").minWidth(49)
                .also()
                .addEditableProp("dateProp").minWidth(130)
                .also()
                .addProp("compositeProp").minWidth(110)
                .also()
                .addProp("stringProp").minWidth(50).also()
                .addEditableProp("colourProp").width(40).also()
                .addProp("numberOfAttachments").width(100).also()
                .addEditableProp("hyperlinkProp").minWidth(500)
                //                .setCollapsedCardLayoutFor(Device.DESKTOP, Optional.empty(),
                //                        "["
                //                                + "[['flex', 'select:property=this'],       ['flex', 'select:property=desc'],        ['flex', 'select:property=integerProp'], ['flex', 'select:property=bigDecimalProp']],"
                //                                + "[['flex', 'select:property=entityProp'], ['flex', 'select:property=booleanProp'], ['flex', 'select:property=dateProp'],    ['flex', 'select:property=compositeProp']]"
                //                                + "]")
                //                .withExpansionLayout(
                //                        "["
                //                                + "[['flex', 'select:property=stringProp']]"
                //                                + "]")
                .setCollapsedCardLayoutFor(Device.TABLET, Optional.empty(),
                        "["
                                + "[['flex', 'select:property=this'],           ['flex', 'select:property=desc'],       ['flex', 'select:property=integerProp']],"
                                + "[['flex', 'select:property=bigDecimalProp'], ['flex', 'select:property=entityProp'], ['flex', 'select:property=booleanProp']]"
                                + "]")
                .withExpansionLayout(
                        "["
                                + "[['flex', 'select:property=dateProp'],['flex', 'select:property=compositeProp']],"
                                + "[['flex', 'select:property=stringProp']]"
                                + "]")
                .setCollapsedCardLayoutFor(Device.MOBILE, Optional.empty(),
                        "["
                                + "[['flex', 'select:property=this'],        ['flex', 'select:property=desc']],"
                                + "[['flex', 'select:property=integerProp'], ['flex', 'select:property=bigDecimalProp']]"
                                + "]")
                .withExpansionLayout(
                        "["
                                + "[['flex', 'select:property=entityProp'], ['flex', 'select:property=booleanProp']],"
                                + "[['flex', 'select:property=dateProp'],   ['flex', 'select:property=compositeProp']],"
                                + "[['flex', 'select:property=stringProp']]"
                                        + "]")
                //                .also()
                //                .addProp("status")

                //                .also()
                //                .addProp(mkProp("Custom Prop", "Custom property with String type", String.class))
                //                .also()
                //                .addProp(mkProp("Custom Prop 2", "Custom property 2 with concrete value", "OK2"))
                .addPrimaryAction(multiAction(PrimaryActionSelector.class)
                    .addAction(EDIT_ACTION.mkActionWithIcon(TgPersistentEntityWithProperties.class, "editor:mode-edit", of("color:green")))
                    .addAction(EDIT_ACTION.mkActionWithIcon(TgPersistentEntityWithProperties.class, "editor:mode-edit", of("color:orange")))
                    .addAction(EDIT_ACTION.mkActionWithIcon(TgPersistentEntityWithProperties.class, "editor:mode-edit", of("color:red")))
                    .build()
                )
//                .addPrimaryAction(action(EntityEditAction.class).withContext(context().withCurrentEntity().withSelectionCrit().build())
//                        .icon("editor:mode-edit")
//                        .withStyle("color: green")
//                        .shortDesc("Edit entity")
//                        .longDesc("Opens master for editing this entity")
//                        .withNoParentCentreRefresh()
//                        .build())
                //                .addPrimaryAction(
                //                        EntityActionConfig.createMasterInvocationActionConfig()
                //EntityActionConfig.createMasterInDialogInvocationActionConfig()
                //                        action(TgFunctionalEntityWithCentreContext.class).
                //                                withContext(context().withSelectedEntities().build()).
                //                                icon("assignment-turned-in").
                //                                shortDesc("Function 2.5").
                //                                longDesc("Functional context-dependent action 2.5 (TgFunctionalEntityWithCentreContext)").
                //                                build()

                //) // EntityActionConfig.createMasterInvocationActionConfig() |||||||||||| actionOff().build()
                        .also()
                /*.addSecondaryAction(
                        EntityActionConfig.createMasterInDialogInvocationActionConfig()
                ).also()*/
                .addSecondaryAction(
                    multiAction(PrimaryActionSelector.class)
                    .addAction(createDummyAction.apply("green"))
                    .addAction(createDummyAction.apply("orange"))
                    .addAction(createDummyAction.apply("red"))
                    .build()
                )
                .also()
                .addSecondaryAction(
                    multiAction(PrimaryActionSelector.class)
                    .addAction(createFunctionalAction3.apply("orange"))
                    .addAction(createFunctionalAction3.apply("red"))
                    .addAction(createFunctionalAction3.apply("green"))
                    .build()
                )
                .also()
                .addSecondaryAction(
                    multiAction(PrimaryActionSelector.class)
                    .addAction(createFunctionalAction4.apply("red"))
                    .addAction(createFunctionalAction4.apply("green"))
                    .addAction(createFunctionalAction4.apply("orange"))
                    .build()
                );
                final IQueryEnhancerSetter<TgPersistentEntityWithProperties> beforeEnhancerConfiguration = (withCalculatedAndCustomProperties ? beforeRenderingCustomiserConfiguration.setCustomPropsValueAssignmentHandler(CustomPropsAssignmentHandler.class) : beforeRenderingCustomiserConfiguration)
                .setRenderingCustomiser(TestRenderingCustomiser.class);

        final IExtraFetchProviderSetter<TgPersistentEntityWithProperties> afterQueryEnhancerConf;
        if (withQueryEnhancer) {
            afterQueryEnhancerConf = beforeEnhancerConfiguration.setQueryEnhancer(DetailsCentreQueryEnhancer.class, context().withMasterEntity().withComputation((entity, context) -> 5).build());
        } else {
            afterQueryEnhancerConf = beforeEnhancerConfiguration;//.setQueryEnhancer(TgPersistentEntityWithPropertiesQueryEnhancer.class, context().withCurrentEntity().build());
        }

        final ISummaryCardLayout<TgPersistentEntityWithProperties> scl = afterQueryEnhancerConf.setFetchProvider(EntityUtils.fetch(TgPersistentEntityWithProperties.class).with("status"))
                .setSummaryCardLayoutFor(Device.DESKTOP, Optional.empty(), "['width:350px', [['flex', 'select:property=kount'], ['flex', 'select:property=sum_of_int']],[['flex', 'select:property=max_of_dec'],['flex', 'select:property=min_of_dec']], [['flex', 'select:property=sum_of_dec']]]")
                .setSummaryCardLayoutFor(Device.TABLET, Optional.empty(), "['width:350px', [['flex', 'select:property=kount'], ['flex', 'select:property=sum_of_int']],[['flex', 'select:property=max_of_dec'],['flex', 'select:property=min_of_dec']], [['flex', 'select:property=sum_of_dec']]]")
                .setSummaryCardLayoutFor(Device.MOBILE, Optional.empty(), "['width:350px', [['flex', 'select:property=kount'], ['flex', 'select:property=sum_of_int']],[['flex', 'select:property=max_of_dec'],['flex', 'select:property=min_of_dec']], [['flex', 'select:property=sum_of_dec']]]");

        //                .also()
        //                .addProp("status").order(3).desc().withAction(null)
        //                .also()
        //                .addProp(mkProp("ON", "Defect ON road", "ON")).withAction(action(null).withContext(context().withCurrentEntity().withSelectionCrit().build()).build())
        //                .also()
        //                .addProp(mkProp("OF", "Defect OFF road", "OF")).withAction(actionOff().build())
        //                .also()
        //                .addProp(mkProp("IS", "In service", "IS")).withAction(null)

        if (isComposite) {
//            return scl.addInsertionPoint(
//                    action(TgCentreInvokerWithCentreContext.class)
//                            .withContext(context().withSelectionCrit().withSelectedEntities().build())
//                            .icon("assignment-ind")
//                            .shortDesc("Right Insertion Point")
//                            .longDesc("Functional context-dependent Insertion Point")
//                            .prefDimForView(mkDim("''", "'500px'"))
//                            .withNoParentCentreRefresh()
//                            .build(),
//                    InsertionPoints.RIGHT).noResizing()
////                    .addInsertionPoint(
////                            action(TgCentreInvokerWithCentreContext.class)
////                                    .withContext(context().withSelectionCrit().withSelectedEntities().build())
////                                    .icon("assignment-ind")
////                                    .shortDesc("Insertion Point")
////                                    .longDesc("Functional context-dependent Insertion Point")
////                                    .prefDimForView(mkDim("''", "'500px'"))
////                                    .withNoParentCentreRefresh()
////                                    .build(),
////                            InsertionPoints.RIGHT)
//                    .addInsertionPoint(
//                            action(TgCentreInvokerWithCentreContext.class)
//                            .withContext(context().withSelectionCrit().withSelectedEntities().build())
//                            .icon("assignment-ind")
//                            .shortDesc("Left1 Insertion Point")
//                            .longDesc("Functional context-dependent Insertion Point")
//                            .prefDimForView(mkDim("'350px'", "'500px'"))
//                            .withNoParentCentreRefresh()
//                            .build(),
//                    InsertionPoints.LEFT)
//                    .addInsertionPoint(
//                            action(TgCentreInvokerWithCentreContext.class)
//                            .withContext(context().withSelectionCrit().withSelectedEntities().build())
//                            .icon("assignment-ind")
//                            .shortDesc("Left2 Insertion Point")
//                            .longDesc("Functional context-dependent Insertion Point")
//                            .prefDimForView(mkDim("'350px'", "'500px'"))
//                            .withNoParentCentreRefresh()
//                            .build(),
//                    InsertionPoints.LEFT)
//                    .addInsertionPoint(
//                            action(TgCentreInvokerWithCentreContext.class)
//                            .withContext(context().withSelectionCrit().withSelectedEntities().build())
//                            .icon("assignment-ind")
//                            .shortDesc("Top Insertion Point")
//                            .longDesc("Functional context-dependent Insertion Point")
//                            .prefDimForView(mkDim("'350px'", "'500px'"))
//                            .withNoParentCentreRefresh()
//                            .build(),
//                    InsertionPoints.TOP)
//                    .addInsertionPoint(
//                            action(TgCentreInvokerWithCentreContext.class)
//                            .withContext(context().withSelectionCrit().withSelectedEntities().build())
//                            .icon("assignment-ind")
//                            .shortDesc("Bottom Insertion Point")
//                            .longDesc("Functional context-dependent Insertion Point")
//                            .prefDimForView(mkDim("'350px'", "'500px'"))
//                            .withNoParentCentreRefresh()
//                            .build(),
//                    InsertionPoints.BOTTOM)
//                    .withLeftSplitterPosition(40)
//                    .withRightSplitterPosition(30)
//                    .build();
        }
        return scl.build();
    }

    /**
     * Default value assigner for crit-only single criteria validation example.
     *
     * @author TG Team
     *
     */
    private static class CosCritAssigner implements IValueAssigner<SingleCritOtherValueMnemonic<TgPersistentEntityWithProperties>, TgPersistentEntityWithProperties> {
        private final ITgPersistentEntityWithProperties co;

        @Inject
        public CosCritAssigner(final ITgPersistentEntityWithProperties co) {
            this.co = co;
        }

        @Override
        public Optional<SingleCritOtherValueMnemonic<TgPersistentEntityWithProperties>> getValue(final CentreContext<TgPersistentEntityWithProperties, ?> entity, final String name) {
            if ("cosEmptyValueProhibited".equals(name) || "cosStaticallyRequiredWithDefaultValue".equals(name)) {
                return empty();
            } else if ("cosConcreteValueProhibited".equals(name) || "cosStaticallyReadonlyWithDefaultValue".equals(name) || "cosStaticallyRequiredWithNonEmptyDefaultValue".equals(name) || "cosWithACE1WithDefaultValue".equals(name)) {
                return of(single().entity(TgPersistentEntityWithProperties.class).setValue(co.findByKey("KEY8")).value());
            } else if ("cosWithACE2WithDefaultValue".equals(name)) {
                return of(single().entity(TgPersistentEntityWithProperties.class).setValue(co.findByKey("KEY7")).value());
            }
            return empty();
        }
    }

    private EntityCentre<TgPersistentEntityWithProperties> createEntityCentre(final Class<? extends MiWithConfigurationSupport<?>> miType, final String name, final EntityCentreConfig<TgPersistentEntityWithProperties> entityCentreConfig) {
        final EntityCentre<TgPersistentEntityWithProperties> entityCentre = new EntityCentre<>(miType, name, entityCentreConfig, injector(), (centre) -> {
            // ... please implement some additional hooks if necessary -- for e.g. centre.getFirstTick().setWidth(...), add calculated properties through domain tree API, etc.

            //            centre.getSecondTick().setWidth(TgPersistentEntityWithProperties.class, "", 60);
            //            centre.getSecondTick().setWidth(TgPersistentEntityWithProperties.class, "desc", 200);
            //            centre.getSecondTick().setWidth(TgPersistentEntityWithProperties.class, "integerProp", 42);
            //            centre.getSecondTick().setWidth(TgPersistentEntityWithProperties.class, "bigDecimalProp", 68);
            //            centre.getSecondTick().setWidth(TgPersistentEntityWithProperties.class, "entityProp", 40);
            //            centre.getSecondTick().setWidth(TgPersistentEntityWithProperties.class, "booleanProp", 49);
            //            centre.getSecondTick().setWidth(TgPersistentEntityWithProperties.class, "dateProp", 130);
            //            centre.getSecondTick().setWidth(TgPersistentEntityWithProperties.class, "compositeProp", 110);
            //            centre.getSecondTick().setWidth(TgPersistentEntityWithProperties.class, "stringProp", 50);
            // centre.getSecondTick().setWidth(TgPersistentEntityWithProperties.class, "status", 30);
            // centre.getSecondTick().setWidth(TgPersistentEntityWithProperties.class, "customProp", 30);
            // centre.getSecondTick().setWidth(TgPersistentEntityWithProperties.class, "customProp2", 30);
            //            final int statusWidth = 26; // TODO does not matter below 18px -- still remain 18px, +20+20 as padding
            //            centre.getSecondTick().setWidth(TgPersistentEntityWithProperties.class, "dR", statusWidth);
            //            centre.getSecondTick().setWidth(TgPersistentEntityWithProperties.class, "iS", statusWidth);
            //            centre.getSecondTick().setWidth(TgPersistentEntityWithProperties.class, "iR", statusWidth);
            //            centre.getSecondTick().setWidth(TgPersistentEntityWithProperties.class, "oN", statusWidth);
            //            centre.getSecondTick().setWidth(TgPersistentEntityWithProperties.class, "sR", statusWidth);

            return centre;
        });
        return entityCentre;
    }

    @Override
    public int getPort() {
        return port;
    }

    EntityActionConfig dummyAction (final String style) {
        return action(TgDummyAction.class)
        .withContext(context().withMasterEntity().build())
        .postActionSuccess(new PostActionSuccess(""
                + "console.log('ACTION PERFORMED RECEIVING RESULT: ', functionalEntity);\n"
                ))
        .icon("accessibility")
        .withStyle(style)
        .shortDesc("Dummy")
        .longDesc("Dummy action, simply prints its result into console.")
        .build();
    }
}<|MERGE_RESOLUTION|>--- conflicted
+++ resolved
@@ -262,15 +262,8 @@
                .setTimeWithMillisFormat("HH:mm:ss.SSS")
                .withTopPanelStyle(ofNullable(envTopPanelColour), ofNullable(envWatermarkText), ofNullable(envWatermarkCss));
 
-<<<<<<< HEAD
         // Add entity centres
-=======
-        TgMessageWebUiConfig.register(injector(), configApp());
-        TgStopWebUiConfig.register(injector(), configApp());
-        TgMachineRealtimeMonitorWebUiConfig.register(injector(), configApp());
-        TgPolygonWebUiConfig.register(injector(), configApp());
         MoreDataForDeleteEntityWebUiConfig.register(injector(), configApp());
->>>>>>> f62626c5
         final TgCompoundEntityWebUiConfig tgCompoundEntityWebUiConfig = TgCompoundEntityWebUiConfig.register(injector(), configApp());
         final EntityActionConfig mkTgCompoundEntityLocator = mkLocator(configApp(), injector(), TgCompoundEntityLocator.class, "tgCompoundEntity", "color: #0d4b8a");
 
