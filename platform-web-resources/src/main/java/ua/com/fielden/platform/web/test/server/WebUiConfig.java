--- conflicted
+++ resolved
@@ -243,16 +243,13 @@
         configApp().addCentre(MiTgPersistentEntityWithProperties4.class, entityCentre4);
         configApp().addCentre(MiDetailsCentre.class, detailsCentre);
         configApp().addCentre(MiTgEntityWithPropertyDependency.class, propDependencyCentre);
-<<<<<<< HEAD
         configApp().addCentre(MiUser.class, userCentre);
         configApp().addCentre(MiUserRole.class, userRoleCentre);
-=======
 
         //Add custom view
         final CustomTestView customView = new CustomTestView();
         configApp().addCustomView(customView);
 
->>>>>>> f9cecd1e
         //        app.addCentre(new EntityCentre(MiTimesheet.class, "Timesheet"));
         // Add custom views.
         //        app.addCustomView(new MyProfile(), true);
@@ -531,7 +528,6 @@
                     + format("['margin-top: 20px', 'wrap', [%s],[%s],[%s],[%s],[%s]]", actionMr, actionMr, actionMr, actionMr, actionMr)
                     + "    ]"))
             .done();
-<<<<<<< HEAD
         
         final IMaster<User> masterConfigForUser = new SimpleMasterBuilder<User>()
                 .forEntity(User.class)
@@ -565,11 +561,7 @@
                         + format("['margin-top: 20px', 'wrap', [%s],[%s],[%s],[%s],[%s]]", actionMr, actionMr, actionMr, actionMr, actionMr)
                         + "    ]"))
                 .done();
-        
-=======
-
-
->>>>>>> f9cecd1e
+
         final IMaster<TgFunctionalEntityWithCentreContext> masterConfigForFunctionalEntity = new SimpleMasterBuilder<TgFunctionalEntityWithCentreContext>()
                 .forEntity(TgFunctionalEntityWithCentreContext.class) // forEntityWithSaveOnActivate
                 .addProp("valueToInsert").asSinglelineText()
