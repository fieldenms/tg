--- conflicted
+++ resolved
@@ -850,21 +850,6 @@
                 .bgColor("#CFD8DC")
                 .captionBgColor("#78909C")
                 .menu()
-<<<<<<< HEAD
-                .addMenuItem("Entity Centre").description("Entity centre description").centre(entityCentre).done()
-                .addMenuItem("Not Generated Centre").description("Entity centre without calculated / custom properties, which type is strictly TgPersistentEntityWithProperties.class").centre(entityCentreNotGenerated).done()
-                .addMenuItem("Custom View").description("Custom view description").view(customView).done()
-                .addMenuItem("Deletion Centre").description("Deletion centre description").centre(deletionTestCentre).done()
-                .addMenuItem("Property Dependency Example").description("Property Dependency Example description").centre(propDependencyCentre).done()
-                .addMenuItem("Property Descriptor Example").description("Property Descriptor Example description").centre(propDescriptorCentre).done()
-                .addMenuItem("TimeZones Example").description("TimeZone properties handling example").centre(configApp().getCentre(MiTgEntityWithTimeZoneDates.class).get()).done()
-                .addMenuItem("GPS-треки (Web)").description(
-                        "<html><h3>GPS-треки (Web)</h3>" + //
-                        "Забезпечує можливість перегляду, моніторингу й аналізу GPS повідомлень (у вигляді треків), отриманих від GPS-модулів, які встановлені на машини компанії." + //
-                        "Також дозволяє переглядати обчислений кілометраж у вигляді графіка і / або таблиці." + //
-                        "</html>"
-                ).centre(configApp().getCentre(MiTgMessage.class).get()).done()
-=======
                 /*  */.addMenuItem("Custom group").description("Custom group")
                 /*    */.addMenuItem("Entity Centre").description("Entity centre description").centre(entityCentre).done()
                 /*    */.addMenuItem("Not Generated Centre").description("Entity centre without calculated / custom properties, which type is strictly TgPersistentEntityWithProperties.class").centre(entityCentreNotGenerated).done()
@@ -876,7 +861,12 @@
                 /*    */.addMenuItem("Property Descriptor Example").description("Property Descriptor Example description").centre(propDescriptorCentre).done()
                 /*    */.addMenuItem("TimeZones Example").description("TimeZone properties handling example").centre(configApp().getCentre(MiTgEntityWithTimeZoneDates.class).get()).done()
                 /*  */.done()
->>>>>>> d4b48743
+                .addMenuItem("GPS-треки (Web)").description(
+                        "<html><h3>GPS-треки (Web)</h3>" + //
+                        "Забезпечує можливість перегляду, моніторингу й аналізу GPS повідомлень (у вигляді треків), отриманих від GPS-модулів, які встановлені на машини компанії." + //
+                        "Також дозволяє переглядати обчислений кілометраж у вигляді графіка і / або таблиці." + //
+                        "</html>"
+                ).centre(configApp().getCentre(MiTgMessage.class).get()).done()
                 .done().done()
                 .addModule("Accidents")
                 .description("Accidents")
