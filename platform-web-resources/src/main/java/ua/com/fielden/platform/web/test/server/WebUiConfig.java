--- conflicted
+++ resolved
@@ -770,11 +770,7 @@
                 .captionBgColor("#78909C")
                 .menu()
                 .addMenuItem("Entity Centre").description("Entity centre description").centre(entityCentre).done()
-<<<<<<< HEAD
                 .addMenuItem("Not Generated Centre").description("Entity centre without calculated / custom properties, which type is strictly TgPersistentEntityWithProperties.class").centre(entityCentreNotGenerated).done()
-=======
-                .addMenuItem("Deletion Centre").description("Deletion centre description").centre(deletionTestCentre).done()
->>>>>>> a58607fc
                 .addMenuItem("Custom View").description("Custom view description").view(customView).done()
                 .addMenuItem("Deletion Centre").description("Deletion centre description").centre(deletionTestCentre).done()
                 .addMenuItem("Property Dependency Example").description("Property Dependency Example description").centre(propDependencyCentre).done()
