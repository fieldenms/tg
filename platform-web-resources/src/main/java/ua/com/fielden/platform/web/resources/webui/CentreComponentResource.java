package ua.com.fielden.platform.web.resources.webui;

import java.io.ByteArrayInputStream;

import org.restlet.Context;
import org.restlet.Request;
import org.restlet.Response;
import org.restlet.data.Encoding;
import org.restlet.engine.application.EncodeRepresentation;
import org.restlet.representation.InputRepresentation;
import org.restlet.representation.Representation;
import org.restlet.resource.ResourceException;
import org.restlet.resource.ServerResource;

import com.google.common.base.Charsets;

import ua.com.fielden.platform.web.app.ISourceController;
import ua.com.fielden.platform.web.resources.RestServerUtil;

/**
 * Represents web server resource that returns entity centre component for the specified 'miType' to the client.
 *
 * @author TG Team
 *
 */
public class CentreComponentResource extends ServerResource {
    private final ISourceController sourceController;
    private final String mitypeString;
    private final RestServerUtil restUtil;

    /**
     * Creates {@link CentreComponentResource} and initialises it with centre instance.
     *
     * @param centre
     * @param context
     * @param request
     * @param response
     */
    public CentreComponentResource(
            final RestServerUtil restUtil,
            final ISourceController sourceController,//
            final Context context, //
            final Request request, //
            final Response response) {
        init(context, request, response);
        this.restUtil = restUtil;
        this.sourceController = sourceController;
        this.mitypeString = (String) request.getAttributes().get("mitype");
    }

    @Override
<<<<<<< HEAD
    protected Representation get() throws ResourceException {
        return EntityResourceUtils.handleUndesiredExceptions(() -> {
            final String source = sourceController.loadSource("/centre_ui/" + this.mitypeString);
            return new EncodeRepresentation(Encoding.GZIP, new InputRepresentation(new ByteArrayInputStream(source.getBytes(Charsets.UTF_8))));
=======
    protected Representation get() {
        return EntityResourceUtils.handleUndesiredExceptions(getResponse(), () -> {
            try {
                return new EncodeRepresentation(Encoding.GZIP, new InputRepresentation(new ByteArrayInputStream(centre.build().render().toString().getBytes("UTF-8"))));
            } catch (final UnsupportedEncodingException e) {
                e.printStackTrace();
                throw new ResourceException(e);
            }
>>>>>>> f5a0c909
        }, restUtil);
    }
}<|MERGE_RESOLUTION|>--- conflicted
+++ resolved
@@ -49,21 +49,10 @@
     }
 
     @Override
-<<<<<<< HEAD
-    protected Representation get() throws ResourceException {
-        return EntityResourceUtils.handleUndesiredExceptions(() -> {
+    protected Representation get() {
+        return EntityResourceUtils.handleUndesiredExceptions(getResponse(), () -> {
             final String source = sourceController.loadSource("/centre_ui/" + this.mitypeString);
             return new EncodeRepresentation(Encoding.GZIP, new InputRepresentation(new ByteArrayInputStream(source.getBytes(Charsets.UTF_8))));
-=======
-    protected Representation get() {
-        return EntityResourceUtils.handleUndesiredExceptions(getResponse(), () -> {
-            try {
-                return new EncodeRepresentation(Encoding.GZIP, new InputRepresentation(new ByteArrayInputStream(centre.build().render().toString().getBytes("UTF-8"))));
-            } catch (final UnsupportedEncodingException e) {
-                e.printStackTrace();
-                throw new ResourceException(e);
-            }
->>>>>>> f5a0c909
         }, restUtil);
     }
 }