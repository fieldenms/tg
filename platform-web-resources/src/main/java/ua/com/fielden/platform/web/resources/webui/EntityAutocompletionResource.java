package ua.com.fielden.platform.web.resources.webui;

import static ua.com.fielden.platform.web.utils.WebUiResourceUtils.handleUndesiredExceptions;
import static ua.com.fielden.platform.web.utils.WebUiResourceUtils.restoreCentreContextHolder;

import java.util.HashMap;
import java.util.List;
import java.util.Map;

import org.apache.log4j.Logger;
import org.restlet.Context;
import org.restlet.Request;
import org.restlet.Response;
import org.restlet.representation.Representation;
import org.restlet.resource.Post;
import org.restlet.resource.ServerResource;

import ua.com.fielden.platform.basic.IValueMatcherWithContext;
import ua.com.fielden.platform.basic.autocompleter.PojoValueMatcher;
import ua.com.fielden.platform.dao.IEntityDao;
import ua.com.fielden.platform.entity.AbstractEntity;
import ua.com.fielden.platform.entity.IEntityProducer;
import ua.com.fielden.platform.entity.factory.EntityFactory;
import ua.com.fielden.platform.entity.factory.ICompanionObjectFinder;
import ua.com.fielden.platform.entity.functional.centre.CentreContextHolder;
import ua.com.fielden.platform.entity.query.fluent.fetch;
import ua.com.fielden.platform.web.resources.RestServerUtil;
import ua.com.fielden.platform.web.utils.EntityResourceUtils;
<<<<<<< HEAD
import ua.com.fielden.platform.web.utils.WebUiResourceUtils;
=======
import ua.com.fielden.platform.web.utils.EntityRestorationUtils;
>>>>>>> dcc360ab

/**
 * The web resource for entity autocompletion serves as a back-end mechanism of searching entities by search strings and using additional parameters.
 *
 * @author TG Team
 *
 */
public class EntityAutocompletionResource<CONTEXT extends AbstractEntity<?>, T extends AbstractEntity<?>> extends ServerResource {
    private final Logger logger = Logger.getLogger(getClass());
    private final Class<CONTEXT> entityType;
    private final String propertyName;
    private final RestServerUtil restUtil;
    private final IValueMatcherWithContext<CONTEXT, T> valueMatcher;
    private final ICompanionObjectFinder coFinder;
    private final IEntityDao<CONTEXT> companion;
    private final IEntityProducer<CONTEXT> producer;

    public EntityAutocompletionResource(
            final Class<CONTEXT> entityType,
            final String propertyName,
            final IEntityProducer<CONTEXT> entityProducer,
            final EntityFactory entityFactory,
            final IValueMatcherWithContext<CONTEXT, T> valueMatcher,
            final ICompanionObjectFinder companionFinder,
            final RestServerUtil restUtil,
            final Context context,
            final Request request,
            final Response response) {
        init(context, request, response);

        this.entityType = entityType;
        this.propertyName = propertyName;
        this.valueMatcher = valueMatcher;
        this.restUtil = restUtil;
        this.coFinder = companionFinder;
        this.companion = companionFinder.<IEntityDao<CONTEXT>, CONTEXT> find(this.entityType);
        this.producer = entityProducer;
    }

    /**
     * Handles POST request resulting from tg-entity-editor's (are used as editor in masters) <code>search()</code> method.
     */
    @Post
    @Override
    public Representation post(final Representation envelope) {
<<<<<<< HEAD
        return WebUiResourceUtils.handleUndesiredExceptions(getResponse(), () -> {
            logger.debug("ENTITY_AUTOCOMPLETION_RESOURCE: search started.");
            //            // NOTE: the following line can be the example how 'entity search' server errors manifest to the client application
            //            throw new IllegalStateException("Illegal state during entity searching.");
            final CentreContextHolder centreContextHolder = WebUiResourceUtils.restoreCentreContextHolder(envelope, restUtil);
=======
        return handleUndesiredExceptions(getResponse(), () -> {
            logger.debug("ENTITY_AUTOCOMPLETION_RESOURCE: search started.");
            //            // NOTE: the following line can be the example how 'entity search' server errors manifest to the client application
            //            throw new IllegalStateException("Illegal state during entity searching.");
            final CentreContextHolder centreContextHolder = restoreCentreContextHolder(envelope, restUtil);
>>>>>>> dcc360ab

            final Map<String, Object> modifHolder = !centreContextHolder.proxiedPropertyNames().contains("modifHolder") ? centreContextHolder.getModifHolder() : new HashMap<String, Object>();
            final CONTEXT originallyProducedEntity = !centreContextHolder.proxiedPropertyNames().contains("originallyProducedEntity") ? (CONTEXT) centreContextHolder.getOriginallyProducedEntity() : null;
            final CONTEXT context = EntityRestorationUtils.constructEntity(modifHolder, originallyProducedEntity, companion, producer, coFinder).getKey();
            logger.debug("context = " + context);

            final String searchStringVal = (String) centreContextHolder.getCustomObject().get("@@searchString"); // custom property inside paramsHolder
            logger.debug(String.format("SEARCH STRING %s", searchStringVal));

            final String searchString = PojoValueMatcher.prepare(searchStringVal.contains("*") ? searchStringVal : searchStringVal + "*");
            logger.debug(String.format("SEARCH STRING %s", searchString));

            valueMatcher.setContext(context);
            final fetch<T> fetch = EntityResourceUtils.<CONTEXT, T> fetchForProperty(coFinder, entityType, propertyName).fetchModel();
            valueMatcher.setFetch(fetch);
            final List<? extends AbstractEntity<?>> entities = valueMatcher.findMatchesWithModel(searchString != null ? searchString : "%");

            logger.debug("ENTITY_AUTOCOMPLETION_RESOURCE: search finished.");
            return restUtil.listJSONRepresentation(entities);
        }, restUtil);
    }
}<|MERGE_RESOLUTION|>--- conflicted
+++ resolved
@@ -26,11 +26,7 @@
 import ua.com.fielden.platform.entity.query.fluent.fetch;
 import ua.com.fielden.platform.web.resources.RestServerUtil;
 import ua.com.fielden.platform.web.utils.EntityResourceUtils;
-<<<<<<< HEAD
-import ua.com.fielden.platform.web.utils.WebUiResourceUtils;
-=======
 import ua.com.fielden.platform.web.utils.EntityRestorationUtils;
->>>>>>> dcc360ab
 
 /**
  * The web resource for entity autocompletion serves as a back-end mechanism of searching entities by search strings and using additional parameters.
@@ -76,19 +72,11 @@
     @Post
     @Override
     public Representation post(final Representation envelope) {
-<<<<<<< HEAD
-        return WebUiResourceUtils.handleUndesiredExceptions(getResponse(), () -> {
-            logger.debug("ENTITY_AUTOCOMPLETION_RESOURCE: search started.");
-            //            // NOTE: the following line can be the example how 'entity search' server errors manifest to the client application
-            //            throw new IllegalStateException("Illegal state during entity searching.");
-            final CentreContextHolder centreContextHolder = WebUiResourceUtils.restoreCentreContextHolder(envelope, restUtil);
-=======
         return handleUndesiredExceptions(getResponse(), () -> {
             logger.debug("ENTITY_AUTOCOMPLETION_RESOURCE: search started.");
             //            // NOTE: the following line can be the example how 'entity search' server errors manifest to the client application
             //            throw new IllegalStateException("Illegal state during entity searching.");
             final CentreContextHolder centreContextHolder = restoreCentreContextHolder(envelope, restUtil);
->>>>>>> dcc360ab
 
             final Map<String, Object> modifHolder = !centreContextHolder.proxiedPropertyNames().contains("modifHolder") ? centreContextHolder.getModifHolder() : new HashMap<String, Object>();
             final CONTEXT originallyProducedEntity = !centreContextHolder.proxiedPropertyNames().contains("originallyProducedEntity") ? (CONTEXT) centreContextHolder.getOriginallyProducedEntity() : null;
