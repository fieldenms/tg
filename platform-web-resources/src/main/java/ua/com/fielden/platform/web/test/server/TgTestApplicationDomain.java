--- conflicted
+++ resolved
@@ -58,11 +58,8 @@
         add(TgEntityForColourMaster.class);
         add(TgCreatePersistentStatusAction.class);
         add(TgDummyAction.class);
-<<<<<<< HEAD
         add(TgEntityWithPropertyDependency.class);
-=======
         add(DumpCsvTxtProcessor.class);
->>>>>>> dc848679
    }
 
     @Override
