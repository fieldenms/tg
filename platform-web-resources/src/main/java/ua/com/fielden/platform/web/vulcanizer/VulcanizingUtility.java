--- conflicted
+++ resolved
@@ -53,11 +53,7 @@
  */
 public class VulcanizingUtility {
     private static final Logger LOGGER = getLogger(VulcanizingUtility.class);
-<<<<<<< HEAD
-
-=======
-    
->>>>>>> 54db393f
+
     public static String[] unixCommands(final String action) {
         return new String[] {"/bin/bash", action + "-script.bat"};
     }
