--- conflicted
+++ resolved
@@ -52,13 +52,8 @@
  *
  */
 public class VulcanizingUtility {
-<<<<<<< HEAD
     private static final Logger LOGGER = getLogger(VulcanizingUtility.class);
-    
-=======
-    private static final Logger LOGGER = Logger.getLogger(VulcanizingUtility.class);
-
->>>>>>> 8f4ad3e8
+
     public static String[] unixCommands(final String action) {
         return new String[] {"/bin/bash", action + "-script.bat"};
     }
