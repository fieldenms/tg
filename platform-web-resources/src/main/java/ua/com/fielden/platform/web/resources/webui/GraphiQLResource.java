package ua.com.fielden.platform.web.resources.webui;

import static com.google.common.base.Charsets.UTF_8;
import static org.restlet.data.MediaType.TEXT_HTML;
import static ua.com.fielden.platform.web.resources.RestServerUtil.encodedRepresentation;

import java.io.ByteArrayInputStream;
import java.util.Map;

import org.apache.logging.log4j.LogManager;
import org.apache.logging.log4j.Logger;
import org.restlet.Context;
import org.restlet.Request;
import org.restlet.Response;
import org.restlet.data.Status;
import org.restlet.representation.Representation;
import org.restlet.resource.Get;
import org.restlet.resource.Post;

import ua.com.fielden.platform.error.Result;
import ua.com.fielden.platform.security.IAuthorisationModel;
import ua.com.fielden.platform.security.tokens.web_api.GraphiQL_CanExecute_Token;
import ua.com.fielden.platform.utils.IDates;
import ua.com.fielden.platform.utils.ResourceLoader;
import ua.com.fielden.platform.web.interfaces.IDeviceProvider;
import ua.com.fielden.platform.web.ioc.exceptions.MissingWebResourceException;
import ua.com.fielden.platform.web.resources.RestServerUtil;
import ua.com.fielden.platform.web_api.IWebApi;

/**
 * A web resource for GraphiQL Web API interface.
 *
 * @author TG Team
 *
 */
<<<<<<< HEAD
public class GraphiQLResource extends ServerResource {
    private final Logger logger = LogManager.getLogger(GraphiQLResource.class);
=======
public class GraphiQLResource extends AbstractWebResource {
    private final Logger logger = Logger.getLogger(GraphiQLResource.class);
>>>>>>> b6dbf025
    private final IAuthorisationModel authModel;
    private final IWebApi webApi;
    private final RestServerUtil restUtil;

    /**
     * Creates {@link GraphiQLResource}.
     */
    public GraphiQLResource(
            final IWebApi webApi,
            final IAuthorisationModel authModel,
            final RestServerUtil restUtil,
            final IDeviceProvider deviceProvider,
            final IDates dates,
            final Context context,
            final Request request,
            final Response response) {
        super(context, request, response, deviceProvider, dates);
        this.authModel = authModel;
        this.webApi = webApi;
        this.restUtil = restUtil;
    }
    
    @Get
    public Representation graphiQL() {
        // first check request authorisation
        final Result authRes = authModel.authorise(GraphiQL_CanExecute_Token.class);
        if (!authRes.isSuccessful()) {
            getResponse().setStatus(Status.CLIENT_ERROR_UNAUTHORIZED);
            return encodedRepresentation(new ByteArrayInputStream(authRes.getMessage().getBytes(UTF_8)), TEXT_HTML);
        }

        // if authorisation succeeded we can proceed with service the resource.
        try {
            final String source = ResourceLoader.getText("ua/com/fielden/platform/restricted_resources/graphiql.html");
            if (source == null) {
                new MissingWebResourceException("GraphiQL resource is missing.");
            }
            return encodedRepresentation(new ByteArrayInputStream(source.getBytes(UTF_8)), TEXT_HTML);
        } catch (final Exception ex) {
            logger.fatal(ex);
            return encodedRepresentation(new ByteArrayInputStream(ex.getMessage().getBytes(UTF_8)), TEXT_HTML);
        }
    }

    /**
     * Handles GraphQL query POST request.
     */
    @Post
    public Representation query(final Representation envelope) {
        // first check request authorisation
        final Result authRes = authModel.authorise(GraphiQL_CanExecute_Token.class);
        if (!authRes.isSuccessful()) {
            getResponse().setStatus(Status.CLIENT_ERROR_UNAUTHORIZED);
            return encodedRepresentation(new ByteArrayInputStream(authRes.getMessage().getBytes(UTF_8)), TEXT_HTML);
        }

        // if authorisation succeeded, we can proceed with query processing
        return restUtil.webApiResultRepresentation(webApi.execute((Map<String, Object>) restUtil.restoreJsonMap(envelope)));
    }

}<|MERGE_RESOLUTION|>--- conflicted
+++ resolved
@@ -33,13 +33,8 @@
  * @author TG Team
  *
  */
-<<<<<<< HEAD
-public class GraphiQLResource extends ServerResource {
+public class GraphiQLResource extends AbstractWebResource {
     private final Logger logger = LogManager.getLogger(GraphiQLResource.class);
-=======
-public class GraphiQLResource extends AbstractWebResource {
-    private final Logger logger = Logger.getLogger(GraphiQLResource.class);
->>>>>>> b6dbf025
     private final IAuthorisationModel authModel;
     private final IWebApi webApi;
     private final RestServerUtil restUtil;
