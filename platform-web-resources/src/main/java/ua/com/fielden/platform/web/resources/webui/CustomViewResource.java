--- conflicted
+++ resolved
@@ -15,11 +15,6 @@
 
 import ua.com.fielden.platform.web.app.ISourceController;
 import ua.com.fielden.platform.web.resources.RestServerUtil;
-<<<<<<< HEAD
-import ua.com.fielden.platform.web.utils.WebUiResourceUtils;
-
-=======
->>>>>>> dcc360ab
 import com.google.common.base.Charsets;
 
 /**
@@ -52,11 +47,7 @@
 
     @Override
     protected Representation get() throws ResourceException {
-<<<<<<< HEAD
-        return WebUiResourceUtils.handleUndesiredExceptions(getResponse(), () -> {
-=======
         return handleUndesiredExceptions(getResponse(), () -> {
->>>>>>> dcc360ab
             final String source = sourceController().loadSource("/custom_view/" + this.viewName, deviceProfile());
             return new EncodeRepresentation(Encoding.GZIP, new InputRepresentation(new ByteArrayInputStream(source.getBytes(Charsets.UTF_8))));
         }, restUtil());
