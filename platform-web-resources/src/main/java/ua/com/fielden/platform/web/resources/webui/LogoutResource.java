--- conflicted
+++ resolved
@@ -35,13 +35,8 @@
 public class LogoutResource extends AbstractWebResource {
 
     public static final String BINDING_PATH = "/logout";
-<<<<<<< HEAD
-    
+
     private final Logger logger = LogManager.getLogger(LogoutResource.class);
-=======
-
-    private final Logger logger = Logger.getLogger(LogoutResource.class);
->>>>>>> 0b925ad2
 
     private final IWebResourceLoader webResourceLoader;
     private final IUserProvider userProvider;
