package ua.com.fielden.platform.web.resources.webui;

import static java.util.Collections.emptyList;
import static java.lang.String.format;
import static java.util.Optional.empty;
import static java.util.Optional.of;
import static java.util.Optional.ofNullable;
import static java.util.stream.Collectors.toList;
import static java.util.UUID.randomUUID;
import static ua.com.fielden.platform.data.generator.IGenerator.FORCE_REGENERATION_KEY;
import static ua.com.fielden.platform.data.generator.IGenerator.shouldForceRegeneration;
import static ua.com.fielden.platform.error.Result.failure;
import static ua.com.fielden.platform.streaming.ValueCollectors.toLinkedHashMap;
import static ua.com.fielden.platform.types.either.Either.left;
import static ua.com.fielden.platform.types.either.Either.right;
import static ua.com.fielden.platform.types.tuples.T2.t2;
import static ua.com.fielden.platform.utils.EntityUtils.areEqual;
import static ua.com.fielden.platform.utils.EntityUtils.equalsEx;
import static ua.com.fielden.platform.web.action.CentreConfigShareActionProducer.CONFIG_DOES_NOT_EXIST;
import static ua.com.fielden.platform.web.centre.CentreConfigUpdaterUtils.applyNewOrderVisibilityAndSorting;
import static ua.com.fielden.platform.web.centre.CentreConfigUtils.isDefaultOrLink;
import static ua.com.fielden.platform.web.centre.CentreConfigUtils.isInherited;
import static ua.com.fielden.platform.web.centre.CentreUpdater.FRESH_CENTRE_NAME;
import static ua.com.fielden.platform.web.centre.CentreUpdater.NAME_OF;
import static ua.com.fielden.platform.web.centre.CentreUpdater.PREVIOUSLY_RUN_CENTRE_NAME;
import static ua.com.fielden.platform.web.centre.CentreUpdater.SAVED_CENTRE_NAME;
import static ua.com.fielden.platform.web.centre.CentreUpdater.commitCentre;
import static ua.com.fielden.platform.web.centre.CentreUpdater.commitCentreWithoutConflicts;
import static ua.com.fielden.platform.web.centre.CentreUpdater.loadableConfigurations;
import static ua.com.fielden.platform.web.centre.CentreUpdater.makePreferred;
import static ua.com.fielden.platform.web.centre.CentreUpdater.obtainTitleFrom;
import static ua.com.fielden.platform.web.centre.CentreUpdater.removeCentres;
import static ua.com.fielden.platform.web.centre.CentreUpdater.retrievePreferredConfigName;
import static ua.com.fielden.platform.web.centre.CentreUpdater.updateCentre;
import static ua.com.fielden.platform.web.centre.CentreUpdater.updateCentreConfigUuid;
import static ua.com.fielden.platform.web.centre.CentreUpdater.updateCentreDesc;
import static ua.com.fielden.platform.web.centre.CentreUpdaterUtils.FETCH_CONFIG;
import static ua.com.fielden.platform.web.centre.CentreUpdaterUtils.FETCH_CONFIG_AND_INSTRUMENT;
import static ua.com.fielden.platform.web.centre.CentreUpdaterUtils.findConfigOpt;
import static ua.com.fielden.platform.web.centre.CentreUpdaterUtils.findConfigOptByUuid;
import static ua.com.fielden.platform.web.centre.CentreUpdaterUtils.saveNewEntityCentreManager;
import static ua.com.fielden.platform.web.centre.CentreUtils.isFreshCentreChanged;
import static ua.com.fielden.platform.web.centre.WebApiUtils.LINK_CONFIG_TITLE;
import static ua.com.fielden.platform.web.factories.webui.ResourceFactoryUtils.extractSaveAsName;
import static ua.com.fielden.platform.web.factories.webui.ResourceFactoryUtils.wasLoadedPreviouslyAndConfigUuid;
import static ua.com.fielden.platform.web.resources.webui.CentreResourceUtils.CENTRE_DIRTY;
import static ua.com.fielden.platform.web.resources.webui.CentreResourceUtils.META_VALUES;
import static ua.com.fielden.platform.web.resources.webui.CentreResourceUtils.STALE_CRITERIA_MESSAGE;
import static ua.com.fielden.platform.web.resources.webui.CentreResourceUtils.createCriteriaEntityWithoutConflicts;
import static ua.com.fielden.platform.web.resources.webui.CentreResourceUtils.createCriteriaMetaValues;
import static ua.com.fielden.platform.web.resources.webui.CentreResourceUtils.createCriteriaMetaValuesCustomObject;
import static ua.com.fielden.platform.web.resources.webui.CentreResourceUtils.createCriteriaMetaValuesCustomObjectWithResult;
import static ua.com.fielden.platform.web.resources.webui.CentreResourceUtils.createCriteriaMetaValuesCustomObjectWithSaveAsInfo;
import static ua.com.fielden.platform.web.resources.webui.CentreResourceUtils.createCriteriaValidationPrototype;
import static ua.com.fielden.platform.web.resources.webui.CentreResourceUtils.isAutoRunning;
import static ua.com.fielden.platform.web.resources.webui.CentreResourceUtils.isRunning;
import static ua.com.fielden.platform.web.resources.webui.CentreResourceUtils.isSorting;
import static ua.com.fielden.platform.web.resources.webui.CentreResourceUtils.removeWasRunIndication;
import static ua.com.fielden.platform.web.resources.webui.CentreResourceUtils.updateInheritedFromShared;
import static ua.com.fielden.platform.web.resources.webui.EntityValidationResource.VALIDATION_COUNTER;
import static ua.com.fielden.platform.web.utils.EntityResourceUtils.getEntityType;
import static ua.com.fielden.platform.web.utils.WebUiResourceUtils.handleUndesiredExceptions;
import static ua.com.fielden.platform.web.utils.WebUiResourceUtils.restoreCentreContextHolder;
import static ua.com.fielden.platform.web.utils.WebUiResourceUtils.restoreModifiedPropertiesHolderFrom;

import java.util.ArrayList;
import java.util.Arrays;
import java.util.Collection;
import java.util.LinkedHashMap;
import java.util.List;
import java.util.Map;
import java.util.Optional;
import java.util.function.Consumer;
import java.util.function.Function;
import java.util.function.Supplier;
import java.util.stream.Collectors;
import java.util.stream.Stream;

import org.apache.logging.log4j.LogManager;
import org.apache.logging.log4j.Logger;
import org.restlet.Context;
import org.restlet.Request;
import org.restlet.Response;
import org.restlet.representation.Representation;
import org.restlet.resource.Get;
import org.restlet.resource.Post;
import org.restlet.resource.Put;

import ua.com.fielden.platform.criteria.generator.ICriteriaGenerator;
import ua.com.fielden.platform.dao.IEntityDao;
import ua.com.fielden.platform.data.generator.IGenerator;
import ua.com.fielden.platform.domaintree.IDomainTreeEnhancerCache;
import ua.com.fielden.platform.domaintree.centre.ICentreDomainTreeManager.ICentreDomainTreeManagerAndEnhancer;
import ua.com.fielden.platform.domaintree.centre.IOrderingRepresentation.Ordering;
import ua.com.fielden.platform.domaintree.impl.CalculatedProperty;
import ua.com.fielden.platform.domaintree.impl.EnhancementPropertiesMap;
import ua.com.fielden.platform.entity.AbstractEntity;
import ua.com.fielden.platform.entity.factory.EntityFactory;
import ua.com.fielden.platform.entity.factory.ICompanionObjectFinder;
import ua.com.fielden.platform.entity.functional.centre.CentreContextHolder;
import ua.com.fielden.platform.entity.meta.MetaProperty;
import ua.com.fielden.platform.entity_centre.review.criteria.EnhancedCentreEntityQueryCriteria;
import ua.com.fielden.platform.error.Result;
import ua.com.fielden.platform.security.user.IUser;
import ua.com.fielden.platform.security.user.IUserProvider;
import ua.com.fielden.platform.security.user.User;
import ua.com.fielden.platform.types.either.Either;
import ua.com.fielden.platform.types.tuples.T2;
import ua.com.fielden.platform.ui.config.EntityCentreConfig;
import ua.com.fielden.platform.ui.config.MainMenuItem;
import ua.com.fielden.platform.ui.config.api.IEntityCentreConfig;
import ua.com.fielden.platform.ui.config.api.IMainMenuItem;
import ua.com.fielden.platform.ui.menu.MiWithConfigurationSupport;
import ua.com.fielden.platform.utils.IDates;
import ua.com.fielden.platform.utils.Pair;
import ua.com.fielden.platform.web.app.IWebUiConfig;
import ua.com.fielden.platform.web.centre.CentreContext;
import ua.com.fielden.platform.web.centre.EntityCentre;
import ua.com.fielden.platform.web.centre.ICentreConfigSharingModel;
import ua.com.fielden.platform.web.centre.IQueryEnhancer;
import ua.com.fielden.platform.web.centre.api.EntityCentreConfig.ResultSetProp;
import ua.com.fielden.platform.web.centre.api.actions.multi.IEntityMultiActionSelector;
import ua.com.fielden.platform.web.centre.api.context.CentreContextConfig;
import ua.com.fielden.platform.web.centre.api.resultset.ICustomPropsAssignmentHandler;
import ua.com.fielden.platform.web.centre.api.resultset.IRenderingCustomiser;
import ua.com.fielden.platform.web.centre.api.resultset.PropDef;
import ua.com.fielden.platform.web.interfaces.DeviceProfile;
import ua.com.fielden.platform.web.interfaces.IDeviceProvider;
import ua.com.fielden.platform.web.resources.RestServerUtil;

/**
 * The web resource for criteria serves as a back-end mechanism of criteria retrieval. It provides a base implementation for handling the following methods:
 * <ul>
 * <li>retrieve entity -- GET request.
 * </ul>
 *
 * @author TG Team
 *
 */
public class CriteriaResource extends AbstractWebResource {
<<<<<<< HEAD
    private final static Logger logger = LogManager.getLogger(CriteriaResource.class);

    private final static String staleCriteriaMessage = "Selection criteria have been changed, but not applied. "
=======
    private static final Logger logger = Logger.getLogger(CriteriaResource.class);
    private static final String CONFIG_COULD_NOT_BE_SHARED_WITH_BASE_USER = "No configuration can be shared with base users, e.g. with %s.";
    private static final String LINK_CONFIG_COULD_NOT_BE_SHARED = "Link configurations cannot be shared.";
    private static final String CONFLICTING_TITLE_SUFFIX = " (shared%s)";
    private static final String COULD_NOT_LOAD_CONFLICTING_SHARED_CONFIGURATION = "Cannot load a shared configuration with conflicting title [%s].";
    private static final String LINK_CONFIG_COULD_NOT_BE_LOADED = "A link configuration could not be loaded. Please try again.";
    private static final String ERR_STALE_CRITERIA = "Selection criteria have been changed, but not applied. "
>>>>>>> 95ee5b5b
                                                     + "Previously applied values are in effect. "
                                                     + "Please tap <b>RUN</b> to apply the updated selection criteria.";
    private final RestServerUtil restUtil;
    private final ICompanionObjectFinder companionFinder;
    private final ICriteriaGenerator critGenerator;
    private final EntityCentre<AbstractEntity<?>> centre;
    private final IWebUiConfig webUiConfig;
    private final IUserProvider userProvider;
    private final EntityFactory entityFactory;
    private final IDomainTreeEnhancerCache domainTreeEnhancerCache;
    private final ICentreConfigSharingModel sharingModel;
    private User user;
    private IEntityCentreConfig eccCompanion;
    private IMainMenuItem mmiCompanion;
    private IUser userCompanion;
    private Class<? extends MiWithConfigurationSupport<?>> miType;

    public CriteriaResource(
            final RestServerUtil restUtil,
            final EntityCentre<AbstractEntity<?>> centre,
            final IDomainTreeEnhancerCache domainTreeEnhancerCache,
            final IWebUiConfig webUiConfig,
            final ICompanionObjectFinder companionFinder,
            final IUserProvider userProvider,
            final IDeviceProvider deviceProvider,
            final IDates dates,
            final ICriteriaGenerator critGenerator,
            final EntityFactory entityFactory,
            final ICentreConfigSharingModel sharingModel,
            final Context context,
            final Request request,
            final Response response) {
        super(context, request, response, deviceProvider, dates);

        this.restUtil = restUtil;
        this.companionFinder = companionFinder;

        this.centre = centre;
        this.critGenerator = critGenerator;

        this.domainTreeEnhancerCache = domainTreeEnhancerCache;
        this.webUiConfig = webUiConfig;
        this.userProvider = userProvider;
        this.entityFactory = entityFactory;
        this.sharingModel = sharingModel;
    }

    /**
     * Handles GET requests resulting from tg-selection-criteria <code>retrieve()</code> method (new entity).
     */
    @Get
    @Override
    public Representation get() {
        return handleUndesiredExceptions(getResponse(), () -> {
            miType = centre.getMenuItemType();
            user = userProvider.getUser();
            eccCompanion = companionFinder.find(EntityCentreConfig.class);
            mmiCompanion = companionFinder.find(MainMenuItem.class);
            userCompanion = companionFinder.find(User.class);
            final T2<Boolean, Optional<String>> wasLoadedPreviouslyAndConfigUuid = wasLoadedPreviouslyAndConfigUuid(getRequest());
            final boolean wasLoadedPreviously = wasLoadedPreviouslyAndConfigUuid._1;
            final Optional<String> configUuid = wasLoadedPreviouslyAndConfigUuid._2;
            final Optional<String> actualSaveAsName;
            final Optional<String> resolvedConfigUuid;
            if (!getQuery().isEmpty()) {
                // start loading of link configuration with parameters;
                // create two empty FRESH / SAVED centres if not yet created;
                // return saveAsName and generated configUuid for further processing
                final T2<Optional<String>, Optional<String>> saveAsNameAndConfigUuid = prepareLinkConfigInfrastructure();
                actualSaveAsName = saveAsNameAndConfigUuid._1;
                resolvedConfigUuid = saveAsNameAndConfigUuid._2;
                // empty link config is taken from SAVED surrogate centre (which is always empty);
                final ICentreDomainTreeManagerAndEnhancer emptyCentre = updateCentre(user, miType, SAVED_CENTRE_NAME, actualSaveAsName, device(), domainTreeEnhancerCache, webUiConfig, eccCompanion, mmiCompanion, userCompanion, companionFinder);
                // clear current 'link' surrogate FRESH centre -- this is to make it empty before applying new selection criteria parameters (client-side action after this request's response will be delivered);
                commitCentre(user, miType, FRESH_CENTRE_NAME, actualSaveAsName, device(), emptyCentre, null /* newDesc */, webUiConfig, eccCompanion, mmiCompanion, userCompanion);
            } else if (configUuid.isPresent()) {
                // start loading of configuration defined by concrete uuid;
                // we look only through [link, own save-as, inherited from base, inherited from shared] set of configurations;
                // default configurations are excluded in the lookup;
                // only FRESH kind are looked for;
                final Optional<EntityCentreConfig> freshConfigOpt = findConfigOptByUuid(configUuid.get(), user, miType, device(), FRESH_CENTRE_NAME, eccCompanion);
                if (freshConfigOpt.isPresent()) {
                    // for current user we already have FRESH configuration with uuid loaded;
                    final Optional<String> preliminarySaveAsName = of(obtainTitleFrom(freshConfigOpt.get().getTitle(), FRESH_CENTRE_NAME, device()));
                    // updating is required from upstream configuration;
                    if (!LINK_CONFIG_TITLE.equals(preliminarySaveAsName.get())) { // (but not for link configuration);
                        actualSaveAsName = updateFromUpstream(configUuid.get(), preliminarySaveAsName);
                    } else {
                        actualSaveAsName = preliminarySaveAsName;
                    }
                } else {
                    // if there is no FRESH configuration then there are no [link, own save-as] configuration with the specified uuid;
                    // however there can exist [base, shared] config for other user with the specified uuid;
                    actualSaveAsName = firstTimeLoadingFrom(validateUuidAndGetUpstreamConfig(configUuid.get()).orElseThrow(Result::asRuntime));
                }
                // configuration being loaded need to become preferred
                if (!LINK_CONFIG_TITLE.equals(actualSaveAsName.get()) && !webUiConfig.getCentres().get(miType).isRunAutomatically()) {
                    makePreferred(user, miType, actualSaveAsName, device(), companionFinder);
                }
                resolvedConfigUuid = configUuid;
            } else {
                if (!wasLoadedPreviously) { // client-driven first time loading of centre's selection criteria
                    actualSaveAsName = retrievePreferredConfigName(user, miType, device(), companionFinder); // preferred configuration should be loaded
                    resolvedConfigUuid = updateCentreConfigUuid(user, miType, actualSaveAsName, device(), eccCompanion);
                } else {
                    actualSaveAsName = empty(); // in case where first time loading has been occurred earlier we still prefer configuration specified by absence of uuid: default
                    if (!webUiConfig.getCentres().get(miType).isRunAutomatically()) {
                        makePreferred(user, miType, actualSaveAsName, device(), companionFinder); // most likely transition from save-as configuration has been occurred and need to update preferred config; in other case we can go to other centre and back from already loaded default config and this call will make default config preferred again
                    }
                    resolvedConfigUuid = empty();
                }
            }
            final ICentreDomainTreeManagerAndEnhancer updatedFreshCentre = updateCentre(user, miType, FRESH_CENTRE_NAME, actualSaveAsName, device(), domainTreeEnhancerCache, webUiConfig, eccCompanion, mmiCompanion, userCompanion, companionFinder);
            final String customDesc = updateCentreDesc(user, miType, actualSaveAsName, device(), eccCompanion);
            return createCriteriaRetrievalEnvelope(updatedFreshCentre, miType, actualSaveAsName, user, restUtil, companionFinder, critGenerator, device(), customDesc, resolvedConfigUuid, domainTreeEnhancerCache, webUiConfig, eccCompanion, mmiCompanion, userCompanion, sharingModel);
        }, restUtil);
    }
    
    /**
     * Validates {@code configUuid} on the subject of configuration existence and general ability to share it with current {@code user}.
     */
    private Either<Result, EntityCentreConfig> validateUuidAndGetUpstreamConfig(final String configUuid) {
        // we look only for owners; "owning" is indicated by presence of SAVED configuration with the specified uuid
        final Optional<EntityCentreConfig> savedConfigOptForOtherUser = findConfigOptByUuid(configUuid, miType, device(), SAVED_CENTRE_NAME, eccCompanion);
        if (!savedConfigOptForOtherUser.isPresent()) {
            // configuration does not exist (no SAVED surrogate centre) -- legitimate error; this can happen if configuration has been already deleted or didn't exist due to URI mistyping
            return left(failure(CONFIG_DOES_NOT_EXIST));
        } else if (user.isBase()) {
            // current user is base user;
            // we have configuration owner not equal to current user (because FRESH config with this uuid for current user didn't exist);
            // base user is not based on any other;
            // so from two categories [base, shared] we can only consider [shared];
            // so, at this stage, we prohibit loading of [inherited from shared] configurations for base users -- not really practical scenario and possibly will never be required
            return left(failure(format(CONFIG_COULD_NOT_BE_SHARED_WITH_BASE_USER, user)));
        } else if (LINK_CONFIG_TITLE.equals(obtainTitleFrom(savedConfigOptForOtherUser.get().getTitle(), SAVED_CENTRE_NAME, device()))) {
            // link-configs can not be shared anywhere neither from base user nor from base/non-base user that gave its uuid as part of sharing process
            return left(failure(LINK_CONFIG_COULD_NOT_BE_SHARED));
        }
        return right(savedConfigOptForOtherUser.get());
    }

    /**
     * Implements first time loading of configuration into 'inherited from base / shared'.
     */
    private Optional<String> firstTimeLoadingFrom(final EntityCentreConfig upstreamConfig) {
        final String configUuid = upstreamConfig.getConfigUuid();
        final User upstreamConfigCreator = upstreamConfig.getOwner();
        final String preliminarySaveAsName = obtainTitleFrom(upstreamConfig.getTitle(), SAVED_CENTRE_NAME, device());
        final Optional<String> actualSaveAsName;
        if (upstreamConfigCreator.isBase() && areEqual(upstreamConfigCreator, user.getBasedOnUser() /*id-only-proxy*/)) {
            // we have base => basedOn relationship between current user and the creator of savedConfig;
            // we now know the actualSaveAsName from which the configuration should be updated;
            // CentreUpdater.updateCentre and .updateDifferences method should take care of that process;
            // at least FRESH config should be prepared -- making it preferred requires existence
            actualSaveAsName = of(preliminarySaveAsName);
            updateCentre(user, miType, FRESH_CENTRE_NAME, actualSaveAsName, device(), domainTreeEnhancerCache, webUiConfig, eccCompanion, mmiCompanion, userCompanion, companionFinder);
        } else {
            // if current user does not have access to shared configuration then sharing process should be prevented
            sharingModel.isSharedWith(configUuid, user).ifFailure(Result::throwRuntime);
            // current user gets uuid as part of sharing process from other base/non-base user;
            // need to determine non-conflicting name for current user from preliminarySaveAsName
            actualSaveAsName = of(determineNonConflictingName(preliminarySaveAsName, -1));
            final Function<String, Function<String, Consumer<Optional<String>>>> createInheritedFromShared = surrogateName -> newDescription -> uuid -> saveNewEntityCentreManager(
                true,
                upstreamConfig.getConfigBody(),
                miType,
                user,
                NAME_OF.apply(surrogateName).apply(actualSaveAsName).apply(device()),
                newDescription,
                eccCompanion,
                mmiCompanion,
                ecc -> uuid.map(u -> ecc.setConfigUuid(u)).orElse(ecc)
            );
            final EntityCentreConfig freshConfigForCreator = findConfigOptByUuid(configUuid, upstreamConfigCreator, miType, device(), FRESH_CENTRE_NAME, eccCompanion).get(); // need to retrieve FRESH config to get 'desc' -- that's because SAVED centres haven't stored descriptions, only FRESH do; this config must be present, otherwise savedConfigForOtherUser would not exist
            createInheritedFromShared.apply(FRESH_CENTRE_NAME).apply(freshConfigForCreator.getDesc()).accept(of(configUuid)); // update (FRESH only) with upstream description and configUuid during creation
            createInheritedFromShared.apply(SAVED_CENTRE_NAME).apply(null).accept(empty());
        }
        return actualSaveAsName;
    }

    /**
     * Determines name of inherited from shared configuration.
     * Usually it is the same as {@code preliminaryName} (if there is no config with this name).
     * <p>
     * If there is conflicting name then '(shared)' suffix is added.
     * If even that did not work -- '(shared 1)' -> '(shared 9)' suffixes are tried.
     * If even that did not work -- error is thrown.
     */
    private String determineNonConflictingName(final String preliminaryName, final int index) {
        final String name;
        if (index > 9) {
            throw failure(format(COULD_NOT_LOAD_CONFLICTING_SHARED_CONFIGURATION, preliminaryName));
        } else {
            name = preliminaryName + (index == -1 ? "" : format(CONFLICTING_TITLE_SUFFIX, index == 0 ? "" : " " + index));
        }
        return findConfigOpt(miType, user, NAME_OF.apply(FRESH_CENTRE_NAME).apply(of(name)).apply(device()), eccCompanion, FETCH_CONFIG)
            .map(conflictingConfig -> determineNonConflictingName(preliminaryName, index + 1))
            .orElse(name);
    }

    /**
     * Updates already loaded by {@code user} configuration with concrete {@code configUuid} from its upstream configuration (if it is inherited).
     */
    private Optional<String> updateFromUpstream(final String configUuid, final Optional<String> saveAsName) {
        // look for config creator
        final Optional<EntityCentreConfig> savedConfigOpt = findConfigOptByUuid(configUuid, miType, device(), SAVED_CENTRE_NAME, eccCompanion);
        if (savedConfigOpt.isPresent()) {
            // the creator is current user or other
            final EntityCentreConfig savedConfig = savedConfigOpt.get();
            final User savedConfigCreator = savedConfig.getOwner();
            if (!areEqual(savedConfigCreator, user)) {
                // current user didn't create this config -> it is inherited and needs updating
                if (savedConfigCreator.isBase() && areEqual(savedConfigCreator, user.getBasedOnUser() /*id-only-proxy*/)) {
                    // inherited from base
                    if (isCentreChanged(saveAsName)) { // if there are some user changes, only SAVED surrogate must be updated; if such centre will be discarded the base user changes will be loaded immediately
                        removeCentres(user, miType, device(), saveAsName, eccCompanion, SAVED_CENTRE_NAME);
                    } else { // otherwise base user changes will be loaded immediately after centre loading
                        removeCentres(user, miType, device(), saveAsName, eccCompanion, FRESH_CENTRE_NAME, SAVED_CENTRE_NAME);
                    }
                    updateCentre(user, miType, FRESH_CENTRE_NAME, saveAsName, device(), domainTreeEnhancerCache, webUiConfig, eccCompanion, mmiCompanion, userCompanion, companionFinder);
                    updateCentre(user, miType, SAVED_CENTRE_NAME, saveAsName, device(), domainTreeEnhancerCache, webUiConfig, eccCompanion, mmiCompanion, userCompanion, companionFinder); // do not leave only FRESH centre out of two (FRESH + SAVED) => update SAVED centre explicitly
                } else {
                    if (sharingModel.isSharedWith(configUuid, user).isSuccessful()) {
                        // inherited from shared
                        updateInheritedFromShared(savedConfig, miType, device(), saveAsName, user, eccCompanion, of(() -> isCentreChanged(saveAsName)));
                        return of(obtainTitleFrom(savedConfig.getTitle(), SAVED_CENTRE_NAME, device()));
                    } // already loaded inherited from shared config was made unshared; the inherited from shared configuration now acts like own save-as configuration
                }
            } // if the current user is creator then no 'updating from upstream' is needed -- it is own save-as
        } // else, there are no creator for this config; it means that it was shared / based but original config deleted; the inherited from shared / base configuration acts like own save-as configuration
        return saveAsName;
    }

    /**
     * Prepares FRESH / SAVED link configs if not yet created. Returns a pair of resultant saveAsName and configUuid.
     */
    private T2<Optional<String>, Optional<String>> prepareLinkConfigInfrastructure() {
        // 'link' configuration loading is not limited only to first time loading;
        // user can paste 'link' configuration URI into current app context;
        // usually it will look like default config URI (no uuid) with appended params;
        // however it is possible for user (or programmatically) to append params to save-as/link/inherited configuration that has uuid;
        // in that case it still should act as applying those params against empty configuration on 'link' configuration infrastructure
        final Optional<String> actualSaveAsName = of(LINK_CONFIG_TITLE); // 'link' configuration should saveAsName
        // ensure that FRESH link centre is present (creates automatically without configUuid if not)
        updateCentre(user, miType, FRESH_CENTRE_NAME, actualSaveAsName, device(), domainTreeEnhancerCache, webUiConfig, eccCompanion, mmiCompanion, userCompanion, companionFinder);
        // create configUuids there if not yet present
        final Optional<EntityCentreConfig> freshConfigOpt = findConfigOpt(miType, user, NAME_OF.apply(FRESH_CENTRE_NAME).apply(actualSaveAsName).apply(device()), eccCompanion, FETCH_CONFIG_AND_INSTRUMENT.with("configUuid"));
        if (!freshConfigOpt.isPresent()) {
            throw failure(LINK_CONFIG_COULD_NOT_BE_LOADED); // this should never happen, but just in case return a little bit more meaningful message
        } else if (freshConfigOpt.get().getConfigUuid() == null) {
            // if FRESH config does not have uuid yet then it was created just recently;
            // so create SAVED config first;
            updateCentre(user, miType, SAVED_CENTRE_NAME, actualSaveAsName, device(), domainTreeEnhancerCache, webUiConfig, eccCompanion, mmiCompanion, userCompanion, companionFinder);
            // and update both with newly generated config uuid
            final String newConfigUuid = randomUUID().toString();
            eccCompanion.saveWithConflicts(freshConfigOpt.get().setConfigUuid(newConfigUuid));
            findConfigOpt(miType, user, NAME_OF.apply(SAVED_CENTRE_NAME).apply(actualSaveAsName).apply(device()), eccCompanion, FETCH_CONFIG_AND_INSTRUMENT.with("configUuid"))
                .ifPresent(savedConfig -> eccCompanion.saveWithConflicts(savedConfig.setConfigUuid(newConfigUuid)));
            return t2(actualSaveAsName, of(newConfigUuid));
        } else {
            return t2(actualSaveAsName, of(freshConfigOpt.get().getConfigUuid()));
        }
    }

    /**
     * Returns whether FRESH config is changed from SAVED one.
     */
    private boolean isCentreChanged(final Optional<String> actualSaveAsName) {
        return isFreshCentreChanged(
            updateCentre(user, miType, FRESH_CENTRE_NAME, actualSaveAsName, device(), domainTreeEnhancerCache, webUiConfig, eccCompanion, mmiCompanion, userCompanion, companionFinder),
            updateCentre(user, miType, SAVED_CENTRE_NAME, actualSaveAsName, device(), domainTreeEnhancerCache, webUiConfig, eccCompanion, mmiCompanion, userCompanion, companionFinder)
        );
    }

    /**
     * Handles POST request resulting from tg-selection-criteria <code>validate()</code> method.
     */
    @Post
    @Override
    public Representation post(final Representation envelope) {
        return handleUndesiredExceptions(getResponse(), () -> {
            final Optional<String> saveAsName = extractSaveAsName(getRequest());
            eccCompanion = companionFinder.find(EntityCentreConfig.class);
            mmiCompanion = companionFinder.find(MainMenuItem.class);
            userCompanion = companionFinder.find(User.class);
            miType = centre.getMenuItemType();
            user = userProvider.getUser();
            final Map<String, Object> modifiedPropertiesHolder = restoreModifiedPropertiesHolderFrom(envelope, restUtil);
            final DeviceProfile device = device();
            final EnhancedCentreEntityQueryCriteria<AbstractEntity<?>, ? extends IEntityDao<AbstractEntity<?>>> appliedCriteriaEntity = createCriteriaEntityWithoutConflicts(modifiedPropertiesHolder, companionFinder, critGenerator, miType, saveAsName, user, device, domainTreeEnhancerCache, webUiConfig, eccCompanion, mmiCompanion, userCompanion, sharingModel);
            final ICentreDomainTreeManagerAndEnhancer updatedFreshCentre = appliedCriteriaEntity.getCentreDomainTreeMangerAndEnhancer();
            final Map<String, Object> customObject = createCriteriaMetaValuesCustomObject(
                createCriteriaMetaValues(updatedFreshCentre, getEntityType(miType)),
                appliedCriteriaEntity.centreDirtyCalculator().apply(saveAsName).apply(() -> updatedFreshCentre),
                createStaleCriteriaMessage((String) modifiedPropertiesHolder.get("@@wasRun"), updatedFreshCentre, miType, saveAsName, user, companionFinder, critGenerator, device, domainTreeEnhancerCache, webUiConfig, eccCompanion, mmiCompanion, userCompanion)
            );
            customObject.put(VALIDATION_COUNTER, modifiedPropertiesHolder.get(VALIDATION_COUNTER));
            return restUtil.rawListJsonRepresentation(appliedCriteriaEntity, customObject);
        }, restUtil);
    }

    public static Representation createCriteriaRetrievalEnvelope(
            final ICentreDomainTreeManagerAndEnhancer updatedFreshCentre,
            final Class<? extends MiWithConfigurationSupport<?>> miType,
            final Optional<String> saveAsName,
            final User user,
            final RestServerUtil restUtil,
            final ICompanionObjectFinder companionFinder,
            final ICriteriaGenerator critGenerator,
            final DeviceProfile device,
            final String saveAsDesc,
            final Optional<String> configUuid,
            final IDomainTreeEnhancerCache domainTreeEnhancerCache,
            final IWebUiConfig webUiConfig,
            final IEntityCentreConfig eccCompanion,
            final IMainMenuItem mmiCompanion,
            final IUser userCompanion,
            final ICentreConfigSharingModel sharingModel) {
        final EnhancedCentreEntityQueryCriteria<AbstractEntity<?>, ? extends IEntityDao<AbstractEntity<?>>> appliedCriteriaEntity = createCriteriaValidationPrototype(miType, saveAsName, updatedFreshCentre, companionFinder, critGenerator, -1L, user, device, domainTreeEnhancerCache, webUiConfig, eccCompanion, mmiCompanion, userCompanion, sharingModel);
        return restUtil.rawListJsonRepresentation(
            appliedCriteriaEntity,
            removeWasRunIndication(createCriteriaMetaValuesCustomObjectWithSaveAsInfo(
                createCriteriaMetaValues(updatedFreshCentre, getEntityType(miType)),
                appliedCriteriaEntity.centreDirtyCalculator().apply(saveAsName).apply(() -> updatedFreshCentre),
                of(saveAsName),
                of(configUuid),
                of(ofNullable(saveAsDesc)),
                empty()
            ))
        );
    }

    public static Representation createCriteriaDiscardEnvelope(
            final ICentreDomainTreeManagerAndEnhancer updatedFreshCentre,
            final Class<? extends MiWithConfigurationSupport<?>> miType,
            final Optional<String> saveAsName,
            final User user,
            final RestServerUtil restUtil,
            final ICompanionObjectFinder companionFinder,
            final ICriteriaGenerator critGenerator,
            final String staleCriteriaMessage,
            final DeviceProfile device,
            final Optional<Optional<String>> saveAsDesc,
            final IDomainTreeEnhancerCache domainTreeEnhancerCache,
            final IWebUiConfig webUiConfig,
            final IEntityCentreConfig eccCompanion,
            final IMainMenuItem mmiCompanion,
            final IUser userCompanion,
            final ICentreConfigSharingModel sharingModel) {
        return restUtil.rawListJsonRepresentation(
                createCriteriaValidationPrototype(miType, saveAsName, updatedFreshCentre, companionFinder, critGenerator, -1L, user, device, domainTreeEnhancerCache, webUiConfig, eccCompanion, mmiCompanion, userCompanion, sharingModel),
                createCriteriaMetaValuesCustomObjectWithSaveAsInfo(
                        createCriteriaMetaValues(updatedFreshCentre, getEntityType(miType)),
                        isDefaultOrLink(saveAsName) || isInherited(saveAsName, () -> loadableConfigurations(user, miType, device, companionFinder, sharingModel).apply(of(saveAsName)).stream()), // if not [default, link, inherited] then it is own save-as; after discarding it is always not changed -- checking of isFreshCentreChanged is not needed
                        of(saveAsName),
                        empty(),
                        saveAsDesc,
                        of(ofNullable(staleCriteriaMessage))
                )//
        );
    }

    public static <T extends AbstractEntity<?>, M extends EnhancedCentreEntityQueryCriteria<T, ? extends IEntityDao<T>>> String createStaleCriteriaMessage(
            final String wasRun,
            final ICentreDomainTreeManagerAndEnhancer freshCentre,
            final Class<? extends MiWithConfigurationSupport<?>> miType,
            final Optional<String> saveAsName,
            final User user,
            final ICompanionObjectFinder companionFinder,
            final ICriteriaGenerator critGenerator,
            final DeviceProfile device,
            final IDomainTreeEnhancerCache domainTreeEnhancerCache,
            final IWebUiConfig webUiConfig,
            final IEntityCentreConfig eccCompanion,
            final IMainMenuItem mmiCompanion,
            final IUser userCompanion) {
        if (wasRun != null) {
            // When changing centre we can change selection criteria and mnemonics, but also columns sorting, order, visibility and width / grow factors.
            // From end-user perspective it is only relevant to 'know' whether selection criteria change was not applied against currently visible result-set.
            // Thus need to only compare 'firstTick's of centre managers.
            // Please be careful when adding some new contracts to 'firstTick' not to violate this premise.
            final boolean isCriteriaStale = !equalsEx(updateCentre(user, miType, PREVIOUSLY_RUN_CENTRE_NAME, saveAsName, device, domainTreeEnhancerCache, webUiConfig, eccCompanion, mmiCompanion, userCompanion, companionFinder).getFirstTick(), freshCentre.getFirstTick());
            if (isCriteriaStale) {
                return ERR_STALE_CRITERIA;
            }
        }
        return null;
    }

    /**
     * Handles PUT request resulting from tg-selection-criteria <code>run()</code> method.
     */
    @SuppressWarnings("unchecked")
    @Put
    @Override
    public Representation put(final Representation envelope) {
        return handleUndesiredExceptions(getResponse(), () -> {
            logger.debug("CRITERIA_RESOURCE: run started.");
            final Optional<String> saveAsName = extractSaveAsName(getRequest());
            user = userProvider.getUser();
            eccCompanion = companionFinder.find(EntityCentreConfig.class);
            mmiCompanion = companionFinder.find(MainMenuItem.class);
            userCompanion = companionFinder.find(User.class);
            miType = centre.getMenuItemType();

            final CentreContextHolder centreContextHolder = restoreCentreContextHolder(envelope, restUtil);
            final Map<String, Object> customObject = new LinkedHashMap<>(centreContextHolder.getCustomObject());

            final boolean isRunning = isRunning(customObject);
            final boolean isSorting = isSorting(customObject);

            final ICentreDomainTreeManagerAndEnhancer updatedFreshCentre;
            final EnhancedCentreEntityQueryCriteria<?, ?> freshCentreAppliedCriteriaEntity;

            if (isRunning) {
                if (isAutoRunning(customObject) && !saveAsName.isPresent()) {
                    // clear current 'default' surrogate centres -- this is to make them empty before auto-running; saved configurations will not be touched -- they should not appear when first time loading occur; this is because in autoRun centres named configurations never become preferred
                    final ICentreDomainTreeManagerAndEnhancer previousFreshCentre = updateCentre(user, miType, FRESH_CENTRE_NAME, saveAsName, device(), domainTreeEnhancerCache, webUiConfig, eccCompanion, mmiCompanion, userCompanion, companionFinder);
                    final Class<?> root = centre.getEntityType();

                    // store current column layout into local variables to be applied after centre clearing
                    final List<Pair<String, Ordering>> previousSortingProps = previousFreshCentre.getSecondTick().orderedProperties(root);
                    final List<String> previousUsedProps = previousFreshCentre.getSecondTick().usedProperties(root);
                    final T2<EnhancementPropertiesMap<Integer>, EnhancementPropertiesMap<Integer>> previousWidthsAndGrowFactors = previousFreshCentre.getSecondTick().getWidthsAndGrowFactors();
                    final int previousPageCapacity = previousFreshCentre.getSecondTick().getPageCapacity();
                    final int previousVisibleRowsCount = previousFreshCentre.getSecondTick().getVisibleRowsCount();
                    final int previousNumberOfHeaderLines = previousFreshCentre.getSecondTick().getNumberOfHeaderLines();

                    // clear all surrogate centres
                    removeCentres(user, miType, device(), saveAsName, eccCompanion, FRESH_CENTRE_NAME, SAVED_CENTRE_NAME, PREVIOUSLY_RUN_CENTRE_NAME);
                    final ICentreDomainTreeManagerAndEnhancer emptyFreshCentre = updateCentre(user, miType, FRESH_CENTRE_NAME, saveAsName, device(), domainTreeEnhancerCache, webUiConfig, eccCompanion, mmiCompanion, userCompanion, companionFinder);

                    // restore previous non-distracting centre changes; at first apply widths and grow factors
                    emptyFreshCentre.getSecondTick().setWidthsAndGrowFactors(previousWidthsAndGrowFactors);
                    // then apply order, visibility and sorting
                    applyNewOrderVisibilityAndSorting(emptyFreshCentre.getSecondTick(), root, previousUsedProps, previousSortingProps);
                    // also pageCapacity, visibleRowsCount and numberOfHeaderLines
                    emptyFreshCentre.getSecondTick().setPageCapacity(previousPageCapacity);
                    emptyFreshCentre.getSecondTick().setVisibleRowsCount(previousVisibleRowsCount);
                    emptyFreshCentre.getSecondTick().setNumberOfHeaderLines(previousNumberOfHeaderLines);
                    // save the centre into the database (configUuid is not applicable here -- this is default configuration)
                    updatedFreshCentre = commitCentre(user, miType, FRESH_CENTRE_NAME, saveAsName, device(), emptyFreshCentre, null /* newDesc */, webUiConfig, eccCompanion, mmiCompanion, userCompanion);

                    freshCentreAppliedCriteriaEntity = createCriteriaValidationPrototype(miType, saveAsName, updatedFreshCentre, companionFinder, critGenerator, -1L, user, device(), domainTreeEnhancerCache, webUiConfig, eccCompanion, mmiCompanion, userCompanion, sharingModel);
                } else {
                    freshCentreAppliedCriteriaEntity = createCriteriaEntityWithoutConflicts(centreContextHolder.getModifHolder(), companionFinder, critGenerator, miType, saveAsName, user, device(), domainTreeEnhancerCache, webUiConfig, eccCompanion, mmiCompanion, userCompanion, sharingModel);
                    updatedFreshCentre = freshCentreAppliedCriteriaEntity.getCentreDomainTreeMangerAndEnhancer();
                }

                // There is a need to validate criteria entity with the check for 'required' properties. If it is not successful -- immediately return result without query running, fresh centre persistence, data generation etc.
                final Result validationResult = freshCentreAppliedCriteriaEntity.isValid();
                if (!validationResult.isSuccessful()) {
                    logger.debug("CRITERIA_RESOURCE: run finished (validation failed).");
                    final String staleCriteriaMessage = createStaleCriteriaMessage((String) centreContextHolder.getModifHolder().get("@@wasRun"), updatedFreshCentre, miType, saveAsName, user, companionFinder, critGenerator, device(), domainTreeEnhancerCache, webUiConfig, eccCompanion, mmiCompanion, userCompanion);
                    return restUtil.rawListJsonRepresentation(freshCentreAppliedCriteriaEntity, updateResultantCustomObject(freshCentreAppliedCriteriaEntity.centreDirtyCalculator(), miType, saveAsName, user, updatedFreshCentre, new LinkedHashMap<>(), staleCriteriaMessage, device(), domainTreeEnhancerCache, webUiConfig, eccCompanion, mmiCompanion, userCompanion, companionFinder));
                }
            } else {
                updatedFreshCentre = null;
                freshCentreAppliedCriteriaEntity = null;
            }

            // if the run() invocation warrants data generation (e.g. it has nothing to do with sorting)
            // then for an entity centre configuration check if a generator was provided
            final boolean createdByConstraintShouldOccur = centre.getGeneratorTypes().isPresent();
            final boolean generationShouldOccur = isRunning && !isSorting && createdByConstraintShouldOccur;
            if (generationShouldOccur) {
                // obtain the type for entities to be generated
                final Class<? extends AbstractEntity<?>> generatorEntityType = (Class<? extends AbstractEntity<?>>) centre.getGeneratorTypes().get().getKey();

                // create and execute a generator instance
                final IGenerator generator = centre.createGeneratorInstance(centre.getGeneratorTypes().get().getValue());
                final Map<String, Optional<?>> params = freshCentreAppliedCriteriaEntity.nonProxiedProperties().collect(toLinkedHashMap(
                        (final MetaProperty<?> mp) -> mp.getName(),
                        (final MetaProperty<?> mp) -> ofNullable(mp.getValue())));
                params.putAll(freshCentreAppliedCriteriaEntity.getParameters().entrySet().stream().collect(Collectors.toMap(entry -> entry.getKey(), entry -> Optional.ofNullable(entry.getValue()))));
                if (shouldForceRegeneration(customObject)) {
                    params.put(FORCE_REGENERATION_KEY, of(true));
                }
                final Result generationResult = generator.gen(generatorEntityType, params);
                // if the data generation was unsuccessful based on the returned Result value then stop any further logic and return the obtained result
                // otherwise, proceed with the request handling further to actually query the data
                // in most cases, the generated and queried data would be represented by the same entity and, thus, the final query needs to be enhanced with user related filtering by property 'createdBy'
                if (!generationResult.isSuccessful()) {
                    logger.debug("CRITERIA_RESOURCE: run finished (generation failed).");
                    final String staleCriteriaMessage = createStaleCriteriaMessage((String) centreContextHolder.getModifHolder().get("@@wasRun"), updatedFreshCentre, miType, saveAsName, user, companionFinder, critGenerator, device(), domainTreeEnhancerCache, webUiConfig, eccCompanion, mmiCompanion, userCompanion);
                    final Result result = generationResult.copyWith(new ArrayList<>(Arrays.asList(freshCentreAppliedCriteriaEntity, updateResultantCustomObject(freshCentreAppliedCriteriaEntity.centreDirtyCalculator(), miType, saveAsName, user, updatedFreshCentre, new LinkedHashMap<>(), staleCriteriaMessage, device(), domainTreeEnhancerCache, webUiConfig, eccCompanion, mmiCompanion, userCompanion, companionFinder))));
                    return restUtil.resultJSONRepresentation(result);
                }
            }

            if (isRunning) {
                commitCentreWithoutConflicts(user, miType, PREVIOUSLY_RUN_CENTRE_NAME, saveAsName, device(), updatedFreshCentre, null, webUiConfig, eccCompanion, mmiCompanion, userCompanion);
            }

            final ICentreDomainTreeManagerAndEnhancer previouslyRunCentre = updateCentre(user, miType, PREVIOUSLY_RUN_CENTRE_NAME, saveAsName, device(), domainTreeEnhancerCache, webUiConfig, eccCompanion, mmiCompanion, userCompanion, companionFinder);
            final EnhancedCentreEntityQueryCriteria<AbstractEntity<?>, ?> previouslyRunCriteriaEntity = createCriteriaValidationPrototype(miType, saveAsName, previouslyRunCentre, companionFinder, critGenerator, 0L, user, device(), domainTreeEnhancerCache, webUiConfig, eccCompanion, mmiCompanion, userCompanion, sharingModel);

            final Optional<Pair<IQueryEnhancer<AbstractEntity<?>>, Optional<CentreContext<AbstractEntity<?>, ?>>>> queryEnhancerAndContext = createQueryEnhancerAndContext(
                    webUiConfig,
                    companionFinder,
                    user,
                    critGenerator,
                    entityFactory,
                    centreContextHolder,
                    centre.getQueryEnhancerConfig(),
                    previouslyRunCriteriaEntity,
                    device(),
                    domainTreeEnhancerCache,
                    eccCompanion,
                    mmiCompanion,
                    userCompanion,
                    sharingModel);

            final Pair<Map<String, Object>, List<?>> pair =
                    createCriteriaMetaValuesCustomObjectWithResult(
                            customObject,
                            previouslyRunCriteriaEntity,
                            centre.getAdditionalFetchProvider(),
                            centre.getAdditionalFetchProviderForTooltipProperties(),
                            queryEnhancerAndContext,
                            // There could be cases where the generated data and the queried data would have different types.
                            // For example, the queried data could be modelled by a synthesized entity that includes a subquery based on some generated data.
                            // In such cases, it is unpossible to enhance the final query with a user related condition automatically.
                            // This should be the responsibility of the application developer to properly construct a subquery that is based on the generated data.
                            // The query will be enhanced with condition createdBy=currentUser if createdByConstraintShouldOccur and generatorEntityType equal to the type of queried data (otherwise end-developer should do that itself by using queryEnhancer or synthesized model).
                            createdByConstraintShouldOccur && centre.getGeneratorTypes().get().getKey().equals(getEntityType(miType)) ? of(user) : empty());
            if (isRunning) {
                updateResultantCustomObject(previouslyRunCriteriaEntity.centreDirtyCalculator(), miType, saveAsName, user, previouslyRunCentre, pair.getKey(), null, device(), domainTreeEnhancerCache, webUiConfig, eccCompanion, mmiCompanion, userCompanion, companionFinder);
            }

            // Running the rendering customiser for result set of entities.
            pair.getKey().put("renderingHints", createRenderingHints(pair.getValue()));

            // Apply primary and secondary action selectors
            pair.getKey().put("primaryActionIndices", createPrimaryActionIndices(pair.getValue()));
            pair.getKey().put("secondaryActionIndices", createSecondaryActionIndices(pair.getValue()));

            // Build dynamic properties object
            final List<Pair<ResultSetProp<AbstractEntity<?>>, Optional<CentreContext<AbstractEntity<?>, ?>>>> resPropsWithContext = getDynamicResultProperties(
                    centre,
                    webUiConfig,
                    companionFinder,
                    user,
                    critGenerator,
                    entityFactory,
                    centreContextHolder,
                    previouslyRunCriteriaEntity,
                    device(),
                    domainTreeEnhancerCache,
                    eccCompanion,
                    mmiCompanion,
                    userCompanion,
                    sharingModel);

            pair.getKey().put("dynamicColumns", createDynamicProperties(resPropsWithContext));

            Stream<AbstractEntity<?>> processedEntities = enhanceResultEntitiesWithCustomPropertyValues(
                    centre,
                    centre.getCustomPropertiesDefinitions(),
                    centre.getCustomPropertiesAsignmentHandler(),
                    ((List<AbstractEntity<?>>) pair.getValue()).stream());

            //Enhance entities with values defined with consumer in each dynamic property.
            processedEntities = enhanceResultEntitiesWithDynamicPropertyValues(processedEntities, resPropsWithContext);

            final ArrayList<Object> list = new ArrayList<>();
            list.add(isRunning ? previouslyRunCriteriaEntity : null);
            list.add(pair.getKey());

            // TODO It looks like adding values directly to the list outside the map object leads to proper type/serialiser correspondence
            // FIXME Need to investigate why this is the case.
            processedEntities.forEach(entity -> list.add(entity));

            // NOTE: the following line can be the example how 'criteria running' server errors manifest to the client application
            // throw new IllegalStateException("Illegal state during criteria running.");
            logger.debug("CRITERIA_RESOURCE: run finished.");
            return restUtil.rawListJsonRepresentation(list.toArray());
        }, restUtil);
    }

    /**
     * Calculates indices of active secondary actions for {@code entities}.
     * 
     * @param entities
     * @return
     */
    private List<List<Integer>> createSecondaryActionIndices(final List<?> entities) {
        final List<? extends IEntityMultiActionSelector> selectors = centre.createSecondaryActionSelectors(); // create all selectors before entities streaming (and reuse them for every entity)
        return entities.stream()
            .map(entity -> selectors.stream()
                .map(selector -> selector.getActionFor((AbstractEntity<?>) entity))
                .collect(toList())
            )
            .collect(toList());
    }

    /**
     * Calculates indices of active primary action for {@code entities}.
     * 
     * @param entities
     * @return
     */
    private List<Integer> createPrimaryActionIndices(final List<?> entities) {
        return centre.createPrimaryActionSelector().map(selector -> {
            return entities.stream().map(entity -> selector.getActionFor((AbstractEntity<?>) entity)).collect(toList());
        }).orElse(emptyList());
    }

    /**
     * Calculates rendering hints for {@code entities}.
     * 
     * @param entities
     * @return
     */
    private List<Object> createRenderingHints(final List<?> entities) {
        final Optional<IRenderingCustomiser<?>> renderingCustomiser = centre.getRenderingCustomiser();
        if (renderingCustomiser.isPresent()) {
            final IRenderingCustomiser<?> renderer = renderingCustomiser.get();
            final List<Object> renderingHints = new ArrayList<>();
            for (final Object entity : entities) {
                renderingHints.add(renderer.getCustomRenderingFor((AbstractEntity<?>)entity).get());
            }
            return renderingHints;
        } else {
            return new ArrayList<>();
        }
    }

    public static Stream<AbstractEntity<?>> enhanceResultEntitiesWithDynamicPropertyValues(final Stream<AbstractEntity<?>> stream, final List<Pair<ResultSetProp<AbstractEntity<?>>, Optional<CentreContext<AbstractEntity<?>, ?>>>> resPropsWithContext) {
        return stream.map(entity -> {
            resPropsWithContext.forEach(resPropWithContext -> {
                final Collection<? extends AbstractEntity<?>> collection = ((AbstractEntity<?>) entity).get(resPropWithContext.getKey().propName.get());
                collection.forEach(e -> resPropWithContext.getKey().entityPreProcessor.get().accept(e, resPropWithContext.getValue()));
            });
            return entity;
        });
    }

    public static List<Pair<ResultSetProp<AbstractEntity<?>>, Optional<CentreContext<AbstractEntity<?>, ?>>>> getDynamicResultProperties(
            final EntityCentre<AbstractEntity<?>> centre,
            final IWebUiConfig webUiConfig,
            final ICompanionObjectFinder companionFinder,
            final User user,
            final ICriteriaGenerator critGenerator,
            final EntityFactory entityFactory,
            final CentreContextHolder centreContextHolder,
            final EnhancedCentreEntityQueryCriteria<AbstractEntity<?>, ?> criteriaEntity,
            final DeviceProfile device,
            final IDomainTreeEnhancerCache domainTreeEnhancerCache,
            final IEntityCentreConfig eccCompanion,
            final IMainMenuItem mmiCompanion,
            final IUser userCompanion,
            final ICentreConfigSharingModel sharingModel) {
        final List<Pair<ResultSetProp<AbstractEntity<?>>, Optional<CentreContext<AbstractEntity<?>, ?>>>> resList = new ArrayList<>();
        centre.getDynamicProperties().forEach(resProp -> {
            resProp.dynamicColBuilderType.ifPresent(propDefinerClass -> {
                final Optional<CentreContext<AbstractEntity<?>, ?>> optionalCentreContext = CentreResourceUtils.createCentreContext(
                        true, // full context, fully-fledged restoration. This means that IQueryEnhancer descendants (centre query enhancers) could use IContextDecomposer for context decomposition on deep levels.
                        webUiConfig,
                        companionFinder,
                        user,
                        critGenerator,
                        entityFactory,
                        centreContextHolder,
                        criteriaEntity,
                        resProp.contextConfig,
                        null, /* chosenProperty is not applicable in queryEnhancer context */
                        device,
                        domainTreeEnhancerCache,
                        eccCompanion,
                        mmiCompanion,
                        userCompanion,
                        sharingModel
                    );
                resList.add(new Pair<>(resProp, optionalCentreContext));
            });
        });
        return resList;
    }

    private Map<String, List<Map<String, Object>>> createDynamicProperties(final List<Pair<ResultSetProp<AbstractEntity<?>>, Optional<CentreContext<AbstractEntity<?>, ?>>>> resPropsWithContext) {
        final Map<String, List<Map<String, Object>>> dynamicColumns = new LinkedHashMap<>();
        resPropsWithContext.forEach(resPropWithContext -> {
            centre.getDynamicColumnBuilderFor(resPropWithContext.getKey()).ifPresent(dynColumnBuilder ->
                dynColumnBuilder.getColumnsConfig(resPropWithContext.getValue()).ifPresent(config -> dynamicColumns.put(resPropWithContext.getKey().propName.get() + "Columns", config.build()))
            );
        });
        return dynamicColumns;
    }

    /**
     * Resultant custom object contains important result information such as 'centreDirty' (guards enablement of SAVE button) or 'metaValues'
     * (they bind to metaValues criteria editors) or information whether selection criteria is stale (config button colour).
     * <p>
     * This method updates such information just before returning resultant custom object to the client.
     *
     * @param miType
     * @param saveAsName
     * @param updatedFreshCentre
     * @param resultantCustomObject
     * @param staleCriteriaMessage
     *
     * @return
     */
    private static Map<String, Object> updateResultantCustomObject(
            final Function<Optional<String>, Function<Supplier<ICentreDomainTreeManagerAndEnhancer>, Boolean>> centreDirtyCalculator,
            final Class<? extends MiWithConfigurationSupport<?>> miType,
            final Optional<String> saveAsName,
            final User user,
            final ICentreDomainTreeManagerAndEnhancer updatedFreshCentre,
            final Map<String, Object> resultantCustomObject,
            final String staleCriteriaMessage,
            final DeviceProfile device,
            final IDomainTreeEnhancerCache domainTreeEnhancerCache,
            final IWebUiConfig webUiConfig,
            final IEntityCentreConfig eccCompanion,
            final IMainMenuItem mmiCompanion,
            final IUser userCompanion,
            final ICompanionObjectFinder companionFinder) {
        resultantCustomObject.put(CENTRE_DIRTY, centreDirtyCalculator.apply(saveAsName).apply(() -> updatedFreshCentre));
        resultantCustomObject.put(META_VALUES, createCriteriaMetaValues(updatedFreshCentre, getEntityType(miType)));

        // Resultant custom object contains information whether selection criteria is stale (config button colour).
        // Such information should be updated just before returning resultant custom object to the client.
        resultantCustomObject.put(STALE_CRITERIA_MESSAGE, staleCriteriaMessage);

        return resultantCustomObject;
    }

    public static Optional<Pair<IQueryEnhancer<AbstractEntity<?>>, Optional<CentreContext<AbstractEntity<?>, ?>>>> createQueryEnhancerAndContext(
            final IWebUiConfig webUiConfig,
            final ICompanionObjectFinder companionFinder,
            final User user,
            final ICriteriaGenerator critGenerator,
            final EntityFactory entityFactory,
            final CentreContextHolder centreContextHolder,
            final Optional<Pair<IQueryEnhancer<AbstractEntity<?>>, Optional<CentreContextConfig>>> queryEnhancerConfig,
            final EnhancedCentreEntityQueryCriteria<AbstractEntity<?>, ?> criteriaEntity,
            final DeviceProfile device,
            final IDomainTreeEnhancerCache domainTreeEnhancerCache,
            final IEntityCentreConfig eccCompanion,
            final IMainMenuItem mmiCompanion,
            final IUser userCompanion,
            final ICentreConfigSharingModel sharingModel) {
        if (queryEnhancerConfig.isPresent()) {
            return Optional.of(new Pair<>(
                queryEnhancerConfig.get().getKey(),
                CentreResourceUtils.createCentreContext(
                    true, // full context, fully-fledged restoration. This means that IQueryEnhancer descendants (centre query enhancers) could use IContextDecomposer for context decomposition on deep levels.
                    webUiConfig,
                    companionFinder,
                    user,
                    critGenerator,
                    entityFactory,
                    centreContextHolder,
                    criteriaEntity,
                    queryEnhancerConfig.get().getValue(),
                    null, /* chosenProperty is not applicable in queryEnhancer context */
                    device,
                    domainTreeEnhancerCache,
                    eccCompanion,
                    mmiCompanion,
                    userCompanion,
                    sharingModel
                )
            ));
        } else {
            return Optional.empty();
        }
    }

    /**
     * Assigns the values for custom properties.
     *
     * @param propertiesDefinitions
     * @param customPropertiesAsignmentHandler
     * @param entities
     */
    public static Stream<AbstractEntity<?>> enhanceResultEntitiesWithCustomPropertyValues(
            final EntityCentre<AbstractEntity<?>> centre,
            final Optional<List<ResultSetProp<AbstractEntity<?>>>> propertiesDefinitions,
            final Optional<Class<? extends ICustomPropsAssignmentHandler>> customPropertiesAsignmentHandler,
            final Stream<AbstractEntity<?>> entities) {

        final Optional<Stream<AbstractEntity<?>>> assignedEntitiesOp = customPropertiesAsignmentHandler
                .map(handlerType -> centre.createAssignmentHandlerInstance(handlerType))
                .map(handler -> entities.map(entity -> {handler.assignValues(entity); return entity;}));

        final Stream<AbstractEntity<?>> assignedEntities = assignedEntitiesOp.orElse(entities);

        final Optional<Stream<AbstractEntity<?>>> completedEntitiesOp = propertiesDefinitions.map(customProps -> assignedEntities.map(entity -> {
            for (final ResultSetProp<AbstractEntity<?>> customProp : customProps) {
                if (customProp.propDef.isPresent()) {
                    final PropDef<?> propDef = customProp.propDef.get();
                    final String propertyName = CalculatedProperty.generateNameFrom(propDef.title);
                    if (propDef.value.isPresent()) {
                        entity.set(propertyName, propDef.value.get());
                    }
                }
            }
            return entity;
        }));

        return completedEntitiesOp.orElse(assignedEntities);
    }

}<|MERGE_RESOLUTION|>--- conflicted
+++ resolved
@@ -138,19 +138,13 @@
  *
  */
 public class CriteriaResource extends AbstractWebResource {
-<<<<<<< HEAD
     private final static Logger logger = LogManager.getLogger(CriteriaResource.class);
-
-    private final static String staleCriteriaMessage = "Selection criteria have been changed, but not applied. "
-=======
-    private static final Logger logger = Logger.getLogger(CriteriaResource.class);
     private static final String CONFIG_COULD_NOT_BE_SHARED_WITH_BASE_USER = "No configuration can be shared with base users, e.g. with %s.";
     private static final String LINK_CONFIG_COULD_NOT_BE_SHARED = "Link configurations cannot be shared.";
     private static final String CONFLICTING_TITLE_SUFFIX = " (shared%s)";
     private static final String COULD_NOT_LOAD_CONFLICTING_SHARED_CONFIGURATION = "Cannot load a shared configuration with conflicting title [%s].";
     private static final String LINK_CONFIG_COULD_NOT_BE_LOADED = "A link configuration could not be loaded. Please try again.";
     private static final String ERR_STALE_CRITERIA = "Selection criteria have been changed, but not applied. "
->>>>>>> 95ee5b5b
                                                      + "Previously applied values are in effect. "
                                                      + "Please tap <b>RUN</b> to apply the updated selection criteria.";
     private final RestServerUtil restUtil;
