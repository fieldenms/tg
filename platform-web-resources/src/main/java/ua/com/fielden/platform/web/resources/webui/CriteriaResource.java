--- conflicted
+++ resolved
@@ -139,13 +139,8 @@
  *
  */
 public class CriteriaResource extends AbstractWebResource {
-<<<<<<< HEAD
     private final static Logger logger = LogManager.getLogger(CriteriaResource.class);
-    private static final String CONFIG_COULD_NOT_BE_SHARED_WITH_BASE_USER = "No configuration can be shared with base users, e.g. with %s.";
-=======
-    private static final Logger logger = Logger.getLogger(CriteriaResource.class);
     private static final String CONFIG_COULD_NOT_BE_SHARED_WITH_BASE_USER = "No configuration can be shared with base users (%s).";
->>>>>>> d011768a
     private static final String LINK_CONFIG_COULD_NOT_BE_SHARED = "Link configurations cannot be shared.";
     private static final String CONFLICTING_TITLE_SUFFIX = " (shared%s)";
     private static final String COULD_NOT_LOAD_CONFLICTING_SHARED_CONFIGURATION = "Cannot load a shared configuration with conflicting title [%s].";
