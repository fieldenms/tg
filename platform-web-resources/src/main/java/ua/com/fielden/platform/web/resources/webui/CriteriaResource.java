--- conflicted
+++ resolved
@@ -409,15 +409,9 @@
             updateCentre(user, miType, SAVED_CENTRE_NAME, actualSaveAsName, device(), domainTreeEnhancerCache, webUiConfig, eccCompanion, mmiCompanion, userCompanion, companionFinder);
             // and update both with newly generated config uuid
             final String newConfigUuid = randomUUID().toString();
-<<<<<<< HEAD
-            eccCompanion.saveWithoutConflicts(freshConfigOpt.get().setConfigUuid(newConfigUuid));
-            findConfigOpt(miType, user, NAME_OF.apply(SAVED_CENTRE_NAME).apply(actualSaveAsName).apply(device()), eccCompanion, FETCH_CONFIG_AND_INSTRUMENT.with("configUuid"))
-                .ifPresent(savedConfig -> eccCompanion.saveWithoutConflicts(savedConfig.setConfigUuid(newConfigUuid)));
-=======
             eccCompanion.saveWithRetry(freshConfigOpt.get().setConfigUuid(newConfigUuid));
             findConfigOpt(miType, user, NAME_OF.apply(SAVED_CENTRE_NAME).apply(actualSaveAsName).apply(device()), eccCompanion, FETCH_CONFIG_AND_INSTRUMENT.with("configUuid"))
                 .ifPresent(savedConfig -> eccCompanion.saveWithRetry(savedConfig.setConfigUuid(newConfigUuid)));
->>>>>>> dd7c822f
             return t2(actualSaveAsName, of(newConfigUuid));
         } else {
             return t2(actualSaveAsName, of(freshConfigOpt.get().getConfigUuid()));
@@ -599,11 +593,7 @@
                     removeCentres(user, miType, device(), saveAsName, eccCompanion, FRESH_CENTRE_NAME, SAVED_CENTRE_NAME, PREVIOUSLY_RUN_CENTRE_NAME);
                     final ICentreDomainTreeManagerAndEnhancer emptyFreshCentre = updateCentre(user, miType, FRESH_CENTRE_NAME, saveAsName, device(), domainTreeEnhancerCache, webUiConfig, eccCompanion, mmiCompanion, userCompanion, companionFinder);
                     findConfigOpt(miType, user, NAME_OF.apply(FRESH_CENTRE_NAME).apply(saveAsName).apply(device()), eccCompanion, FETCH_CONFIG_AND_INSTRUMENT.with("runAutomatically")).ifPresent(config -> {
-<<<<<<< HEAD
-                        eccCompanion.saveWithoutConflicts(config.setRunAutomatically(true)); // auto-running of default configuration is in progress -- restore runAutomatically as true
-=======
                         eccCompanion.saveWithRetry(config.setRunAutomatically(true)); // auto-running of default configuration is in progress -- restore runAutomatically as true
->>>>>>> dd7c822f
                     });
 
                     // restore previous non-distracting centre changes; at first apply widths and grow factors
