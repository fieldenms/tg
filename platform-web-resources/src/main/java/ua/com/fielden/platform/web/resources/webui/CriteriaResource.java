--- conflicted
+++ resolved
@@ -116,11 +116,7 @@
     @Get
     @Override
     public Representation get() throws ResourceException {
-<<<<<<< HEAD
-        return WebUiResourceUtils.handleUndesiredExceptions(getResponse(), () -> {
-=======
         return handleUndesiredExceptions(getResponse(), () -> {
->>>>>>> dcc360ab
             final Class<? extends MiWithConfigurationSupport<?>> miType = centre.getMenuItemType();
             final IGlobalDomainTreeManager gdtm = ResourceFactoryUtils.getUserSpecificGlobalManager(serverGdtm, userProvider);
             final ICentreDomainTreeManagerAndEnhancer updatedFreshCentre = CentreUpdater.updateCentre(gdtm, miType, CentreUpdater.FRESH_CENTRE_NAME);
@@ -136,15 +132,9 @@
     @Post
     @Override
     public Representation post(final Representation envelope) {
-<<<<<<< HEAD
-        return WebUiResourceUtils.handleUndesiredExceptions(getResponse(), () -> {
-            return createCriteriaValidationEnvelope(
-                    WebUiResourceUtils.restoreModifiedPropertiesHolderFrom(envelope, restUtil), 
-=======
         return handleUndesiredExceptions(getResponse(), () -> {
             return createCriteriaValidationEnvelope(
                     restoreModifiedPropertiesHolderFrom(envelope, restUtil), 
->>>>>>> dcc360ab
                     centre.getMenuItemType(), 
                     ResourceFactoryUtils.getUserSpecificGlobalManager(serverGdtm, userProvider), 
                     restUtil, 
@@ -227,20 +217,12 @@
     @Put
     @Override
     public Representation put(final Representation envelope) {
-<<<<<<< HEAD
-        return WebUiResourceUtils.handleUndesiredExceptions(getResponse(), () -> {
-=======
         return handleUndesiredExceptions(getResponse(), () -> {
->>>>>>> dcc360ab
             logger.debug("CRITERIA_RESOURCE: run started.");
             //            // NOTE: the following line can be the example how 'centre running' server errors manifest to the client application
             //            throw new IllegalStateException("Illegal state during centre running.");
             final Class<? extends MiWithConfigurationSupport<?>> miType = centre.getMenuItemType();
-<<<<<<< HEAD
-            final CentreContextHolder centreContextHolder = WebUiResourceUtils.restoreCentreContextHolder(envelope, restUtil);
-=======
             final CentreContextHolder centreContextHolder = restoreCentreContextHolder(envelope, restUtil);
->>>>>>> dcc360ab
 
             final Map<String, Object> customObject = new LinkedHashMap<String, Object>(centreContextHolder.getCustomObject());
 
