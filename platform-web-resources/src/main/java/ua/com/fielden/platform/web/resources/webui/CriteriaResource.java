--- conflicted
+++ resolved
@@ -72,21 +72,11 @@
 import static ua.com.fielden.platform.web.utils.WebUiResourceUtils.restoreCentreContextHolder;
 import static ua.com.fielden.platform.web.utils.WebUiResourceUtils.restoreModifiedPropertiesHolderFrom;
 
-<<<<<<< HEAD
 import java.util.*;
 import java.util.concurrent.atomic.AtomicInteger;
-=======
-import java.util.ArrayList;
-import java.util.Arrays;
-import java.util.Collection;
-import java.util.LinkedHashMap;
-import java.util.List;
-import java.util.Map;
-import java.util.Optional;
 import java.util.concurrent.ConcurrentHashMap;
 import java.util.concurrent.locks.Lock;
 import java.util.concurrent.locks.ReentrantLock;
->>>>>>> 645ce623
 import java.util.function.Consumer;
 import java.util.function.Function;
 import java.util.function.Supplier;
@@ -646,12 +636,6 @@
                         updatedFreshCentre = freshCentreAppliedCriteriaEntity.getCentreDomainTreeMangerAndEnhancer();
                     }
 
-<<<<<<< HEAD
-            //Enhance entities with values defined with consumer in each dynamic property.
-            processedEntities = enhanceResultEntitiesWithDynamicPropertyValues(processedEntities, resPropsWithContext);
-            //Enhance rendering hints with styles for each dynamic column.
-            processedEntities = enhanceResultEntitiesWithDynamicPropertyRenderingHints(processedEntities, resPropsWithContext, (List) pair.getKey().get("renderingHints"));
-=======
                     // There is a need to validate criteria entity with the check for 'required' properties. If it is not successful -- immediately return result without query running, fresh centre persistence, data generation etc.
                     final Result validationResult = freshCentreAppliedCriteriaEntity.isValid();
                     if (!validationResult.isSuccessful()) {
@@ -663,7 +647,6 @@
                     updatedFreshCentre = null;
                     freshCentreAppliedCriteriaEntity = null;
                 }
->>>>>>> 645ce623
 
                 // if the run() invocation warrants data generation (e.g. it has nothing to do with sorting)
                 // then for an entity centre configuration check if a generator was provided
@@ -756,6 +739,8 @@
 
                 //Enhance entities with values defined with consumer in each dynamic property.
                 processedEntities = enhanceResultEntitiesWithDynamicPropertyValues(processedEntities, resPropsWithContext);
+            //Enhance rendering hints with styles for each dynamic column.
+            processedEntities = enhanceResultEntitiesWithDynamicPropertyRenderingHints(processedEntities, resPropsWithContext, (List) pair.getKey().get("renderingHints"));
 
                 final ArrayList<Object> list = new ArrayList<>();
                 list.add(isRunning ? previouslyRunCriteriaEntity : null);
