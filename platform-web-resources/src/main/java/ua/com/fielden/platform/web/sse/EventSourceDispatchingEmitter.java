package ua.com.fielden.platform.web.sse;

import static java.lang.String.format;
import static ua.com.fielden.platform.error.Result.failure;
import static ua.com.fielden.platform.error.Result.successful;
import static ua.com.fielden.platform.types.tuples.T2.t2;

import java.io.IOException;
import java.util.HashMap;
import java.util.Iterator;
import java.util.Map;
import java.util.concurrent.ConcurrentHashMap;
import java.util.concurrent.ConcurrentHashMap.KeySetView;
import java.util.concurrent.atomic.AtomicBoolean;
import java.util.function.Supplier;

import org.apache.log4j.Logger;

import ua.com.fielden.platform.error.Result;
import ua.com.fielden.platform.security.user.User;
import ua.com.fielden.platform.types.tuples.T2;
<<<<<<< HEAD
import ua.com.fielden.platform.web.sse.exceptions.SseAlreadyExists;
=======
import ua.com.fielden.platform.web.sse.exceptions.SseException;
>>>>>>> 4f8367c9

/**
 * {@link IEventSourceEmitter} implementation that acts as a dispatching emitter, which dispatches events to registered emitters.
 * Every emitter is added on a request from a web client (every client makes such request), and is associated with a specific user and a unique identifier.
 * There can potentially be multiple emitters for the same user. For example, a user who loads an application in 2 browser tabs would have 2 separate emitters associated with that user.
 * <p>
 * At this stage dispatching happens by means of broadcasting every event to all emitters.
 * However, in the future, it is planned to support sending events to emitters, associated with specific users.
 * <p>
 * Another important role for this class, is to instantiate and register event sources that are specified at the level of Entity Centre configurations.
 * All such event sources get connected to an instance of this class, which ensures that any emitter registered with this class will have events from all the event sources dispatched to them.
 * <p>
 * By design, there should be only a single instance of this class per application – one dispatching emitter per application.
 *
 * @author TG Team
 *
 */
public class EventSourceDispatchingEmitter implements IEventSourceEmitter, IEventSourceEmitterRegister {

    private static final Logger LOGGER = Logger.getLogger(EventSourceDispatchingEmitter.class);

    /**
     * A register of emitters. The key is a pair of user id and a client SSE id.
     * {@link ConcurrentHashMap} is used as the register to support the concurrent nature of such register.
     * It makes it thread-safe to register new emitters, close emitters and dispatch events to emitters concurrently.
     */
    private final ConcurrentHashMap<T2<Long, String>, IEventSourceEmitter> register = new ConcurrentHashMap<>(100);

    /**
     * Controls the state of this dispatching emitter of whether it is open for registration of new emitters and can dispatch events.
     * This is required to ensure that no new emitters get registered and no new events are dispatched if the dispatcher was already closed or is being closed.
     */
    private final AtomicBoolean isActive = new AtomicBoolean(true);

    /**
     * A helper function that creates a register key from {@code user} and {@code sseUid}.
     */
    private static T2<Long, String> key(final User user, final String sseUid) {
        if (user == null) {
            throw new SseException("A user is required to register an SSE emitter.");
        }
        return t2(user.getId(), sseUid);
    }

    /**
     * A collection of event sources, specified for various Entity Centres.
     * The only reason for this collection is to prevent GC from collecting instantiated event sources, which are required for SSE eventing.
     */
    private final Map<Class<? extends IEventSource>, IEventSource> eventSources = new HashMap<>();

    /**
     * Creates and registers an instance of {@code eventSourceClass}, but only if such SSE class was not instantiated before.
     * SSE classes may get specified as part of Entity Centre configurations.
     *
     * @param eventSourceClass
     * @param eventSourceSupplier
     * @return
     * @throws IOException
     */
    public EventSourceDispatchingEmitter createAndRegisterEventSource(final Class<? extends IEventSource> eventSourceClass, final Supplier<IEventSource> eventSourceSupplier) throws IOException {
        if (isActive.get()) {
            eventSources.computeIfAbsent(eventSourceClass, argNotUsed -> {
                LOGGER.info(format("Registering event source [%s].", eventSourceClass.getName()));
                final IEventSource eventSource = eventSourceSupplier.get();
                eventSource.connect(this);
                return eventSource;});
        } else {
            LOGGER.info("The dispatcher is inactive and no new event sources can be registered.");
        }

        return this;
    }

    @Override
    public Result registerEmitter(final User user, final String sseUid, final Supplier<IEventSourceEmitter> emitterFactory) {
        LOGGER.info(format("Registering event emitter for web client [%s, %s].", user, sseUid));
        if (isActive.get()) {
            if (register.containsKey(key(user, sseUid))) {
                throw new SseAlreadyExists("The emitter already exists");
            }
            final IEventSourceEmitter emitter = register.computeIfAbsent(key(user, sseUid), argNotUsed -> emitterFactory.get());
            logRegisterSize();
            return successful(emitter);
        }
        return failure("The dispatcher is inactive and no new emitters can be registered.");
    }

    @Override
    public void deregisterEmitter(final User user, final String sseUid) {
        LOGGER.info(format("Deregistering event emitter for web client [%s, %s].", user, sseUid));
        // no exceptions are expected during the emitter removal and closing, but let's be defensive
        // and because we cannot do much in such a case, we simply log the error for further analysis
        try {
            final IEventSourceEmitter emitter = register.remove(key(user, sseUid));
            if (emitter != null) {
                emitter.close();
            }
        } catch (final Throwable ex) {
            LOGGER.error(format("Deregistering event emitter for web client [%s, %s] resulted in error.", user, sseUid), ex);
        } finally {
            logRegisterSize();
        }
    }

    /**
     * A helper method to report the number of SSE connections – a distinct by user and a total number.
     */
    private void logRegisterSize() {
        final KeySetView<T2<Long, String>, IEventSourceEmitter> keySet = register.keySet();
        final long distinctUserConnections = keySet.stream().map(t2 -> t2._1).distinct().count();
        final long totalConnections =  keySet.size();
        LOGGER.info(format("SSE connections: [%s] distinct, [%s] total.", distinctUserConnections, totalConnections));
    }

    @Override
    public IEventSourceEmitter getEmitter(final User user, final String sseUid) {
        return register.get(key(user, sseUid));
    }

    /**
     * Broadcasts an event to all registered emitters (i.e., clients).
     * This method is thread-safe and could in practice get invoked by multiple threads.
     * <p>
     * Iterating over emitters, which are stored in a concurrent map, is thread-safe with "weak consistency".
     * This means that iterators obtained for {@link ConcurrentHashMap} can tolerate concurrent modification, traverses elements as they existed when an iterator was constructed and may (but not guaranteed to) reflect modifications to the collection after the construction of an iterator.
     */
    @Override
    public void event(final String eventName, final String data) throws IOException {
        if (isActive.get()) {
            for(final IEventSourceEmitter emitter: register.values()) {
                emitter.event(eventName, data);
            }
        } else {
            LOGGER.info("The dispatcher is inactive and no new events can be dispatched.");
        }
    }

    /**
     * Broadcasts {@code data} to all registered emitters (i.e., clients).
     * This method is thread-safe and could in practice get invoked by multiple threads, as per explanation in {@link #event(String, String)}.
     */
    @Override
    public void data(final String data) throws IOException {
        if (isActive.get()) {
            for (final IEventSourceEmitter emitter : register.values()) {
                emitter.data(data);
            }
        } else {
            LOGGER.info("The dispatcher is inactive and no new data can be dispatched.");
        }
    }

    /**
     * Broadcasts {@code comment} to all registered emitters (i.e., clients).
     * This method is thread-safe and could in practice get invoked by multiple threads, as per explanation in {@link #event(String, String)}.
     */
    @Override
    public void comment(final String comment) throws IOException {
        if (isActive.get()) {
            for (final IEventSourceEmitter emitter : register.values()) {
                emitter.comment(comment);
            }
        } else {
            LOGGER.info("The dispatcher is inactive and no new comments can be dispatched.");
        }
    }

    /**
     * Removes and closes all emitters, registered previously.
     */
    @Override
    public void close() {
        if (isActive.getAndSet(false)) {
            LOGGER.info("Disconnecting all event sources...");
            for (final Iterator<IEventSource> iter = eventSources.values().iterator(); iter.hasNext();) {
                final IEventSource eventSource = iter.next();
                try {
                    eventSource.disconnect();
                    iter.remove();
                } catch (final Throwable ex) {
                    LOGGER.warn(format("Non critical error during closing of emitters."), ex);
                }
            }

            LOGGER.info("Closing all emitters...");
            for (final Iterator<IEventSourceEmitter> iter = register.values().iterator(); iter.hasNext();) {
                final IEventSourceEmitter emitter = iter.next();
                iter.remove();
                try {
                    emitter.close();
                } catch (final Throwable ex) {
                    LOGGER.warn(format("Non critical error during closing of emitters."), ex);
                }
            }

        }
    }

}<|MERGE_RESOLUTION|>--- conflicted
+++ resolved
@@ -19,11 +19,7 @@
 import ua.com.fielden.platform.error.Result;
 import ua.com.fielden.platform.security.user.User;
 import ua.com.fielden.platform.types.tuples.T2;
-<<<<<<< HEAD
-import ua.com.fielden.platform.web.sse.exceptions.SseAlreadyExists;
-=======
 import ua.com.fielden.platform.web.sse.exceptions.SseException;
->>>>>>> 4f8367c9
 
 /**
  * {@link IEventSourceEmitter} implementation that acts as a dispatching emitter, which dispatches events to registered emitters.
@@ -101,9 +97,6 @@
     public Result registerEmitter(final User user, final String sseUid, final Supplier<IEventSourceEmitter> emitterFactory) {
         LOGGER.info(format("Registering event emitter for web client [%s, %s].", user, sseUid));
         if (isActive.get()) {
-            if (register.containsKey(key(user, sseUid))) {
-                throw new SseAlreadyExists("The emitter already exists");
-            }
             final IEventSourceEmitter emitter = register.computeIfAbsent(key(user, sseUid), argNotUsed -> emitterFactory.get());
             logRegisterSize();
             return successful(emitter);
