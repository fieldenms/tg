--- conflicted
+++ resolved
@@ -44,15 +44,9 @@
     private static final byte[] DATA_FIELD = "data: ".getBytes(StandardCharsets.UTF_8);
     private static final byte[] COMMENT_FIELD = "comment: ".getBytes(StandardCharsets.UTF_8);
 
-<<<<<<< HEAD
     private final Logger logger = getLogger(getClass());
-    private ScheduledExecutorService scheduler = Executors.newSingleThreadScheduledExecutor();
-    private int heartBeatPeriod = 5;
-=======
-    private final Logger logger = Logger.getLogger(getClass());
     private final ScheduledExecutorService scheduler = Executors.newSingleThreadScheduledExecutor();
     private final int heartBeatPeriod = 5;
->>>>>>> ef27956d
 
     private final AsyncContext async;
     private final ServletOutputStream output;
