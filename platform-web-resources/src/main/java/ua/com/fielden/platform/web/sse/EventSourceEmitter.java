--- conflicted
+++ resolved
@@ -42,13 +42,7 @@
     private static final byte[] DATA_FIELD = "data: ".getBytes(StandardCharsets.UTF_8);
     private static final byte[] COMMENT_FIELD = "comment: ".getBytes(StandardCharsets.UTF_8);
 
-<<<<<<< HEAD
     private final Logger logger = getLogger(getClass());
-    private final ScheduledExecutorService scheduler = Executors.newSingleThreadScheduledExecutor();
-    private final int heartBeatPeriod = 5;
-=======
-    private final Logger logger = Logger.getLogger(getClass());
->>>>>>> 17feb39e
 
     private final AsyncContext async;
     private final ServletOutputStream output;
