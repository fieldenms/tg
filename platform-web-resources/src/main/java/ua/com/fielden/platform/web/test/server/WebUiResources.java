--- conflicted
+++ resolved
@@ -12,11 +12,6 @@
 import ua.com.fielden.platform.web.application.AbstractWebUiResources;
 import ua.com.fielden.platform.web.factories.webui.AttachmentDownloadResourceFactory;
 import ua.com.fielden.platform.web.factories.webui.FileProcessingResourceFactory;
-<<<<<<< HEAD
-import ua.com.fielden.platform.web.sse.resources.EventSourcingResourceFactory;
-import ua.com.fielden.platform.web.test.eventsources.TgPersistentEntityWithPropertiesEventSrouce;
-=======
->>>>>>> 1efad2d9
 
 /**
  * Custom {@link AbstractWebUiResources} descendant for Web UI Testing Server. Provided in order to configure entity centres, masters and other client specific stuff.
@@ -87,12 +82,5 @@
 
         // register attachment download resource
         router.attach("/download-attachment/{attachment-id}/{attachment-sha1}", new AttachmentDownloadResourceFactory(injector));
-<<<<<<< HEAD
-
-        // register some server-side eventing
-        // router.attach("/sse/events",  new _EventSourcingResourceFactory()); -- some experimental stuff, which should be kept here for the moment
-        router.attach("/sse/entity-centre-events",  new EventSourcingResourceFactory(injector, TgPersistentEntityWithPropertiesEventSrouce.class, deviceProvider, dates));
-=======
->>>>>>> 1efad2d9
     }
 }