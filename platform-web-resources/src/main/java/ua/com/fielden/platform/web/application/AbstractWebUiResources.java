package ua.com.fielden.platform.web.application;

import org.apache.commons.lang.StringUtils;
import org.apache.log4j.Logger;
import org.restlet.Application;
import org.restlet.Context;
import org.restlet.Restlet;
import org.restlet.routing.Router;
import org.restlet.routing.Template;
import org.restlet.security.Authenticator;

import com.google.inject.Injector;

import ua.com.fielden.platform.web.app.ISourceController;
import ua.com.fielden.platform.web.app.IWebUiConfig;
import ua.com.fielden.platform.web.factories.webui.AppIndexResourceFactory;
import ua.com.fielden.platform.web.factories.webui.CentreComponentResourceFactory;
import ua.com.fielden.platform.web.factories.webui.CentreEgiResourceFactory;
import ua.com.fielden.platform.web.factories.webui.CentreResourceFactory;
import ua.com.fielden.platform.web.factories.webui.CriteriaResourceFactory;
import ua.com.fielden.platform.web.factories.webui.EgiExampleResourceFactory;
import ua.com.fielden.platform.web.factories.webui.EntityAutocompletionResourceFactory;
import ua.com.fielden.platform.web.factories.webui.EntityResourceFactory;
import ua.com.fielden.platform.web.factories.webui.EntityValidationResourceFactory;
import ua.com.fielden.platform.web.factories.webui.FileResourceFactory;
import ua.com.fielden.platform.web.factories.webui.MainWebUiComponentResourceFactory;
import ua.com.fielden.platform.web.factories.webui.MasterComponentResourceFactory;
import ua.com.fielden.platform.web.factories.webui.MasterTestsComponentResourceFactory;
import ua.com.fielden.platform.web.factories.webui.SerialisationTestResourceFactory;
import ua.com.fielden.platform.web.factories.webui.TgElementLoaderComponentResourceFactory;
import ua.com.fielden.platform.web.factories.webui.TgReflectorComponentResourceFactory;
import ua.com.fielden.platform.web.factories.webui.WebUiPreferencesResourceFactory;
import ua.com.fielden.platform.web.resources.RestServerUtil;
import ua.com.fielden.platform.web.security.DefaultWebResourceGuard;

/**
 * Represents the web application that is running on the server as a resource provider for browser client. Extend this abstract web application in order to provide custom entity
 * centres, entity masters and other custom views.
 *
 * @author TG Team
 *
 */
public abstract class AbstractWebUiResources extends Application {
    protected final Injector injector;

    protected final Logger logger = Logger.getLogger(getClass());
    private final IWebUiConfig webApp;
    private final ISourceController sourceController;

    /**
     * Creates an instance of {@link AbstractWebUiResources} with custom application name, description, author, owner and resource paths.
     *
     * @param context
     * @param injector
     * @param appName
     *            - meaningful application name.
     * @param desc
     *            - short description for this application.
     * @param owner
     *            - the application owner.
     * @param author
     *            - the application author
     */
    public AbstractWebUiResources(
            final Context context,
            final Injector injector,
            final String appName,
            final String desc,
            final String owner,
            final String author,
            final IWebUiConfig webApp) {
        super(context);
        this.webApp = webApp;
        //        this.platformJsScriptsLocation = "../../tg/platform-web-ui/src/main/web/ua/com/fielden/platform/web/";
        //        this.platformVendorJsScriptsLocation = "../../tg/platform-web-ui/src/main/resources/";
        // --> TODO not so elegant and flexible. There should be more elegant version for development and deployment. Use application.props file.
        //        this.platformGisJsScriptsLocation = platformJsScriptsLocation + "gis/";
        // --> TODO not so elegant and flexible. There should be more elegant version for development and deployment. Use application.props file.
        this.injector = injector;

        this.sourceController = injector.getInstance(ISourceController.class);

        setName(appName);
        setDescription(desc);
        setOwner(owner);
        setAuthor(author);
    }

    /**
     * Creates router and configures it with default resources and their paths.
     *
     */
    @Override
    public final Restlet createInboundRoot() {
        // Create router and web application for registering resources.
        final Router router = new Router(getContext());

        final RestServerUtil restUtil = injector.getInstance(RestServerUtil.class);

        // Attach main application resource.
        router.attach("/", new AppIndexResourceFactory(sourceController, restUtil));
        router.attach("/app/tg-app-config.html", new WebUiPreferencesResourceFactory(sourceController, restUtil));
        router.attach("/app/tg-app.html", new MainWebUiComponentResourceFactory(sourceController, restUtil));
        // type meta info resource
        router.attach("/app/tg-reflector.html", new TgReflectorComponentResourceFactory(sourceController, restUtil));
        router.attach("/app/tg-element-loader.html", new TgElementLoaderComponentResourceFactory(sourceController, restUtil));

        // serialisation testing resource
        router.attach("/test/serialisation", new SerialisationTestResourceFactory(injector));
        // For egi example TODO remove later.
        router.attach("/test/egi", new EgiExampleResourceFactory(injector));

        // Registering entity centres:
        attachCentreResources(router, webApp, restUtil);

        // Registering entity masters:
        attachMasterResources(router, webApp, restUtil);

        // Registering autocompletion resources:
        attachAutocompletionResources(router, webApp);

        // attache internal components and related resources
        //final Set<String> webComponents = new HashSet<>();
        //webComponents.addAll(Arrays.asList("", "ua/com/fielden/platform/web/"));
        //router.attach("/resources/", new FileResourceFactory(Collections.unmodifiableSet(webComponents)), Template.MODE_STARTS_WITH);
        ///////////////////////////////////////////
        /////////// Configuring the guard /////////
        ///////////////////////////////////////////
        final Authenticator guard = new DefaultWebResourceGuard(getContext(), webApp.getDomainName(), webApp.getPath(), injector);
        guard.setNext(router);

        final Router mainRouter = new Router(getContext());
        // standard Polymer components and other resources should not be guarded
        // Register resources those are in resource paths.
        attachResources(mainRouter, restUtil);

        mainRouter.attach(guard);

        return mainRouter;
    }

    /**
     * Attaches all resources relevant to entity masters (entity resource, entity validation resource, UI resources etc.).
     *
     * @param router
     * @param masters
     */
    private void attachMasterResources(final Router router, final IWebUiConfig webUiConfig, final RestServerUtil restUtil) {
        logger.info("\t\tEntity master resources attaching...");
        router.attach("/entity/{entityType}/{entity-id}", new EntityResourceFactory(webUiConfig, injector));
        router.attach("/validation/{entityType}", new EntityValidationResourceFactory(webUiConfig, injector));
        router.attach("/master_ui/Test_TgPersistentEntityWithProperties", new MasterTestsComponentResourceFactory(injector));
        router.attach("/master_ui/{entityType}", new MasterComponentResourceFactory(sourceController, restUtil));
    }

    /**
     * Attaches all resources relevant to autocompletion.
     *
     * @param router
     * @param webUiConfig
     */
    private void attachAutocompletionResources(final Router router, final IWebUiConfig webUiConfig) {
        logger.info("\t\tAutocompletion resources attaching...");
        router.attach("/autocompletion/{type}/{property}", new EntityAutocompletionResourceFactory(webUiConfig, injector));
    }

    /**
     * Configures router for entity centre resources.
     *
     * @param router
     * @param webUiConfig
     */
    private void attachCentreResources(final Router router, final IWebUiConfig webUiConfig, final RestServerUtil restUtil) {
        logger.info("\t\tCentre resources attaching...");
        router.attach("/criteria/{mitype}", new CriteriaResourceFactory(webUiConfig, injector));
        router.attach("/centre/{mitype}", new CentreResourceFactory(webUiConfig, injector));
<<<<<<< HEAD
        router.attach("/centre_ui/{mitype}", new CentreComponentResourceFactory(webUiConfig, injector));
        router.attach("/centre_ui/egi/{mitype}", new CentreEgiResourceFactory(webUiConfig, injector));
=======
        router.attach("/centre_ui/{mitype}", new CentreComponentResourceFactory(sourceController, restUtil));
>>>>>>> 31fb4f09
    }

    /**
     * Configures router for file resources needed for web browser client.
     *
     * @param router
     */
    private void attachResources(final Router router, final RestServerUtil restUtil) {
        logger.info("\t\tResources attaching for following resource paths:" + "\n\t\t|" + StringUtils.join(webApp.resourcePaths(), "|\n\t\t|") + "|\n");
        router.attach("/resources/", new FileResourceFactory(sourceController, restUtil, webApp.resourcePaths()), Template.MODE_STARTS_WITH);
    }
}<|MERGE_RESOLUTION|>--- conflicted
+++ resolved
@@ -174,12 +174,8 @@
         logger.info("\t\tCentre resources attaching...");
         router.attach("/criteria/{mitype}", new CriteriaResourceFactory(webUiConfig, injector));
         router.attach("/centre/{mitype}", new CentreResourceFactory(webUiConfig, injector));
-<<<<<<< HEAD
-        router.attach("/centre_ui/{mitype}", new CentreComponentResourceFactory(webUiConfig, injector));
+        router.attach("/centre_ui/{mitype}", new CentreComponentResourceFactory(sourceController, restUtil));
         router.attach("/centre_ui/egi/{mitype}", new CentreEgiResourceFactory(webUiConfig, injector));
-=======
-        router.attach("/centre_ui/{mitype}", new CentreComponentResourceFactory(sourceController, restUtil));
->>>>>>> 31fb4f09
     }
 
     /**
