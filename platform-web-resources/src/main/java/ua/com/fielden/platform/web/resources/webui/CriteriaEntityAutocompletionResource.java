--- conflicted
+++ resolved
@@ -96,19 +96,11 @@
     @Post
     @Override
     public Representation post(final Representation envelope) {
-<<<<<<< HEAD
-        return WebUiResourceUtils.handleUndesiredExceptions(getResponse(), () -> {
-            logger.debug("CRITERIA_ENTITY_AUTOCOMPLETION_RESOURCE: search started.");
-            //            // NOTE: the following line can be the example how 'entity search' server errors manifest to the client application
-            //            throw new IllegalStateException("Illegal state during criteria entity searching.");
-            final CentreContextHolder centreContextHolder = WebUiResourceUtils.restoreCentreContextHolder(envelope, restUtil);
-=======
         return handleUndesiredExceptions(getResponse(), () -> {
             logger.debug("CRITERIA_ENTITY_AUTOCOMPLETION_RESOURCE: search started.");
             //            // NOTE: the following line can be the example how 'entity search' server errors manifest to the client application
             //            throw new IllegalStateException("Illegal state during criteria entity searching.");
             final CentreContextHolder centreContextHolder = restoreCentreContextHolder(envelope, restUtil);
->>>>>>> dcc360ab
 
             final IGlobalDomainTreeManager gdtm = ResourceFactoryUtils.getUserSpecificGlobalManager(serverGdtm, userProvider);
 
