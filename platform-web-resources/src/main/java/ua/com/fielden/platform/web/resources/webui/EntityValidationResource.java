--- conflicted
+++ resolved
@@ -51,12 +51,7 @@
     private final IDomainTreeEnhancerCache domainTreeEnhancerCache;
     private final IWebUiConfig webUiConfig;
     private final IUserProvider userProvider;
-<<<<<<< HEAD
     private final Logger logger = LogManager.getLogger(getClass());
-=======
-    private final ICentreConfigSharingModel sharingModel;
-    private final Logger logger = Logger.getLogger(getClass());
->>>>>>> 95ee5b5b
 
     public EntityValidationResource(
             final Class<T> entityType,
