--- conflicted
+++ resolved
@@ -328,11 +328,7 @@
             final IGlobalDomainTreeManager gdtm) {
         final Class<T> entityType = getEntityType(miType);
         final M validationPrototype = (M) critGenerator.generateCentreQueryCriteria(entityType, cdtmae, miType, createMiTypeAnnotation(miType));
-<<<<<<< HEAD
         validationPrototype.setFreshCentreSupplier( () -> CentreUpdater.updateCentre(gdtm, miType, CentreUpdater.FRESH_CENTRE_NAME) );
-=======
-        validationPrototype.setFreshCentreSupplier(() -> CentreUtils.getFreshCentre(gdtm, miType));
->>>>>>> a58607fc
 
         final Field idField = Finder.getFieldByName(validationPrototype.getType(), AbstractEntity.ID);
         final boolean idAccessible = idField.isAccessible();
@@ -545,11 +541,7 @@
      * Creates selection criteria entity from {@link CentreContextHolder} entity (which contains modifPropsHolder).
      *
      * @param centreContextHolder
-<<<<<<< HEAD
-=======
-     * @param isPaginating
      *            -- returns <code>true</code> in case when this method is a part of 'Paginating Actions', <code>false</code> otherwise
->>>>>>> a58607fc
      * @return
      */
     protected static <T extends AbstractEntity<?>, M extends EnhancedCentreEntityQueryCriteria<T, ? extends IEntityDao<T>>> M createCriteriaEntity(final Map<String, Object> modifiedPropertiesHolder, final ICompanionObjectFinder companionFinder, final ICriteriaGenerator critGenerator, final Class<? extends MiWithConfigurationSupport<?>> miType, final IGlobalDomainTreeManager gdtm) {
