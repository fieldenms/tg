package ua.com.fielden.platform.web.resources.webui;

import static ua.com.fielden.platform.serialisation.jackson.DefaultValueContract.isAndBeforeDefault;
import static ua.com.fielden.platform.serialisation.jackson.DefaultValueContract.isDateMnemonicDefault;
import static ua.com.fielden.platform.serialisation.jackson.DefaultValueContract.isDatePrefixDefault;
import static ua.com.fielden.platform.serialisation.jackson.DefaultValueContract.isExclusive2Default;
import static ua.com.fielden.platform.serialisation.jackson.DefaultValueContract.isExclusiveDefault;
import static ua.com.fielden.platform.serialisation.jackson.DefaultValueContract.isNotDefault;
import static ua.com.fielden.platform.serialisation.jackson.DefaultValueContract.isOrNullDefault;

import java.lang.reflect.Field;
import java.util.ArrayList;
import java.util.HashMap;
import java.util.LinkedHashMap;
import java.util.LinkedHashSet;
import java.util.List;
import java.util.Map;
import java.util.Map.Entry;
import java.util.Optional;
import java.util.stream.Stream;

import org.apache.commons.lang.StringUtils;
import org.apache.log4j.Logger;

import ua.com.fielden.platform.criteria.generator.ICriteriaGenerator;
import ua.com.fielden.platform.criteria.generator.impl.CriteriaReflector;
import ua.com.fielden.platform.dao.IEntityDao;
import ua.com.fielden.platform.domaintree.IGlobalDomainTreeManager;
import ua.com.fielden.platform.domaintree.IServerGlobalDomainTreeManager;
import ua.com.fielden.platform.domaintree.centre.ICentreDomainTreeManager.IAddToCriteriaTickManager;
import ua.com.fielden.platform.domaintree.centre.ICentreDomainTreeManager.IAddToResultTickManager;
import ua.com.fielden.platform.domaintree.centre.ICentreDomainTreeManager.ICentreDomainTreeManagerAndEnhancer;
import ua.com.fielden.platform.domaintree.impl.AbstractDomainTree;
import ua.com.fielden.platform.entity.AbstractEntity;
import ua.com.fielden.platform.entity.annotation.CritOnly;
import ua.com.fielden.platform.entity.annotation.CritOnly.Type;
import ua.com.fielden.platform.entity.factory.EntityFactory;
import ua.com.fielden.platform.entity.factory.ICompanionObjectFinder;
import ua.com.fielden.platform.entity.fetch.IFetchProvider;
import ua.com.fielden.platform.entity.functional.centre.CentreContextHolder;
import ua.com.fielden.platform.entity.meta.MetaProperty;
import ua.com.fielden.platform.entity.meta.MetaPropertyFull;
import ua.com.fielden.platform.entity_centre.review.criteria.EnhancedCentreEntityQueryCriteria;
import ua.com.fielden.platform.pagination.IPage;
import ua.com.fielden.platform.reflection.AnnotationReflector;
import ua.com.fielden.platform.reflection.Finder;
import ua.com.fielden.platform.reflection.PropertyTypeDeterminator;
import ua.com.fielden.platform.security.user.IUserProvider;
import ua.com.fielden.platform.security.user.User;
import ua.com.fielden.platform.serialisation.jackson.DefaultValueContract;
import ua.com.fielden.platform.ui.menu.MiType;
import ua.com.fielden.platform.ui.menu.MiTypeAnnotation;
import ua.com.fielden.platform.ui.menu.MiWithConfigurationSupport;
import ua.com.fielden.platform.utils.EntityUtils;
import ua.com.fielden.platform.utils.Pair;
import ua.com.fielden.platform.web.app.IWebUiConfig;
import ua.com.fielden.platform.web.centre.CentreContext;
import ua.com.fielden.platform.web.centre.CentreUpdater;
import ua.com.fielden.platform.web.centre.CentreUtils;
import ua.com.fielden.platform.web.centre.IQueryEnhancer;
import ua.com.fielden.platform.web.centre.api.actions.EntityActionConfig;
import ua.com.fielden.platform.web.centre.api.context.CentreContextConfig;
import ua.com.fielden.platform.web.utils.EntityResourceUtils;
import ua.com.fielden.snappy.DateRangePrefixEnum;
import ua.com.fielden.snappy.MnemonicEnum;

/**
 * This utility class contains the methods that are shared across {@link CentreResource} and {@link CriteriaResource}.
 *
 * @author TG Team
 *
 */
public class CentreResourceUtils<T extends AbstractEntity<?>> extends CentreUtils<T> {
    private static final Logger logger = Logger.getLogger(CentreResourceUtils.class);

    private CentreResourceUtils() { }
    
    private enum RunActions {
        RUN("run"),
        REFRESH("refresh"),
        NAVIGATE("navigate");

        private final String action;

        private RunActions(final String action) {
            this.action = action;
        }

        @Override
        public String toString() {
            return action;
        }
    }

    ///////////////////////////////// CUSTOM OBJECTS /////////////////////////////////
    /**
     * Creates the 'custom object' that contain 'critMetaValues' and 'isCentreChanged' flag.
     *
     * @param criteriaMetaValues
     * @param isCentreChanged
     * @return
     */
    static Map<String, Object> createCriteriaMetaValuesCustomObject(final Map<String, Map<String, Object>> criteriaMetaValues, final boolean isCentreChanged) {
        final Map<String, Object> customObject = new LinkedHashMap<>();
        customObject.put("isCentreChanged", isCentreChanged);
        customObject.put("metaValues", criteriaMetaValues);
        return customObject;
    }

    /**
     * Creates the 'custom object' that contain 'critMetaValues' and 'isCentreChanged' flag.
     *
     * @param criteriaMetaValues
     * @param isCentreChanged
     * @param staleCriteriaMessage
     *            -- if not <code>null</code> then the criteria is stale and the user will be informed about that ('orange' config button), otherwise (if <code>null</code>) -- the
     *            criteria were not changed and the user will be informed about that ('black' config button).
     *
     * @return
     */
    static Map<String, Object> createCriteriaMetaValuesCustomObject(final Map<String, Map<String, Object>> criteriaMetaValues, final boolean isCentreChanged, final String staleCriteriaMessage) {
        final Map<String, Object> customObject = createCriteriaMetaValuesCustomObject(criteriaMetaValues, isCentreChanged);
        customObject.put("staleCriteriaMessage", staleCriteriaMessage);
        return customObject;
    }

    /**
     * Returns <code>true</code> if 'Run' action is performed represented by specified <code>customObject</code>, otherwise <code>false</code>.
     *
     * @param customObject
     * @return
     */
    public static boolean isRunning(final Map<String, Object> customObject) {
        return RunActions.RUN.toString().equals(customObject.get("@@action"));
    }

    /**
     * Returns <code>true</code> if 'Sorting' action is performed, otherwise <code>false</code>.
     *
     * @param customObject
     * @return
     */
    public static boolean isSorting(final Map<String, Object> customObject) {
        return customObject.containsKey("@@sortingAction");
    }

    /**
     * Creates the pair of 'custom object' (that contain 'critMetaValues', 'isCentreChanged' flag, 'resultEntities' and 'pageCount') and 'resultEntities' (query run is performed
     * inside).
     *
     * @param customObject
     * @param criteriaMetaValues
     * @param criteriaEntity
     * @param isCentreChanged
     * @param additionalFetchProvider
     * @param createdByUserConstraint -- if exists then constraints the query by equality to the property 'createdBy'
     * @return
     */
    static <T extends AbstractEntity<?>, M extends EnhancedCentreEntityQueryCriteria<T, ? extends IEntityDao<T>>> Pair<Map<String, Object>, List<?>> createCriteriaMetaValuesCustomObjectWithResult(
            final Map<String, Object> customObject,
            final M criteriaEntity,
            final Optional<IFetchProvider<T>> additionalFetchProvider,
            final Optional<Pair<IQueryEnhancer<T>, Optional<CentreContext<T, ?>>>> queryEnhancerAndContext,
            final Optional<User> createdByUserConstraint) {
        final Map<String, Object> resultantCustomObject = new LinkedHashMap<>();

        criteriaEntity.getGeneratedEntityController().setEntityType(criteriaEntity.getEntityClass());
        if (additionalFetchProvider.isPresent()) {
            criteriaEntity.setAdditionalFetchProvider(additionalFetchProvider.get());
        }
        if (queryEnhancerAndContext.isPresent()) {
            final IQueryEnhancer<T> queryEnhancer = queryEnhancerAndContext.get().getKey();
            criteriaEntity.setAdditionalQueryEnhancerAndContext(queryEnhancer, queryEnhancerAndContext.get().getValue());
        }
        if (createdByUserConstraint.isPresent()) {
            criteriaEntity.setCreatedByUserConstraint(createdByUserConstraint.get());
        }
        IPage<T> page = null;
        final List<T> data;
        final Integer pageCapacity = (Integer) customObject.get("@@pageCapacity");
        final String action = (String) customObject.get("@@action");
        if (isRunning(customObject)) {
            page = criteriaEntity.run(pageCapacity);
            resultantCustomObject.put("summary", page.summary());
            data = page.data();
        } else if (RunActions.REFRESH.toString().equals(action)) {
            final Integer pageNumber = (Integer) customObject.get("@@pageNumber");
            final Pair<IPage<T>, T> refreshedData = criteriaEntity.getPageWithSummaries(pageNumber, pageCapacity);
            page = refreshedData.getKey();
            data = page.data();
            resultantCustomObject.put("summary", refreshedData.getValue());
        } else if (RunActions.NAVIGATE.toString().equals(action)) {
            final Integer pageNumber = (Integer) customObject.get("@@pageNumber");
            try {
                page = criteriaEntity.getPage(pageNumber, pageCapacity);
            } catch (final Exception e) {
                logger.error(e);
                final Pair<IPage<T>, T> navigatedData = criteriaEntity.getPageWithSummaries(pageNumber, pageCapacity);
                page = navigatedData.getKey();
                resultantCustomObject.put("summary", navigatedData.getValue());
            }
            data = page.data();
        } else {
            data = new ArrayList<>();
        }
<<<<<<< HEAD
        final ArrayList<Object> resultEntities = new ArrayList<Object>(data);
        resultantCustomObject.put("columnWidths", createColumnWidths(criteriaEntity.getCentreDomainTreeMangerAndEnhancer().getSecondTick(), criteriaEntity.getEntityClass()));
        resultantCustomObject.put("resultEntities", resultEntities);
=======
        resultantCustomObject.put("resultEntities", data);
>>>>>>> 78b092cf
        resultantCustomObject.put("pageNumber", page == null ? 0 /* TODO ? */: page.no());
        resultantCustomObject.put("pageCount", page == null ? 0 /* TODO ? */: page.numberOfPages());
        return new Pair<>(resultantCustomObject, data);
    }

    /**
     * This method is similar to {@link #createCriteriaMetaValuesCustomObjectWithResult(Map, EnhancedCentreEntityQueryCriteria, Optional, Optional, Optional)}, but instead of returning a list of entities,
     * it returns a stream. 
     * 
     * @param adhocParams
     * @param criteriaEntity
     * @param additionalFetchProvider
     * @param queryEnhancerAndContext
     * @param createdByUserConstraint
     * @return
     */
    static <T extends AbstractEntity<?>, M extends EnhancedCentreEntityQueryCriteria<T, ? extends IEntityDao<T>>> Stream<T> createCriteriaMetaValuesCustomObjectWithStream(
            final Map<String, Object> adhocParams,
            final M criteriaEntity, 
            final Optional<IFetchProvider<T>> additionalFetchProvider, 
            final Optional<Pair<IQueryEnhancer<T>, Optional<CentreContext<T, ?>>>> queryEnhancerAndContext,
            final Optional<User> createdByUserConstraint) {
        
        criteriaEntity.getGeneratedEntityController().setEntityType(criteriaEntity.getEntityClass());
        if (additionalFetchProvider.isPresent()) {
            criteriaEntity.setAdditionalFetchProvider(additionalFetchProvider.get());
        }
        if (queryEnhancerAndContext.isPresent()) {
            final IQueryEnhancer<T> queryEnhancer = queryEnhancerAndContext.get().getKey();
            criteriaEntity.setAdditionalQueryEnhancerAndContext(queryEnhancer, queryEnhancerAndContext.get().getValue());
        }
        if (createdByUserConstraint.isPresent()) {
            criteriaEntity.setCreatedByUserConstraint(createdByUserConstraint.get());
        }
        
        final int fetchSize = adhocParams.get("fetchSize") != null ? (Integer) adhocParams.get("fetchSize") : 100;
        final Long[] ids = adhocParams.get("ids") != null ? (Long[]) adhocParams.get("ids") : new Long[]{};
        return criteriaEntity.streamEntities(fetchSize, ids);
    }

    ///////////////////////////////// CUSTOM OBJECTS [END] ///////////////////////////

    private static Map<String, Map<String, Integer>> createColumnWidths(final IAddToResultTickManager secondTick, final Class<?> root) {
        final Map<String, Map<String, Integer>> columnWidths = new LinkedHashMap<>();
        for (final String property : secondTick.checkedProperties(root)) {
            final Map<String, Integer> values = new HashMap<>();
            values.put("newWidth", secondTick.getWidth(root, property));
            values.put("newGrowFactor", secondTick.getGrowFactor(root, property));
            columnWidths.put(property, values);
        }
        return columnWidths;
    }

    /**
     * Generates annotation with mi type.
     *
     * @param miType
     * @return
     */
    private static MiType createMiTypeAnnotation(final Class<? extends MiWithConfigurationSupport<?>> miType) {
        return new MiTypeAnnotation().newInstance(miType);
    }

    /**
     * Creates the holder of meta-values (missingValue, not, exclusive etc.) for criteria of concrete [miType].
     * <p>
     * The holder should contain only those meta-values, which are different from default values, that are defined in {@link DefaultValueContract}. Client-side logic should also be
     * smart-enough to understand which values are currently relevant, even if they do not exist in transferred object.
     *
     * @param miType
     * @param gdtm
     * @return
     */
    static Map<String, Map<String, Object>> createCriteriaMetaValues(final ICentreDomainTreeManagerAndEnhancer cdtmae, final Class<AbstractEntity<?>> root) {
        final Map<String, Map<String, Object>> metaValues = new LinkedHashMap<>();
        for (final String checkedProp : cdtmae.getFirstTick().checkedProperties(root)) {
            if (!AbstractDomainTree.isPlaceholder(checkedProp)) {
                metaValues.put(checkedProp, createMetaValuesFor(root, checkedProp, cdtmae));
            }
        }
        return metaValues;
    }

    /**
     * Creates the map of meta-values for the specified property based on cdtmae configuration.
     *
     * @param root
     * @param prop
     * @param cdtmae
     * @param dvc
     * @return
     */
    private static Map<String, Object> createMetaValuesFor(final Class<AbstractEntity<?>> root, final String prop, final ICentreDomainTreeManagerAndEnhancer cdtmae) {
        final IAddToCriteriaTickManager tickManager = cdtmae.getFirstTick();

        final Map<String, Object> metaValues = new LinkedHashMap<>();

        if (AbstractDomainTree.isDoubleCriterion(managedType(root, cdtmae), prop)) {
            final Boolean exclusive = tickManager.getExclusive(root, prop);
            if (!isExclusiveDefault(exclusive)) {
                metaValues.put("exclusive", exclusive);
            }
            final Boolean exclusive2 = tickManager.getExclusive2(root, prop);
            if (!isExclusive2Default(exclusive2)) {
                metaValues.put("exclusive2", exclusive2);
            }
        }
        final Class<?> propertyType = StringUtils.isEmpty(prop) ? managedType(root, cdtmae) : PropertyTypeDeterminator.determinePropertyType(managedType(root, cdtmae), prop);
        if (EntityUtils.isDate(propertyType)) {
            final DateRangePrefixEnum datePrefix = tickManager.getDatePrefix(root, prop);
            if (!isDatePrefixDefault(datePrefix)) {
                metaValues.put("datePrefix", datePrefix);
            }
            final MnemonicEnum dateMnemonic = tickManager.getDateMnemonic(root, prop);
            if (!isDateMnemonicDefault(dateMnemonic)) {
                metaValues.put("dateMnemonic", dateMnemonic);
            }
            final Boolean andBefore = tickManager.getAndBefore(root, prop);
            if (!isAndBeforeDefault(andBefore)) {
                metaValues.put("andBefore", andBefore);
            }
        }
        final Boolean orNull = tickManager.getOrNull(root, prop);
        if (!isOrNullDefault(orNull)) {
            metaValues.put("orNull", orNull);
        }
        final Boolean not = tickManager.getNot(root, prop);
        if (!isNotDefault(not)) {
            metaValues.put("not", not);
        }

        return metaValues;
    }

    /**
     * Applies all meta values, that are located in 'modifiedPropertiesHolder', to cdtmae (taken from 'miType' and 'gdtm').
     *
     * @param miType
     * @param gdtm
     * @param modifiedPropertiesHolder
     */
    private static void applyMetaValues(final ICentreDomainTreeManagerAndEnhancer cdtmae, final Class<AbstractEntity<?>> root, final Map<String, Object> modifiedPropertiesHolder) {
        final Map<String, Map<String, Object>> metaValues = (Map<String, Map<String, Object>>) modifiedPropertiesHolder.get("@@metaValues");

        for (final Entry<String, Map<String, Object>> propAndMetaValues : metaValues.entrySet()) {
            final String prop = propAndMetaValues.getKey();

            final Map<String, Object> mValues = propAndMetaValues.getValue();
            if (AbstractDomainTree.isDoubleCriterion(managedType(root, cdtmae), prop)) {
                cdtmae.getFirstTick().setExclusive(root, prop, mValues.get("exclusive") != null ? (Boolean) mValues.get("exclusive") : null);
                cdtmae.getFirstTick().setExclusive2(root, prop, mValues.get("exclusive2") != null ? (Boolean) mValues.get("exclusive2") : null);
            }
            final Class<?> propertyType = StringUtils.isEmpty(prop) ? managedType(root, cdtmae) : PropertyTypeDeterminator.determinePropertyType(managedType(root, cdtmae), prop);
            if (EntityUtils.isDate(propertyType)) {
                cdtmae.getFirstTick().setDatePrefix(root, prop, mValues.get("datePrefix") != null ? DateRangePrefixEnum.valueOf(mValues.get("datePrefix").toString()) : null);
                cdtmae.getFirstTick().setDateMnemonic(root, prop, mValues.get("dateMnemonic") != null ? MnemonicEnum.valueOf(mValues.get("dateMnemonic").toString()) : null);
                cdtmae.getFirstTick().setAndBefore(root, prop, mValues.get("andBefore") != null ? (Boolean) mValues.get("andBefore") : null);
            }

            cdtmae.getFirstTick().setOrNull(root, prop, mValues.get("orNull") != null ? (Boolean) mValues.get("orNull") : null);
            cdtmae.getFirstTick().setNot(root, prop, mValues.get("not") != null ? (Boolean) mValues.get("not") : null);
        }
    }

    /**
     * Creates the validation prototype for criteria entity of concrete [miType].
     * <p>
     * The entity creation process uses rigorous generation of criteria type and the instance every time (based on cdtmae of concrete miType).
     *
     * @param miType
     * @param gdtm
     * @param critGenerator
     * @return
     */
    static <T extends AbstractEntity<?>, M extends EnhancedCentreEntityQueryCriteria<T, ? extends IEntityDao<T>>> M createCriteriaValidationPrototype(
            final Class<? extends MiWithConfigurationSupport<?>> miType,
            final ICentreDomainTreeManagerAndEnhancer cdtmae,
            final ICriteriaGenerator critGenerator,
            final Long previousVersion,
            final IGlobalDomainTreeManager gdtm) {
        final Class<T> entityType = getEntityType(miType);
        final M validationPrototype = (M) critGenerator.generateCentreQueryCriteria(entityType, cdtmae, miType, createMiTypeAnnotation(miType));
        validationPrototype.setFreshCentreSupplier( () -> CentreUpdater.updateCentre(gdtm, miType, CentreUpdater.FRESH_CENTRE_NAME) );
        validationPrototype.setColumnWidthAdjuster((propName, newWidthGrowFactorPair) -> {
            CentreUpdater.updateCentre(gdtm, miType, CentreUpdater.FRESH_CENTRE_NAME).getSecondTick().setWidth(entityType, propName, newWidthGrowFactorPair.getKey());
            CentreUpdater.updateCentre(gdtm, miType, CentreUpdater.FRESH_CENTRE_NAME).getSecondTick().setGrowFactor(entityType, propName, newWidthGrowFactorPair.getValue());
            CentreUpdater.commitCentre(gdtm, miType, CentreUpdater.FRESH_CENTRE_NAME);

            CentreUpdater.updateCentre(gdtm, miType, CentreUpdater.SAVED_CENTRE_NAME).getSecondTick().setWidth(entityType, propName, newWidthGrowFactorPair.getKey());
            CentreUpdater.updateCentre(gdtm, miType, CentreUpdater.SAVED_CENTRE_NAME).getSecondTick().setGrowFactor(entityType, propName, newWidthGrowFactorPair.getValue());
            CentreUpdater.commitCentre(gdtm, miType, CentreUpdater.SAVED_CENTRE_NAME);

            CentreUpdater.updateCentre(gdtm, miType, CentreUpdater.PREVIOUSLY_RUN_CENTRE_NAME).getSecondTick().setWidth(entityType, propName, newWidthGrowFactorPair.getKey());
            CentreUpdater.updateCentre(gdtm, miType, CentreUpdater.PREVIOUSLY_RUN_CENTRE_NAME).getSecondTick().setGrowFactor(entityType, propName, newWidthGrowFactorPair.getValue());
            CentreUpdater.commitCentre(gdtm, miType, CentreUpdater.PREVIOUSLY_RUN_CENTRE_NAME);
        });

        final Field idField = Finder.getFieldByName(validationPrototype.getType(), AbstractEntity.ID);
        final boolean idAccessible = idField.isAccessible();
        idField.setAccessible(true);
        try {
            idField.set(validationPrototype, 333L); // here the fictional id is populated to mark the entity as persisted!
            idField.setAccessible(idAccessible);
        } catch (IllegalArgumentException | IllegalAccessException e) {
            idField.setAccessible(idAccessible);
            logger.error(e.getMessage(), e);
            throw new IllegalStateException(e);
        }

        final Field versionField = Finder.getFieldByName(validationPrototype.getType(), AbstractEntity.VERSION);
        final boolean accessible = versionField.isAccessible();
        versionField.setAccessible(true);
        try {
            // Here the version of validation prototype is set to be increased comparing to previousVersion.
            // This action is necessary to indicate that the criteria entity was changed (by other fictional user) since new modifications arrive.
            // But to be clear -- the criteria entity is 'changed' because it is originated from ICDTMAE, which has been changed during previous validation cycle.
            versionField.set(validationPrototype, previousVersion + 1);
            versionField.setAccessible(accessible);
        } catch (IllegalArgumentException | IllegalAccessException e) {
            versionField.setAccessible(accessible);
            logger.error(e.getMessage(), e);
            throw new IllegalStateException(e);
        }

        // IMPORTANT: after the creation of criteria validation prototype there can exist an 'required' validation errors.
        //     But, why? It seems, that just newly created entity should be empty.. But this is not the case --
        //     the entity has been already applied the values from 'cdtmae' during CriteriaGenerator generation process.
        //     So, we potentially have the 'required' errors -- need to disregard all of them!
        //     (for e.g., in TridentFleet it fixes the errors if no DdsStationAssigner is specified)
        return EntityResourceUtils.disregardUntouchedRequiredProperties(
                resetMetaStateForCriteriaValidationPrototype(
                        validationPrototype,
                        CentreUtils.getOriginalManagedType(validationPrototype.getType(), cdtmae)//
                ), new LinkedHashSet<>()//
        );
    }

    /**
     * Resets the meta state for the specified criteria entity.
     * <p>
     * The meta state reset is necessary to make the criteria entity like 'just saved and retrieved from the database' (originalValues should be equal to values).
     * <p>
     * UPDATE: resetting of the values has been enhanced (comparing to just invoking resetMetaState() on entity) with the functionality, for which the detailed comment is inside
     * the method implementation.
     *
     *
     * @param criteriaValidationPrototype
     * @param originalManagedType
     * @return
     */
    private static <T extends AbstractEntity<?>, M extends EnhancedCentreEntityQueryCriteria<T, ? extends IEntityDao<T>>> M resetMetaStateForCriteriaValidationPrototype(final M criteriaValidationPrototype, final Class<?> originalManagedType) {
        // standard resetting of meta-values: copies values into originalValues for all properties:
        criteriaValidationPrototype.resetMetaState();

        final Class<M> criteriaType = (Class<M>) criteriaValidationPrototype.getType();
        // For non-single entity-typed criteria properties (the properties with type List<String>, which were originated from entity-typed properties)
        //   there is a need to populate 'value' into 'originalValue' manually.
        // This is necessary due to the following:
        //     1) these properties have type List<String> and are treated as collectional in MetaProperty (see AbstractEntity's setMetaPropertyFactory method);
        //     2) originalValue is not set for collectional properties during resetMetaState() method (see MetaProperty's setOriginalValue method);
        //     3) but originalValue is still necessary for criteria entity validation.
        final List<Field> propFields = Finder.findProperties(criteriaType);
        for (final Field propField : propFields) {
            final String originalProperty = CriteriaReflector.getCriteriaProperty(criteriaType, propField.getName());
            if (List.class.isAssignableFrom(propField.getType()) && isMultiEntityTypedProperty(originalProperty, originalManagedType)) { // only List<String> is needed
                final MetaProperty<List<String>> metaProperty = criteriaValidationPrototype.getProperty(propField.getName());

                final Field originalValueField = Finder.findFieldByName(MetaPropertyFull.class, "originalValue");
                final boolean originalValueAccessible = originalValueField.isAccessible();
                originalValueField.setAccessible(true);
                try {
                    originalValueField.set(metaProperty, metaProperty.getValue()); // here 'value' is populated into 'originalValue' for non-single entity-typed criteria property
                    originalValueField.setAccessible(originalValueAccessible);
                } catch (IllegalArgumentException | IllegalAccessException e) {
                    originalValueField.setAccessible(originalValueAccessible);
                    logger.error(e.getMessage(), e);
                    throw new IllegalStateException(e);
                }
            }
        }
        return criteriaValidationPrototype;
    }

    /**
     * Determines whether the property represents a) entity-typed property or b) crit-only 'multi' entity-typed property.
     * <p>
     * if <code>true</code> -- this means that criterion, generated for that property, will be 'multi', if <code>false</code> -- it will be 'single'.
     *
     * @param property
     * @param managedType
     * @return
     */
    private static boolean isMultiEntityTypedProperty(final String property, final Class<?> managedType) {
        final boolean isEntityItself = "".equals(property); // empty property means "entity itself"
        final Class<?> propertyType = isEntityItself ? managedType : PropertyTypeDeterminator.determinePropertyType(managedType, property);
        final CritOnly critAnnotation = isEntityItself ? null : AnnotationReflector.getPropertyAnnotation(CritOnly.class, managedType, property);
        final boolean single = critAnnotation != null && Type.SINGLE.equals(critAnnotation.value());
        return EntityUtils.isEntityType(propertyType) && !single;
    }

    //////////////////////////////////////////////////// CREATE CENTRE CONTEXT FOR CENTRE RUN METHOD ETC. (context config is available) ////////////////////////////////////////////////////

    /**
     * Creates centre context based on serialisation {@link CentreContextHolder} entity.
     * <p>
     * Note: the control of which centreContext's parts should be initialised is provided by the server (using 'contextConfig'), but the client also filters out the context parts
     * that are not needed (the 'centreContextHolder' will contain only desirable context parts).
     *
     * @param centreContextHolder
     * @return
     */
    public static <T extends AbstractEntity<?>, M extends EnhancedCentreEntityQueryCriteria<T, ? extends IEntityDao<T>>> Optional<CentreContext<T, ?>> createCentreContext(
            final IWebUiConfig webUiConfig,
            final ICompanionObjectFinder companionFinder,
            final IServerGlobalDomainTreeManager serverGdtm,
            final IUserProvider userProvider,
            final ICriteriaGenerator critGenerator,
            final EntityFactory entityFactory,
            final CentreContextHolder centreContextHolder,
            final M criteriaEntity,
            final Optional<CentreContextConfig> contextConfig) {
        if (contextConfig.isPresent()) {
            final CentreContext<T, AbstractEntity<?>> context = new CentreContext<>();
            final CentreContextConfig config = contextConfig.get();
            if (config.withSelectionCrit) {
                context.setSelectionCrit(criteriaEntity);
            }
            if (config.withAllSelectedEntities || config.withCurrentEtity) {
                context.setSelectedEntities(!centreContextHolder.proxiedPropertyNames().contains("selectedEntities") ? (List<T>) centreContextHolder.getSelectedEntities() : new ArrayList<>());
            }
            if (config.withMasterEntity) {
                context.setMasterEntity(EntityResource.restoreMasterFunctionalEntity(webUiConfig, companionFinder, serverGdtm, userProvider, critGenerator, entityFactory, centreContextHolder, 0));
            }

            if (config.withComputation()) {
                context.setComputation(config.computation.get());
            }
            return Optional.of(context);
        } else {
            return Optional.empty();
        }
    }

    //////////////////////////////////////////////////// CREATE CENTRE CONTEXT FOR CENTRE-DEPENDENT FUNCTIONAL ENTITIES ////////////////////////////////////////////////////

    /**
     * Creates centre context based on serialisation {@link CentreContextHolder} entity.
     * <p>
     * Note: the control of which centreContext's parts should be initialised is provided by the client (there are generated meta-information like 'requireSelectedEntities',
     * 'requireMasterEntity').
     *
     * @param actionConfig - the configuration of action for which this context is restored (used to restore computation function). It is not mandatory to
     *  specify this parameter as non-empty -- at this stage only centre actions are enabled with 'computation' part of the context.
     * @param centreContextHolder
     *
     * @return
     */
    public static <T extends AbstractEntity<?>> CentreContext<T, AbstractEntity<?>> createCentreContext(
            final IWebUiConfig webUiConfig,
            final ICompanionObjectFinder companionFinder,
            final IServerGlobalDomainTreeManager serverGdtm,
            final IUserProvider userProvider,
            final ICriteriaGenerator critGenerator,
            final EntityFactory entityFactory,
            final AbstractEntity<?> masterContext,
            final ArrayList<AbstractEntity<?>> selectedEntities,
            final EnhancedCentreEntityQueryCriteria<T, ? extends IEntityDao<T>> criteriaEntity,
            final Optional<EntityActionConfig> config) {
        final CentreContext<T, AbstractEntity<?>> context = new CentreContext<>();
        context.setSelectionCrit(criteriaEntity);
        context.setSelectedEntities((List<T>) selectedEntities);
        context.setMasterEntity(masterContext);

        if (config.isPresent() && config.get().context.isPresent() && config.get().context.get().withComputation()) {
            context.setComputation(config.get().context.get().computation.get());
        }

        return context;
    }

    //////////////////////////////////////////// CRITERIA ENTITY CREATION ////////////////////////////////////////////

    /**
     * Creates selection criteria entity from {@link CentreContextHolder} entity (which contains modifPropsHolder).
     *
     * @param centreContextHolder
     * @return
     */
    public static <T extends AbstractEntity<?>, M extends EnhancedCentreEntityQueryCriteria<T, ? extends IEntityDao<T>>> M createCriteriaEntityForContext(final CentreContextHolder centreContextHolder, final ICompanionObjectFinder companionFinder, final IGlobalDomainTreeManager gdtm, final ICriteriaGenerator critGenerator) {
        if (centreContextHolder.getCustomObject().get("@@miType") == null || isEmpty(!centreContextHolder.proxiedPropertyNames().contains("modifHolder") ? centreContextHolder.getModifHolder() : new HashMap<String, Object>())) {
            return null;
        }
        final Class<? extends MiWithConfigurationSupport<?>> miType;
        try {
            miType = (Class<? extends MiWithConfigurationSupport<?>>) Class.forName((String) centreContextHolder.getCustomObject().get("@@miType"));
        } catch (final ClassNotFoundException e) {
            throw new IllegalStateException(e);
        }

        return createCriteriaEntityForPaginating(companionFinder, critGenerator, miType, gdtm);
    }

    /**
     * Creates selection criteria entity from {@link CentreContextHolder} entity (which contains modifPropsHolder).
     *
     * @param centreContextHolder
     * @param isPaginating
     *            -- returns <code>true</code> in case when this method is a part of 'Paginating Actions', <code>false</code> otherwise
     * @return
     */
    protected static <T extends AbstractEntity<?>, M extends EnhancedCentreEntityQueryCriteria<T, ? extends IEntityDao<T>>> M createCriteriaEntityForPaginating(final ICompanionObjectFinder companionFinder, final ICriteriaGenerator critGenerator, final Class<? extends MiWithConfigurationSupport<?>> miType, final IGlobalDomainTreeManager gdtm) {
        final ICentreDomainTreeManagerAndEnhancer updatedPreviouslyRunCentre = CentreUpdater.updateCentre(gdtm, miType, CentreUpdater.PREVIOUSLY_RUN_CENTRE_NAME);
        return createCriteriaValidationPrototype(miType, updatedPreviouslyRunCentre, critGenerator, 0L, gdtm);
    }

    /**
     * Creates selection criteria entity from <code>modifPropsHolder</code>.
     *
     * @return
     */
    protected static <T extends AbstractEntity<?>, M extends EnhancedCentreEntityQueryCriteria<T, ? extends IEntityDao<T>>> M createCriteriaEntity(final Map<String, Object> modifiedPropertiesHolder, final ICompanionObjectFinder companionFinder, final ICriteriaGenerator critGenerator, final Class<? extends MiWithConfigurationSupport<?>> miType, final IGlobalDomainTreeManager gdtm) {
        if (isEmpty(modifiedPropertiesHolder)) {
            throw new IllegalArgumentException("ModifiedPropertiesHolder should not be empty during invocation of fully fledged criteria entity creation.");
        }

        // load / update fresh centre if it is not loaded yet / stale
        final ICentreDomainTreeManagerAndEnhancer originalCdtmae = CentreUpdater.updateCentre(gdtm, miType, CentreUpdater.FRESH_CENTRE_NAME);
        applyMetaValues(originalCdtmae, getEntityType(miType), modifiedPropertiesHolder);
        final M validationPrototype = createCriteriaValidationPrototype(miType, originalCdtmae, critGenerator, EntityResourceUtils.getVersion(modifiedPropertiesHolder), gdtm);
        final M appliedCriteriaEntity = constructCriteriaEntityAndResetMetaValues(
                modifiedPropertiesHolder,
                validationPrototype,
                CentreUtils.getOriginalManagedType(validationPrototype.getType(), originalCdtmae),
                companionFinder//
        ).getKey();

        // need to commit changed fresh centre after modifiedPropertiesHolder has been applied!
        CentreUpdater.commitCentre(gdtm, miType, CentreUpdater.FRESH_CENTRE_NAME);
        return appliedCriteriaEntity;
    }

    /**
     * Returns <code>true</code> in case when 'modifiedPropertiesHolder' is empty, and should not be used for 'criteriaValidationPrototype' application, <code>false</code>
     * otherwise.
     *
     * @param modifiedPropertiesHolder
     * @return
     */
    public static boolean isEmpty(final Map<String, Object> modifiedPropertiesHolder) {
        // TODO improve implementation?
        return !modifiedPropertiesHolder.containsKey(AbstractEntity.VERSION);
    }

    /**
     * Constructs the criteria entity from the client envelope and resets the original values of the entity to be equal to the values.
     * <p>
     * The envelope contains special version of entity called 'modifiedPropertiesHolder' which has only modified properties and potentially some custom stuff with '@' sign as the
     * prefix. All custom properties will be disregarded, but can be used later from the returning map.
     * <p>
     * All normal properties will be applied in 'validationPrototype'.
     *
     * @return applied validationPrototype and modifiedPropertiesHolder map
     */
    private static <T extends AbstractEntity<?>, M extends EnhancedCentreEntityQueryCriteria<T, ? extends IEntityDao<T>>> Pair<M, Map<String, Object>> constructCriteriaEntityAndResetMetaValues(final Map<String, Object> modifiedPropertiesHolder, final M validationPrototype, final Class<?> originalManagedType, final ICompanionObjectFinder companionFinder) {
        return new Pair<>(
                resetMetaStateForCriteriaValidationPrototype(
                        EntityResourceUtils.apply(modifiedPropertiesHolder, validationPrototype, companionFinder),
                        originalManagedType
                ),
                modifiedPropertiesHolder//
        );
    }
}<|MERGE_RESOLUTION|>--- conflicted
+++ resolved
@@ -203,13 +203,8 @@
         } else {
             data = new ArrayList<>();
         }
-<<<<<<< HEAD
-        final ArrayList<Object> resultEntities = new ArrayList<Object>(data);
+        resultantCustomObject.put("resultEntities", data);
         resultantCustomObject.put("columnWidths", createColumnWidths(criteriaEntity.getCentreDomainTreeMangerAndEnhancer().getSecondTick(), criteriaEntity.getEntityClass()));
-        resultantCustomObject.put("resultEntities", resultEntities);
-=======
-        resultantCustomObject.put("resultEntities", data);
->>>>>>> 78b092cf
         resultantCustomObject.put("pageNumber", page == null ? 0 /* TODO ? */: page.no());
         resultantCustomObject.put("pageCount", page == null ? 0 /* TODO ? */: page.numberOfPages());
         return new Pair<>(resultantCustomObject, data);
