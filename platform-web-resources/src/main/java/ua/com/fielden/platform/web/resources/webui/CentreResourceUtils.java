package ua.com.fielden.platform.web.resources.webui;

import static java.lang.Boolean.FALSE;
import static java.lang.Math.min;
import static java.util.Optional.empty;
import static java.util.Optional.of;
import static java.util.Optional.ofNullable;
import static java.util.UUID.randomUUID;
import static ua.com.fielden.platform.criteria.generator.impl.SynchroniseCriteriaWithModelHandler.CRITERIA_ENTITY_ID;
import static ua.com.fielden.platform.domaintree.impl.AbstractDomainTree.isBooleanCriterion;
import static ua.com.fielden.platform.domaintree.impl.AbstractDomainTree.isDoubleCriterion;
import static ua.com.fielden.platform.serialisation.jackson.DefaultValueContract.isAndBeforeDefault;
import static ua.com.fielden.platform.serialisation.jackson.DefaultValueContract.isDateMnemonicDefault;
import static ua.com.fielden.platform.serialisation.jackson.DefaultValueContract.isDatePrefixDefault;
import static ua.com.fielden.platform.serialisation.jackson.DefaultValueContract.isExclusive2Default;
import static ua.com.fielden.platform.serialisation.jackson.DefaultValueContract.isExclusiveDefault;
import static ua.com.fielden.platform.serialisation.jackson.DefaultValueContract.isNotDefault;
import static ua.com.fielden.platform.serialisation.jackson.DefaultValueContract.isOrGroupDefault;
import static ua.com.fielden.platform.serialisation.jackson.DefaultValueContract.isOrNullDefault;
import static ua.com.fielden.platform.types.tuples.T2.t2;
import static ua.com.fielden.platform.utils.EntityUtils.equalsEx;
import static ua.com.fielden.platform.web.centre.AbstractCentreConfigAction.APPLIED_CRITERIA_ENTITY_NAME;
import static ua.com.fielden.platform.web.centre.AbstractCentreConfigAction.WAS_RUN_NAME;
import static ua.com.fielden.platform.web.centre.CentreConfigUtils.isDefaultOrLink;
import static ua.com.fielden.platform.web.centre.CentreConfigUtils.isInherited;
import static ua.com.fielden.platform.web.centre.CentreUpdaterUtils.FETCH_CONFIG_AND_INSTRUMENT;
import static ua.com.fielden.platform.web.centre.CentreUpdaterUtils.findConfigOpt;
import static ua.com.fielden.platform.web.centre.CentreUpdaterUtils.findConfigOptByUuid;
import static ua.com.fielden.platform.web.resources.webui.CriteriaResource.enhanceResultEntitiesWithCustomPropertyValues;
import static ua.com.fielden.platform.web.resources.webui.CriteriaResource.enhanceResultEntitiesWithDynamicPropertyValues;
import static ua.com.fielden.platform.web.resources.webui.EntityResource.restoreMasterFunctionalEntity;
import static ua.com.fielden.platform.web.utils.EntityResourceUtils.getEntityType;
import static ua.com.fielden.platform.web.utils.EntityResourceUtils.getOriginalManagedType;
import static ua.com.fielden.platform.web.utils.EntityResourceUtils.getVersion;

import java.lang.annotation.Annotation;
import java.lang.reflect.Field;
import java.util.ArrayList;
import java.util.HashMap;
import java.util.LinkedHashMap;
import java.util.LinkedHashSet;
import java.util.List;
import java.util.Map;
import java.util.Map.Entry;
import java.util.Optional;
import java.util.function.Consumer;
import java.util.function.Function;
import java.util.function.Supplier;
import java.util.stream.Collectors;
import java.util.stream.Stream;

import org.apache.commons.lang.StringUtils;
import org.apache.logging.log4j.LogManager;
import org.apache.logging.log4j.Logger;

import ua.com.fielden.platform.criteria.generator.ICriteriaGenerator;
import ua.com.fielden.platform.criteria.generator.impl.CriteriaReflector;
import ua.com.fielden.platform.dao.IEntityDao;
import ua.com.fielden.platform.domaintree.IDomainTreeEnhancerCache;
import ua.com.fielden.platform.domaintree.centre.ICentreDomainTreeManager.IAddToCriteriaTickManager;
import ua.com.fielden.platform.domaintree.centre.ICentreDomainTreeManager.IAddToResultTickManager;
import ua.com.fielden.platform.domaintree.centre.ICentreDomainTreeManager.ICentreDomainTreeManagerAndEnhancer;
import ua.com.fielden.platform.domaintree.centre.IOrderingRepresentation.Ordering;
import ua.com.fielden.platform.domaintree.impl.AbstractDomainTree;
import ua.com.fielden.platform.entity.AbstractEntity;
import ua.com.fielden.platform.entity.annotation.CritOnly;
import ua.com.fielden.platform.entity.annotation.CritOnly.Type;
import ua.com.fielden.platform.entity.factory.EntityFactory;
import ua.com.fielden.platform.entity.factory.ICompanionObjectFinder;
import ua.com.fielden.platform.entity.fetch.IFetchProvider;
import ua.com.fielden.platform.entity.functional.centre.CentreContextHolder;
import ua.com.fielden.platform.entity.meta.MetaProperty;
import ua.com.fielden.platform.entity.meta.MetaPropertyFull;
import ua.com.fielden.platform.entity_centre.review.criteria.DynamicColumnForExport;
import ua.com.fielden.platform.entity_centre.review.criteria.EnhancedCentreEntityQueryCriteria;
import ua.com.fielden.platform.pagination.IPage;
import ua.com.fielden.platform.reflection.AnnotationReflector;
import ua.com.fielden.platform.reflection.Finder;
import ua.com.fielden.platform.reflection.PropertyTypeDeterminator;
import ua.com.fielden.platform.security.user.IUser;
import ua.com.fielden.platform.security.user.User;
import ua.com.fielden.platform.serialisation.jackson.DefaultValueContract;
import ua.com.fielden.platform.ui.config.EntityCentreConfig;
import ua.com.fielden.platform.ui.config.api.IEntityCentreConfig;
import ua.com.fielden.platform.ui.config.api.IMainMenuItem;
import ua.com.fielden.platform.ui.menu.MiType;
import ua.com.fielden.platform.ui.menu.MiTypeAnnotation;
import ua.com.fielden.platform.ui.menu.MiWithConfigurationSupport;
import ua.com.fielden.platform.ui.menu.SaveAsNameAnnotation;
import ua.com.fielden.platform.utils.EntityUtils;
import ua.com.fielden.platform.utils.Pair;
import ua.com.fielden.platform.web.app.IWebUiConfig;
import ua.com.fielden.platform.web.centre.CentreContext;
import ua.com.fielden.platform.web.centre.CentreUtils;
import ua.com.fielden.platform.web.centre.EntityCentre;
import ua.com.fielden.platform.web.centre.ICentreConfigSharingModel;
import ua.com.fielden.platform.web.centre.IQueryEnhancer;
import ua.com.fielden.platform.web.centre.api.EntityCentreConfig.ResultSetProp;
import ua.com.fielden.platform.web.centre.api.actions.EntityActionConfig;
import ua.com.fielden.platform.web.centre.api.context.CentreContextConfig;
import ua.com.fielden.platform.web.interfaces.DeviceProfile;
import ua.com.fielden.platform.web.utils.EntityResourceUtils;
import ua.com.fielden.snappy.DateRangePrefixEnum;
import ua.com.fielden.snappy.MnemonicEnum;

/**
 * This utility class contains the methods that are shared across {@link CentreResource} and {@link CriteriaResource}.
 *
 * @author TG Team
 *
 */
public class CentreResourceUtils<T extends AbstractEntity<?>> extends CentreUtils<T> {
<<<<<<< HEAD
    private static final Logger logger = LogManager.getLogger(CentreResourceUtils.class);
=======
    private static final Logger logger = Logger.getLogger(CentreResourceUtils.class);
    
    /**
     * The key for customObject's value containing save-as name.
     */
    public static final String SAVE_AS_NAME = "saveAsName";
    /**
     * The key for customObject's value containing save-as description.
     */
    private static final String SAVE_AS_DESC = "saveAsDesc";
    /**
     * The key for customObject's value containing configuration uuid.
     */
    private static final String CONFIG_UUID = "configUuid";
    /**
     * The key for customObject's value indicating whether centre configuration is dirty meaning it is changed or of [default, link, inherited] kind.
     */
    static final String CENTRE_DIRTY = "centreDirty";
    /**
     * The key for customObject's value containing meta values e.g. mnemonics.
     */
    static final String META_VALUES = "metaValues";
    /**
     * The key for customObject's value containing message for stale criteria or empty if not stale.
     */
    static final String STALE_CRITERIA_MESSAGE = "staleCriteriaMessage";
>>>>>>> 95ee5b5b

    /** Private default constructor to prevent instantiation. */
    private CentreResourceUtils() {
    }

    private enum RunActions {
        RUN("run"),
        REFRESH("refresh"),
        NAVIGATE("navigate");

        private final String action;

        private RunActions(final String action) {
            this.action = action;
        }

        @Override
        public String toString() {
            return action;
        }
    }

    ///////////////////////////////// CUSTOM OBJECTS /////////////////////////////////
    /**
     * Creates the 'custom object' that contains 'critMetaValues' and 'centreDirty'.
     *
     * @param criteriaMetaValues
     * @param centreDirty
     * @return
     */
    static Map<String, Object> createCriteriaMetaValuesCustomObject(final Map<String, Map<String, Object>> criteriaMetaValues, final boolean centreDirty) {
        final Map<String, Object> customObject = new LinkedHashMap<>();
        customObject.put(CENTRE_DIRTY, centreDirty);
        customObject.put(META_VALUES, criteriaMetaValues);
        return customObject;
    }

    /**
     * Creates the 'custom object' that contains 'critMetaValues', 'centreDirty' flag (see {@link #createCriteriaMetaValuesCustomObject(Map, boolean, int)},
     * optional 'saveAsName' value, optional 'saveAsDesc' value and optional 'configUuid' value.
     *
     * @param criteriaMetaValues
     * @param centreDirty
     * @param saveAsName -- represents a configuration title to be updated in UI after returning to client application (if present; otherwise nothing will be updated)
     * @param configUuid -- represents uuid of configuration to be updated in UI after returning to client application (if present; otherwise nothing will be updated)
     * @param saveAsDesc -- represents a configuration title's tooltip to be updated in UI after returning to client application (if present; otherwise nothing will be updated)
     * @param staleCriteriaMessage
     *
     * @return
     */
    static Map<String, Object> createCriteriaMetaValuesCustomObjectWithSaveAsInfo(
        final Map<String, Map<String, Object>> criteriaMetaValues,
        final boolean centreDirty,
        final Optional<Optional<String>> saveAsName,
        final Optional<Optional<String>> configUuid,
        final Optional<Optional<String>> saveAsDesc,
        final Optional<Optional<String>> staleCriteriaMessage
    ) {
        final Map<String, Object> customObject = createCriteriaMetaValuesCustomObject(criteriaMetaValues, centreDirty);
        saveAsName.ifPresent(name -> {
            customObject.put(SAVE_AS_NAME, name.orElse(""));
        });
        configUuid.ifPresent(uuid -> {
            customObject.put(CONFIG_UUID, uuid.orElse(""));
        });
        saveAsDesc.ifPresent(desc -> {
            customObject.put(SAVE_AS_DESC, desc.orElse(""));
        });
        staleCriteriaMessage.ifPresent(message -> {
            customObject.put(STALE_CRITERIA_MESSAGE, message.orElse(null));
        });
        return customObject;
    }

    /**
     * Creates the 'custom object' that contain 'critMetaValues', 'centreDirty' flag (see {@link #createCriteriaMetaValuesCustomObject(Map, boolean, int)}) and 'staleCriteriaMessage'.
     *
     * @param criteriaMetaValues
     * @param centreDirty
     * @param staleCriteriaMessage
     *            -- if not <code>null</code> then the criteria is stale and the user will be informed about that ('orange' config button), otherwise (if <code>null</code>) -- the
     *            criteria were not changed and the user will be informed about that ('black' config button).
     *
     * @return
     */
    static Map<String, Object> createCriteriaMetaValuesCustomObject(final Map<String, Map<String, Object>> criteriaMetaValues, final boolean centreDirty, final String staleCriteriaMessage) {
        final Map<String, Object> customObject = createCriteriaMetaValuesCustomObject(criteriaMetaValues, centreDirty);
        customObject.put(STALE_CRITERIA_MESSAGE, staleCriteriaMessage);
        return customObject;
    }

    /**
     * Returns <code>true</code> if 'Run' action is performed represented by specified <code>customObject</code>, otherwise <code>false</code>.
     *
     * @param customObject
     * @return
     */
    public static boolean isRunning(final Map<String, Object> customObject) {
        return RunActions.RUN.toString().equals(customObject.get("@@action"));
    }

    /**
     * Returns <code>true</code> if 'Sorting' action is performed, otherwise <code>false</code>.
     *
     * @param customObject
     * @return
     */
    public static boolean isSorting(final Map<String, Object> customObject) {
        return customObject.containsKey("@@sortingAction");
    }

    /**
     * Returns <code>true</code> if 'autoRunning' action is performed, otherwise <code>false</code>.
     *
     * @param customObject
     * @return
     */
    public static boolean isAutoRunning(final Map<String, Object> customObject) {
        return customObject.containsKey("@@autoRunning");
    }

    /**
     * Creates the pair of 'custom object' (that contain 'resultEntities' and 'pageCount') and 'resultEntities' (query run is performed
     * inside).
     *
     * @param customObject
     * @param updatedPreviouslyRunCriteriaEntity -- criteria entity created from PREVIOUSLY_RUN surrogate centre, which was potentially updated from FRESH (in case of "running" action), but not yet actually used for running
     * @param additionalFetchProvider
     * @param additionalFetchProviderForTooltipProperties
     * @param createdByUserConstraint -- if exists then constraints the query by equality to the property 'createdBy'
     * @return
     */
    static <T extends AbstractEntity<?>, M extends EnhancedCentreEntityQueryCriteria<T, ? extends IEntityDao<T>>> Pair<Map<String, Object>, List<?>> createCriteriaMetaValuesCustomObjectWithResult(
            final Map<String, Object> customObject,
            final M updatedPreviouslyRunCriteriaEntity,
            final Optional<IFetchProvider<T>> additionalFetchProvider,
            final Optional<IFetchProvider<T>> additionalFetchProviderForTooltipProperties,
            final Optional<Pair<IQueryEnhancer<T>, Optional<CentreContext<T, ?>>>> queryEnhancerAndContext,
            final Optional<User> createdByUserConstraint) {
        final Map<String, Object> resultantCustomObject = new LinkedHashMap<>();

        updatedPreviouslyRunCriteriaEntity.getGeneratedEntityController().setEntityType(updatedPreviouslyRunCriteriaEntity.getEntityClass());
        if (additionalFetchProvider.isPresent()) {
            updatedPreviouslyRunCriteriaEntity.setAdditionalFetchProvider(additionalFetchProvider.get());
        }
        if (additionalFetchProviderForTooltipProperties.isPresent()) {
            updatedPreviouslyRunCriteriaEntity.setAdditionalFetchProviderForTooltipProperties(additionalFetchProviderForTooltipProperties.get());
        }
        if (queryEnhancerAndContext.isPresent()) {
            final IQueryEnhancer<T> queryEnhancer = queryEnhancerAndContext.get().getKey();
            updatedPreviouslyRunCriteriaEntity.setAdditionalQueryEnhancerAndContext(queryEnhancer, queryEnhancerAndContext.get().getValue());
        }
        if (createdByUserConstraint.isPresent()) {
            updatedPreviouslyRunCriteriaEntity.setCreatedByUserConstraint(createdByUserConstraint.get());
        }
        IPage<T> page = null;
        final List<T> data;
        // At this stage all the necessary validations have succeeded and actual running is about to be performed.
        // The 'updatedPreviouslyRunCriteriaEntity' instance represents the criteria entity created from PREVIOUSLY_RUN surrogate centre.
        // For refresh / navigate action this instance was not changed from previous run / refresh / navigate action.
        // For run action this instance was already updated from FRESH surrogate centre and includes "fresh" pageCapacity for the purposes of running
        //  (the only way to make FRESH pageCapacity different from PREVIOUSLY_RUN is to change it using Customise Columns and press DISCARD on selection criteria).
        final Integer pageCapacity = updatedPreviouslyRunCriteriaEntity.getCentreDomainTreeMangerAndEnhancer().getSecondTick().getPageCapacity();
        final String action = (String) customObject.get("@@action");
        if (isRunning(customObject)) {
            page = updatedPreviouslyRunCriteriaEntity.run(pageCapacity);
            resultantCustomObject.put("summary", page.summary());
            data = page.data();
        } else if (RunActions.REFRESH.toString().equals(action)) {
            final Integer pageNumber = (Integer) customObject.get("@@pageNumber");
            final Pair<IPage<T>, T> refreshedData = updatedPreviouslyRunCriteriaEntity.getPageWithSummaries(pageNumber, pageCapacity);
            page = refreshedData.getKey();
            data = page.data();
            resultantCustomObject.put("summary", refreshedData.getValue());
        } else if (RunActions.NAVIGATE.toString().equals(action)) {
            final Integer pageNumber = (Integer) customObject.get("@@pageNumber");
            try {
                page = updatedPreviouslyRunCriteriaEntity.getPage(pageNumber, pageCapacity);
            } catch (final Exception e) {
                logger.error(e);
                final Pair<IPage<T>, T> navigatedData = updatedPreviouslyRunCriteriaEntity.getPageWithSummaries(pageNumber, pageCapacity);
                page = navigatedData.getKey();
                resultantCustomObject.put("summary", navigatedData.getValue());
            }
            data = page.data();
        } else {
            data = new ArrayList<>();
        }
        resultantCustomObject.put("resultEntities", data);
        resultantCustomObject.put("columnWidths", createColumnWidths(updatedPreviouslyRunCriteriaEntity.getCentreDomainTreeMangerAndEnhancer().getSecondTick(), updatedPreviouslyRunCriteriaEntity.getEntityClass()));
        resultantCustomObject.put("resultConfig", createResultConfigObject(updatedPreviouslyRunCriteriaEntity));
        resultantCustomObject.put("pageNumber", page == null ? 0 /* TODO ? */: page.no());
        resultantCustomObject.put("pageCount", page == null ? 0 /* TODO ? */: page.numberOfPages());
        return new Pair<>(resultantCustomObject, data);
    }

    /**
     * Creates custom resultant object containing running configuration (e.g. pageCapacity, visibleRowsCount, visibleColumnsWithOrder etc.) to be sent to the client-side application.
     * 
     * @param updatedPreviouslyRunCriteriaEntity -- criteria entity created from PREVIOUSLY_RUN surrogate centre, which was potentially updated from FRESH (in case of "running" action)
     * @return
     */
    private static <T extends AbstractEntity<?>, M extends EnhancedCentreEntityQueryCriteria<T, ? extends IEntityDao<T>>> Map<String, Object> createResultConfigObject(final M updatedPreviouslyRunCriteriaEntity) {
        final Map<String, Object> resultConfigObject = new LinkedHashMap<>();
        resultConfigObject.put("visibleColumnsWithOrder", updatedPreviouslyRunCriteriaEntity.getCentreDomainTreeMangerAndEnhancer().getSecondTick().usedProperties(updatedPreviouslyRunCriteriaEntity.getEntityClass()));
        resultConfigObject.put("orderingConfig", createOrderingProperties(updatedPreviouslyRunCriteriaEntity.getCentreDomainTreeMangerAndEnhancer().getSecondTick().orderedProperties(updatedPreviouslyRunCriteriaEntity.getEntityClass())));
        resultConfigObject.put("pageCapacity", updatedPreviouslyRunCriteriaEntity.getCentreDomainTreeMangerAndEnhancer().getSecondTick().getPageCapacity());
        resultConfigObject.put("visibleRowsCount", updatedPreviouslyRunCriteriaEntity.getCentreDomainTreeMangerAndEnhancer().getSecondTick().getVisibleRowsCount());
        resultConfigObject.put("numberOfHeaderLines", updatedPreviouslyRunCriteriaEntity.getCentreDomainTreeMangerAndEnhancer().getSecondTick().getNumberOfHeaderLines());
        return resultConfigObject;
    }

    private static List<Map<String, String>> createOrderingProperties(final List<Pair<String, Ordering>> orderedProperties) {
        return orderedProperties.stream().map(pair -> {
            final Map<String, String> prop = new HashMap<>();
            prop.put("property", pair.getKey());
            prop.put("sorting", pair.getValue().name());
            return prop;
        }).collect(Collectors.toList());
    }

    /**
     * This method is similar to {@link #createCriteriaMetaValuesCustomObjectWithResult(Map, EnhancedCentreEntityQueryCriteria, Optional, Optional, Optional)}, but instead of returning a list of entities,
     * it returns a stream.
     *
     * @param adhocParams
     * @param criteriaEntity
     * @param additionalFetchProvider
     * @param additionalFetchProviderForTooltipProperties
     * @param queryEnhancerAndContext
     * @param createdByUserConstraint
     * @return
     */
    static <T extends AbstractEntity<?>, M extends EnhancedCentreEntityQueryCriteria<T, ? extends IEntityDao<T>>> Stream<T> createCriteriaMetaValuesCustomObjectWithStream(
            final Map<String, Object> adhocParams,
            final M criteriaEntity,
            final Optional<IFetchProvider<T>> additionalFetchProvider,
            final Optional<IFetchProvider<T>> additionalFetchProviderForTooltipProperties,
            final Optional<Pair<IQueryEnhancer<T>, Optional<CentreContext<T, ?>>>> queryEnhancerAndContext,
            final List<List<DynamicColumnForExport>> dynamicProperties,
            final Optional<User> createdByUserConstraint) {
        criteriaEntity.getGeneratedEntityController().setEntityType(criteriaEntity.getEntityClass());
        if (additionalFetchProvider.isPresent()) {
            criteriaEntity.setAdditionalFetchProvider(additionalFetchProvider.get());
        }
        if (additionalFetchProviderForTooltipProperties.isPresent()) {
            criteriaEntity.setAdditionalFetchProviderForTooltipProperties(additionalFetchProviderForTooltipProperties.get());
        }
        if (queryEnhancerAndContext.isPresent()) {
            final IQueryEnhancer<T> queryEnhancer = queryEnhancerAndContext.get().getKey();
            criteriaEntity.setAdditionalQueryEnhancerAndContext(queryEnhancer, queryEnhancerAndContext.get().getValue());
        }
        if (createdByUserConstraint.isPresent()) {
            criteriaEntity.setCreatedByUserConstraint(createdByUserConstraint.get());
        }
        criteriaEntity.setDynamicProperties(dynamicProperties);

        final int fetchSize = min(ofNullable((Integer) adhocParams.get("fetchSize")).orElse(100), 100);
        final Long[] ids = adhocParams.get("ids") != null ? (Long[]) adhocParams.get("ids") : new Long[]{};
        return criteriaEntity.streamEntities(fetchSize, ids);
    }

    ///////////////////////////////// CUSTOM OBJECTS [END] ///////////////////////////

    @SuppressWarnings("serial")
    private static Map<String, Map<String, Integer>> createColumnWidths(final IAddToResultTickManager secondTick, final Class<?> root) {
        final Map<String, Map<String, Integer>> columnWidths = secondTick.checkedProperties(root).stream()
        .map(property -> new Pair<>(property, new HashMap<String, Integer>() {{
                            put("newWidth", secondTick.getWidth(root, property));
                            put("newGrowFactor", secondTick.getGrowFactor(root, property));
                        }}))
        .collect(Collectors.toMap(pair -> pair.getKey(), pair -> pair.getValue()));
        return columnWidths;
    }

    /**
     * Creates the holder of meta-values (missingValue, not, exclusive etc.) for criteria of concrete [miType].
     * <p>
     * The holder should contain only those meta-values, which are different from default values, that are defined in {@link DefaultValueContract}. Client-side logic should also be
     * smart-enough to understand which values are currently relevant, even if they do not exist in transferred object.
     *
     * @param miType
     * @param gdtm
     * @return
     */
    static Map<String, Map<String, Object>> createCriteriaMetaValues(final ICentreDomainTreeManagerAndEnhancer cdtmae, final Class<AbstractEntity<?>> root) {
        final Map<String, Map<String, Object>> metaValues = new LinkedHashMap<>();
        for (final String checkedProp : cdtmae.getFirstTick().checkedProperties(root)) {
            if (!AbstractDomainTree.isPlaceholder(checkedProp)) {
                metaValues.put(checkedProp, createMetaValuesFor(root, checkedProp, cdtmae));
            }
        }
        return metaValues;
    }

    /**
     * Creates the map of meta-values for the specified property based on cdtmae configuration.
     *
     * @param root
     * @param prop
     * @param cdtmae
     * @param dvc
     * @return
     */
    private static Map<String, Object> createMetaValuesFor(final Class<AbstractEntity<?>> root, final String prop, final ICentreDomainTreeManagerAndEnhancer cdtmae) {
        final IAddToCriteriaTickManager tickManager = cdtmae.getFirstTick();

        final Map<String, Object> metaValues = new LinkedHashMap<>();

        if (isDoubleCriterion(managedType(root, cdtmae), prop) && !isBooleanCriterion(managedType(root, cdtmae), prop)) {
            final Boolean exclusive = tickManager.getExclusive(root, prop);
            if (!isExclusiveDefault(exclusive)) {
                metaValues.put("exclusive", exclusive);
            }
            final Boolean exclusive2 = tickManager.getExclusive2(root, prop);
            if (!isExclusive2Default(exclusive2)) {
                metaValues.put("exclusive2", exclusive2);
            }
        }
        final Class<?> propertyType = StringUtils.isEmpty(prop) ? managedType(root, cdtmae) : PropertyTypeDeterminator.determinePropertyType(managedType(root, cdtmae), prop);
        if (EntityUtils.isDate(propertyType)) {
            final DateRangePrefixEnum datePrefix = tickManager.getDatePrefix(root, prop);
            if (!isDatePrefixDefault(datePrefix)) {
                metaValues.put("datePrefix", datePrefix);
            }
            final MnemonicEnum dateMnemonic = tickManager.getDateMnemonic(root, prop);
            if (!isDateMnemonicDefault(dateMnemonic)) {
                metaValues.put("dateMnemonic", dateMnemonic);
            }
            final Boolean andBefore = tickManager.getAndBefore(root, prop);
            if (!isAndBeforeDefault(andBefore)) {
                metaValues.put("andBefore", andBefore);
            }
        }
        final Boolean orNull = tickManager.getOrNull(root, prop);
        if (!isOrNullDefault(orNull)) {
            metaValues.put("orNull", orNull);
        }
        final Boolean not = tickManager.getNot(root, prop);
        if (!isNotDefault(not)) {
            metaValues.put("not", not);
        }
        final Integer orGroup = tickManager.getOrGroup(root, prop);
        if (!isOrGroupDefault(orGroup)) {
            metaValues.put("orGroup", orGroup);
        }

        return metaValues;
    }

    /**
     * Applies all meta values, that are located in 'modifiedPropertiesHolder', to cdtmae (taken from 'miType' and 'gdtm').
     *
     * @param miType
     * @param gdtm
     * @param modifiedPropertiesHolder
     */
    private static void applyMetaValues(final ICentreDomainTreeManagerAndEnhancer cdtmae, final Class<AbstractEntity<?>> root, final Map<String, Object> modifiedPropertiesHolder) {
        final Map<String, Map<String, Object>> metaValues = (Map<String, Map<String, Object>>) modifiedPropertiesHolder.get("@@metaValues");

        for (final Entry<String, Map<String, Object>> propAndMetaValues : metaValues.entrySet()) {
            final String prop = propAndMetaValues.getKey();

            final Map<String, Object> mValues = propAndMetaValues.getValue();
            if (isDoubleCriterion(managedType(root, cdtmae), prop) && !isBooleanCriterion(managedType(root, cdtmae), prop)) {
                cdtmae.getFirstTick().setExclusive(root, prop, mValues.get("exclusive") != null ? (Boolean) mValues.get("exclusive") : null);
                cdtmae.getFirstTick().setExclusive2(root, prop, mValues.get("exclusive2") != null ? (Boolean) mValues.get("exclusive2") : null);
            }
            final Class<?> propertyType = StringUtils.isEmpty(prop) ? managedType(root, cdtmae) : PropertyTypeDeterminator.determinePropertyType(managedType(root, cdtmae), prop);
            if (EntityUtils.isDate(propertyType)) {
                cdtmae.getFirstTick().setDatePrefix(root, prop, mValues.get("datePrefix") != null ? DateRangePrefixEnum.valueOf(mValues.get("datePrefix").toString()) : null);
                cdtmae.getFirstTick().setDateMnemonic(root, prop, mValues.get("dateMnemonic") != null ? MnemonicEnum.valueOf(mValues.get("dateMnemonic").toString()) : null);
                cdtmae.getFirstTick().setAndBefore(root, prop, mValues.get("andBefore") != null ? (Boolean) mValues.get("andBefore") : null);
            }

            cdtmae.getFirstTick().setOrNull(root, prop, mValues.get("orNull") != null ? (Boolean) mValues.get("orNull") : null);
            cdtmae.getFirstTick().setNot(root, prop, mValues.get("not") != null ? (Boolean) mValues.get("not") : null);
            cdtmae.getFirstTick().setOrGroup(root, prop, mValues.get("orGroup") != null ? (Integer) mValues.get("orGroup") : null);
        }
    }

    /**
     * Creates the validation prototype for criteria entity of concrete [miType].
     * <p>
     * The entity creation process uses rigorous generation of criteria type and the instance every time (based on cdtmae of concrete miType).
     *
     * @param miType
     * @param critGenerator
     * @return
     */
    static <T extends AbstractEntity<?>, M extends EnhancedCentreEntityQueryCriteria<T, ? extends IEntityDao<T>>> M createCriteriaValidationPrototype(
            final Class<? extends MiWithConfigurationSupport<?>> miType,
            final Optional<String> saveAsName,
            final ICentreDomainTreeManagerAndEnhancer cdtmae,
            final ICompanionObjectFinder companionFinder,
            final ICriteriaGenerator critGenerator,
            final Long previousVersion,
            final User user,
            final DeviceProfile device,
            final IDomainTreeEnhancerCache domainTreeEnhancerCache,
            final IWebUiConfig webUiConfig,
            final IEntityCentreConfig eccCompanion,
            final IMainMenuItem mmiCompanion,
            final IUser userCompanion,
            final ICentreConfigSharingModel sharingModel) {
        // generates validation prototype
        final MiType miTypeAnnotation = new MiTypeAnnotation().newInstance(miType);
        final Annotation [] annotations = saveAsName.isPresent() ? new Annotation[] {miTypeAnnotation, new SaveAsNameAnnotation().newInstance(saveAsName.get())} : new Annotation[] {miTypeAnnotation};
        final M validationPrototype = (M) critGenerator.generateCentreQueryCriteria((Class<T>) getEntityType(miType), cdtmae, miType, annotations);

        validationPrototype.setMiType(miType);
        validationPrototype.setDevice(device);

        // Functions for companion implementations:

        // returns an updated version of PREVIOUSLY_RUN centre
        validationPrototype.setPreviouslyRunCentreSupplier(() -> updateCentre(user, miType, PREVIOUSLY_RUN_CENTRE_NAME, saveAsName, device, domainTreeEnhancerCache, webUiConfig, eccCompanion, mmiCompanion, userCompanion, companionFinder));
        
        // returns whether centre (defined by 'specificSaveAsName, freshCentreSupplier' arguments) is changed from previously saved (or the very original) configuration version or it is New (aka default, link or inherited)
        validationPrototype.setCentreDirtyCalculator(specificSaveAsName -> freshCentreSupplier ->
            isDefaultOrLink(specificSaveAsName) // this is very cheap operation
            || isFreshCentreChanged( // this operation has been chosen to be calculated before isInherited as it is assumed to be slightly cheaper than isInherited
                freshCentreSupplier.get(),
                updateCentre(user, miType, SAVED_CENTRE_NAME, specificSaveAsName, device, domainTreeEnhancerCache, webUiConfig, eccCompanion, mmiCompanion, userCompanion, companionFinder)
            )
            || isInherited(specificSaveAsName, validationPrototype)
        );
        
        // returns whether centre is changed from previously saved (or the very original) configuration version or it is New (aka default, link or inherited)
        validationPrototype.setCentreDirtyGetter(() -> validationPrototype.centreDirtyCalculator().apply(saveAsName).apply(() -> updateCentre(user, miType, FRESH_CENTRE_NAME, saveAsName, device, domainTreeEnhancerCache, webUiConfig, eccCompanion, mmiCompanion, userCompanion, companionFinder)));
        // creates criteria validation prototype for concrete saveAsName
        validationPrototype.setCriteriaValidationPrototypeCreator(validationPrototypeSaveAsName ->
            createCriteriaValidationPrototype(
                miType,
                validationPrototypeSaveAsName,
                updateCentre(user, miType, FRESH_CENTRE_NAME, validationPrototypeSaveAsName, device, domainTreeEnhancerCache, webUiConfig, eccCompanion, mmiCompanion, userCompanion, companionFinder),
                companionFinder, critGenerator, -1L,
                user,
                device,
                domainTreeEnhancerCache, webUiConfig, eccCompanion, mmiCompanion, userCompanion, sharingModel
            )
        );
        // creates custom object representing centre information for concrete criteriaEntity and saveAsName
        validationPrototype.setCentreCustomObjectGetter(appliedCriteriaEntity -> customObjectSaveAsName -> configUuid -> {
            final ICentreDomainTreeManagerAndEnhancer freshCentre = appliedCriteriaEntity.getCentreDomainTreeMangerAndEnhancer();
            // In both cases (criteria entity valid or not) create customObject with criteriaEntity to be returned and bound into tg-entity-centre after save.
            final Map<String, Object> customObject = createCriteriaMetaValuesCustomObjectWithSaveAsInfo(
                createCriteriaMetaValues(freshCentre, getEntityType(miType)),
                validationPrototype.centreDirtyCalculator().apply(customObjectSaveAsName).apply(() -> freshCentre),
                of(customObjectSaveAsName),
                configUuid,
                of(validationPrototype.centreTitleAndDesc(customObjectSaveAsName).map(titleDesc -> titleDesc._2)),
                empty()
            );
            removeWasRunIndication(customObject); // make VIEW button disabled by default; this behaviour can be overridden by removing 'wasRun' customObject's entry
            customObject.put(APPLIED_CRITERIA_ENTITY_NAME, appliedCriteriaEntity);
            return customObject;
        });
        // performs mutation function centreConsumer against FRESH and PREVIOUSLY_RUN centres and saves them into persistent storage
        validationPrototype.setCentreAdjuster(centreConsumer -> {
            final ICentreDomainTreeManagerAndEnhancer freshCentre = updateCentre(user, miType, FRESH_CENTRE_NAME, saveAsName, device, domainTreeEnhancerCache, webUiConfig, eccCompanion, mmiCompanion, userCompanion, companionFinder);
            centreConsumer.accept(freshCentre);
            commitCentre(user, miType, FRESH_CENTRE_NAME, saveAsName, device, freshCentre, null /* newDesc */, webUiConfig, eccCompanion, mmiCompanion, userCompanion);

            final ICentreDomainTreeManagerAndEnhancer previouslyRunCentre = updateCentre(user, miType, PREVIOUSLY_RUN_CENTRE_NAME, saveAsName, device, domainTreeEnhancerCache, webUiConfig, eccCompanion, mmiCompanion, userCompanion, companionFinder);
            centreConsumer.accept(previouslyRunCentre);
            commitCentre(user, miType, PREVIOUSLY_RUN_CENTRE_NAME, saveAsName, device, previouslyRunCentre, null /* newDesc */, webUiConfig, eccCompanion, mmiCompanion, userCompanion);
        });
        // performs mutation function centreConsumer (column widths adjustments) against PREVIOUSLY_RUN centre and copies column widths / grow factors directly to FRESH centre; saves them both into persistent storage
        validationPrototype.setCentreColumnWidthsAdjuster(centreConsumer -> {
            // we have diffs that need to be applied against 'previouslyRun' centre
            final ICentreDomainTreeManagerAndEnhancer centre = updateCentre(user, miType, PREVIOUSLY_RUN_CENTRE_NAME, saveAsName, device, domainTreeEnhancerCache, webUiConfig, eccCompanion, mmiCompanion, userCompanion, companionFinder);
            centreConsumer.accept(centre);
            commitCentre(user, miType, PREVIOUSLY_RUN_CENTRE_NAME, saveAsName, device, centre, null /* newDesc */, webUiConfig, eccCompanion, mmiCompanion, userCompanion);

            // however those diffs are not applicable to 'fresh' centre due to ability of 'fresh' centre to differ from 'previouslyRun' centre
            // the only way to get such mismatch is to press Discard on selection criteria
            // that's why we need to carefully override only widths and grow factors of 'fresh' centre from 'previouslyRun' centre
            // all other unrelated to CentreColumnWidthConfigUpdater information should remain 'as is'
            final ICentreDomainTreeManagerAndEnhancer previouslyRunCentre = updateCentre(user, miType, PREVIOUSLY_RUN_CENTRE_NAME, saveAsName, device, domainTreeEnhancerCache, webUiConfig, eccCompanion, mmiCompanion, userCompanion, companionFinder);
            final ICentreDomainTreeManagerAndEnhancer freshCentre = updateCentre(user, miType, FRESH_CENTRE_NAME, saveAsName, device, domainTreeEnhancerCache, webUiConfig, eccCompanion, mmiCompanion, userCompanion, companionFinder);
            freshCentre.getSecondTick().setWidthsAndGrowFactors(previouslyRunCentre. getSecondTick().getWidthsAndGrowFactors());
            commitCentre(user, miType, FRESH_CENTRE_NAME, saveAsName, device, freshCentre, null /* newDesc */, webUiConfig, eccCompanion, mmiCompanion, userCompanion);
        });
        // performs deletion of current owned configuration
        validationPrototype.setCentreDeleter(() ->
            // removes the associated surrogate centres
            removeCentres(user, miType, device, saveAsName, eccCompanion, FRESH_CENTRE_NAME, SAVED_CENTRE_NAME, PREVIOUSLY_RUN_CENTRE_NAME)
        );
        // overrides SAVED centre configuration by FRESH one -- 'saves' centre
        validationPrototype.setFreshCentreSaver(() -> {
            final ICentreDomainTreeManagerAndEnhancer freshCentre = updateCentre(user, miType, FRESH_CENTRE_NAME, saveAsName, device, domainTreeEnhancerCache, webUiConfig, eccCompanion, mmiCompanion, userCompanion, companionFinder);
            commitCentreWithoutConflicts(user, miType, SAVED_CENTRE_NAME, saveAsName, device, freshCentre, null, webUiConfig, eccCompanion, mmiCompanion, userCompanion);
        });
        // overrides FRESH default centre configuration by FRESH current centre configuration; makes default config as preferred -- 'duplicates' centre
        validationPrototype.setConfigDuplicateAction(() -> {
            final ICentreDomainTreeManagerAndEnhancer freshCentre = updateCentre(user, miType, FRESH_CENTRE_NAME, saveAsName, device, domainTreeEnhancerCache, webUiConfig, eccCompanion, mmiCompanion, userCompanion, companionFinder);
            commitCentreWithoutConflicts(user, miType, FRESH_CENTRE_NAME, empty(), device, freshCentre, null, webUiConfig, eccCompanion, mmiCompanion, userCompanion);
            // when switching to default configuration we need to make it preferred
            validationPrototype.makePreferredConfig(empty());
        });
        // updates inherited centre with title 'saveAsNameToLoad' from upstream base user's configuration -- just before LOAD action
        validationPrototype.setInheritedFromBaseCentreUpdater(saveAsNameToLoad -> {
            // determine current preferred configuration
            final Optional<String> preferredConfigName = retrievePreferredConfigName(user, miType, device, companionFinder);
            // determine whether inherited configuration is changed
            final boolean centreChanged = isFreshCentreChanged(
                updateCentre(user, miType, FRESH_CENTRE_NAME, of(saveAsNameToLoad), device, domainTreeEnhancerCache, webUiConfig, eccCompanion, mmiCompanion, userCompanion, companionFinder),
                updateCentre(user, miType, SAVED_CENTRE_NAME, of(saveAsNameToLoad), device, domainTreeEnhancerCache, webUiConfig, eccCompanion, mmiCompanion, userCompanion, companionFinder)
            );
            if (centreChanged) { // if there are some user changes, only SAVED surrogate must be updated; if such centre will be discarded the base user changes will be loaded immediately
                removeCentres(user, miType, device, of(saveAsNameToLoad), eccCompanion, SAVED_CENTRE_NAME);
            } else { // otherwise base user changes will be loaded immediately after centre loading
                removeCentres(user, miType, device, of(saveAsNameToLoad), eccCompanion, FRESH_CENTRE_NAME, SAVED_CENTRE_NAME);
            }
            updateCentre(user, miType, FRESH_CENTRE_NAME, of(saveAsNameToLoad), device, domainTreeEnhancerCache, webUiConfig, eccCompanion, mmiCompanion, userCompanion, companionFinder);
            updateCentre(user, miType, SAVED_CENTRE_NAME, of(saveAsNameToLoad), device, domainTreeEnhancerCache, webUiConfig, eccCompanion, mmiCompanion, userCompanion, companionFinder); // do not leave only FRESH centre out of two (FRESH + SAVED) => update SAVED centre explicitly

            if (equalsEx(preferredConfigName, of(saveAsNameToLoad))) { // if inherited configuration being updated was preferred
                makePreferred(user, miType, of(saveAsNameToLoad), device, companionFinder); // then must leave it preferred after deletion
            }
        });
        // updates inherited centre with title 'saveAsNameToLoad' from upstream shared configuration -- just before LOAD action
        validationPrototype.setInheritedFromSharedCentreUpdater(saveAsNameToLoad -> configUuid -> {
            return updateInheritedFromShared(configUuid, miType, device, of(saveAsNameToLoad), user, eccCompanion, of(() -> isFreshCentreChanged(
                updateCentre(user, miType, FRESH_CENTRE_NAME, of(saveAsNameToLoad), device, domainTreeEnhancerCache, webUiConfig, eccCompanion, mmiCompanion, userCompanion, companionFinder),
                updateCentre(user, miType, SAVED_CENTRE_NAME, of(saveAsNameToLoad), device, domainTreeEnhancerCache, webUiConfig, eccCompanion, mmiCompanion, userCompanion, companionFinder)
            )))
            .map(upstreamConfig -> of(obtainTitleFrom(upstreamConfig.getTitle(), SAVED_CENTRE_NAME, device)))
            .orElseGet(() -> of(saveAsNameToLoad));
        });
        // clears default centre and fully prepares it for usage
        validationPrototype.setDefaultCentreClearer(() -> {
            removeCentres(user, miType, device, empty(), eccCompanion, FRESH_CENTRE_NAME, SAVED_CENTRE_NAME, PREVIOUSLY_RUN_CENTRE_NAME);
            updateCentre(user, miType, FRESH_CENTRE_NAME, empty(), device, domainTreeEnhancerCache, webUiConfig, eccCompanion, mmiCompanion, userCompanion, companionFinder);
            updateCentre(user, miType, SAVED_CENTRE_NAME, empty(), device, domainTreeEnhancerCache, webUiConfig, eccCompanion, mmiCompanion, userCompanion, companionFinder); // do not leave only FRESH centre out of two (FRESH + SAVED) => update SAVED centre explicitly
        });
        // applies new criteria from client application against FRESH centre and returns respective criteria entity
        validationPrototype.setFreshCentreApplier(modifHolder -> {
            return createCriteriaEntityWithoutConflicts(modifHolder, companionFinder, critGenerator, miType, saveAsName, user, device, domainTreeEnhancerCache, webUiConfig, eccCompanion, mmiCompanion, userCompanion, sharingModel);
        });
        // returns title / desc for named (inherited or owned) configuration and empty optional for unnamed (default) configuration
        validationPrototype.setCentreTitleAndDescGetter(saveAsNameForTitleAndDesc -> {
            return saveAsNameForTitleAndDesc.map(name -> t2(name, updateCentreDesc(user, miType, of(name), device, eccCompanion)));
        });
        // returns configUuid for named (inherited, owned or link) configuration and empty optional for unnamed (default) configuration
        validationPrototype.setCentreConfigUuidGetter(saveAsNameForConfigUuid -> {
            return updateCentreConfigUuid(user, miType, saveAsNameForConfigUuid, device, eccCompanion);
        });
        // changes title / desc for current saveAsName'd configuration; returns custom object containing centre information
        validationPrototype.setCentreEditor((newName, newDesc) -> {
            editCentreTitleAndDesc(user, miType, saveAsName, device, newName, newDesc, eccCompanion);
            // currently loaded configuration should remain preferred -- no action is required
            return validationPrototype.centreCustomObject(
                createCriteriaEntity(validationPrototype.centreContextHolder().getModifHolder(), companionFinder, critGenerator, miType, of(newName), user, device, domainTreeEnhancerCache, webUiConfig, eccCompanion, mmiCompanion, userCompanion, sharingModel),
                of(newName),
                empty() // no need to update already existing client-side configUuid
            );
        });
        // performs copying of current configuration with the specified title / desc; makes it preferred; returns custom object containing centre information
        validationPrototype.setCentreSaver((newName, newDesc) -> {
            final Optional<String> newSaveAsName = of(newName);
            final ICentreDomainTreeManagerAndEnhancer freshCentre = updateCentre(user, miType, FRESH_CENTRE_NAME, saveAsName, device, domainTreeEnhancerCache, webUiConfig, eccCompanion, mmiCompanion, userCompanion, companionFinder);
            // save 'freshCentre' with a new name into FRESH / SAVED -- button SAVE will be disabled
            final String newConfigUuid = randomUUID().toString();
            final Function<String, Consumer<String>> createAndOverrideUuid = newDescription -> surrogateName -> {
                commitCentre(user, miType, surrogateName, newSaveAsName, device, freshCentre, newDescription, webUiConfig, eccCompanion, mmiCompanion, userCompanion);
                findConfigOpt(miType, user, NAME_OF.apply(surrogateName).apply(newSaveAsName).apply(device), eccCompanion, FETCH_CONFIG_AND_INSTRUMENT.with("configUuid"))
                    .ifPresent(config -> eccCompanion.saveWithConflicts(config.setConfigUuid(newConfigUuid))); // update with newConfigUuid
            };
            createAndOverrideUuid.apply(newDesc).accept(FRESH_CENTRE_NAME);
            createAndOverrideUuid.apply(null).accept(SAVED_CENTRE_NAME);
            
            // when switching to new configuration we need to make it preferred
            validationPrototype.makePreferredConfig(newSaveAsName);
            return validationPrototype.centreCustomObject(
                createCriteriaEntity(validationPrototype.centreContextHolder().getModifHolder(), companionFinder, critGenerator, miType, newSaveAsName, user, device, domainTreeEnhancerCache, webUiConfig, eccCompanion, mmiCompanion, userCompanion, sharingModel),
                newSaveAsName,
                of(of(newConfigUuid))
            );
        });
        // returns ordered alphabetically list of 'loadable' configurations for current user
        validationPrototype.setLoadableCentresSupplier(saveAsNameOpt -> () -> loadableConfigurations(user, miType, device, companionFinder, sharingModel).apply(saveAsNameOpt));
        // returns currently loaded configuration's saveAsName
        validationPrototype.setSaveAsNameSupplier(() -> saveAsName);
        // makes 'saveAsNameToBecomePreferred' configuration preferred in case where it differs from currently loaded configuration; does nothing otherwise
        validationPrototype.setPreferredConfigMaker(saveAsNameToBecomePreferred -> {
            if (!equalsEx(saveAsNameToBecomePreferred, saveAsName) && !webUiConfig.getCentres().get(miType).isRunAutomatically()) { // please note that currently loaded configuration must be preferred at this stage (except autoRun centres for which only default configuration can be preferred, but still named configurations may exist)
                makePreferred(user, miType, saveAsNameToBecomePreferred, device, companionFinder);
            }
        });

        final Field idField = Finder.getFieldByName(validationPrototype.getType(), AbstractEntity.ID);
        final boolean idAccessible = idField.isAccessible();
        idField.setAccessible(true);
        try {
            idField.set(validationPrototype, CRITERIA_ENTITY_ID); // here the fictional id is populated to mark the entity as persisted!
            idField.setAccessible(idAccessible);
        } catch (IllegalArgumentException | IllegalAccessException e) {
            idField.setAccessible(idAccessible);
            logger.error(e.getMessage(), e);
            throw new IllegalStateException(e);
        }

        final Field versionField = Finder.getFieldByName(validationPrototype.getType(), AbstractEntity.VERSION);
        final boolean accessible = versionField.isAccessible();
        versionField.setAccessible(true);
        try {
            // Here the version of validation prototype is set to be increased comparing to previousVersion.
            // This action is necessary to indicate that the criteria entity was changed (by other fictional user) since new modifications arrive.
            // But to be clear -- the criteria entity is 'changed' because it is originated from ICDTMAE, which has been changed during previous validation cycle.
            versionField.set(validationPrototype, previousVersion + 1);
            versionField.setAccessible(accessible);
        } catch (IllegalArgumentException | IllegalAccessException e) {
            versionField.setAccessible(accessible);
            logger.error(e.getMessage(), e);
            throw new IllegalStateException(e);
        }

        // IMPORTANT: after the creation of criteria validation prototype there can exist an 'required' validation errors.
        //     But, why? It seems, that just newly created entity should be empty.. But this is not the case --
        //     the entity has been already applied the values from 'cdtmae' during CriteriaGenerator generation process.
        //     So, we potentially have the 'required' errors -- need to disregard all of them!
        //     (for e.g., in TridentFleet it fixes the errors if no DdsStationAssigner is specified)
        return EntityResourceUtils.disregardUntouchedRequiredProperties(
                resetMetaStateForCriteriaValidationPrototype(
                        validationPrototype,
                        EntityResourceUtils.getOriginalManagedType(validationPrototype.getType(), cdtmae)//
                ), new LinkedHashSet<>()//
        );
    }

    /**
     * Removes customObject's 'wasRun' indication even if the centre has actually been running and had some results loaded earlier.
     */
    public static Map<String, Object> removeWasRunIndication(final Map<String, Object> customObject) {
        customObject.put(WAS_RUN_NAME, null);
        return customObject;
    }

    /**
     * Resets the meta state for the specified criteria entity.
     * <p>
     * The meta state reset is necessary to make the criteria entity like 'just saved and retrieved from the database' (originalValues should be equal to values).
     * <p>
     * UPDATE: resetting of the values has been enhanced (comparing to just invoking resetMetaState() on entity) with the functionality, for which the detailed comment is inside
     * the method implementation.
     *
     *
     * @param criteriaValidationPrototype
     * @param originalManagedType
     * @return
     */
    private static <T extends AbstractEntity<?>, M extends EnhancedCentreEntityQueryCriteria<T, ? extends IEntityDao<T>>> M resetMetaStateForCriteriaValidationPrototype(final M criteriaValidationPrototype, final Class<?> originalManagedType) {
        // standard resetting of meta-values: copies values into originalValues for all properties:
        criteriaValidationPrototype.resetMetaState();

        final Class<M> criteriaType = (Class<M>) criteriaValidationPrototype.getType();
        // For non-single entity-typed criteria properties (the properties with type List<String>, which were originated from entity-typed properties)
        //   there is a need to populate 'value' into 'originalValue' manually.
        // This is necessary due to the following:
        //     1) these properties have type List<String> and are treated as collectional in MetaProperty (see AbstractEntity's setMetaPropertyFactory method);
        //     2) originalValue is not set for collectional properties during resetMetaState() method (see MetaProperty's setOriginalValue method);
        //     3) but originalValue is still necessary for criteria entity validation.
        final List<Field> propFields = Finder.findProperties(criteriaType);
        for (final Field propField : propFields) {
            final String originalProperty = CriteriaReflector.getCriteriaProperty(criteriaType, propField.getName());
            if (List.class.isAssignableFrom(propField.getType()) && isMultiEntityTypedProperty(originalProperty, originalManagedType)) { // only List<String> is needed
                final MetaProperty<List<String>> metaProperty = criteriaValidationPrototype.getProperty(propField.getName());

                final Field originalValueField = Finder.findFieldByName(MetaPropertyFull.class, "originalValue");
                final boolean originalValueAccessible = originalValueField.isAccessible();
                originalValueField.setAccessible(true);
                try {
                    originalValueField.set(metaProperty, metaProperty.getValue()); // here 'value' is populated into 'originalValue' for non-single entity-typed criteria property
                    originalValueField.setAccessible(originalValueAccessible);
                } catch (IllegalArgumentException | IllegalAccessException e) {
                    originalValueField.setAccessible(originalValueAccessible);
                    logger.error(e.getMessage(), e);
                    throw new IllegalStateException(e);
                }
            }
        }
        return criteriaValidationPrototype;
    }

    /**
     * Determines whether the property represents a) entity-typed property or b) crit-only 'multi' entity-typed property.
     * <p>
     * if <code>true</code> -- this means that criterion, generated for that property, will be 'multi', if <code>false</code> -- it will be 'single'.
     *
     * @param property
     * @param managedType
     * @return
     */
    private static boolean isMultiEntityTypedProperty(final String property, final Class<?> managedType) {
        final boolean isEntityItself = "".equals(property); // empty property means "entity itself"
        final Class<?> propertyType = isEntityItself ? managedType : PropertyTypeDeterminator.determinePropertyType(managedType, property);
        final CritOnly critAnnotation = isEntityItself ? null : AnnotationReflector.getPropertyAnnotation(CritOnly.class, managedType, property);
        final boolean single = critAnnotation != null && Type.SINGLE.equals(critAnnotation.value());
        return EntityUtils.isEntityType(propertyType) && !single;
    }

    //////////////////////////////////////////////////// CREATE CENTRE CONTEXT FOR CENTRE RUN METHOD ETC. (context config is available) ////////////////////////////////////////////////////

    /**
     * Creates centre context based on serialisation {@link CentreContextHolder} entity.
     * <p>
     * Note: the control of which centreContext's parts should be initialised is provided by the server (using 'contextConfig'), but the client also filters out the context parts
     * that are not needed (the 'centreContextHolder' will contain only desirable context parts).
     *
     * @param centreContextHolder
     * @return
     */
    public static <T extends AbstractEntity<?>, M extends EnhancedCentreEntityQueryCriteria<T, ? extends IEntityDao<T>>> Optional<CentreContext<T, ?>> createCentreContext(
            final boolean disregardOriginallyProducedEntities,
            final IWebUiConfig webUiConfig,
            final ICompanionObjectFinder companionFinder,
            final User user,
            final ICriteriaGenerator critGenerator,
            final EntityFactory entityFactory,
            final CentreContextHolder centreContextHolder,
            final M criteriaEntity,
            final Optional<CentreContextConfig> contextConfig,
            final String chosenProperty,
            final DeviceProfile device,
            final IDomainTreeEnhancerCache domainTreeEnhancerCache,
            final IEntityCentreConfig eccCompanion,
            final IMainMenuItem mmiCompanion,
            final IUser userCompanion,
            final ICentreConfigSharingModel sharingModel) {
        if (contextConfig.isPresent()) {
            final CentreContext<T, AbstractEntity<?>> context = new CentreContext<>();
            final CentreContextConfig config = contextConfig.get();
            if (config.withSelectionCrit) {
                context.setSelectionCrit(criteriaEntity);
            }
            if (config.withAllSelectedEntities || config.withCurrentEtity) {
                context.setSelectedEntities(!centreContextHolder.proxiedPropertyNames().contains("selectedEntities") ? (List<T>) centreContextHolder.getSelectedEntities() : new ArrayList<>());
            }
            if (config.withMasterEntity) {
                context.setMasterEntity(restoreMasterFunctionalEntity(disregardOriginallyProducedEntities, webUiConfig, companionFinder, user, critGenerator, entityFactory, centreContextHolder, 0, device, domainTreeEnhancerCache, eccCompanion, mmiCompanion, userCompanion, sharingModel));
            }
            if (config.withComputation()) {
                context.setComputation(config.computation.get());
            }
            context.setChosenProperty(chosenProperty);
            return Optional.of(context);
        } else {
            return Optional.empty();
        }
    }

    //////////////////////////////////////////////////// CREATE CENTRE CONTEXT FOR CENTRE-DEPENDENT FUNCTIONAL ENTITIES ////////////////////////////////////////////////////

    /**
     * Creates centre context based on serialisation {@link CentreContextHolder} entity.
     * <p>
     * Note: the control of which centreContext's parts should be initialised is provided by the client (there are generated meta-information like 'requireSelectedEntities',
     * 'requireMasterEntity').
     *
     * @param actionConfig - the configuration of action for which this context is restored (used to restore computation function). It is not mandatory to
     *  specify this parameter as non-empty -- at this stage only centre actions are enabled with 'computation' part of the context.
     * @param centreContextHolder
     *
     * @return
     */
    public static <T extends AbstractEntity<?>> CentreContext<T, AbstractEntity<?>> createCentreContext(
            final AbstractEntity<?> masterContext,
            final List<AbstractEntity<?>> selectedEntities,
            final EnhancedCentreEntityQueryCriteria<T, ? extends IEntityDao<T>> criteriaEntity,
            final Optional<EntityActionConfig> config,
            final String chosenProperty
    ) {
        final CentreContext<T, AbstractEntity<?>> context = new CentreContext<>();
        context.setSelectionCrit(criteriaEntity);
        context.setSelectedEntities((List<T>) selectedEntities);
        context.setMasterEntity(masterContext);
        if (config.isPresent() && config.get().context.isPresent() && config.get().context.get().withComputation()) {
            context.setComputation(config.get().context.get().computation.get());
        }
        context.setChosenProperty(chosenProperty);
        return context;
    }

    //////////////////////////////////////////// CRITERIA ENTITY CREATION ////////////////////////////////////////////

    /**
     * Creates selection criteria entity from {@link CentreContextHolder} entity (which contains modifPropsHolder).
     *
     * @param centreContextHolder
     * @return
     */
    public static <T extends AbstractEntity<?>, M extends EnhancedCentreEntityQueryCriteria<T, ? extends IEntityDao<T>>> M createCriteriaEntityForContext(
        final CentreContextHolder centreContextHolder,
        final ICompanionObjectFinder companionFinder,
        final User user,
        final ICriteriaGenerator critGenerator,
        final IWebUiConfig webUiConfig,
        final EntityFactory entityFactory,
        final DeviceProfile device,
        final IDomainTreeEnhancerCache domainTreeEnhancerCache,
        final IEntityCentreConfig eccCompanion,
        final IMainMenuItem mmiCompanion,
        final IUser userCompanion,
        final ICentreConfigSharingModel sharingModel) {

        if (centreContextHolder.getCustomObject().get("@@miType") == null || isEmpty(!centreContextHolder.proxiedPropertyNames().contains("modifHolder") ? centreContextHolder.getModifHolder() : new HashMap<String, Object>())) {
            return null;
        }
        final Class<? extends MiWithConfigurationSupport<?>> miType;
        final Optional<String> saveAsName;
        try {
            miType = (Class<? extends MiWithConfigurationSupport<?>>) Class.forName((String) centreContextHolder.getCustomObject().get("@@miType"));
            final String saveAsNameString = (String) centreContextHolder.getCustomObject().get("@@saveAsName");
            saveAsName = "".equals(saveAsNameString) ? empty() : of(saveAsNameString);
        } catch (final ClassNotFoundException e) {
            throw new IllegalStateException(e);
        }

        final M criteriaEntity = (M) createCriteriaEntityForPaginating(companionFinder, critGenerator, miType, saveAsName, user, device, domainTreeEnhancerCache, webUiConfig, eccCompanion, mmiCompanion, userCompanion, sharingModel).setCentreContextHolder(centreContextHolder);
        criteriaEntity.setExportQueryRunner(customObject -> stream(webUiConfig, user, entityFactory, companionFinder, critGenerator, centreContextHolder, criteriaEntity, customObject, device, domainTreeEnhancerCache, eccCompanion, mmiCompanion, userCompanion, sharingModel));
        return criteriaEntity;
    }

    /**
     * A method to stream entities based on the centre query, including various transformations such as custom properties etc.
     * It is used as part of initialisation for an export query runner.
     *
     * @param webUiConfig
     * @param serverGdtm
     * @param companionFinder
     * @param critGenerator
     * @param centreContextHolder
     * @param criteriaEntity
     * @param adhocParams
     * @param utils
     *
     * @return
     */
    private static <T extends AbstractEntity<?>> Stream<AbstractEntity<?>> stream(
        final IWebUiConfig webUiConfig,
        final User user,
        final EntityFactory entityFactory,
        final ICompanionObjectFinder companionFinder,
        final ICriteriaGenerator critGenerator,

        final CentreContextHolder centreContextHolder,
        final EnhancedCentreEntityQueryCriteria<T, ? extends IEntityDao<T>> criteriaEntity,
        final Map<String, Object> adhocParams,
        final DeviceProfile device,
        final IDomainTreeEnhancerCache domainTreeEnhancerCache,
        final IEntityCentreConfig eccCompanion,
        final IMainMenuItem mmiCompanion,
        final IUser userCompanion,
        final ICentreConfigSharingModel sharingModel) {

        final Class<? extends MiWithConfigurationSupport<?>> miType = EntityResourceUtils.getMiType((Class<EnhancedCentreEntityQueryCriteria<T, ? extends IEntityDao<T>>>) criteriaEntity.getClass());
        final EntityCentre<AbstractEntity<?>> centre = (EntityCentre<AbstractEntity<?>>) webUiConfig.getCentres().get(miType);
        adhocParams.putAll(centreContextHolder.getCustomObject());
        // at this stage (during exporting of centre data) appliedCriteriaEntity is valid, because it represents 'previouslyRun' centre criteria which is getting updated only if Run was initiated and selection criteria validation succeeded
        final EnhancedCentreEntityQueryCriteria<AbstractEntity<?>, ? extends IEntityDao<AbstractEntity<?>>> appliedCriteriaEntity = (EnhancedCentreEntityQueryCriteria<AbstractEntity<?>, ? extends IEntityDao<AbstractEntity<?>>>) criteriaEntity;
        // if the export() invocation occurs on the centre that warrants data generation
        // then for an entity centre configuration check if a generator was provided
        final boolean createdByConstraintShouldOccur = centre.getGeneratorTypes().isPresent();

      //Build dynamic properties object
        final List<Pair<ResultSetProp<AbstractEntity<?>>, Optional<CentreContext<AbstractEntity<?>, ?>>>> resPropsWithContext = CriteriaResource.getDynamicResultProperties(
                centre,
                webUiConfig,
                companionFinder,
                user,
                critGenerator,
                entityFactory,
                centreContextHolder,
                appliedCriteriaEntity,
                device,
                domainTreeEnhancerCache,
                eccCompanion,
                mmiCompanion,
                userCompanion,
                sharingModel);

        final Stream<AbstractEntity<?>> stream =
                CentreResourceUtils.createCriteriaMetaValuesCustomObjectWithStream(
                        adhocParams,
                        appliedCriteriaEntity,
                        centre.getAdditionalFetchProvider(),
                        centre.getAdditionalFetchProviderForTooltipProperties(),
                        CriteriaResource.createQueryEnhancerAndContext(
                                webUiConfig,
                                companionFinder,
                                user,
                                critGenerator,
                                entityFactory,
                                centreContextHolder,
                                centre.getQueryEnhancerConfig(),
                                appliedCriteriaEntity,
                                device,
                                domainTreeEnhancerCache,
                                eccCompanion,
                                mmiCompanion,
                                userCompanion,
                                sharingModel),
                        createDynamicPropertiesForExport(centre, resPropsWithContext),
                        // There could be cases where the generated data and the queried data would have different types.
                        // For example, the queried data could be modelled by a synthesized entity that includes a subquery based on some generated data.
                        // In such cases, it is unpossible to enhance the final query with a user related condition automatically.
                        // This should be the responsibility of the application developer to properly construct a subquery that is based on the generated data.
                        // The query will be enhanced with condition createdBy=currentUser if createdByConstraintShouldOccur and generatorEntityType equal to the type of queried data (otherwise end-developer should do that itself by using queryEnhancer or synthesized model).
                        createdByConstraintShouldOccur && centre.getGeneratorTypes().get().getKey().equals(getEntityType(miType)) ? of(user) : empty());

        final Stream<AbstractEntity<?>> entities = enhanceResultEntitiesWithCustomPropertyValues(
                centre,
                centre.getCustomPropertiesDefinitions(),
                centre.getCustomPropertiesAsignmentHandler(),
                stream);

        return enhanceResultEntitiesWithDynamicPropertyValues(entities, resPropsWithContext);
    }


    private static List<List<DynamicColumnForExport>> createDynamicPropertiesForExport(final EntityCentre<AbstractEntity<?>> centre, final List<Pair<ResultSetProp<AbstractEntity<?>>, Optional<CentreContext<AbstractEntity<?>, ?>>>> resPropsWithContext) {
        final List<List<DynamicColumnForExport>> dynamicColumns = new ArrayList<>();
        resPropsWithContext.forEach(resPropWithContext -> {
            centre.getDynamicColumnBuilderFor(resPropWithContext.getKey()).ifPresent(colBuilder -> {
                colBuilder.getColumnsConfig(resPropWithContext.getValue()).ifPresent(config -> dynamicColumns.add(config.buildToExport()));
            });
        });
        return dynamicColumns;
    }

    /**
     * Creates selection criteria entity from {@link CentreContextHolder} entity (which contains modifPropsHolder).
     *
     * @param centreContextHolder
     * @param isPaginating
     *            -- returns <code>true</code> in case when this method is a part of 'Paginating Actions', <code>false</code> otherwise
     * @return
     */
    protected static <T extends AbstractEntity<?>, M extends EnhancedCentreEntityQueryCriteria<T, ? extends IEntityDao<T>>> M createCriteriaEntityForPaginating(
            final ICompanionObjectFinder companionFinder,
            final ICriteriaGenerator critGenerator,
            final Class<? extends MiWithConfigurationSupport<?>> miType,
            final Optional<String> saveAsName,
            final User user,
            final DeviceProfile device,
            final IDomainTreeEnhancerCache domainTreeEnhancerCache,
            final IWebUiConfig webUiConfig,
            final IEntityCentreConfig eccCompanion,
            final IMainMenuItem mmiCompanion,
            final IUser userCompanion,
            final ICentreConfigSharingModel sharingModel) {
        final ICentreDomainTreeManagerAndEnhancer updatedPreviouslyRunCentre = updateCentre(user, miType, PREVIOUSLY_RUN_CENTRE_NAME, saveAsName, device, domainTreeEnhancerCache, webUiConfig, eccCompanion, mmiCompanion, userCompanion, companionFinder);
        return createCriteriaValidationPrototype(miType, saveAsName, updatedPreviouslyRunCentre, companionFinder, critGenerator, 0L, user, device, domainTreeEnhancerCache, webUiConfig, eccCompanion, mmiCompanion, userCompanion, sharingModel);
    }

    /**
     * Creates selection criteria entity from <code>modifPropsHolder</code>.
     *
     * @return
     */
    protected static <T extends AbstractEntity<?>, M extends EnhancedCentreEntityQueryCriteria<T, ? extends IEntityDao<T>>> M createCriteriaEntity(
        final Map<String, Object> modifiedPropertiesHolder,
        final ICompanionObjectFinder companionFinder,
        final ICriteriaGenerator critGenerator,
        final Class<? extends MiWithConfigurationSupport<?>> miType,
        final Optional<String> saveAsName,
        final User user,
        final DeviceProfile device,
        final IDomainTreeEnhancerCache domainTreeEnhancerCache,
        final IWebUiConfig webUiConfig,
        final IEntityCentreConfig eccCompanion,
        final IMainMenuItem mmiCompanion,
        final IUser userCompanion,
        final ICentreConfigSharingModel sharingModel) {
        return createCriteriaEntity(false, modifiedPropertiesHolder, companionFinder, critGenerator, miType, saveAsName, user, device, domainTreeEnhancerCache, webUiConfig, eccCompanion, mmiCompanion, userCompanion, sharingModel);
    }

    /**
     * Creates selection criteria entity from <code>modifPropsHolder</code>.
     * <p>
     * IMPORTANT WARNING: avoids centre config self-conflict checks; ONLY TO BE USED NOT IN ANOTHER SessionRequired TRANSACTION SCOPE.
     *
     * @return
     */
    protected static <T extends AbstractEntity<?>, M extends EnhancedCentreEntityQueryCriteria<T, ? extends IEntityDao<T>>> M createCriteriaEntityWithoutConflicts(
        final Map<String, Object> modifiedPropertiesHolder,
        final ICompanionObjectFinder companionFinder,
        final ICriteriaGenerator critGenerator,
        final Class<? extends MiWithConfigurationSupport<?>> miType,
        final Optional<String> saveAsName,
        final User user,
        final DeviceProfile device,
        final IDomainTreeEnhancerCache domainTreeEnhancerCache,
        final IWebUiConfig webUiConfig,
        final IEntityCentreConfig eccCompanion,
        final IMainMenuItem mmiCompanion,
        final IUser userCompanion,
        final ICentreConfigSharingModel sharingModel) {
        return createCriteriaEntity(true, modifiedPropertiesHolder, companionFinder, critGenerator, miType, saveAsName, user, device, domainTreeEnhancerCache, webUiConfig, eccCompanion, mmiCompanion, userCompanion, sharingModel);
    }

    /**
     * Creates selection criteria entity from <code>modifPropsHolder</code>.
     *
     * @param withoutConflicts -- <code>true</code> to avoid self-conflict checks, <code>false</code> otherwise; <code>true</code> only to be used NOT IN another SessionRequired transaction scope
     * @return
     */
    private static <T extends AbstractEntity<?>, M extends EnhancedCentreEntityQueryCriteria<T, ? extends IEntityDao<T>>> M createCriteriaEntity(
            final boolean withoutConflicts,
            final Map<String, Object> modifiedPropertiesHolder,
            final ICompanionObjectFinder companionFinder,
            final ICriteriaGenerator critGenerator,
            final Class<? extends MiWithConfigurationSupport<?>> miType,
            final Optional<String> saveAsName,
            final User user,
            final DeviceProfile device,
            final IDomainTreeEnhancerCache domainTreeEnhancerCache,
            final IWebUiConfig webUiConfig,
            final IEntityCentreConfig eccCompanion,
            final IMainMenuItem mmiCompanion,
            final IUser userCompanion,
            final ICentreConfigSharingModel sharingModel) {
        if (isEmpty(modifiedPropertiesHolder)) {
            throw new IllegalArgumentException("ModifiedPropertiesHolder should not be empty during invocation of fully fledged criteria entity creation.");
        }

        // load / update fresh centre if it is not loaded yet / stale
        final ICentreDomainTreeManagerAndEnhancer originalCdtmae = updateCentre(user, miType, FRESH_CENTRE_NAME, saveAsName, device, domainTreeEnhancerCache, webUiConfig, eccCompanion, mmiCompanion, userCompanion, companionFinder);
        applyMetaValues(originalCdtmae, getEntityType(miType), modifiedPropertiesHolder);
        final M validationPrototype = createCriteriaValidationPrototype(miType, saveAsName, originalCdtmae, companionFinder, critGenerator, getVersion(modifiedPropertiesHolder), user, device, domainTreeEnhancerCache, webUiConfig, eccCompanion, mmiCompanion, userCompanion, sharingModel);
        final M appliedCriteriaEntity = constructCriteriaEntityAndResetMetaValues(
                modifiedPropertiesHolder,
                validationPrototype,
                getOriginalManagedType(validationPrototype.getType(), originalCdtmae),
                companionFinder//
        ).getKey();

        // need to commit changed fresh centre after modifiedPropertiesHolder has been applied!
        commitCentre(withoutConflicts, user, miType, FRESH_CENTRE_NAME, saveAsName, device, originalCdtmae, null /* newDesc */, webUiConfig, eccCompanion, mmiCompanion, userCompanion);
        return appliedCriteriaEntity;
    }

    /**
     * Returns <code>true</code> in case when 'modifiedPropertiesHolder' is empty, and should not be used for 'criteriaValidationPrototype' application, <code>false</code>
     * otherwise.
     *
     * @param modifiedPropertiesHolder
     * @return
     */
    public static boolean isEmpty(final Map<String, Object> modifiedPropertiesHolder) {
        // TODO improve implementation?
        return !modifiedPropertiesHolder.containsKey(AbstractEntity.VERSION);
    }

    /**
     * Constructs the criteria entity from the client envelope and resets the original values of the entity to be equal to the values.
     * <p>
     * The envelope contains special version of entity called 'modifiedPropertiesHolder' which has only modified properties and potentially some custom stuff with '@' sign as the
     * prefix. All custom properties will be disregarded, but can be used later from the returning map.
     * <p>
     * All normal properties will be applied in 'validationPrototype'.
     *
     * @return applied validationPrototype and modifiedPropertiesHolder map
     */
    private static <T extends AbstractEntity<?>, M extends EnhancedCentreEntityQueryCriteria<T, ? extends IEntityDao<T>>> Pair<M, Map<String, Object>> constructCriteriaEntityAndResetMetaValues(final Map<String, Object> modifiedPropertiesHolder, final M validationPrototype, final Class<?> originalManagedType, final ICompanionObjectFinder companionFinder) {
        return new Pair<>(
                resetMetaStateForCriteriaValidationPrototype(
                        EntityResourceUtils.apply(modifiedPropertiesHolder, validationPrototype, companionFinder),
                        originalManagedType
                ),
                modifiedPropertiesHolder//
        );
    }

    /**
     * Updates FRESH / SAVED / PREVIOUSLY_RUN versions of configuration for {@code user} from upstream configuration if it exists.<br>
     * Returns upstream configuration.
     * <p>
     * This method safely checks whether FRESH / SAVED / PREVIOUSLY_RUN configs exist.<br>
     * They should (FRESH / SAVED), if prior isInherited check was true.<br>
     * However in highly concurrent system {@code user} could have performed deletion of current configuration (very unlikely).<br>
     * PREVIOUSLY_RUN may not be present, and this is checked also.<br>
     * <p>
     * IMPORTANT: In this method saveAsName of inherited configuration may be changed to the one from upstream configuration.<br>
     *   In this case this new saveAsName must be taken from returning argument and used for further calculations and for returning to the client application.
     * 
     * @param checkChanges -- optional function to check whether there are local changes; if they are -- not update FRESH from upstream; if no such check is needed i.e. empty function is passed (e.g. when discarding) -- force FRESH centre updating
     */
    public static Optional<EntityCentreConfig> updateInheritedFromShared(
        final String configUuid,
        final Class<? extends MiWithConfigurationSupport<?>> miType,
        final DeviceProfile device,
        final Optional<String> saveAsName,
        final User user,
        final IEntityCentreConfig eccCompanion,
        final Optional<Supplier<Boolean>> checkChanges
    ) {
        return findConfigOptByUuid(configUuid, miType, device, SAVED_CENTRE_NAME, eccCompanion)
               .map(upstreamConfig -> updateInheritedFromShared(upstreamConfig, miType, device, saveAsName, user, eccCompanion, checkChanges));
    }

    /**
     * Updates FRESH / SAVED / PREVIOUSLY_RUN versions of configuration for {@code user} from upstream configuration.<br>
     * Returns upstream configuration back.
     * <p>
     * This method safely checks whether FRESH / SAVED / PREVIOUSLY_RUN configs exist.<br>
     * They should (FRESH / SAVED), if prior isInherited check was true.<br>
     * However in highly concurrent system {@code user} could have performed deletion of current configuration (very unlikely).<br>
     * PREVIOUSLY_RUN may not be present, and this is checked also.<br>
     * <p>
     * IMPORTANT: In this method saveAsName of inherited configuration may be changed to the one from upstream configuration.<br>
     *   In this case this new saveAsName must be taken from returning argument and used for further calculations and for returning to the client application.
     * 
     * @param checkChanges -- optional function to check whether there are local changes; if they are -- not update FRESH from upstream; if no such check is needed i.e. empty function is passed (e.g. when discarding) -- force FRESH centre updating
     */
    public static EntityCentreConfig updateInheritedFromShared(final EntityCentreConfig upstreamConfig, final Class<? extends MiWithConfigurationSupport<?>> miType, final DeviceProfile device, final Optional<String> saveAsName, final User user, final IEntityCentreConfig eccCompanion, final Optional<Supplier<Boolean>> checkChanges) {
        final String upstreamTitle = obtainTitleFrom(upstreamConfig.getTitle(), SAVED_CENTRE_NAME, device);
        final Optional<String> changedTitle = !equalsEx(upstreamTitle, saveAsName.get()) ? of(upstreamTitle) : empty();
        final Function<String, Consumer<Supplier<String>>> overrideConfigBodyFor = name -> calcDesc ->
            findConfigOpt(miType, user, NAME_OF.apply(name).apply(saveAsName).apply(device), eccCompanion, FETCH_CONFIG_AND_INSTRUMENT.with("configBody")) // contains 'title' / 'desc' inside fetch model
            .ifPresent(config -> {
                final String desc = calcDesc.get();
                if (desc != null) {
                    config.setDesc(desc);
                }
                changedTitle.ifPresent(ct -> config.setTitle(NAME_OF.apply(name).apply(of(ct)).apply(device))); // update title of configuration from upstream if it has changed
                eccCompanion.saveWithConflicts(config.setConfigBody(upstreamConfig.getConfigBody()));
            });
        final Function<String, Consumer<String>> overrideConfigTitleFor = name -> ct -> findConfigOpt(miType, user, NAME_OF.apply(name).apply(saveAsName).apply(device), eccCompanion, FETCH_CONFIG_AND_INSTRUMENT /*contains 'title' inside fetch model*/).ifPresent(config ->
            eccCompanion.saveWithConflicts(config.setTitle(NAME_OF.apply(name).apply(of(ct)).apply(device)))
        );
        final boolean notUpdateFresh = checkChanges.map(check -> check.get()).orElse(FALSE);
        // update SAVED surrogate configuration; always
        overrideConfigBodyFor.apply(SAVED_CENTRE_NAME).accept(() -> null);
        if (!notUpdateFresh) {
            // update FRESH surrogate configuration; if there are no local changes or if local changes are irrelevant (DISCARD)
            overrideConfigBodyFor.apply(FRESH_CENTRE_NAME).accept(() -> updateCentreDesc(upstreamConfig.getOwner(), miType, of(upstreamTitle), device, eccCompanion));
        } else {
            // update FRESH surrogate configuration; only if upstream title has been changed
            changedTitle.ifPresent(ct -> overrideConfigTitleFor.apply(FRESH_CENTRE_NAME).accept(ct));
        }
        // update PREVIOUSLY_RUN surrogate configuration; only if upstream title has been changed and if PREVIOUSLY_RUN surrogate configuration does exist
        changedTitle.ifPresent(ct -> overrideConfigTitleFor.apply(PREVIOUSLY_RUN_CENTRE_NAME).accept(ct)); // update title of configuration from upstream if it has changed
        return upstreamConfig;
    }

}<|MERGE_RESOLUTION|>--- conflicted
+++ resolved
@@ -110,10 +110,7 @@
  *
  */
 public class CentreResourceUtils<T extends AbstractEntity<?>> extends CentreUtils<T> {
-<<<<<<< HEAD
     private static final Logger logger = LogManager.getLogger(CentreResourceUtils.class);
-=======
-    private static final Logger logger = Logger.getLogger(CentreResourceUtils.class);
     
     /**
      * The key for customObject's value containing save-as name.
@@ -139,7 +136,6 @@
      * The key for customObject's value containing message for stale criteria or empty if not stale.
      */
     static final String STALE_CRITERIA_MESSAGE = "staleCriteriaMessage";
->>>>>>> 95ee5b5b
 
     /** Private default constructor to prevent instantiation. */
     private CentreResourceUtils() {
