package ua.com.fielden.platform.web.resources.webui;

import static java.lang.Boolean.FALSE;
import static java.lang.Math.min;
import static java.util.Optional.empty;
import static java.util.Optional.of;
import static java.util.Optional.ofNullable;
import static java.util.UUID.randomUUID;
import static ua.com.fielden.platform.criteria.generator.impl.SynchroniseCriteriaWithModelHandler.CRITERIA_ENTITY_ID;
import static ua.com.fielden.platform.domaintree.impl.AbstractDomainTree.isBooleanCriterion;
import static ua.com.fielden.platform.domaintree.impl.AbstractDomainTree.isDoubleCriterion;
import static ua.com.fielden.platform.pagination.IPage.pageCount;
import static ua.com.fielden.platform.pagination.IPage.realPageCount;
import static ua.com.fielden.platform.serialisation.jackson.DefaultValueContract.isAndBeforeDefault;
import static ua.com.fielden.platform.serialisation.jackson.DefaultValueContract.isDateMnemonicDefault;
import static ua.com.fielden.platform.serialisation.jackson.DefaultValueContract.isDatePrefixDefault;
import static ua.com.fielden.platform.serialisation.jackson.DefaultValueContract.isExclusive2Default;
import static ua.com.fielden.platform.serialisation.jackson.DefaultValueContract.isExclusiveDefault;
import static ua.com.fielden.platform.serialisation.jackson.DefaultValueContract.isNotDefault;
import static ua.com.fielden.platform.serialisation.jackson.DefaultValueContract.isOrGroupDefault;
import static ua.com.fielden.platform.serialisation.jackson.DefaultValueContract.isOrNullDefault;
import static ua.com.fielden.platform.types.either.Either.left;
import static ua.com.fielden.platform.types.either.Either.right;
import static ua.com.fielden.platform.types.tuples.T2.t2;
import static ua.com.fielden.platform.utils.EntityUtils.equalsEx;
import static ua.com.fielden.platform.web.centre.AbstractCentreConfigAction.APPLIED_CRITERIA_ENTITY_NAME;
import static ua.com.fielden.platform.web.centre.CentreConfigUtils.AUTO_RUN;
import static ua.com.fielden.platform.web.centre.CentreConfigUtils.isDefaultOrLink;
import static ua.com.fielden.platform.web.centre.CentreConfigUtils.isInherited;
import static ua.com.fielden.platform.web.centre.CentreUpdaterUtils.FETCH_CONFIG_AND_INSTRUMENT;
import static ua.com.fielden.platform.web.centre.CentreUpdaterUtils.findConfigOpt;
import static ua.com.fielden.platform.web.centre.CentreUpdaterUtils.findConfigOptByUuid;
import static ua.com.fielden.platform.web.resources.webui.CriteriaResource.createQueryEnhancerAndContext;
import static ua.com.fielden.platform.web.resources.webui.CriteriaResource.enhanceResultEntitiesWithCustomPropertyValues;
import static ua.com.fielden.platform.web.resources.webui.CriteriaResource.enhanceResultEntitiesWithDynamicPropertyValues;
import static ua.com.fielden.platform.web.resources.webui.EntityResource.restoreMasterFunctionalEntity;
import static ua.com.fielden.platform.web.utils.EntityResourceUtils.getEntityType;
import static ua.com.fielden.platform.web.utils.EntityResourceUtils.getOriginalManagedType;
import static ua.com.fielden.platform.web.utils.EntityResourceUtils.getVersion;

import java.lang.annotation.Annotation;
import java.lang.reflect.Field;
import java.util.ArrayList;
import java.util.HashMap;
import java.util.LinkedHashMap;
import java.util.LinkedHashSet;
import java.util.List;
import java.util.Map;
import java.util.Map.Entry;
import java.util.Optional;
import java.util.function.Consumer;
import java.util.function.Function;
import java.util.function.Supplier;
import java.util.stream.Collectors;
import java.util.stream.Stream;

import org.apache.commons.lang.StringUtils;
import org.apache.logging.log4j.LogManager;
import org.apache.logging.log4j.Logger;

import ua.com.fielden.platform.criteria.generator.ICriteriaGenerator;
import ua.com.fielden.platform.criteria.generator.impl.CriteriaReflector;
import ua.com.fielden.platform.dao.IEntityDao;
import ua.com.fielden.platform.data.generator.IGenerator;
import ua.com.fielden.platform.domaintree.IDomainTreeEnhancerCache;
import ua.com.fielden.platform.domaintree.centre.ICentreDomainTreeManager.IAddToCriteriaTickManager;
import ua.com.fielden.platform.domaintree.centre.ICentreDomainTreeManager.IAddToResultTickManager;
import ua.com.fielden.platform.domaintree.centre.ICentreDomainTreeManager.ICentreDomainTreeManagerAndEnhancer;
import ua.com.fielden.platform.domaintree.centre.IOrderingRepresentation.Ordering;
import ua.com.fielden.platform.domaintree.impl.AbstractDomainTree;
import ua.com.fielden.platform.entity.AbstractEntity;
import ua.com.fielden.platform.entity.annotation.CritOnly;
import ua.com.fielden.platform.entity.annotation.CritOnly.Type;
import ua.com.fielden.platform.entity.factory.EntityFactory;
import ua.com.fielden.platform.entity.factory.ICompanionObjectFinder;
import ua.com.fielden.platform.entity.functional.centre.CentreContextHolder;
import ua.com.fielden.platform.entity.meta.MetaProperty;
import ua.com.fielden.platform.entity.meta.MetaPropertyFull;
import ua.com.fielden.platform.entity_centre.review.criteria.DynamicColumnForExport;
import ua.com.fielden.platform.entity_centre.review.criteria.EnhancedCentreEntityQueryCriteria;
import ua.com.fielden.platform.pagination.IPage;
import ua.com.fielden.platform.reflection.AnnotationReflector;
import ua.com.fielden.platform.reflection.Finder;
import ua.com.fielden.platform.reflection.PropertyTypeDeterminator;
import ua.com.fielden.platform.security.user.IUser;
import ua.com.fielden.platform.security.user.User;
import ua.com.fielden.platform.serialisation.jackson.DefaultValueContract;
import ua.com.fielden.platform.types.either.Either;
import ua.com.fielden.platform.types.either.Left;
import ua.com.fielden.platform.types.either.Right;
import ua.com.fielden.platform.ui.config.EntityCentreConfig;
import ua.com.fielden.platform.ui.config.EntityCentreConfigCo;
import ua.com.fielden.platform.ui.config.MainMenuItemCo;
import ua.com.fielden.platform.ui.menu.MiType;
import ua.com.fielden.platform.ui.menu.MiTypeAnnotation;
import ua.com.fielden.platform.ui.menu.MiWithConfigurationSupport;
import ua.com.fielden.platform.ui.menu.SaveAsNameAnnotation;
import ua.com.fielden.platform.utils.EntityUtils;
import ua.com.fielden.platform.utils.Pair;
import ua.com.fielden.platform.web.app.IWebUiConfig;
import ua.com.fielden.platform.web.centre.CentreContext;
import ua.com.fielden.platform.web.centre.CentreUtils;
import ua.com.fielden.platform.web.centre.EntityCentre;
import ua.com.fielden.platform.web.centre.ICentreConfigSharingModel;
import ua.com.fielden.platform.web.centre.IQueryEnhancer;
import ua.com.fielden.platform.web.centre.api.EntityCentreConfig.ResultSetProp;
import ua.com.fielden.platform.web.centre.api.actions.EntityActionConfig;
import ua.com.fielden.platform.web.centre.api.context.CentreContextConfig;
import ua.com.fielden.platform.web.centre.api.crit.layout.ILayoutConfigWithResultsetSupport;
import ua.com.fielden.platform.web.centre.api.extra_fetch.IExtraFetchProviderSetter;
import ua.com.fielden.platform.web.centre.api.query_enhancer.IQueryEnhancerSetter;
import ua.com.fielden.platform.web.centre.api.resultset.tooltip.IWithTooltip;
import ua.com.fielden.platform.web.interfaces.DeviceProfile;
import ua.com.fielden.platform.web.utils.EntityResourceUtils;
import ua.com.fielden.snappy.DateRangePrefixEnum;
import ua.com.fielden.snappy.MnemonicEnum;

/**
 * This utility class contains the methods that are shared across {@link CentreResource} and {@link CriteriaResource}.
 *
 * @author TG Team
 *
 */
public class CentreResourceUtils<T extends AbstractEntity<?>> extends CentreUtils<T> {
<<<<<<< HEAD
    private static final Logger logger = LogManager.getLogger(CentreResourceUtils.class);
    
=======
    private static final Logger logger = Logger.getLogger(CentreResourceUtils.class);

>>>>>>> 0b925ad2
    /**
     * The key for customObject's value containing save-as name.
     */
    public static final String SAVE_AS_NAME = "saveAsName";
    /**
     * The key for customObject's value containing save-as description.
     */
    private static final String SAVE_AS_DESC = "saveAsDesc";
    /**
     * The key for customObject's value containing configuration uuid.
     */
    private static final String CONFIG_UUID = "configUuid";
    /**
     * The key for customObject's value indicating whether centre configuration is dirty meaning it is changed or of [default, link, inherited] kind.
     */
    static final String CENTRE_DIRTY = "centreDirty";
    /**
     * The key for customObject's value containing meta values e.g. mnemonics.
     */
    static final String META_VALUES = "metaValues";
    /**
     * The key for customObject's value, which either contains a message for stale criteria or is empty if no criteria are stale.
     */
    static final String STALE_CRITERIA_MESSAGE = "staleCriteriaMessage";
    /**
     * The key for customObject's value containing the preferred view index.
     */
    static final String PREFERRED_VIEW = "preferredView";

    /** Private default constructor to prevent instantiation. */
    private CentreResourceUtils() {
    }

    private enum RunActions {
        RUN("run"),
        REFRESH("refresh"),
        NAVIGATE("navigate");

        private final String action;

        private RunActions(final String action) {
            this.action = action;
        }

        @Override
        public String toString() {
            return action;
        }
    }

    ///////////////////////////////// CUSTOM OBJECTS /////////////////////////////////
    /**
     * Creates the 'custom object' that contains 'critMetaValues' and 'centreDirty'.
     *
     * @param criteriaMetaValues
     * @param centreDirty
     * @return
     */
    static Map<String, Object> createCriteriaMetaValuesCustomObject(final Map<String, Map<String, Object>> criteriaMetaValues, final boolean centreDirty) {
        final Map<String, Object> customObject = new LinkedHashMap<>();
        customObject.put(CENTRE_DIRTY, centreDirty);
        customObject.put(META_VALUES, criteriaMetaValues);
        return customObject;
    }

    /**
     * Creates the 'custom object' that contains 'critMetaValues', 'centreDirty' flag (see {@link #createCriteriaMetaValuesCustomObject(Map, boolean, int)},
     * optional 'saveAsName' value, optional 'saveAsDesc' value and optional 'configUuid' value.
     *
     * @param criteriaMetaValues
     * @param centreDirty
     * @param saveAsName -- represents a configuration title to be updated in UI after returning to client application (if present; otherwise nothing will be updated)
     * @param configUuid -- represents uuid of configuration to be updated in UI after returning to client application (if present; otherwise nothing will be updated)
     * @param autoRun -- represents autoRun parameter of configuration to be updated in UI after returning to client application (if present; otherwise nothing will be updated)
     * @param saveAsDesc -- represents a configuration title's tooltip to be updated in UI after returning to client application (if present; otherwise nothing will be updated)
     * @param staleCriteriaMessage
     * @param preferredView -- represents a configuration preferred view index to be updated in UI after returning to client application (if present; otherwise nothing will be updated)
     *
     * @return
     */
    static Map<String, Object> createCriteriaMetaValuesCustomObjectWithSaveAsInfo(
        final Map<String, Map<String, Object>> criteriaMetaValues,
        final boolean centreDirty,
        final Optional<Optional<String>> saveAsName,
        final Optional<Optional<String>> configUuid,
        final Optional<Boolean> autoRun,
        final Optional<Optional<String>> saveAsDesc,
        final Optional<Optional<String>> staleCriteriaMessage,
        final Optional<Integer> preferredView
    ) {
        final Map<String, Object> customObject = createCriteriaMetaValuesCustomObject(criteriaMetaValues, centreDirty);
        saveAsName.ifPresent(name -> {
            customObject.put(SAVE_AS_NAME, name.orElse(""));
        });
        configUuid.ifPresent(uuid -> {
            customObject.put(CONFIG_UUID, uuid.orElse(""));
        });
        autoRun.ifPresent(autoRunning -> {
            customObject.put(AUTO_RUN, autoRunning);
        });
        saveAsDesc.ifPresent(desc -> {
            customObject.put(SAVE_AS_DESC, desc.orElse(""));
        });
        staleCriteriaMessage.ifPresent(message -> {
            customObject.put(STALE_CRITERIA_MESSAGE, message.orElse(null));
        });
        preferredView.ifPresent(prefView -> {
            customObject.put(PREFERRED_VIEW, prefView);
        });
        return customObject;
    }

    /**
     * Creates the 'custom object' that contain 'critMetaValues', 'centreDirty' flag (see {@link #createCriteriaMetaValuesCustomObject(Map, boolean, int)}) and 'staleCriteriaMessage'.
     *
     * @param criteriaMetaValues
     * @param centreDirty
     * @param staleCriteriaMessage
     *            -- if not <code>null</code> then the criteria is stale and the user will be informed about that ('orange' config button), otherwise (if <code>null</code>) -- the
     *            criteria were not changed and the user will be informed about that ('black' config button).
     *
     * @return
     */
    static Map<String, Object> createCriteriaMetaValuesCustomObject(final Map<String, Map<String, Object>> criteriaMetaValues, final boolean centreDirty, final String staleCriteriaMessage) {
        final Map<String, Object> customObject = createCriteriaMetaValuesCustomObject(criteriaMetaValues, centreDirty);
        customObject.put(STALE_CRITERIA_MESSAGE, staleCriteriaMessage);
        return customObject;
    }

    /**
     * A predicate to determine whether {@code customObject} represents action {@code Run}.
     *
     * @param customObject
     * @return
     */
    public static boolean isRunning(final Map<String, Object> customObject) {
        return RunActions.RUN.toString().equals(customObject.get("@@action"));
    }

    /**
     * A predicate to determine whether {@code customObject} represents action {@code Refresh}.
     *
     * @param customObject
     * @return
     */
    public static boolean isRefreshing(final Map<String, Object> customObject) {
        return RunActions.REFRESH.toString().equals(customObject.get("@@action"));
    }

    /**
     * Returns <code>true</code> if 'Sorting' action is performed, otherwise <code>false</code>.
     *
     * @param customObject
     * @return
     */
    public static boolean isSorting(final Map<String, Object> customObject) {
        return customObject.containsKey("@@sortingAction");
    }

    /**
     * Returns <code>true</code> if 'autoRunning' action is performed, otherwise <code>false</code>.
     *
     * @param customObject
     * @return
     */
    public static boolean isAutoRunning(final Map<String, Object> customObject) {
        return customObject.containsKey("@@autoRunning");
    }

    /**
     * Creates the pair of 'custom object' (that contain 'resultEntities' and 'pageCount') and 'resultEntities' (query run is performed
     * inside).
     *
     * @param customObject
     * @param updatedPreviouslyRunCriteriaEntity -- criteria entity created from PREVIOUSLY_RUN surrogate centre, which was potentially updated from FRESH (in case of "running" action), but not yet actually used for running
     * @return
     */
    static <T extends AbstractEntity<?>, M extends EnhancedCentreEntityQueryCriteria<T, ? extends IEntityDao<T>>> Pair<Map<String, Object>, List<?>> createCriteriaMetaValuesCustomObjectWithResult(
            final Map<String, Object> customObject,
            final M updatedPreviouslyRunCriteriaEntity) {
        final Map<String, Object> resultantCustomObject = new LinkedHashMap<>();
        final IAddToResultTickManager secondTick = updatedPreviouslyRunCriteriaEntity.getCentreDomainTreeMangerAndEnhancer().getSecondTick();
        IPage<T> page = null;
        final List<T> data;
        // At this stage all the necessary validations have succeeded and actual running is about to be performed.
        // The 'updatedPreviouslyRunCriteriaEntity' instance represents the criteria entity created from PREVIOUSLY_RUN surrogate centre.
        // For refresh / navigate action this instance was not changed from previous run / refresh / navigate action.
        // For run action this instance was already updated from FRESH surrogate centre and includes "fresh" pageCapacity for the purposes of running
        //  (the only way to make FRESH pageCapacity different from PREVIOUSLY_RUN is to change it using Customise Columns and press DISCARD on selection criteria).
        final String action = (String) customObject.get("@@action");
        final Integer pageNumber = isRunning(customObject) ? 0 : (Integer) customObject.get("@@pageNumber");
        final boolean retrieveAll = (Boolean) customObject.get("@@retrieveAll");
        if (isRunning(customObject)) {
            final Either<IPage<T>, Pair<List<T>, T>> resultData = run(retrieveAll, updatedPreviouslyRunCriteriaEntity);
            if (resultData.isLeft()) {
                page = resultData.asLeft().value;
                resultantCustomObject.put("summary", page.summary());
                data = page.data();
            } else {
                final Pair<List<T>, T> runData = resultData.asRight().value;
                data = runData.getKey();
                resultantCustomObject.put("summary", runData.getValue());
            }
        } else if (isRefreshing(customObject)) {
            final Either<Pair<IPage<T>, T>, Pair<List<T>, T>> resultData = refresh(retrieveAll, pageNumber, updatedPreviouslyRunCriteriaEntity);
            if (resultData.isLeft()) {
                final Pair<IPage<T>, T> refreshedData = resultData.asLeft().value;
                page = refreshedData.getKey();
                data = page.data();
                resultantCustomObject.put("summary", refreshedData.getValue());
            } else {
                final Pair<List<T>, T> refreshedData = resultData.asRight().value;
                data = refreshedData.getKey();
                resultantCustomObject.put("summary", refreshedData.getValue());
            }
        } else if (RunActions.NAVIGATE.toString().equals(action)) {
            final Integer pageCapacity = secondTick.getPageCapacity();
            try {
                page = updatedPreviouslyRunCriteriaEntity.getPage(pageNumber, pageCapacity);
            } catch (final Exception e) {
                logger.error(e);
                final Pair<IPage<T>, T> navigatedData = updatedPreviouslyRunCriteriaEntity.getPageWithSummaries(pageNumber, pageCapacity);
                page = navigatedData.getKey();
                resultantCustomObject.put("summary", navigatedData.getValue());
            }
            data = page.data();
        } else {
            data = new ArrayList<>();
        }
        resultantCustomObject.put("resultEntities", data);
        resultantCustomObject.put("columnWidths", createColumnWidths(secondTick, updatedPreviouslyRunCriteriaEntity.getEntityClass()));
        resultantCustomObject.put("resultConfig", createResultConfigObject(updatedPreviouslyRunCriteriaEntity));
        final int pageCount = page != null ? page.numberOfPages() : pageCount(realPageCount(data.size(), secondTick.getPageCapacity()));
        resultantCustomObject.put("pageCount", pageCount);
        resultantCustomObject.put("pageNumber", page != null ? page.no() : pageCount <= pageNumber ? pageCount - 1 : pageNumber);
        return new Pair<>(resultantCustomObject, data);
    }

    /**
     * Runs the entity centre with option {@code retrieveAll}. Returns {@link Right} with a list of entities of all matching entities and a summary, if {@code retrieveAll == true}.
     * Otherwise, returns {@link Left} with {@link IPage}, which should be most common case.
     * 
     * @param retrieveAll
     * @param criteria
     * @return
     */
    private static <T extends AbstractEntity<?>, M extends EnhancedCentreEntityQueryCriteria<T, ? extends IEntityDao<T>>> Either<IPage<T>, Pair<List<T>, T>> run(final boolean retrieveAll, final M criteria) {
        if (retrieveAll) {
            return right(criteria.getAllEntitiesWithSummary());
        } else {
            final Integer pageCapacity = criteria.getCentreDomainTreeMangerAndEnhancer().getSecondTick().getPageCapacity();
            return left(criteria.run(pageCapacity));
        }
    }

    /**
     * Refreshes current page of entity centre based on {@code retrieveAll} option. Returns {@link Right} with list of entities and summary if true. Otherwise returns {@link Left} with {@link IPage}.
     */
    private static <T extends AbstractEntity<?>, M extends EnhancedCentreEntityQueryCriteria<T, ? extends IEntityDao<T>>> Either<Pair<IPage<T>, T>, Pair<List<T>, T>> refresh(final boolean retrieveAll, final Integer pageNumber, final M criteria) {
        if (retrieveAll) {
            return right(criteria.getAllEntitiesWithSummary());
        } else {
            final Integer pageCapacity = criteria.getCentreDomainTreeMangerAndEnhancer().getSecondTick().getPageCapacity();
            return left(criteria.getPageWithSummaries(pageNumber, pageCapacity));
        }
    }

    /**
     * Creates custom resultant object containing running configuration (e.g. pageCapacity, visibleRowsCount, visibleColumnsWithOrder etc.) to be sent to the client-side application.
     *
     * @param updatedPreviouslyRunCriteriaEntity -- criteria entity created from PREVIOUSLY_RUN surrogate centre, which was potentially updated from FRESH (in case of "running" action)
     * @return
     */
    private static <T extends AbstractEntity<?>, M extends EnhancedCentreEntityQueryCriteria<T, ? extends IEntityDao<T>>> Map<String, Object> createResultConfigObject(final M updatedPreviouslyRunCriteriaEntity) {
        final Map<String, Object> resultConfigObject = new LinkedHashMap<>();
        resultConfigObject.put("visibleColumnsWithOrder", updatedPreviouslyRunCriteriaEntity.getCentreDomainTreeMangerAndEnhancer().getSecondTick().usedProperties(updatedPreviouslyRunCriteriaEntity.getEntityClass()));
        resultConfigObject.put("orderingConfig", createOrderingProperties(updatedPreviouslyRunCriteriaEntity.getCentreDomainTreeMangerAndEnhancer().getSecondTick().orderedProperties(updatedPreviouslyRunCriteriaEntity.getEntityClass())));
        resultConfigObject.put("pageCapacity", updatedPreviouslyRunCriteriaEntity.getCentreDomainTreeMangerAndEnhancer().getSecondTick().getPageCapacity());
        resultConfigObject.put("visibleRowsCount", updatedPreviouslyRunCriteriaEntity.getCentreDomainTreeMangerAndEnhancer().getSecondTick().getVisibleRowsCount());
        resultConfigObject.put("numberOfHeaderLines", updatedPreviouslyRunCriteriaEntity.getCentreDomainTreeMangerAndEnhancer().getSecondTick().getNumberOfHeaderLines());
        return resultConfigObject;
    }

    private static List<Map<String, String>> createOrderingProperties(final List<Pair<String, Ordering>> orderedProperties) {
        return orderedProperties.stream().map(pair -> {
            final Map<String, String> prop = new HashMap<>();
            prop.put("property", pair.getKey());
            prop.put("sorting", pair.getValue().name());
            return prop;
        }).collect(Collectors.toList());
    }

    /**
     * This method is similar to {@link #createCriteriaMetaValuesCustomObjectWithResult(Map, EnhancedCentreEntityQueryCriteria, Optional, Optional, Optional)}, but instead of returning a list of entities,
     * it returns a stream.
     *
     * @param adhocParams
     * @param criteriaEntity
     * @param dynamicProperties
     * @return
     */
    static <T extends AbstractEntity<?>, M extends EnhancedCentreEntityQueryCriteria<T, ? extends IEntityDao<T>>> Stream<T> createCriteriaMetaValuesCustomObjectWithStream(
            final Map<String, Object> adhocParams,
            final M criteriaEntity,
            final List<List<DynamicColumnForExport>> dynamicProperties) {
        criteriaEntity.setDynamicProperties(dynamicProperties);
        final int fetchSize = min(ofNullable((Integer) adhocParams.get("fetchSize")).orElse(100), 100);
        final Long[] ids = adhocParams.get("ids") != null ? (Long[]) adhocParams.get("ids") : new Long[]{};
        return criteriaEntity.streamEntities(fetchSize, ids);
    }

    ///////////////////////////////// CUSTOM OBJECTS [END] ///////////////////////////

    @SuppressWarnings("serial")
    private static Map<String, Map<String, Integer>> createColumnWidths(final IAddToResultTickManager secondTick, final Class<?> root) {
        final Map<String, Map<String, Integer>> columnWidths = secondTick.checkedProperties(root).stream()
        .map(property -> new Pair<>(property, new HashMap<String, Integer>() {{
                            put("newWidth", secondTick.getWidth(root, property));
                            put("newGrowFactor", secondTick.getGrowFactor(root, property));
                        }}))
        .collect(Collectors.toMap(pair -> pair.getKey(), pair -> pair.getValue()));
        return columnWidths;
    }

    /**
     * Creates the holder of meta-values (missingValue, not, exclusive etc.) for criteria of concrete [miType].
     * <p>
     * The holder should contain only those meta-values, which are different from default values, that are defined in {@link DefaultValueContract}. Client-side logic should also be
     * smart-enough to understand which values are currently relevant, even if they do not exist in transferred object.
     *
     * @param miType
     * @param gdtm
     * @return
     */
    static Map<String, Map<String, Object>> createCriteriaMetaValues(final ICentreDomainTreeManagerAndEnhancer cdtmae, final Class<AbstractEntity<?>> root) {
        final Map<String, Map<String, Object>> metaValues = new LinkedHashMap<>();
        for (final String checkedProp : cdtmae.getFirstTick().checkedProperties(root)) {
            if (!AbstractDomainTree.isPlaceholder(checkedProp)) {
                metaValues.put(checkedProp, createMetaValuesFor(root, checkedProp, cdtmae));
            }
        }
        return metaValues;
    }

    /**
     * Creates the map of meta-values for the specified property based on cdtmae configuration.
     *
     * @param root
     * @param prop
     * @param cdtmae
     * @param dvc
     * @return
     */
    private static Map<String, Object> createMetaValuesFor(final Class<AbstractEntity<?>> root, final String prop, final ICentreDomainTreeManagerAndEnhancer cdtmae) {
        final IAddToCriteriaTickManager tickManager = cdtmae.getFirstTick();

        final Map<String, Object> metaValues = new LinkedHashMap<>();

        if (isDoubleCriterion(managedType(root, cdtmae), prop) && !isBooleanCriterion(managedType(root, cdtmae), prop)) {
            final Boolean exclusive = tickManager.getExclusive(root, prop);
            if (!isExclusiveDefault(exclusive)) {
                metaValues.put("exclusive", exclusive);
            }
            final Boolean exclusive2 = tickManager.getExclusive2(root, prop);
            if (!isExclusive2Default(exclusive2)) {
                metaValues.put("exclusive2", exclusive2);
            }
        }
        final Class<?> propertyType = StringUtils.isEmpty(prop) ? managedType(root, cdtmae) : PropertyTypeDeterminator.determinePropertyType(managedType(root, cdtmae), prop);
        if (EntityUtils.isDate(propertyType)) {
            final DateRangePrefixEnum datePrefix = tickManager.getDatePrefix(root, prop);
            if (!isDatePrefixDefault(datePrefix)) {
                metaValues.put("datePrefix", datePrefix);
            }
            final MnemonicEnum dateMnemonic = tickManager.getDateMnemonic(root, prop);
            if (!isDateMnemonicDefault(dateMnemonic)) {
                metaValues.put("dateMnemonic", dateMnemonic);
            }
            final Boolean andBefore = tickManager.getAndBefore(root, prop);
            if (!isAndBeforeDefault(andBefore)) {
                metaValues.put("andBefore", andBefore);
            }
        }
        final Boolean orNull = tickManager.getOrNull(root, prop);
        if (!isOrNullDefault(orNull)) {
            metaValues.put("orNull", orNull);
        }
        final Boolean not = tickManager.getNot(root, prop);
        if (!isNotDefault(not)) {
            metaValues.put("not", not);
        }
        final Integer orGroup = tickManager.getOrGroup(root, prop);
        if (!isOrGroupDefault(orGroup)) {
            metaValues.put("orGroup", orGroup);
        }

        return metaValues;
    }

    /**
     * Applies all meta values, that are located in 'modifiedPropertiesHolder', to cdtmae (taken from 'miType' and 'gdtm').
     *
     * @param miType
     * @param gdtm
     * @param modifiedPropertiesHolder
     */
    private static void applyMetaValues(final ICentreDomainTreeManagerAndEnhancer cdtmae, final Class<AbstractEntity<?>> root, final Map<String, Object> modifiedPropertiesHolder) {
        final Map<String, Map<String, Object>> metaValues = (Map<String, Map<String, Object>>) modifiedPropertiesHolder.get("@@metaValues");

        for (final Entry<String, Map<String, Object>> propAndMetaValues : metaValues.entrySet()) {
            final String prop = propAndMetaValues.getKey();

            final Map<String, Object> mValues = propAndMetaValues.getValue();
            if (isDoubleCriterion(managedType(root, cdtmae), prop) && !isBooleanCriterion(managedType(root, cdtmae), prop)) {
                cdtmae.getFirstTick().setExclusive(root, prop, mValues.get("exclusive") != null ? (Boolean) mValues.get("exclusive") : null);
                cdtmae.getFirstTick().setExclusive2(root, prop, mValues.get("exclusive2") != null ? (Boolean) mValues.get("exclusive2") : null);
            }
            final Class<?> propertyType = StringUtils.isEmpty(prop) ? managedType(root, cdtmae) : PropertyTypeDeterminator.determinePropertyType(managedType(root, cdtmae), prop);
            if (EntityUtils.isDate(propertyType)) {
                cdtmae.getFirstTick().setDatePrefix(root, prop, mValues.get("datePrefix") != null ? DateRangePrefixEnum.valueOf(mValues.get("datePrefix").toString()) : null);
                cdtmae.getFirstTick().setDateMnemonic(root, prop, mValues.get("dateMnemonic") != null ? MnemonicEnum.valueOf(mValues.get("dateMnemonic").toString()) : null);
                cdtmae.getFirstTick().setAndBefore(root, prop, mValues.get("andBefore") != null ? (Boolean) mValues.get("andBefore") : null);
            }

            cdtmae.getFirstTick().setOrNull(root, prop, mValues.get("orNull") != null ? (Boolean) mValues.get("orNull") : null);
            cdtmae.getFirstTick().setNot(root, prop, mValues.get("not") != null ? (Boolean) mValues.get("not") : null);
            cdtmae.getFirstTick().setOrGroup(root, prop, mValues.get("orGroup") != null ? (Integer) mValues.get("orGroup") : null);
        }
    }

    /**
     * Creates the validation prototype for criteria entity of concrete [miType].
     * <p>
     * The entity creation process uses rigorous generation of criteria type and the instance every time (based on cdtmae of concrete miType).
     *
     * @param miType
     * @param critGenerator
     * @return
     */
    static <T extends AbstractEntity<?>, M extends EnhancedCentreEntityQueryCriteria<T, ? extends IEntityDao<T>>> M createCriteriaValidationPrototype(
            final Class<? extends MiWithConfigurationSupport<?>> miType,
            final Optional<String> saveAsName,
            final ICentreDomainTreeManagerAndEnhancer cdtmae,
            final ICompanionObjectFinder companionFinder,
            final ICriteriaGenerator critGenerator,
            final Long previousVersion,
            final User user,
            final DeviceProfile device,
            final IDomainTreeEnhancerCache domainTreeEnhancerCache,
            final IWebUiConfig webUiConfig,
            final EntityCentreConfigCo eccCompanion,
            final MainMenuItemCo mmiCompanion,
            final IUser userCompanion,
            final ICentreConfigSharingModel sharingModel) {
        // generates validation prototype
        final MiType miTypeAnnotation = new MiTypeAnnotation().newInstance(miType);
        final Annotation [] annotations = saveAsName.isPresent() ? new Annotation[] {miTypeAnnotation, new SaveAsNameAnnotation().newInstance(saveAsName.get())} : new Annotation[] {miTypeAnnotation};
        final M validationPrototype = (M) critGenerator.generateCentreQueryCriteria((Class<T>) getEntityType(miType), cdtmae, miType, annotations);

        validationPrototype.setMiType(miType);
        validationPrototype.setDevice(device);

        // Functions for companion implementations:

        // returns an updated version of centre
        validationPrototype.setFreshCentreSupplier(() -> updateCentre(user, miType, FRESH_CENTRE_NAME, saveAsName, device, domainTreeEnhancerCache, webUiConfig, eccCompanion, mmiCompanion, userCompanion, companionFinder));
        validationPrototype.setSavedCentreSupplier(() -> updateCentre(user, miType, SAVED_CENTRE_NAME, saveAsName, device, domainTreeEnhancerCache, webUiConfig, eccCompanion, mmiCompanion, userCompanion, companionFinder));
        validationPrototype.setPreviouslyRunCentreSupplier(() -> updateCentre(user, miType, PREVIOUSLY_RUN_CENTRE_NAME, saveAsName, device, domainTreeEnhancerCache, webUiConfig, eccCompanion, mmiCompanion, userCompanion, companionFinder));

        // returns whether centre (defined by 'specificSaveAsName, freshCentreSupplier' arguments) is changed from previously saved (or the very original) configuration version or it is New (aka default, link or inherited)
        validationPrototype.setCentreDirtyCalculator(specificSaveAsName -> freshCentreSupplier ->
            isDefaultOrLink(specificSaveAsName) // this is very cheap operation
            || isFreshCentreChanged( // this operation has been chosen to be calculated before isInherited as it is assumed to be slightly cheaper than isInherited
                freshCentreSupplier.get(),
                updateCentre(user, miType, SAVED_CENTRE_NAME, specificSaveAsName, device, domainTreeEnhancerCache, webUiConfig, eccCompanion, mmiCompanion, userCompanion, companionFinder)
            )
            || isInherited(specificSaveAsName, validationPrototype)
        );

        // returns whether centre is changed from previously saved (or the very original) configuration version or it is New (aka default, link or inherited)
        validationPrototype.setCentreDirtyGetter(() -> validationPrototype.centreDirtyCalculator().apply(saveAsName).apply(() -> updateCentre(user, miType, FRESH_CENTRE_NAME, saveAsName, device, domainTreeEnhancerCache, webUiConfig, eccCompanion, mmiCompanion, userCompanion, companionFinder)));
        // creates criteria validation prototype for concrete saveAsName
        validationPrototype.setCriteriaValidationPrototypeCreator(validationPrototypeSaveAsName ->
            createCriteriaValidationPrototype(
                miType,
                validationPrototypeSaveAsName,
                updateCentre(user, miType, FRESH_CENTRE_NAME, validationPrototypeSaveAsName, device, domainTreeEnhancerCache, webUiConfig, eccCompanion, mmiCompanion, userCompanion, companionFinder),
                companionFinder, critGenerator, -1L,
                user,
                device,
                domainTreeEnhancerCache, webUiConfig, eccCompanion, mmiCompanion, userCompanion, sharingModel
            )
        );
        // creates custom object representing centre information for concrete criteriaEntity and saveAsName
        validationPrototype.setCentreCustomObjectGetter(appliedCriteriaEntity -> customObjectSaveAsName -> configUuid -> preferredView -> {
            final ICentreDomainTreeManagerAndEnhancer freshCentre = appliedCriteriaEntity.getCentreDomainTreeMangerAndEnhancer();
            // In both cases (criteria entity valid or not) create customObject with criteriaEntity to be returned and bound into tg-entity-centre after save.
            final Map<String, Object> customObject = createCriteriaMetaValuesCustomObjectWithSaveAsInfo(
                createCriteriaMetaValues(freshCentre, getEntityType(miType)),
                validationPrototype.centreDirtyCalculator().apply(customObjectSaveAsName).apply(() -> freshCentre),
                of(customObjectSaveAsName),
                configUuid,
                of(false), // even though configuration can be runAutomatically, do not perform auto-running on any action (except Load, see CentreConfigLoadActionDao)
                of(validationPrototype.centreTitleAndDesc(customObjectSaveAsName).map(titleDesc -> titleDesc._2)),
                empty(),
                preferredView
            );
            customObject.put(APPLIED_CRITERIA_ENTITY_NAME, appliedCriteriaEntity);
            return customObject;
        });
        // performs mutation function centreConsumer against FRESH and PREVIOUSLY_RUN centres and saves them into persistent storage
        validationPrototype.setCentreAdjuster(centreConsumer -> {
            final ICentreDomainTreeManagerAndEnhancer freshCentre = updateCentre(user, miType, FRESH_CENTRE_NAME, saveAsName, device, domainTreeEnhancerCache, webUiConfig, eccCompanion, mmiCompanion, userCompanion, companionFinder);
            centreConsumer.accept(freshCentre);
            commitCentre(user, miType, FRESH_CENTRE_NAME, saveAsName, device, freshCentre, null /* newDesc */, webUiConfig, eccCompanion, mmiCompanion, userCompanion);

            final ICentreDomainTreeManagerAndEnhancer previouslyRunCentre = updateCentre(user, miType, PREVIOUSLY_RUN_CENTRE_NAME, saveAsName, device, domainTreeEnhancerCache, webUiConfig, eccCompanion, mmiCompanion, userCompanion, companionFinder);
            centreConsumer.accept(previouslyRunCentre);
            commitCentre(user, miType, PREVIOUSLY_RUN_CENTRE_NAME, saveAsName, device, previouslyRunCentre, null /* newDesc */, webUiConfig, eccCompanion, mmiCompanion, userCompanion);
        });
        // performs mutation function centreConsumer (column widths adjustments) against PREVIOUSLY_RUN centre and copies column widths / grow factors directly to FRESH centre; saves them both into persistent storage
        validationPrototype.setCentreColumnWidthsAdjuster(centreConsumer -> {
            // we have diffs that need to be applied against 'previouslyRun' centre
            final ICentreDomainTreeManagerAndEnhancer centre = updateCentre(user, miType, PREVIOUSLY_RUN_CENTRE_NAME, saveAsName, device, domainTreeEnhancerCache, webUiConfig, eccCompanion, mmiCompanion, userCompanion, companionFinder);
            centreConsumer.accept(centre);
            commitCentre(user, miType, PREVIOUSLY_RUN_CENTRE_NAME, saveAsName, device, centre, null /* newDesc */, webUiConfig, eccCompanion, mmiCompanion, userCompanion);

            // however those diffs are not applicable to 'fresh' centre due to ability of 'fresh' centre to differ from 'previouslyRun' centre
            // the only way to get such mismatch is to press Discard on selection criteria
            // that's why we need to carefully override only widths and grow factors of 'fresh' centre from 'previouslyRun' centre
            // all other unrelated to CentreColumnWidthConfigUpdater information should remain 'as is'
            final ICentreDomainTreeManagerAndEnhancer previouslyRunCentre = updateCentre(user, miType, PREVIOUSLY_RUN_CENTRE_NAME, saveAsName, device, domainTreeEnhancerCache, webUiConfig, eccCompanion, mmiCompanion, userCompanion, companionFinder);
            final ICentreDomainTreeManagerAndEnhancer freshCentre = updateCentre(user, miType, FRESH_CENTRE_NAME, saveAsName, device, domainTreeEnhancerCache, webUiConfig, eccCompanion, mmiCompanion, userCompanion, companionFinder);
            freshCentre.getSecondTick().setWidthsAndGrowFactors(previouslyRunCentre. getSecondTick().getWidthsAndGrowFactors());
            commitCentre(user, miType, FRESH_CENTRE_NAME, saveAsName, device, freshCentre, null /* newDesc */, webUiConfig, eccCompanion, mmiCompanion, userCompanion);
        });
        // performs deletion of current owned configuration
        validationPrototype.setCentreDeleter(() ->
            // removes the associated surrogate centres
            removeCentres(user, miType, device, saveAsName, eccCompanion, FRESH_CENTRE_NAME, SAVED_CENTRE_NAME, PREVIOUSLY_RUN_CENTRE_NAME)
        );
        // overrides SAVED centre configuration by FRESH one -- 'saves' centre
        validationPrototype.setFreshCentreSaver(() -> {
            final ICentreDomainTreeManagerAndEnhancer freshCentre = updateCentre(user, miType, FRESH_CENTRE_NAME, saveAsName, device, domainTreeEnhancerCache, webUiConfig, eccCompanion, mmiCompanion, userCompanion, companionFinder);
            commitCentreWithoutConflicts(user, miType, SAVED_CENTRE_NAME, saveAsName, device, freshCentre, null, webUiConfig, eccCompanion, mmiCompanion, userCompanion);
        });
        // overrides FRESH default centre configuration by FRESH current centre configuration; makes default config as preferred -- 'duplicates' centre
        validationPrototype.setConfigDuplicateAction(() -> {
            final ICentreDomainTreeManagerAndEnhancer freshCentre = updateCentre(user, miType, FRESH_CENTRE_NAME, saveAsName, device, domainTreeEnhancerCache, webUiConfig, eccCompanion, mmiCompanion, userCompanion, companionFinder);
            commitCentreWithoutConflicts(user, miType, FRESH_CENTRE_NAME, empty(), device, freshCentre, null, webUiConfig, eccCompanion, mmiCompanion, userCompanion);
            findConfigOpt(miType, user, NAME_OF.apply(FRESH_CENTRE_NAME).apply(empty()).apply(device), eccCompanion, FETCH_CONFIG_AND_INSTRUMENT.with("runAutomatically")).ifPresent(config -> {
                eccCompanion.saveWithoutConflicts(config.setRunAutomatically(validationPrototype.centreRunAutomatically(saveAsName))); // copy runAutomatically from current configuration (saveAsName) into default configuration (empty())
            });
            // when switching to default configuration we need to make it preferred
            validationPrototype.makePreferredConfig(empty()); // 'default' kind -- can be preferred; only 'link / inherited from shared' can not be preferred
        });
        // updates inherited centre with title 'saveAsNameToLoad' from upstream base user's configuration -- just before LOAD action
        validationPrototype.setInheritedFromBaseCentreUpdater(saveAsNameToLoad -> {
            // determine current preferred configuration
            final Optional<String> preferredConfigName = retrievePreferredConfigName(user, miType, device, companionFinder, webUiConfig);
            // determine whether inherited configuration is changed
            final boolean centreChanged = isFreshCentreChanged(
                updateCentre(user, miType, FRESH_CENTRE_NAME, of(saveAsNameToLoad), device, domainTreeEnhancerCache, webUiConfig, eccCompanion, mmiCompanion, userCompanion, companionFinder),
                updateCentre(user, miType, SAVED_CENTRE_NAME, of(saveAsNameToLoad), device, domainTreeEnhancerCache, webUiConfig, eccCompanion, mmiCompanion, userCompanion, companionFinder)
            );
            if (centreChanged) { // if there are some user changes, only SAVED surrogate must be updated; if such centre will be discarded the base user changes will be loaded immediately
                removeCentres(user, miType, device, of(saveAsNameToLoad), eccCompanion, SAVED_CENTRE_NAME);
            } else { // otherwise base user changes will be loaded immediately after centre loading
                removeCentres(user, miType, device, of(saveAsNameToLoad), eccCompanion, FRESH_CENTRE_NAME, SAVED_CENTRE_NAME);
            }
            updateCentre(user, miType, FRESH_CENTRE_NAME, of(saveAsNameToLoad), device, domainTreeEnhancerCache, webUiConfig, eccCompanion, mmiCompanion, userCompanion, companionFinder);
            updateCentre(user, miType, SAVED_CENTRE_NAME, of(saveAsNameToLoad), device, domainTreeEnhancerCache, webUiConfig, eccCompanion, mmiCompanion, userCompanion, companionFinder); // do not leave only FRESH centre out of two (FRESH + SAVED) => update SAVED centre explicitly

            if (equalsEx(preferredConfigName, of(saveAsNameToLoad))) { // if inherited configuration being updated was preferred
                makePreferred(user, miType, of(saveAsNameToLoad), device, companionFinder, webUiConfig); // then must leave it preferred after deletion
            }
        });
        // updates inherited centre with title 'saveAsNameToLoad' from upstream shared configuration -- just before LOAD action
        validationPrototype.setInheritedFromSharedCentreUpdater(saveAsNameToLoad -> configUuid -> {
            return updateInheritedFromShared(configUuid, miType, device, of(saveAsNameToLoad), user, eccCompanion, of(() -> isFreshCentreChanged(
                updateCentre(user, miType, FRESH_CENTRE_NAME, of(saveAsNameToLoad), device, domainTreeEnhancerCache, webUiConfig, eccCompanion, mmiCompanion, userCompanion, companionFinder),
                updateCentre(user, miType, SAVED_CENTRE_NAME, of(saveAsNameToLoad), device, domainTreeEnhancerCache, webUiConfig, eccCompanion, mmiCompanion, userCompanion, companionFinder)
            )))
            .map(upstreamConfig -> of(obtainTitleFrom(upstreamConfig.getTitle(), SAVED_CENTRE_NAME, device)))
            .orElseGet(() -> of(saveAsNameToLoad));
        });
        // clears default centre and fully prepares it for usage
        validationPrototype.setDefaultCentreClearer(() -> {
            removeCentres(user, miType, device, empty(), eccCompanion, FRESH_CENTRE_NAME, SAVED_CENTRE_NAME, PREVIOUSLY_RUN_CENTRE_NAME);
            updateCentre(user, miType, FRESH_CENTRE_NAME, empty(), device, domainTreeEnhancerCache, webUiConfig, eccCompanion, mmiCompanion, userCompanion, companionFinder);
            updateCentre(user, miType, SAVED_CENTRE_NAME, empty(), device, domainTreeEnhancerCache, webUiConfig, eccCompanion, mmiCompanion, userCompanion, companionFinder); // do not leave only FRESH centre out of two (FRESH + SAVED) => update SAVED centre explicitly
        });
        // applies new criteria from client application against FRESH centre and returns respective criteria entity
        validationPrototype.setFreshCentreApplier(modifHolder -> {
            return createCriteriaEntityWithoutConflicts(modifHolder, companionFinder, critGenerator, miType, saveAsName, user, device, domainTreeEnhancerCache, webUiConfig, eccCompanion, mmiCompanion, userCompanion, sharingModel);
        });
        // returns title / desc for named (inherited or owned) configuration and empty optional for unnamed (default) configuration
        validationPrototype.setCentreTitleAndDescGetter(saveAsNameForTitleAndDesc -> {
            return saveAsNameForTitleAndDesc.map(name -> t2(name, updateCentreDesc(user, miType, of(name), device, eccCompanion)));
        });
        // returns runAutomatically from Centre DSL config
        validationPrototype.setDefaultRunAutomaticallySupplier(() -> defaultRunAutomatically(miType, webUiConfig));
        // returns runAutomatically for named (inherited or owned, also link) configuration and unnamed (default) configuration
        validationPrototype.setCentreRunAutomaticallyGetter(saveAsNameForRunAutomatically -> {
            return updateCentreRunAutomatically(user, miType, saveAsNameForRunAutomatically, device, eccCompanion, webUiConfig, validationPrototype);
        });
        // returns dashboardable indicator for named (inherited or owned) configuration and false for unnamed (default) configuration
        validationPrototype.setCentreDashboardableGetter(saveAsNameForDashboardable -> {
            return saveAsNameForDashboardable.map(name -> updateCentreDashboardable(user, miType, of(name), device, eccCompanion)).orElse(false);
        });
        // returns dashboard refresh frequency for named (inherited or owned) configuration and null for unnamed (default) configuration
        validationPrototype.setCentreDashboardRefreshFrequencyGetter(saveAsNameForDashboardable -> {
            return saveAsNameForDashboardable.map(name -> updateCentreDashboardRefreshFrequency(user, miType, of(name), device, eccCompanion)).orElse(null);
        });
        // returns configUuid for named (inherited, owned or link) configuration and empty optional for unnamed (default) configuration
        validationPrototype.setCentreConfigUuidGetter(saveAsNameForConfigUuid -> {
            return updateCentreConfigUuid(user, miType, saveAsNameForConfigUuid, device, eccCompanion);
        });
        // changes title / desc for current saveAsName'd configuration; returns custom object containing centre information
        validationPrototype.setCentreEditor(newName -> newDesc -> dashboardable -> dashboardRefreshFrequency -> {
            editCentreTitleAndDesc(user, miType, saveAsName, device, newName, newDesc, dashboardable, dashboardRefreshFrequency, eccCompanion);
            // currently loaded configuration should remain preferred -- no action is required
            return validationPrototype.centreCustomObject(
                createCriteriaEntity(validationPrototype.centreContextHolder().getModifHolder(), companionFinder, critGenerator, miType, of(newName), user, device, domainTreeEnhancerCache, webUiConfig, eccCompanion, mmiCompanion, userCompanion, sharingModel),
                of(newName),
                empty(), // no need to update already existing client-side configUuid
                empty() // no need to update already loaded preferredView
            );
        });
        // changes runAutomatically for current saveAsName'd configuration; returns custom object containing centre information
        validationPrototype.setCentreConfigurator(runAutomatically -> {
            configureCentre(user, miType, saveAsName, device, runAutomatically, eccCompanion);
            // currently loaded configuration should remain preferred -- no action is required
            return validationPrototype.centreCustomObject(
                createCriteriaEntity(validationPrototype.centreContextHolder().getModifHolder(), companionFinder, critGenerator, miType, saveAsName, user, device, domainTreeEnhancerCache, webUiConfig, eccCompanion, mmiCompanion, userCompanion, sharingModel),
                saveAsName,
                empty(), // no need to update already existing client-side configUuid
                empty() // no need to update already loaded preferredView
            );
        });
        // performs copying of current configuration with the specified title / desc; makes it preferred; returns custom object containing centre information
        validationPrototype.setCentreSaver(newName -> newDesc -> dashboardable -> dashboardRefreshFrequency -> {
            final Optional<String> newSaveAsName = of(newName);
            final ICentreDomainTreeManagerAndEnhancer freshCentre = updateCentre(user, miType, FRESH_CENTRE_NAME, saveAsName, device, domainTreeEnhancerCache, webUiConfig, eccCompanion, mmiCompanion, userCompanion, companionFinder);
            // save 'freshCentre' with a new name into FRESH / SAVED -- button SAVE will be disabled
            final String newConfigUuid = randomUUID().toString();
            final Function<String, Consumer<String>> createAndOverrideUuid = newDescription -> surrogateName -> {
                commitCentre(user, miType, surrogateName, newSaveAsName, device, freshCentre, newDescription, webUiConfig, eccCompanion, mmiCompanion, userCompanion);
                findConfigOpt(miType, user, NAME_OF.apply(surrogateName).apply(newSaveAsName).apply(device), eccCompanion, FETCH_CONFIG_AND_INSTRUMENT.with("configUuid").with("dashboardable").with("dashboardableDate").with("dashboardRefreshFrequency").with("runAutomatically"))
                    .ifPresent(config -> {
                        if (FRESH_CENTRE_NAME.equals(surrogateName)) {
                            config.setDashboardable(dashboardable);
                            config.setDashboardRefreshFrequency(dashboardRefreshFrequency);
                            config.setRunAutomatically(validationPrototype.centreRunAutomatically(saveAsName)); // copy runAutomatically from currently loaded centre configuration being copied
                        }
                        eccCompanion.saveWithConflicts(config.setConfigUuid(newConfigUuid));
                    }); // update with newConfigUuid
            };
            createAndOverrideUuid.apply(newDesc).accept(FRESH_CENTRE_NAME);
            createAndOverrideUuid.apply(null).accept(SAVED_CENTRE_NAME);

            // when switching to new configuration we need to make it preferred
            makePreferred(user, miType, newSaveAsName, device, companionFinder, webUiConfig); // it is of 'own save-as' kind -- can be preferred; only 'link / inherited from shared' can not be preferred
            return validationPrototype.centreCustomObject(
                createCriteriaEntity(validationPrototype.centreContextHolder().getModifHolder(), companionFinder, critGenerator, miType, newSaveAsName, user, device, domainTreeEnhancerCache, webUiConfig, eccCompanion, mmiCompanion, userCompanion, sharingModel),
                newSaveAsName,
                of(of(newConfigUuid)),
                empty() // do not update preferredView on client when copying centre configuration
            );
        });
        // returns ordered alphabetically list of 'loadable' configurations for current user
        validationPrototype.setLoadableCentresSupplier(saveAsNameOpt -> () -> loadableConfigurations(user, miType, device, companionFinder, sharingModel).apply(saveAsNameOpt));
        // returns currently loaded configuration's saveAsName
        validationPrototype.setSaveAsNameSupplier(() -> saveAsName);
        // makes 'saveAsNameToBecomePreferred' configuration preferred in case where it differs from currently loaded configuration; does nothing otherwise
        validationPrototype.setPreferredConfigMaker(saveAsNameToBecomePreferred -> {
            if (!equalsEx(saveAsNameToBecomePreferred, saveAsName)) {
                // please note currently loaded configuration can be preferred (default, own save-as, base) or not (link, shared);
                // for embedded centres only default configuration can be preferred, but still named configurations may exist
                makePreferred(user, miType, saveAsNameToBecomePreferred, device, companionFinder, webUiConfig);
            }
        });

        final Field idField = Finder.getFieldByName(validationPrototype.getType(), AbstractEntity.ID);
        final boolean idAccessible = idField.isAccessible();
        idField.setAccessible(true);
        try {
            idField.set(validationPrototype, CRITERIA_ENTITY_ID); // here the fictional id is populated to mark the entity as persisted!
            idField.setAccessible(idAccessible);
        } catch (IllegalArgumentException | IllegalAccessException e) {
            idField.setAccessible(idAccessible);
            logger.error(e.getMessage(), e);
            throw new IllegalStateException(e);
        }

        final Field versionField = Finder.getFieldByName(validationPrototype.getType(), AbstractEntity.VERSION);
        final boolean accessible = versionField.isAccessible();
        versionField.setAccessible(true);
        try {
            // Here the version of validation prototype is set to be increased comparing to previousVersion.
            // This action is necessary to indicate that the criteria entity was changed (by other fictional user) since new modifications arrive.
            // But to be clear -- the criteria entity is 'changed' because it is originated from ICDTMAE, which has been changed during previous validation cycle.
            versionField.set(validationPrototype, previousVersion + 1);
            versionField.setAccessible(accessible);
        } catch (IllegalArgumentException | IllegalAccessException e) {
            versionField.setAccessible(accessible);
            logger.error(e.getMessage(), e);
            throw new IllegalStateException(e);
        }

        // IMPORTANT: after the creation of criteria validation prototype there can exist an 'required' validation errors.
        //     But, why? It seems, that just newly created entity should be empty.. But this is not the case --
        //     the entity has been already applied the values from 'cdtmae' during CriteriaGenerator generation process.
        //     So, we potentially have the 'required' errors -- need to disregard all of them!
        //     (for e.g., in TridentFleet it fixes the errors if no DdsStationAssigner is specified)
        return EntityResourceUtils.disregardUntouchedRequiredProperties(
                resetMetaStateForCriteriaValidationPrototype(
                        validationPrototype,
                        EntityResourceUtils.getOriginalManagedType(validationPrototype.getType(), cdtmae)//
                ), new LinkedHashSet<>()//
        );
    }

    /**
     * Resets the meta state for the specified criteria entity.
     * <p>
     * The meta state reset is necessary to make the criteria entity like 'just saved and retrieved from the database' (originalValues should be equal to values).
     * <p>
     * UPDATE: resetting of the values has been enhanced (comparing to just invoking resetMetaState() on entity) with the functionality, for which the detailed comment is inside
     * the method implementation.
     *
     *
     * @param criteriaValidationPrototype
     * @param originalManagedType
     * @return
     */
    private static <T extends AbstractEntity<?>, M extends EnhancedCentreEntityQueryCriteria<T, ? extends IEntityDao<T>>> M resetMetaStateForCriteriaValidationPrototype(final M criteriaValidationPrototype, final Class<?> originalManagedType) {
        // standard resetting of meta-values: copies values into originalValues for all properties:
        criteriaValidationPrototype.resetMetaState();

        final Class<M> criteriaType = (Class<M>) criteriaValidationPrototype.getType();
        // For non-single entity-typed criteria properties (the properties with type List<String>, which were originated from entity-typed properties)
        //   there is a need to populate 'value' into 'originalValue' manually.
        // This is necessary due to the following:
        //     1) these properties have type List<String> and are treated as collectional in MetaProperty (see AbstractEntity's setMetaPropertyFactory method);
        //     2) originalValue is not set for collectional properties during resetMetaState() method (see MetaProperty's setOriginalValue method);
        //     3) but originalValue is still necessary for criteria entity validation.
        final List<Field> propFields = Finder.findProperties(criteriaType);
        for (final Field propField : propFields) {
            final String originalProperty = CriteriaReflector.getCriteriaProperty(criteriaType, propField.getName());
            if (List.class.isAssignableFrom(propField.getType()) && isMultiEntityTypedProperty(originalProperty, originalManagedType)) { // only List<String> is needed
                final MetaProperty<List<String>> metaProperty = criteriaValidationPrototype.getProperty(propField.getName());

                final Field originalValueField = Finder.findFieldByName(MetaPropertyFull.class, "originalValue");
                final boolean originalValueAccessible = originalValueField.isAccessible();
                originalValueField.setAccessible(true);
                try {
                    originalValueField.set(metaProperty, metaProperty.getValue()); // here 'value' is populated into 'originalValue' for non-single entity-typed criteria property
                    originalValueField.setAccessible(originalValueAccessible);
                } catch (IllegalArgumentException | IllegalAccessException e) {
                    originalValueField.setAccessible(originalValueAccessible);
                    logger.error(e.getMessage(), e);
                    throw new IllegalStateException(e);
                }
            }
        }
        return criteriaValidationPrototype;
    }

    /**
     * Determines whether the property represents a) entity-typed property or b) crit-only 'multi' entity-typed property.
     * <p>
     * if <code>true</code> -- this means that criterion, generated for that property, will be 'multi', if <code>false</code> -- it will be 'single'.
     *
     * @param property
     * @param managedType
     * @return
     */
    private static boolean isMultiEntityTypedProperty(final String property, final Class<?> managedType) {
        final boolean isEntityItself = "".equals(property); // empty property means "entity itself"
        final Class<?> propertyType = isEntityItself ? managedType : PropertyTypeDeterminator.determinePropertyType(managedType, property);
        final CritOnly critAnnotation = isEntityItself ? null : AnnotationReflector.getPropertyAnnotation(CritOnly.class, managedType, property);
        final boolean single = critAnnotation != null && Type.SINGLE.equals(critAnnotation.value());
        return EntityUtils.isEntityType(propertyType) && !single;
    }

    //////////////////////////////////////////////////// CREATE CENTRE CONTEXT FOR CENTRE RUN METHOD ETC. (context config is available) ////////////////////////////////////////////////////

    /**
     * Creates centre context based on serialisation {@link CentreContextHolder} entity.
     * <p>
     * Note: the control of which centreContext's parts should be initialised is provided by the server (using 'contextConfig'), but the client also filters out the context parts
     * that are not needed (the 'centreContextHolder' will contain only desirable context parts).
     *
     * @param centreContextHolder
     * @return
     */
    public static <T extends AbstractEntity<?>, M extends EnhancedCentreEntityQueryCriteria<T, ? extends IEntityDao<T>>> Optional<CentreContext<T, ?>> createCentreContext(
            final boolean disregardOriginallyProducedEntities,
            final IWebUiConfig webUiConfig,
            final ICompanionObjectFinder companionFinder,
            final User user,
            final ICriteriaGenerator critGenerator,
            final EntityFactory entityFactory,
            final CentreContextHolder centreContextHolder,
            final M criteriaEntity,
            final Optional<CentreContextConfig> contextConfig,
            final String chosenProperty,
            final DeviceProfile device,
            final IDomainTreeEnhancerCache domainTreeEnhancerCache,
            final EntityCentreConfigCo eccCompanion,
            final MainMenuItemCo mmiCompanion,
            final IUser userCompanion,
            final ICentreConfigSharingModel sharingModel) {
        if (contextConfig.isPresent()) {
            final CentreContext<T, AbstractEntity<?>> context = new CentreContext<>();
            final CentreContextConfig config = contextConfig.get();
            if (config.withSelectionCrit) {
                context.setSelectionCrit(criteriaEntity);
            }
            if (config.withAllSelectedEntities || config.withCurrentEtity) {
                context.setSelectedEntities(!centreContextHolder.proxiedPropertyNames().contains("selectedEntities") ? (List<T>) centreContextHolder.getSelectedEntities() : new ArrayList<>());
            }
            if (config.withMasterEntity) {
                context.setMasterEntity(restoreMasterFunctionalEntity(disregardOriginallyProducedEntities, webUiConfig, companionFinder, user, critGenerator, entityFactory, centreContextHolder, 0, device, domainTreeEnhancerCache, eccCompanion, mmiCompanion, userCompanion, sharingModel));
            }
            if (config.withComputation()) {
                context.setComputation(config.computation.get());
            }
            context.setChosenProperty(chosenProperty);
            context.setCustomObject(centreContextHolder != null && !centreContextHolder.proxiedPropertyNames().contains("customObject") ? centreContextHolder.getCustomObject() : new HashMap<>());
            return Optional.of(context);
        } else {
            return Optional.empty();
        }
    }

    //////////////////////////////////////////////////// CREATE CENTRE CONTEXT FOR CENTRE-DEPENDENT FUNCTIONAL ENTITIES ////////////////////////////////////////////////////

    /**
     * Creates centre context based on serialisation {@link CentreContextHolder} entity.
     * <p>
     * Note: the control of which centreContext's parts should be initialised is provided by the client (there are generated meta-information like 'requireSelectedEntities',
     * 'requireMasterEntity').
     *
     * @param actionConfig - the configuration of action for which this context is restored (used to restore computation function). It is not mandatory to
     *  specify this parameter as non-empty -- at this stage only centre actions are enabled with 'computation' part of the context.
     * @param centreContextHolder
     *
     * @return
     */
    public static <T extends AbstractEntity<?>> CentreContext<T, AbstractEntity<?>> createCentreContext(
            final AbstractEntity<?> masterContext,
            final List<AbstractEntity<?>> selectedEntities,
            final EnhancedCentreEntityQueryCriteria<T, ? extends IEntityDao<T>> criteriaEntity,
            final Optional<EntityActionConfig> config,
            final String chosenProperty,
            final Map<String, Object> customObject
    ) {
        final CentreContext<T, AbstractEntity<?>> context = new CentreContext<>();
        context.setSelectionCrit(criteriaEntity);
        context.setSelectedEntities((List<T>) selectedEntities);
        context.setMasterEntity(masterContext);
        if (config.isPresent() && config.get().context.isPresent() && config.get().context.get().withComputation()) {
            context.setComputation(config.get().context.get().computation.get());
        }
        context.setChosenProperty(chosenProperty);
        context.setCustomObject(customObject);
        return context;
    }

    //////////////////////////////////////////// CRITERIA ENTITY CREATION ////////////////////////////////////////////

    /**
     * Creates selection criteria entity from {@link CentreContextHolder} entity (which contains modifPropsHolder).
     *
     * @param centreContextHolder
     * @return
     */
    public static <T extends AbstractEntity<?>, M extends EnhancedCentreEntityQueryCriteria<T, ? extends IEntityDao<T>>> M createCriteriaEntityForContext(
        final CentreContextHolder centreContextHolder,
        final ICompanionObjectFinder companionFinder,
        final User user,
        final ICriteriaGenerator critGenerator,
        final IWebUiConfig webUiConfig,
        final EntityFactory entityFactory,
        final DeviceProfile device,
        final IDomainTreeEnhancerCache domainTreeEnhancerCache,
        final EntityCentreConfigCo eccCompanion,
        final MainMenuItemCo mmiCompanion,
        final IUser userCompanion,
        final ICentreConfigSharingModel sharingModel) {

        if (centreContextHolder.getCustomObject().get("@@miType") == null || isEmpty(!centreContextHolder.proxiedPropertyNames().contains("modifHolder") ? centreContextHolder.getModifHolder() : new HashMap<String, Object>())) {
            return null;
        }
        final Class<? extends MiWithConfigurationSupport<?>> miType;
        final Optional<String> saveAsName;
        try {
            miType = (Class<? extends MiWithConfigurationSupport<?>>) Class.forName((String) centreContextHolder.getCustomObject().get("@@miType"));
            final String saveAsNameString = (String) centreContextHolder.getCustomObject().get("@@saveAsName");
            saveAsName = "".equals(saveAsNameString) ? empty() : of(saveAsNameString);
        } catch (final ClassNotFoundException e) {
            throw new IllegalStateException(e);
        }

        final M criteriaEntity = (M) createCriteriaEntityForPaginating(companionFinder, critGenerator, miType, saveAsName, user, device, domainTreeEnhancerCache, webUiConfig, eccCompanion, mmiCompanion, userCompanion, sharingModel).setCentreContextHolder(centreContextHolder);
        criteriaEntity.setExportQueryRunner(customObject -> stream(webUiConfig, user, entityFactory, companionFinder, critGenerator, centreContextHolder, criteriaEntity, customObject, device, domainTreeEnhancerCache, eccCompanion, mmiCompanion, userCompanion, sharingModel));
        return criteriaEntity;
    }

    /**
     * A method to stream entities based on the centre query, including various transformations such as custom properties etc.
     * It is used as part of initialisation for an export query runner.
     *
     * @param webUiConfig
     * @param serverGdtm
     * @param companionFinder
     * @param critGenerator
     * @param centreContextHolder
     * @param criteriaEntity
     * @param adhocParams
     * @param utils
     *
     * @return
     */
    private static <T extends AbstractEntity<?>> Stream<AbstractEntity<?>> stream(
        final IWebUiConfig webUiConfig,
        final User user,
        final EntityFactory entityFactory,
        final ICompanionObjectFinder companionFinder,
        final ICriteriaGenerator critGenerator,

        final CentreContextHolder centreContextHolder,
        final EnhancedCentreEntityQueryCriteria<T, ? extends IEntityDao<T>> criteriaEntity,
        final Map<String, Object> adhocParams,
        final DeviceProfile device,
        final IDomainTreeEnhancerCache domainTreeEnhancerCache,
        final EntityCentreConfigCo eccCompanion,
        final MainMenuItemCo mmiCompanion,
        final IUser userCompanion,
        final ICentreConfigSharingModel sharingModel) {

        final Class<? extends MiWithConfigurationSupport<?>> miType = EntityResourceUtils.getMiType((Class<EnhancedCentreEntityQueryCriteria<T, ? extends IEntityDao<T>>>) criteriaEntity.getClass());
        final EntityCentre<AbstractEntity<?>> centre = (EntityCentre<AbstractEntity<?>>) webUiConfig.getCentres().get(miType);
        adhocParams.putAll(centreContextHolder.getCustomObject());
        // at this stage (during exporting of centre data) appliedCriteriaEntity is valid, because it represents 'previouslyRun' centre criteria which is getting updated only if Run was initiated and selection criteria validation succeeded
        final EnhancedCentreEntityQueryCriteria<AbstractEntity<?>, ? extends IEntityDao<AbstractEntity<?>>> appliedCriteriaEntity = (EnhancedCentreEntityQueryCriteria<AbstractEntity<?>, ? extends IEntityDao<AbstractEntity<?>>>) criteriaEntity;

        // Build dynamic properties object
        final List<Pair<ResultSetProp<AbstractEntity<?>>, Optional<CentreContext<AbstractEntity<?>, ?>>>> resPropsWithContext = CriteriaResource.getDynamicResultProperties(
                centre,
                webUiConfig,
                companionFinder,
                user,
                critGenerator,
                entityFactory,
                centreContextHolder,
                appliedCriteriaEntity,
                device,
                domainTreeEnhancerCache,
                eccCompanion,
                mmiCompanion,
                userCompanion,
                sharingModel);

        final Stream<AbstractEntity<?>> stream = createCriteriaMetaValuesCustomObjectWithStream(
            adhocParams,
            complementCriteriaEntityBeforeRunning( // complements appliedCriteriaEntity instance
                appliedCriteriaEntity,
                webUiConfig,
                companionFinder,
                user,
                critGenerator,
                entityFactory,
                centreContextHolder,
                domainTreeEnhancerCache,
                eccCompanion,
                mmiCompanion,
                userCompanion,
                sharingModel
            ),
            createDynamicPropertiesForExport(centre, resPropsWithContext)
        );
        final Stream<AbstractEntity<?>> entities = enhanceResultEntitiesWithCustomPropertyValues(
                centre,
                centre.getCustomPropertiesDefinitions(),
                centre.getCustomPropertiesAsignmentHandler(),
                stream);

        return enhanceResultEntitiesWithDynamicPropertyValues(entities, resPropsWithContext);
    }

    /**
     * Complements {@code criteriaEntity} with some items those are necessary for fully fledged running / exporting.
     * <p>
     * The main and most important item is {@link IQueryEnhancer} with its {@link CentreContext}. This item impacts the number of returned instances.
     * The context restoration will only occur iff there is {@link IQueryEnhancer} assigned to Centre DSL configuration with some context defined (see {@link IQueryEnhancerSetter#setQueryEnhancer(Class, CentreContextConfig)}).
     * <p>
     * There is also a similar item impacting returned instances count - {@code createdByUserConstraint}.
     * This is only applicable iff there is {@link IGenerator} configuration assigned to Centre DSL configuration (see {@link ILayoutConfigWithResultsetSupport#withGenerator(Class, Class)}).
     * <p>
     * It is also important to use full fetch model to get proper entities' graph on running / exporting. This should include not only all Centre DSL columns,
     * but also fetch parts from {@link IExtraFetchProviderSetter#setFetchProvider(ua.com.fielden.platform.entity.fetch.IFetchProvider)} and {@link IWithTooltip#withTooltip(String)} APIs.
     */
    public static EnhancedCentreEntityQueryCriteria<AbstractEntity<?>, ? extends IEntityDao<AbstractEntity<?>>> complementCriteriaEntityBeforeRunning(
        final EnhancedCentreEntityQueryCriteria<AbstractEntity<?>, ? extends IEntityDao<AbstractEntity<?>>> criteriaEntity,
        final IWebUiConfig webUiConfig,
        final ICompanionObjectFinder companionFinder,
        final User user,
        final ICriteriaGenerator critGenerator,
        final EntityFactory entityFactory,
        final CentreContextHolder centreContextHolder,
        final IDomainTreeEnhancerCache domainTreeEnhancerCache,
        final EntityCentreConfigCo eccCompanion,
        final MainMenuItemCo mmiCompanion,
        final IUser userCompanion,
        final ICentreConfigSharingModel sharingModel
    ) {
        final EntityCentre<AbstractEntity<?>> centre = (EntityCentre<AbstractEntity<?>>) webUiConfig.getCentres().get(criteriaEntity.miType()); // get Centre DSL configuration for 'criteriaEntity'
        criteriaEntity.getGeneratedEntityController().setEntityType(criteriaEntity.getEntityClass()); // provide entity type to be able to run generated centres (with calculated properties, like totals)
        
        centre.getAdditionalFetchProvider().ifPresent(fp -> criteriaEntity.setAdditionalFetchProvider(fp)); // additional fetch provider should be set if present in Centre DSL
        centre.getAdditionalFetchProviderForTooltipProperties().ifPresent(fp -> criteriaEntity.setAdditionalFetchProviderForTooltipProperties(fp)); // tooltip props fetch provider should be set if there are such properties in Centre DSL
        
        createQueryEnhancerAndContext(
            webUiConfig,
            companionFinder,
            user,
            critGenerator,
            entityFactory,
            centreContextHolder,
            centre.getQueryEnhancerConfig(),
            criteriaEntity,
            criteriaEntity.device(),
            domainTreeEnhancerCache,
            eccCompanion,
            mmiCompanion,
            userCompanion,
            sharingModel
        ).ifPresent(qeac -> criteriaEntity.setAdditionalQueryEnhancerAndContext(qeac.getKey(), qeac.getValue())); // query enhancer and its optional context should be set if present in Centre DSL
        
        // If exporting / running occurs on the centre that warrants data generation, then check if a generator was provided for an entity centre configuration.
        
        // There could be cases where the generated data and the queried data would have different types.
        // For example, the queried data could be modelled by a synthesized entity that includes a subquery based on some generated data.
        // In such cases, it is not possible to enhance the final query with a user related condition automatically.
        // This should be the responsibility of the application developer to properly construct a subquery that is based on the generated data.
        // The query will be enhanced with condition createdBy=currentUser if GeneratorTypes().isPresent() and generatorEntityType equal to the type of queried data (otherwise end-developer should do that manually using queryEnhancer or synthesized model).
        if (centre.getGeneratorTypes().isPresent() && centre.getGeneratorTypes().get().getKey().equals(getEntityType(criteriaEntity.miType()))) {
            criteriaEntity.setCreatedByUserConstraint(user);
        }
        return criteriaEntity;
    }

    private static List<List<DynamicColumnForExport>> createDynamicPropertiesForExport(final EntityCentre<AbstractEntity<?>> centre, final List<Pair<ResultSetProp<AbstractEntity<?>>, Optional<CentreContext<AbstractEntity<?>, ?>>>> resPropsWithContext) {
        final List<List<DynamicColumnForExport>> dynamicColumns = new ArrayList<>();
        resPropsWithContext.forEach(resPropWithContext -> {
            centre.getDynamicColumnBuilderFor(resPropWithContext.getKey()).ifPresent(colBuilder -> {
                colBuilder.getColumnsConfig(resPropWithContext.getValue()).ifPresent(config -> dynamicColumns.add(config.buildToExport()));
            });
        });
        return dynamicColumns;
    }

    /**
     * Creates selection criteria entity from {@link CentreContextHolder} entity (which contains modifPropsHolder).
     *
     * @param centreContextHolder
     * @param isPaginating
     *            -- returns <code>true</code> in case when this method is a part of 'Paginating Actions', <code>false</code> otherwise
     * @return
     */
    protected static <T extends AbstractEntity<?>, M extends EnhancedCentreEntityQueryCriteria<T, ? extends IEntityDao<T>>> M createCriteriaEntityForPaginating(
            final ICompanionObjectFinder companionFinder,
            final ICriteriaGenerator critGenerator,
            final Class<? extends MiWithConfigurationSupport<?>> miType,
            final Optional<String> saveAsName,
            final User user,
            final DeviceProfile device,
            final IDomainTreeEnhancerCache domainTreeEnhancerCache,
            final IWebUiConfig webUiConfig,
            final EntityCentreConfigCo eccCompanion,
            final MainMenuItemCo mmiCompanion,
            final IUser userCompanion,
            final ICentreConfigSharingModel sharingModel) {
        final ICentreDomainTreeManagerAndEnhancer updatedPreviouslyRunCentre = updateCentre(user, miType, PREVIOUSLY_RUN_CENTRE_NAME, saveAsName, device, domainTreeEnhancerCache, webUiConfig, eccCompanion, mmiCompanion, userCompanion, companionFinder);
        return createCriteriaValidationPrototype(miType, saveAsName, updatedPreviouslyRunCentre, companionFinder, critGenerator, 0L, user, device, domainTreeEnhancerCache, webUiConfig, eccCompanion, mmiCompanion, userCompanion, sharingModel);
    }

    /**
     * Creates selection criteria entity from <code>modifPropsHolder</code>.
     *
     * @return
     */
    protected static <T extends AbstractEntity<?>, M extends EnhancedCentreEntityQueryCriteria<T, ? extends IEntityDao<T>>> M createCriteriaEntity(
        final Map<String, Object> modifiedPropertiesHolder,
        final ICompanionObjectFinder companionFinder,
        final ICriteriaGenerator critGenerator,
        final Class<? extends MiWithConfigurationSupport<?>> miType,
        final Optional<String> saveAsName,
        final User user,
        final DeviceProfile device,
        final IDomainTreeEnhancerCache domainTreeEnhancerCache,
        final IWebUiConfig webUiConfig,
        final EntityCentreConfigCo eccCompanion,
        final MainMenuItemCo mmiCompanion,
        final IUser userCompanion,
        final ICentreConfigSharingModel sharingModel) {
        return createCriteriaEntity(false, modifiedPropertiesHolder, companionFinder, critGenerator, miType, saveAsName, user, device, domainTreeEnhancerCache, webUiConfig, eccCompanion, mmiCompanion, userCompanion, sharingModel);
    }

    /**
     * Creates selection criteria entity from <code>modifPropsHolder</code>.
     * <p>
     * IMPORTANT WARNING: avoids centre config self-conflict checks; ONLY TO BE USED NOT IN ANOTHER SessionRequired TRANSACTION SCOPE.
     *
     * @return
     */
    protected static <T extends AbstractEntity<?>, M extends EnhancedCentreEntityQueryCriteria<T, ? extends IEntityDao<T>>> M createCriteriaEntityWithoutConflicts(
        final Map<String, Object> modifiedPropertiesHolder,
        final ICompanionObjectFinder companionFinder,
        final ICriteriaGenerator critGenerator,
        final Class<? extends MiWithConfigurationSupport<?>> miType,
        final Optional<String> saveAsName,
        final User user,
        final DeviceProfile device,
        final IDomainTreeEnhancerCache domainTreeEnhancerCache,
        final IWebUiConfig webUiConfig,
        final EntityCentreConfigCo eccCompanion,
        final MainMenuItemCo mmiCompanion,
        final IUser userCompanion,
        final ICentreConfigSharingModel sharingModel) {
        return createCriteriaEntity(true, modifiedPropertiesHolder, companionFinder, critGenerator, miType, saveAsName, user, device, domainTreeEnhancerCache, webUiConfig, eccCompanion, mmiCompanion, userCompanion, sharingModel);
    }

    /**
     * Creates selection criteria entity from <code>modifPropsHolder</code>.
     *
     * @param withoutConflicts -- <code>true</code> to avoid self-conflict checks, <code>false</code> otherwise; <code>true</code> only to be used NOT IN another SessionRequired transaction scope
     * @return
     */
    private static <T extends AbstractEntity<?>, M extends EnhancedCentreEntityQueryCriteria<T, ? extends IEntityDao<T>>> M createCriteriaEntity(
            final boolean withoutConflicts,
            final Map<String, Object> modifiedPropertiesHolder,
            final ICompanionObjectFinder companionFinder,
            final ICriteriaGenerator critGenerator,
            final Class<? extends MiWithConfigurationSupport<?>> miType,
            final Optional<String> saveAsName,
            final User user,
            final DeviceProfile device,
            final IDomainTreeEnhancerCache domainTreeEnhancerCache,
            final IWebUiConfig webUiConfig,
            final EntityCentreConfigCo eccCompanion,
            final MainMenuItemCo mmiCompanion,
            final IUser userCompanion,
            final ICentreConfigSharingModel sharingModel) {
        if (isEmpty(modifiedPropertiesHolder)) {
            throw new IllegalArgumentException("ModifiedPropertiesHolder should not be empty during invocation of fully fledged criteria entity creation.");
        }

        // load / update fresh centre if it is not loaded yet / stale
        final ICentreDomainTreeManagerAndEnhancer originalCdtmae = updateCentre(user, miType, FRESH_CENTRE_NAME, saveAsName, device, domainTreeEnhancerCache, webUiConfig, eccCompanion, mmiCompanion, userCompanion, companionFinder);
        applyMetaValues(originalCdtmae, getEntityType(miType), modifiedPropertiesHolder);
        final M validationPrototype = createCriteriaValidationPrototype(miType, saveAsName, originalCdtmae, companionFinder, critGenerator, getVersion(modifiedPropertiesHolder), user, device, domainTreeEnhancerCache, webUiConfig, eccCompanion, mmiCompanion, userCompanion, sharingModel);
        final M appliedCriteriaEntity = constructCriteriaEntityAndResetMetaValues(
                modifiedPropertiesHolder,
                validationPrototype,
                getOriginalManagedType(validationPrototype.getType(), originalCdtmae),
                companionFinder//
        ).getKey();

        // need to commit changed fresh centre after modifiedPropertiesHolder has been applied!
        commitCentre(withoutConflicts, user, miType, FRESH_CENTRE_NAME, saveAsName, device, originalCdtmae, null /* newDesc */, webUiConfig, eccCompanion, mmiCompanion, userCompanion);
        return appliedCriteriaEntity;
    }

    /**
     * Returns <code>true</code> in case when 'modifiedPropertiesHolder' is empty, and should not be used for 'criteriaValidationPrototype' application, <code>false</code>
     * otherwise.
     *
     * @param modifiedPropertiesHolder
     * @return
     */
    public static boolean isEmpty(final Map<String, Object> modifiedPropertiesHolder) {
        // TODO improve implementation?
        return !modifiedPropertiesHolder.containsKey(AbstractEntity.VERSION);
    }

    /**
     * Constructs the criteria entity from the client envelope and resets the original values of the entity to be equal to the values.
     * <p>
     * The envelope contains special version of entity called 'modifiedPropertiesHolder' which has only modified properties and potentially some custom stuff with '@' sign as the
     * prefix. All custom properties will be disregarded, but can be used later from the returning map.
     * <p>
     * All normal properties will be applied in 'validationPrototype'.
     *
     * @return applied validationPrototype and modifiedPropertiesHolder map
     */
    private static <T extends AbstractEntity<?>, M extends EnhancedCentreEntityQueryCriteria<T, ? extends IEntityDao<T>>> Pair<M, Map<String, Object>> constructCriteriaEntityAndResetMetaValues(final Map<String, Object> modifiedPropertiesHolder, final M validationPrototype, final Class<?> originalManagedType, final ICompanionObjectFinder companionFinder) {
        return new Pair<>(
                resetMetaStateForCriteriaValidationPrototype(
                        EntityResourceUtils.apply(modifiedPropertiesHolder, validationPrototype, companionFinder),
                        originalManagedType
                ),
                modifiedPropertiesHolder//
        );
    }

    /**
     * Updates FRESH / SAVED / PREVIOUSLY_RUN versions of configuration for {@code user} from upstream configuration if it exists.<br>
     * Returns upstream configuration.
     * <p>
     * This method safely checks whether FRESH / SAVED / PREVIOUSLY_RUN configs exist.<br>
     * They should (FRESH / SAVED), if prior isInherited check was true.<br>
     * However in highly concurrent system {@code user} could have performed deletion of current configuration (very unlikely).<br>
     * PREVIOUSLY_RUN may not be present, and this is checked also.<br>
     * <p>
     * IMPORTANT: In this method saveAsName of inherited configuration may be changed to the one from upstream configuration.<br>
     *   In this case this new saveAsName must be taken from returning argument and used for further calculations and for returning to the client application.
     *
     * @param checkChanges -- optional function to check whether there are local changes; if they are -- not update FRESH from upstream; if no such check is needed i.e. empty function is passed (e.g. when discarding) -- force FRESH centre updating
     */
    public static Optional<EntityCentreConfig> updateInheritedFromShared(
        final String configUuid,
        final Class<? extends MiWithConfigurationSupport<?>> miType,
        final DeviceProfile device,
        final Optional<String> saveAsName,
        final User user,
        final EntityCentreConfigCo eccCompanion,
        final Optional<Supplier<Boolean>> checkChanges
    ) {
        return findConfigOptByUuid(configUuid, miType, device, SAVED_CENTRE_NAME, eccCompanion)
               .map(upstreamConfig -> updateInheritedFromShared(upstreamConfig, miType, device, saveAsName, user, eccCompanion, checkChanges));
    }

    /**
     * Updates FRESH / SAVED / PREVIOUSLY_RUN versions of configuration for {@code user} from upstream configuration.<br>
     * Returns upstream configuration back.
     * <p>
     * This method safely checks whether FRESH / SAVED / PREVIOUSLY_RUN configs exist.<br>
     * They should (FRESH / SAVED), if prior isInherited check was true.<br>
     * However in highly concurrent system {@code user} could have performed deletion of current configuration (very unlikely).<br>
     * PREVIOUSLY_RUN may not be present, and this is checked also.<br>
     * <p>
     * IMPORTANT: In this method saveAsName of inherited configuration may be changed to the one from upstream configuration.<br>
     *   In this case this new saveAsName must be taken from returning argument and used for further calculations and for returning to the client application.
     *
     * @param checkChanges -- optional function to check whether there are local changes; if they are -- not update FRESH from upstream; if no such check is needed i.e. empty function is passed (e.g. when discarding) -- force FRESH centre updating
     */
    public static EntityCentreConfig updateInheritedFromShared(final EntityCentreConfig upstreamConfig, final Class<? extends MiWithConfigurationSupport<?>> miType, final DeviceProfile device, final Optional<String> saveAsName, final User user, final EntityCentreConfigCo eccCompanion, final Optional<Supplier<Boolean>> checkChanges) {
        final String upstreamTitle = obtainTitleFrom(upstreamConfig.getTitle(), SAVED_CENTRE_NAME, device);
        final Optional<String> changedTitle = !equalsEx(upstreamTitle, saveAsName.get()) ? of(upstreamTitle) : empty();
        final Function<String, Function<Supplier<Optional<Boolean>>, Consumer<Supplier<String>>>> overrideConfigBodyFor = name -> calcRunAutomaticallyOpt -> calcDesc ->
            findConfigOpt(miType, user, NAME_OF.apply(name).apply(saveAsName).apply(device), eccCompanion, FETCH_CONFIG_AND_INSTRUMENT.with("configBody").with("runAutomatically")) // contains 'title' / 'desc' inside fetch model
            .ifPresent(config -> {
                final String desc = calcDesc.get();
                if (desc != null) {
                    config.setDesc(desc);
                }
                calcRunAutomaticallyOpt.get().ifPresent(runAutomatically -> config.setRunAutomatically(runAutomatically));
                changedTitle.ifPresent(ct -> config.setTitle(NAME_OF.apply(name).apply(of(ct)).apply(device))); // update title of configuration from upstream if it has changed
                eccCompanion.saveWithConflicts(config.setConfigBody(upstreamConfig.getConfigBody()));
            });
        final Function<String, Consumer<String>> overrideConfigTitleFor = name -> ct -> findConfigOpt(miType, user, NAME_OF.apply(name).apply(saveAsName).apply(device), eccCompanion, FETCH_CONFIG_AND_INSTRUMENT /*contains 'title' inside fetch model*/).ifPresent(config ->
            eccCompanion.saveWithConflicts(config.setTitle(NAME_OF.apply(name).apply(of(ct)).apply(device)))
        );
        final boolean notUpdateFresh = checkChanges.map(check -> check.get()).orElse(FALSE);
        // update SAVED surrogate configuration; always
        overrideConfigBodyFor.apply(SAVED_CENTRE_NAME)
            .apply(() -> empty())
            .accept(() -> null);
        if (!notUpdateFresh) {
            // update FRESH surrogate configuration; if there are no local changes or if local changes are irrelevant (DISCARD)
            overrideConfigBodyFor.apply(FRESH_CENTRE_NAME)
                // upstreamConfig exists; its FRESH counterpart too -- no need to provide webUiConfig (first 'null') for getting default runAutomatically values;
                // also no need to provide selectionCrit (second 'null') for checking whether upstreamConfig is inherited - it can never be inherited transitively
                .apply(() -> of(updateCentreRunAutomatically(upstreamConfig.getOwner(), miType, of(upstreamTitle), device, eccCompanion, null, null)))
                .accept(() -> updateCentreDesc(upstreamConfig.getOwner(), miType, of(upstreamTitle), device, eccCompanion));
        } else {
            // update FRESH surrogate configuration; only if upstream title has been changed
            changedTitle.ifPresent(ct -> overrideConfigTitleFor.apply(FRESH_CENTRE_NAME).accept(ct));
        }
        // update PREVIOUSLY_RUN surrogate configuration; only if upstream title has been changed and if PREVIOUSLY_RUN surrogate configuration does exist
        changedTitle.ifPresent(ct -> overrideConfigTitleFor.apply(PREVIOUSLY_RUN_CENTRE_NAME).accept(ct)); // update title of configuration from upstream if it has changed
        return upstreamConfig;
    }

}<|MERGE_RESOLUTION|>--- conflicted
+++ resolved
@@ -122,13 +122,8 @@
  *
  */
 public class CentreResourceUtils<T extends AbstractEntity<?>> extends CentreUtils<T> {
-<<<<<<< HEAD
     private static final Logger logger = LogManager.getLogger(CentreResourceUtils.class);
-    
-=======
-    private static final Logger logger = Logger.getLogger(CentreResourceUtils.class);
-
->>>>>>> 0b925ad2
+
     /**
      * The key for customObject's value containing save-as name.
      */
