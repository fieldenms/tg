package ua.com.fielden.platform.web.resources.webui;

import static java.lang.Boolean.FALSE;
import static java.lang.Math.min;
import static java.util.Optional.empty;
import static java.util.Optional.of;
import static java.util.Optional.ofNullable;
import static java.util.UUID.randomUUID;
import static ua.com.fielden.platform.criteria.generator.impl.SynchroniseCriteriaWithModelHandler.CRITERIA_ENTITY_ID;
import static ua.com.fielden.platform.domaintree.impl.AbstractDomainTree.isBooleanCriterion;
import static ua.com.fielden.platform.domaintree.impl.AbstractDomainTree.isDoubleCriterion;
import static ua.com.fielden.platform.error.Result.failure;
import static ua.com.fielden.platform.error.Result.successful;
import static ua.com.fielden.platform.pagination.IPage.pageCount;
import static ua.com.fielden.platform.pagination.IPage.realPageCount;
import static ua.com.fielden.platform.serialisation.jackson.DefaultValueContract.isAndBeforeDefault;
import static ua.com.fielden.platform.serialisation.jackson.DefaultValueContract.isDateMnemonicDefault;
import static ua.com.fielden.platform.serialisation.jackson.DefaultValueContract.isDatePrefixDefault;
import static ua.com.fielden.platform.serialisation.jackson.DefaultValueContract.isExclusive2Default;
import static ua.com.fielden.platform.serialisation.jackson.DefaultValueContract.isExclusiveDefault;
import static ua.com.fielden.platform.serialisation.jackson.DefaultValueContract.isNotDefault;
import static ua.com.fielden.platform.serialisation.jackson.DefaultValueContract.isOrGroupDefault;
import static ua.com.fielden.platform.serialisation.jackson.DefaultValueContract.isOrNullDefault;
import static ua.com.fielden.platform.types.either.Either.left;
import static ua.com.fielden.platform.types.either.Either.right;
import static ua.com.fielden.platform.types.tuples.T2.t2;
import static ua.com.fielden.platform.utils.EntityUtils.areEqual;
import static ua.com.fielden.platform.utils.EntityUtils.equalsEx;
import static ua.com.fielden.platform.web.centre.AbstractCentreConfigAction.APPLIED_CRITERIA_ENTITY_NAME;
import static ua.com.fielden.platform.web.centre.CentreConfigUtils.AUTO_RUN;
import static ua.com.fielden.platform.web.centre.CentreConfigUtils.isDefaultOrLink;
import static ua.com.fielden.platform.web.centre.CentreConfigUtils.isDefaultOrLinkOrInherited;
import static ua.com.fielden.platform.web.centre.CentreConfigUtils.isInherited;
import static ua.com.fielden.platform.web.centre.CentreUpdaterUtils.FETCH_CONFIG_AND_INSTRUMENT;
import static ua.com.fielden.platform.web.centre.CentreUpdaterUtils.findConfigOpt;
import static ua.com.fielden.platform.web.centre.CentreUpdaterUtils.findConfigOptByUuid;
import static ua.com.fielden.platform.web.resources.webui.CriteriaResource.createQueryEnhancerAndContext;
import static ua.com.fielden.platform.web.resources.webui.CriteriaResource.enhanceResultEntitiesWithCustomPropertyValues;
import static ua.com.fielden.platform.web.resources.webui.CriteriaResource.enhanceResultEntitiesWithDynamicPropertyValues;
import static ua.com.fielden.platform.web.resources.webui.EntityResource.restoreMasterFunctionalEntity;
import static ua.com.fielden.platform.web.utils.EntityResourceUtils.getEntityType;
import static ua.com.fielden.platform.web.utils.EntityResourceUtils.getOriginalManagedType;
import static ua.com.fielden.platform.web.utils.EntityResourceUtils.getVersion;

import java.lang.annotation.Annotation;
import java.lang.reflect.Field;
import java.util.ArrayList;
import java.util.HashMap;
import java.util.LinkedHashMap;
import java.util.LinkedHashSet;
import java.util.List;
import java.util.Map;
import java.util.Map.Entry;
import java.util.Optional;
import java.util.function.Consumer;
import java.util.function.Function;
import java.util.function.Supplier;
import java.util.stream.Collectors;
import java.util.stream.Stream;

import org.apache.commons.lang.StringUtils;
import org.apache.logging.log4j.LogManager;
import org.apache.logging.log4j.Logger;

import ua.com.fielden.platform.criteria.generator.ICriteriaGenerator;
import ua.com.fielden.platform.criteria.generator.impl.CriteriaReflector;
import ua.com.fielden.platform.dao.IEntityDao;
import ua.com.fielden.platform.data.generator.IGenerator;
import ua.com.fielden.platform.domaintree.IDomainTreeEnhancerCache;
import ua.com.fielden.platform.domaintree.centre.ICentreDomainTreeManager.IAddToCriteriaTickManager;
import ua.com.fielden.platform.domaintree.centre.ICentreDomainTreeManager.IAddToResultTickManager;
import ua.com.fielden.platform.domaintree.centre.ICentreDomainTreeManager.ICentreDomainTreeManagerAndEnhancer;
import ua.com.fielden.platform.domaintree.centre.IOrderingRepresentation.Ordering;
import ua.com.fielden.platform.domaintree.impl.AbstractDomainTree;
import ua.com.fielden.platform.entity.AbstractEntity;
import ua.com.fielden.platform.entity.annotation.CritOnly;
import ua.com.fielden.platform.entity.annotation.CritOnly.Type;
import ua.com.fielden.platform.entity.factory.EntityFactory;
import ua.com.fielden.platform.entity.factory.ICompanionObjectFinder;
import ua.com.fielden.platform.entity.functional.centre.CentreContextHolder;
import ua.com.fielden.platform.entity.meta.MetaProperty;
import ua.com.fielden.platform.entity.meta.MetaPropertyFull;
import ua.com.fielden.platform.entity_centre.mnemonics.DateRangePrefixEnum;
import ua.com.fielden.platform.entity_centre.mnemonics.MnemonicEnum;
import ua.com.fielden.platform.entity_centre.review.criteria.DynamicColumnForExport;
import ua.com.fielden.platform.entity_centre.review.criteria.EnhancedCentreEntityQueryCriteria;
import ua.com.fielden.platform.error.Result;
import ua.com.fielden.platform.pagination.IPage;
import ua.com.fielden.platform.reflection.AnnotationReflector;
import ua.com.fielden.platform.reflection.Finder;
import ua.com.fielden.platform.reflection.PropertyTypeDeterminator;
import ua.com.fielden.platform.security.user.IUser;
import ua.com.fielden.platform.security.user.User;
import ua.com.fielden.platform.serialisation.jackson.DefaultValueContract;
import ua.com.fielden.platform.types.either.Either;
import ua.com.fielden.platform.types.either.Left;
import ua.com.fielden.platform.types.either.Right;
import ua.com.fielden.platform.ui.config.EntityCentreConfig;
import ua.com.fielden.platform.ui.config.EntityCentreConfigCo;
import ua.com.fielden.platform.ui.config.MainMenuItemCo;
import ua.com.fielden.platform.ui.menu.MiType;
import ua.com.fielden.platform.ui.menu.MiTypeAnnotation;
import ua.com.fielden.platform.ui.menu.MiWithConfigurationSupport;
import ua.com.fielden.platform.ui.menu.SaveAsNameAnnotation;
import ua.com.fielden.platform.utils.EntityUtils;
import ua.com.fielden.platform.utils.Pair;
import ua.com.fielden.platform.web.app.IWebUiConfig;
import ua.com.fielden.platform.web.centre.CentreContext;
import ua.com.fielden.platform.web.centre.CentreUtils;
import ua.com.fielden.platform.web.centre.EntityCentre;
import ua.com.fielden.platform.web.centre.ICentreConfigSharingModel;
import ua.com.fielden.platform.web.centre.IQueryEnhancer;
import ua.com.fielden.platform.web.centre.api.EntityCentreConfig.ResultSetProp;
import ua.com.fielden.platform.web.centre.api.actions.EntityActionConfig;
import ua.com.fielden.platform.web.centre.api.context.CentreContextConfig;
import ua.com.fielden.platform.web.centre.api.crit.layout.ILayoutConfigWithResultsetSupport;
import ua.com.fielden.platform.web.centre.api.extra_fetch.IExtraFetchProviderSetter;
import ua.com.fielden.platform.web.centre.api.query_enhancer.IQueryEnhancerSetter;
import ua.com.fielden.platform.web.centre.api.resultset.tooltip.IWithTooltip;
import ua.com.fielden.platform.web.interfaces.DeviceProfile;
import ua.com.fielden.platform.web.utils.EntityResourceUtils;

/**
 * This utility class contains the methods that are shared across {@link CentreResource} and {@link CriteriaResource}.
 *
 * @author TG Team
 *
 */
public class CentreResourceUtils<T extends AbstractEntity<?>> extends CentreUtils<T> {
<<<<<<< HEAD
    private static final Logger logger = LogManager.getLogger(CentreResourceUtils.class);
=======
    private static final Logger logger = Logger.getLogger(CentreResourceUtils.class);
    public static final String CONFIG_DOES_NOT_EXIST = "Configuration does not exist.";
    private static final String SAVE_MSG = "Please save and try again.";
    public static final String SAVE_OWN_COPY_MSG = "Only sharing of your own configurations is supported. Please save as your copy and try again.";
    private static final String DUPLICATE_SAVE_MSG = "Please duplicate, save and try again.";
>>>>>>> 46c00700

    /**
     * The key for customObject's value containing save-as name.
     */
    public static final String SAVE_AS_NAME = "saveAsName";
    /**
     * The key for customObject's value containing save-as description.
     */
    private static final String SAVE_AS_DESC = "saveAsDesc";
    /**
     * The key for customObject's value containing configuration uuid.
     */
    private static final String CONFIG_UUID = "configUuid";
    /**
     * The key for customObject's value indicating whether centre configuration is dirty meaning it is changed or of [default, link, inherited] kind.
     */
    static final String CENTRE_DIRTY = "centreDirty";
    /**
     * The key for customObject's value containing meta values e.g. mnemonics.
     */
    static final String META_VALUES = "metaValues";
    /**
     * The key for customObject's value, which either contains a message for stale criteria or is empty if no criteria are stale.
     */
    static final String STALE_CRITERIA_MESSAGE = "staleCriteriaMessage";
    /**
     * The key for customObject's value containing the preferred view index.
     */
    static final String PREFERRED_VIEW = "preferredView";
    /**
     * The key for customObject's value containing the user name.
     */
    static final String USER_NAME = "userName";
    /**
     * The key for customObject's value containing the config share validation error.
     */
    static final String SHARE_ERROR = "shareError";

    /** Private default constructor to prevent instantiation. */
    private CentreResourceUtils() {
    }

    private enum RunActions {
        RUN("run"),
        REFRESH("refresh"),
        NAVIGATE("navigate");

        private final String action;

        private RunActions(final String action) {
            this.action = action;
        }

        @Override
        public String toString() {
            return action;
        }
    }

    ///////////////////////////////// CUSTOM OBJECTS /////////////////////////////////
    /**
     * Creates the 'custom object' that contains 'critMetaValues' and 'centreDirty'.
     *
     * @param criteriaMetaValues
     * @param centreDirty
     * @return
     */
    static Map<String, Object> createCriteriaMetaValuesCustomObject(final Map<String, Map<String, Object>> criteriaMetaValues, final boolean centreDirty) {
        final Map<String, Object> customObject = new LinkedHashMap<>();
        customObject.put(CENTRE_DIRTY, centreDirty);
        customObject.put(META_VALUES, criteriaMetaValues);
        return customObject;
    }

    /**
     * Creates the 'custom object' that contains 'critMetaValues', 'centreDirty' flag (see {@link #createCriteriaMetaValuesCustomObject(Map, boolean, int)},
     * optional 'saveAsName' value, optional 'saveAsDesc' value, optional 'configUuid' value and optional 'shareError' value.
     *
     * @param criteriaMetaValues
     * @param centreDirty
     * @param saveAsName -- represents a configuration title to be updated in UI after returning to client application (if present; otherwise nothing will be updated)
     * @param configUuid -- represents uuid of configuration to be updated in UI after returning to client application (if present; otherwise nothing will be updated)
     * @param autoRun -- represents autoRun parameter of configuration to be updated in UI after returning to client application (if present; otherwise nothing will be updated)
     * @param saveAsDesc -- represents a configuration title's tooltip to be updated in UI after returning to client application (if present; otherwise nothing will be updated)
     * @param staleCriteriaMessage
     * @param preferredView -- represents a configuration preferred view index to be updated in UI after returning to client application (if present; otherwise nothing will be updated)
     * @param shareError -- represents a configuration sharing error message to be updated in UI after returning to client application (if present; otherwise nothing will be updated)
     *
     * @return
     */
    static Map<String, Object> createCriteriaMetaValuesCustomObjectWithSaveAsInfo(
        final Map<String, Map<String, Object>> criteriaMetaValues,
        final boolean centreDirty,
        final Optional<Optional<String>> saveAsName,
        final Optional<Optional<String>> configUuid,
        final Optional<Boolean> autoRun,
        final Optional<Optional<String>> saveAsDesc,
        final Optional<Optional<String>> staleCriteriaMessage,
        final Optional<Integer> preferredView,
        final User user,
        final Optional<Optional<String>> shareError
    ) {
        final Map<String, Object> customObject = createCriteriaMetaValuesCustomObject(criteriaMetaValues, centreDirty);
        saveAsName.ifPresent(name -> {
            customObject.put(SAVE_AS_NAME, name.orElse(""));
        });
        configUuid.ifPresent(uuid -> {
            customObject.put(CONFIG_UUID, uuid.orElse(""));
        });
        autoRun.ifPresent(autoRunning -> {
            customObject.put(AUTO_RUN, autoRunning);
        });
        saveAsDesc.ifPresent(desc -> {
            customObject.put(SAVE_AS_DESC, desc.orElse(""));
        });
        staleCriteriaMessage.ifPresent(message -> {
            customObject.put(STALE_CRITERIA_MESSAGE, message.orElse(null));
        });
        preferredView.ifPresent(prefView -> {
            customObject.put(PREFERRED_VIEW, prefView);
        });
        customObject.put(USER_NAME, user.getKey());
        shareError.ifPresent(message -> {
            customObject.put(SHARE_ERROR, message.orElse(null));
        });
        return customObject;
    }

    /**
     * Creates the 'custom object' that contain 'critMetaValues', 'centreDirty' flag (see {@link #createCriteriaMetaValuesCustomObject(Map, boolean, int)}) and 'staleCriteriaMessage'.
     *
     * @param criteriaMetaValues
     * @param centreDirty
     * @param staleCriteriaMessage
     *            -- if not <code>null</code> then the criteria is stale and the user will be informed about that ('orange' config button), otherwise (if <code>null</code>) -- the
     *            criteria were not changed and the user will be informed about that ('black' config button).
     *
     * @return
     */
    static Map<String, Object> createCriteriaMetaValuesCustomObject(final Map<String, Map<String, Object>> criteriaMetaValues, final boolean centreDirty, final String staleCriteriaMessage) {
        final Map<String, Object> customObject = createCriteriaMetaValuesCustomObject(criteriaMetaValues, centreDirty);
        customObject.put(STALE_CRITERIA_MESSAGE, staleCriteriaMessage);
        return customObject;
    }

    /**
     * A predicate to determine whether {@code customObject} represents action {@code Run}.
     *
     * @param customObject
     * @return
     */
    public static boolean isRunning(final Map<String, Object> customObject) {
        return RunActions.RUN.toString().equals(customObject.get("@@action"));
    }

    /**
     * A predicate to determine whether {@code customObject} represents action with 'retrieveAll' option.
     *
     * @param customObject
     * @return
     */
    public static boolean isRetrieveAll(final Map<String, Object> customObject) {
        return Boolean.TRUE.equals(customObject.get("@@retrieveAll"));
    }

    /**
     * A predicate to determine whether {@code customObject} represents action {@code Refresh}.
     *
     * @param customObject
     * @return
     */
    public static boolean isRefreshing(final Map<String, Object> customObject) {
        return RunActions.REFRESH.toString().equals(customObject.get("@@action"));
    }

    /**
     * Returns <code>true</code> if 'Sorting' action is performed, otherwise <code>false</code>.
     *
     * @param customObject
     * @return
     */
    public static boolean isSorting(final Map<String, Object> customObject) {
        return customObject.containsKey("@@sortingAction");
    }

    /**
     * Returns <code>true</code> if 'autoRunning' action is performed, otherwise <code>false</code>.
     *
     * @param customObject
     * @return
     */
    public static boolean isAutoRunning(final Map<String, Object> customObject) {
        return customObject.containsKey("@@autoRunning");
    }

    /**
     * Creates the pair of 'custom object' (that contain 'resultEntities' and 'pageCount') and 'resultEntities' (query run is performed
     * inside).
     *
     * @param customObject
     * @param updatedPreviouslyRunCriteriaEntity -- criteria entity created from PREVIOUSLY_RUN surrogate centre, which was potentially updated from FRESH (in case of "running" action), but not yet actually used for running
     * @return
     */
    static <T extends AbstractEntity<?>, M extends EnhancedCentreEntityQueryCriteria<T, ? extends IEntityDao<T>>> Pair<Map<String, Object>, List<AbstractEntity<?>>> createCriteriaMetaValuesCustomObjectWithResult(
            final Map<String, Object> customObject,
            final M updatedPreviouslyRunCriteriaEntity) {
        final Map<String, Object> resultantCustomObject = new LinkedHashMap<>();
        final IAddToResultTickManager secondTick = updatedPreviouslyRunCriteriaEntity.getCentreDomainTreeMangerAndEnhancer().getSecondTick();
        IPage<T> page = null;
        final List<T> data;
        // At this stage all the necessary validations have succeeded and actual running is about to be performed.
        // The 'updatedPreviouslyRunCriteriaEntity' instance represents the criteria entity created from PREVIOUSLY_RUN surrogate centre.
        // For refresh / navigate action this instance was not changed from previous run / refresh / navigate action.
        // For run action this instance was already updated from FRESH surrogate centre and includes "fresh" pageCapacity for the purposes of running
        //  (the only way to make FRESH pageCapacity different from PREVIOUSLY_RUN is to change it using Customise Columns and press DISCARD on selection criteria).
        final String action = (String) customObject.get("@@action");
        final Integer pageNumber = isRunning(customObject) ? 0 : (Integer) customObject.get("@@pageNumber");
        final boolean retrieveAll = isRetrieveAll(customObject);
        if (isRunning(customObject)) {
            final Either<IPage<T>, Pair<List<T>, T>> resultData = run(retrieveAll, updatedPreviouslyRunCriteriaEntity);
            if (resultData.isLeft()) {
                page = resultData.asLeft().value;
                resultantCustomObject.put("summary", page.summary());
                data = page.data();
            } else {
                final Pair<List<T>, T> runData = resultData.asRight().value;
                data = runData.getKey();
                resultantCustomObject.put("summary", runData.getValue());
            }
        } else if (isRefreshing(customObject)) {
            final Either<Pair<IPage<T>, T>, Pair<List<T>, T>> resultData = refresh(retrieveAll, pageNumber, updatedPreviouslyRunCriteriaEntity);
            if (resultData.isLeft()) {
                final Pair<IPage<T>, T> refreshedData = resultData.asLeft().value;
                page = refreshedData.getKey();
                data = page.data();
                resultantCustomObject.put("summary", refreshedData.getValue());
            } else {
                final Pair<List<T>, T> refreshedData = resultData.asRight().value;
                data = refreshedData.getKey();
                resultantCustomObject.put("summary", refreshedData.getValue());
            }
        } else if (RunActions.NAVIGATE.toString().equals(action)) {
            final Integer pageCapacity = secondTick.getPageCapacity();
            try {
                page = updatedPreviouslyRunCriteriaEntity.getPage(pageNumber, pageCapacity);
            } catch (final Exception e) {
                logger.error(e);
                final Pair<IPage<T>, T> navigatedData = updatedPreviouslyRunCriteriaEntity.getPageWithSummaries(pageNumber, pageCapacity);
                page = navigatedData.getKey();
                resultantCustomObject.put("summary", navigatedData.getValue());
            }
            data = page.data();
        } else {
            data = new ArrayList<>();
        }
        resultantCustomObject.put("resultEntities", data);
        resultantCustomObject.put("columnWidths", createColumnWidths(secondTick, updatedPreviouslyRunCriteriaEntity.getEntityClass()));
        resultantCustomObject.put("resultConfig", createResultConfigObject(updatedPreviouslyRunCriteriaEntity));
        final int pageCount = page != null ? page.numberOfPages() : pageCount(realPageCount(data.size(), secondTick.getPageCapacity()));
        resultantCustomObject.put("pageCount", pageCount);
        resultantCustomObject.put("pageNumber", page != null ? page.no() : pageCount <= pageNumber ? pageCount - 1 : pageNumber);
        return new Pair<>(resultantCustomObject, (List<AbstractEntity<?>>) data);
    }

    /**
     * Runs the entity centre with option {@code retrieveAll}. Returns {@link Right} with a list of entities of all matching entities and a summary, if {@code retrieveAll == true}.
     * Otherwise, returns {@link Left} with {@link IPage}, which should be most common case.
     *
     * @param retrieveAll
     * @param criteria
     * @return
     */
    private static <T extends AbstractEntity<?>, M extends EnhancedCentreEntityQueryCriteria<T, ? extends IEntityDao<T>>> Either<IPage<T>, Pair<List<T>, T>> run(final boolean retrieveAll, final M criteria) {
        if (retrieveAll) {
            return right(criteria.getAllEntitiesWithSummary());
        } else {
            final Integer pageCapacity = criteria.getCentreDomainTreeMangerAndEnhancer().getSecondTick().getPageCapacity();
            return left(criteria.run(pageCapacity));
        }
    }

    /**
     * Refreshes current page of entity centre based on {@code retrieveAll} option. Returns {@link Right} with list of entities and summary if true. Otherwise returns {@link Left} with {@link IPage}.
     */
    private static <T extends AbstractEntity<?>, M extends EnhancedCentreEntityQueryCriteria<T, ? extends IEntityDao<T>>> Either<Pair<IPage<T>, T>, Pair<List<T>, T>> refresh(final boolean retrieveAll, final Integer pageNumber, final M criteria) {
        if (retrieveAll) {
            return right(criteria.getAllEntitiesWithSummary());
        } else {
            final Integer pageCapacity = criteria.getCentreDomainTreeMangerAndEnhancer().getSecondTick().getPageCapacity();
            return left(criteria.getPageWithSummaries(pageNumber, pageCapacity));
        }
    }

    /**
     * Creates custom resultant object containing running configuration (e.g. pageCapacity, visibleRowsCount, visibleColumnsWithOrder etc.) to be sent to the client-side application.
     *
     * @param updatedPreviouslyRunCriteriaEntity -- criteria entity created from PREVIOUSLY_RUN surrogate centre, which was potentially updated from FRESH (in case of "running" action)
     * @return
     */
    private static <T extends AbstractEntity<?>, M extends EnhancedCentreEntityQueryCriteria<T, ? extends IEntityDao<T>>> Map<String, Object> createResultConfigObject(final M updatedPreviouslyRunCriteriaEntity) {
        final Map<String, Object> resultConfigObject = new LinkedHashMap<>();
        resultConfigObject.put("visibleColumnsWithOrder", updatedPreviouslyRunCriteriaEntity.getCentreDomainTreeMangerAndEnhancer().getSecondTick().usedProperties(updatedPreviouslyRunCriteriaEntity.getEntityClass()));
        resultConfigObject.put("orderingConfig", createOrderingProperties(updatedPreviouslyRunCriteriaEntity.getCentreDomainTreeMangerAndEnhancer().getSecondTick().orderedProperties(updatedPreviouslyRunCriteriaEntity.getEntityClass())));
        resultConfigObject.put("pageCapacity", updatedPreviouslyRunCriteriaEntity.getCentreDomainTreeMangerAndEnhancer().getSecondTick().getPageCapacity());
        resultConfigObject.put("visibleRowsCount", updatedPreviouslyRunCriteriaEntity.getCentreDomainTreeMangerAndEnhancer().getSecondTick().getVisibleRowsCount());
        resultConfigObject.put("numberOfHeaderLines", updatedPreviouslyRunCriteriaEntity.getCentreDomainTreeMangerAndEnhancer().getSecondTick().getNumberOfHeaderLines());
        return resultConfigObject;
    }

    private static List<Map<String, String>> createOrderingProperties(final List<Pair<String, Ordering>> orderedProperties) {
        return orderedProperties.stream().map(pair -> {
            final Map<String, String> prop = new HashMap<>();
            prop.put("property", pair.getKey());
            prop.put("sorting", pair.getValue().name());
            return prop;
        }).collect(Collectors.toList());
    }

    /**
     * This method is similar to {@link #createCriteriaMetaValuesCustomObjectWithResult(Map, EnhancedCentreEntityQueryCriteria, Optional, Optional, Optional)}, but instead of returning a list of entities,
     * it returns a stream.
     *
     * @param adhocParams
     * @param criteriaEntity
     * @param dynamicProperties
     * @return
     */
    static <T extends AbstractEntity<?>, M extends EnhancedCentreEntityQueryCriteria<T, ? extends IEntityDao<T>>> Stream<T> createCriteriaMetaValuesCustomObjectWithStream(
            final Map<String, Object> adhocParams,
            final M criteriaEntity,
            final List<List<DynamicColumnForExport>> dynamicProperties) {
        criteriaEntity.setDynamicProperties(dynamicProperties);
        final int fetchSize = min(ofNullable((Integer) adhocParams.get("fetchSize")).orElse(100), 100);
        final Long[] ids = adhocParams.get("ids") != null ? (Long[]) adhocParams.get("ids") : new Long[]{};
        return criteriaEntity.streamEntities(fetchSize, ids);
    }

    ///////////////////////////////// CUSTOM OBJECTS [END] ///////////////////////////

    @SuppressWarnings("serial")
    private static Map<String, Map<String, Integer>> createColumnWidths(final IAddToResultTickManager secondTick, final Class<?> root) {
        final Map<String, Map<String, Integer>> columnWidths = secondTick.checkedProperties(root).stream()
        .map(property -> new Pair<>(property, new HashMap<String, Integer>() {{
                            put("newWidth", secondTick.getWidth(root, property));
                            put("newGrowFactor", secondTick.getGrowFactor(root, property));
                        }}))
        .collect(Collectors.toMap(pair -> pair.getKey(), pair -> pair.getValue()));
        return columnWidths;
    }

    /**
     * Creates the holder of meta-values (missingValue, not, exclusive etc.) for criteria of concrete [miType].
     * <p>
     * The holder should contain only those meta-values, which are different from default values, that are defined in {@link DefaultValueContract}. Client-side logic should also be
     * smart-enough to understand which values are currently relevant, even if they do not exist in transferred object.
     *
     * @param miType
     * @param gdtm
     * @return
     */
    static Map<String, Map<String, Object>> createCriteriaMetaValues(final ICentreDomainTreeManagerAndEnhancer cdtmae, final Class<AbstractEntity<?>> root) {
        final Map<String, Map<String, Object>> metaValues = new LinkedHashMap<>();
        for (final String checkedProp : cdtmae.getFirstTick().checkedProperties(root)) {
            if (!AbstractDomainTree.isPlaceholder(checkedProp)) {
                metaValues.put(checkedProp, createMetaValuesFor(root, checkedProp, cdtmae));
            }
        }
        return metaValues;
    }

    /**
     * Creates the map of meta-values for the specified property based on cdtmae configuration.
     *
     * @param root
     * @param prop
     * @param cdtmae
     * @param dvc
     * @return
     */
    private static Map<String, Object> createMetaValuesFor(final Class<AbstractEntity<?>> root, final String prop, final ICentreDomainTreeManagerAndEnhancer cdtmae) {
        final IAddToCriteriaTickManager tickManager = cdtmae.getFirstTick();

        final Map<String, Object> metaValues = new LinkedHashMap<>();

        if (isDoubleCriterion(managedType(root, cdtmae), prop) && !isBooleanCriterion(managedType(root, cdtmae), prop)) {
            final Boolean exclusive = tickManager.getExclusive(root, prop);
            if (!isExclusiveDefault(exclusive)) {
                metaValues.put("exclusive", exclusive);
            }
            final Boolean exclusive2 = tickManager.getExclusive2(root, prop);
            if (!isExclusive2Default(exclusive2)) {
                metaValues.put("exclusive2", exclusive2);
            }
        }
        final Class<?> propertyType = StringUtils.isEmpty(prop) ? managedType(root, cdtmae) : PropertyTypeDeterminator.determinePropertyType(managedType(root, cdtmae), prop);
        if (EntityUtils.isDate(propertyType)) {
            final DateRangePrefixEnum datePrefix = tickManager.getDatePrefix(root, prop);
            if (!isDatePrefixDefault(datePrefix)) {
                metaValues.put("datePrefix", datePrefix);
            }
            final MnemonicEnum dateMnemonic = tickManager.getDateMnemonic(root, prop);
            if (!isDateMnemonicDefault(dateMnemonic)) {
                metaValues.put("dateMnemonic", dateMnemonic);
            }
            final Boolean andBefore = tickManager.getAndBefore(root, prop);
            if (!isAndBeforeDefault(andBefore)) {
                metaValues.put("andBefore", andBefore);
            }
        }
        final Boolean orNull = tickManager.getOrNull(root, prop);
        if (!isOrNullDefault(orNull)) {
            metaValues.put("orNull", orNull);
        }
        final Boolean not = tickManager.getNot(root, prop);
        if (!isNotDefault(not)) {
            metaValues.put("not", not);
        }
        final Integer orGroup = tickManager.getOrGroup(root, prop);
        if (!isOrGroupDefault(orGroup)) {
            metaValues.put("orGroup", orGroup);
        }

        return metaValues;
    }

    /**
     * Applies all meta values, that are located in 'modifiedPropertiesHolder', to cdtmae (taken from 'miType' and 'gdtm').
     *
     * @param miType
     * @param gdtm
     * @param modifiedPropertiesHolder
     */
    private static void applyMetaValues(final ICentreDomainTreeManagerAndEnhancer cdtmae, final Class<AbstractEntity<?>> root, final Map<String, Object> modifiedPropertiesHolder) {
        final Map<String, Map<String, Object>> metaValues = (Map<String, Map<String, Object>>) modifiedPropertiesHolder.get("@@metaValues");

        for (final Entry<String, Map<String, Object>> propAndMetaValues : metaValues.entrySet()) {
            final String prop = propAndMetaValues.getKey();

            final Map<String, Object> mValues = propAndMetaValues.getValue();
            if (isDoubleCriterion(managedType(root, cdtmae), prop) && !isBooleanCriterion(managedType(root, cdtmae), prop)) {
                cdtmae.getFirstTick().setExclusive(root, prop, mValues.get("exclusive") != null ? (Boolean) mValues.get("exclusive") : null);
                cdtmae.getFirstTick().setExclusive2(root, prop, mValues.get("exclusive2") != null ? (Boolean) mValues.get("exclusive2") : null);
            }
            final Class<?> propertyType = StringUtils.isEmpty(prop) ? managedType(root, cdtmae) : PropertyTypeDeterminator.determinePropertyType(managedType(root, cdtmae), prop);
            if (EntityUtils.isDate(propertyType)) {
                cdtmae.getFirstTick().setDatePrefix(root, prop, mValues.get("datePrefix") != null ? DateRangePrefixEnum.valueOf(mValues.get("datePrefix").toString()) : null);
                cdtmae.getFirstTick().setDateMnemonic(root, prop, mValues.get("dateMnemonic") != null ? MnemonicEnum.valueOf(mValues.get("dateMnemonic").toString()) : null);
                cdtmae.getFirstTick().setAndBefore(root, prop, mValues.get("andBefore") != null ? (Boolean) mValues.get("andBefore") : null);
            }

            cdtmae.getFirstTick().setOrNull(root, prop, mValues.get("orNull") != null ? (Boolean) mValues.get("orNull") : null);
            cdtmae.getFirstTick().setNot(root, prop, mValues.get("not") != null ? (Boolean) mValues.get("not") : null);
            cdtmae.getFirstTick().setOrGroup(root, prop, mValues.get("orGroup") != null ? (Integer) mValues.get("orGroup") : null);
        }
    }

    /**
     * Creates the validation prototype for criteria entity of concrete [miType].
     * <p>
     * The entity creation process uses rigorous generation of criteria type and the instance every time (based on cdtmae of concrete miType).
     *
     * @param miType
     * @param critGenerator
     * @return
     */
    static <T extends AbstractEntity<?>, M extends EnhancedCentreEntityQueryCriteria<T, ? extends IEntityDao<T>>> M createCriteriaValidationPrototype(
            final Class<? extends MiWithConfigurationSupport<?>> miType,
            final Optional<String> saveAsName,
            final ICentreDomainTreeManagerAndEnhancer cdtmae,
            final ICompanionObjectFinder companionFinder,
            final ICriteriaGenerator critGenerator,
            final Long previousVersion,
            final User user,
            final DeviceProfile device,
            final IDomainTreeEnhancerCache domainTreeEnhancerCache,
            final IWebUiConfig webUiConfig,
            final EntityCentreConfigCo eccCompanion,
            final MainMenuItemCo mmiCompanion,
            final IUser userCompanion,
            final ICentreConfigSharingModel sharingModel) {
        // generates validation prototype
        final MiType miTypeAnnotation = new MiTypeAnnotation().newInstance(miType);
        final Annotation [] annotations = saveAsName.isPresent() ? new Annotation[] {miTypeAnnotation, new SaveAsNameAnnotation().newInstance(saveAsName.get())} : new Annotation[] {miTypeAnnotation};
        final M validationPrototype = (M) critGenerator.generateCentreQueryCriteria((Class<T>) getEntityType(miType), cdtmae, miType, annotations);

        validationPrototype.setMiType(miType);
        validationPrototype.setDevice(device);

        // Functions for companion implementations:

        // returns an updated version of centre
        validationPrototype.setFreshCentreSupplier(() -> updateCentre(user, miType, FRESH_CENTRE_NAME, saveAsName, device, domainTreeEnhancerCache, webUiConfig, eccCompanion, mmiCompanion, userCompanion, companionFinder));
        validationPrototype.setSavedCentreSupplier(() -> updateCentre(user, miType, SAVED_CENTRE_NAME, saveAsName, device, domainTreeEnhancerCache, webUiConfig, eccCompanion, mmiCompanion, userCompanion, companionFinder));
        validationPrototype.setPreviouslyRunCentreSupplier(() -> updateCentre(user, miType, PREVIOUSLY_RUN_CENTRE_NAME, saveAsName, device, domainTreeEnhancerCache, webUiConfig, eccCompanion, mmiCompanion, userCompanion, companionFinder));

        // returns whether centre (defined by 'specificSaveAsName, freshCentreSupplier' arguments) is changed from previously saved (or the very original) configuration version or it is New (aka default, link or inherited)
        validationPrototype.setCentreDirtyCalculator(specificSaveAsName -> freshCentreSupplier ->
            isDefaultOrLink(specificSaveAsName) // this is very cheap operation
            || isFreshCentreChanged( // this operation has been chosen to be calculated before isInherited as it is assumed to be slightly cheaper than isInherited
                freshCentreSupplier.get(),
                updateCentre(user, miType, SAVED_CENTRE_NAME, specificSaveAsName, device, domainTreeEnhancerCache, webUiConfig, eccCompanion, mmiCompanion, userCompanion, companionFinder)
            )
            || isInherited(specificSaveAsName, validationPrototype)
        );

        // returns whether centre is changed from previously saved (or the very original) configuration version or it is New (aka default, link or inherited)
        validationPrototype.setCentreDirtyGetter(() -> validationPrototype.centreDirtyCalculator().apply(saveAsName).apply(() -> updateCentre(user, miType, FRESH_CENTRE_NAME, saveAsName, device, domainTreeEnhancerCache, webUiConfig, eccCompanion, mmiCompanion, userCompanion, companionFinder)));
        // creates criteria validation prototype for concrete saveAsName
        validationPrototype.setCriteriaValidationPrototypeCreator(validationPrototypeSaveAsName ->
            createCriteriaValidationPrototype(
                miType,
                validationPrototypeSaveAsName,
                updateCentre(user, miType, FRESH_CENTRE_NAME, validationPrototypeSaveAsName, device, domainTreeEnhancerCache, webUiConfig, eccCompanion, mmiCompanion, userCompanion, companionFinder),
                companionFinder, critGenerator, -1L,
                user,
                device,
                domainTreeEnhancerCache, webUiConfig, eccCompanion, mmiCompanion, userCompanion, sharingModel
            )
        );
        // creates custom object representing centre information for concrete criteriaEntity and saveAsName
        validationPrototype.setCentreCustomObjectGetter(appliedCriteriaEntity -> customObjectSaveAsName -> configUuid -> preferredView -> shareError -> {
            final ICentreDomainTreeManagerAndEnhancer freshCentre = appliedCriteriaEntity.getCentreDomainTreeMangerAndEnhancer();
            // In both cases (criteria entity valid or not) create customObject with criteriaEntity to be returned and bound into tg-entity-centre after save.
            final Map<String, Object> customObject = createCriteriaMetaValuesCustomObjectWithSaveAsInfo(
                createCriteriaMetaValues(freshCentre, getEntityType(miType)),
                validationPrototype.centreDirtyCalculator().apply(customObjectSaveAsName).apply(() -> freshCentre),
                of(customObjectSaveAsName),
                configUuid,
                of(false), // even though configuration can be runAutomatically, do not perform auto-running on any action (except Load, see CentreConfigLoadActionDao)
                of(validationPrototype.centreTitleAndDesc(customObjectSaveAsName).map(titleDesc -> titleDesc._2)),
                empty(),
                preferredView,
                user,
                shareError
            );
            customObject.put(APPLIED_CRITERIA_ENTITY_NAME, appliedCriteriaEntity);
            return customObject;
        });
        // performs mutation function centreConsumer against FRESH and PREVIOUSLY_RUN centres and saves them into persistent storage; returns applied FRESH centre
        validationPrototype.setCentreAdjuster(centreConsumer -> {
            final ICentreDomainTreeManagerAndEnhancer freshCentre = updateCentre(user, miType, FRESH_CENTRE_NAME, saveAsName, device, domainTreeEnhancerCache, webUiConfig, eccCompanion, mmiCompanion, userCompanion, companionFinder);
            centreConsumer.accept(freshCentre);
            commitCentreWithoutConflicts(user, miType, FRESH_CENTRE_NAME, saveAsName, device, freshCentre, null /* newDesc */, webUiConfig, eccCompanion, mmiCompanion, userCompanion);

            final ICentreDomainTreeManagerAndEnhancer previouslyRunCentre = updateCentre(user, miType, PREVIOUSLY_RUN_CENTRE_NAME, saveAsName, device, domainTreeEnhancerCache, webUiConfig, eccCompanion, mmiCompanion, userCompanion, companionFinder);
            centreConsumer.accept(previouslyRunCentre);
            commitCentreWithoutConflicts(user, miType, PREVIOUSLY_RUN_CENTRE_NAME, saveAsName, device, previouslyRunCentre, null /* newDesc */, webUiConfig, eccCompanion, mmiCompanion, userCompanion);
            return freshCentre;
        });
        // performs mutation function centreConsumer (column widths adjustments) against PREVIOUSLY_RUN centre and copies column widths / grow factors directly to FRESH centre; saves them both into persistent storage
        validationPrototype.setCentreColumnWidthsAdjuster(centreConsumer -> {
            // we have diffs that need to be applied against 'previouslyRun' centre
            final ICentreDomainTreeManagerAndEnhancer centre = updateCentre(user, miType, PREVIOUSLY_RUN_CENTRE_NAME, saveAsName, device, domainTreeEnhancerCache, webUiConfig, eccCompanion, mmiCompanion, userCompanion, companionFinder);
            centreConsumer.accept(centre);
            commitCentreWithoutConflicts(user, miType, PREVIOUSLY_RUN_CENTRE_NAME, saveAsName, device, centre, null /* newDesc */, webUiConfig, eccCompanion, mmiCompanion, userCompanion);

            // however those diffs are not applicable to 'fresh' centre due to ability of 'fresh' centre to differ from 'previouslyRun' centre
            // the only way to get such mismatch is to press Discard on selection criteria
            // that's why we need to carefully override only widths and grow factors of 'fresh' centre from 'previouslyRun' centre
            // all other unrelated to CentreColumnWidthConfigUpdater information should remain 'as is'
            final ICentreDomainTreeManagerAndEnhancer previouslyRunCentre = updateCentre(user, miType, PREVIOUSLY_RUN_CENTRE_NAME, saveAsName, device, domainTreeEnhancerCache, webUiConfig, eccCompanion, mmiCompanion, userCompanion, companionFinder);
            final ICentreDomainTreeManagerAndEnhancer freshCentre = updateCentre(user, miType, FRESH_CENTRE_NAME, saveAsName, device, domainTreeEnhancerCache, webUiConfig, eccCompanion, mmiCompanion, userCompanion, companionFinder);
            freshCentre.getSecondTick().setWidthsAndGrowFactors(previouslyRunCentre. getSecondTick().getWidthsAndGrowFactors());
            commitCentreWithoutConflicts(user, miType, FRESH_CENTRE_NAME, saveAsName, device, freshCentre, null /* newDesc */, webUiConfig, eccCompanion, mmiCompanion, userCompanion);
        });
        // performs deletion of current owned configuration
        validationPrototype.setCentreDeleter(() ->
            // removes the associated surrogate centres
            removeCentres(user, miType, device, saveAsName, eccCompanion, FRESH_CENTRE_NAME, SAVED_CENTRE_NAME, PREVIOUSLY_RUN_CENTRE_NAME)
        );
        // overrides SAVED centre configuration by FRESH one -- 'saves' centre
        validationPrototype.setFreshCentreSaver(() -> {
            final ICentreDomainTreeManagerAndEnhancer freshCentre = updateCentre(user, miType, FRESH_CENTRE_NAME, saveAsName, device, domainTreeEnhancerCache, webUiConfig, eccCompanion, mmiCompanion, userCompanion, companionFinder);
            commitCentreWithoutConflicts(user, miType, SAVED_CENTRE_NAME, saveAsName, device, freshCentre, null, webUiConfig, eccCompanion, mmiCompanion, userCompanion);
        });
        // overrides FRESH default centre configuration by FRESH current centre configuration; makes default config as preferred -- 'duplicates' centre
        validationPrototype.setConfigDuplicateAction(() -> {
            final ICentreDomainTreeManagerAndEnhancer freshCentre = updateCentre(user, miType, FRESH_CENTRE_NAME, saveAsName, device, domainTreeEnhancerCache, webUiConfig, eccCompanion, mmiCompanion, userCompanion, companionFinder);
            commitCentreWithoutConflicts(user, miType, FRESH_CENTRE_NAME, empty(), device, freshCentre, null, webUiConfig, eccCompanion, mmiCompanion, userCompanion);
            findConfigOpt(miType, user, NAME_OF.apply(FRESH_CENTRE_NAME).apply(empty()).apply(device), eccCompanion, FETCH_CONFIG_AND_INSTRUMENT.with("runAutomatically")).ifPresent(config -> {
                eccCompanion.saveWithRetry(config.setRunAutomatically(validationPrototype.centreRunAutomatically(saveAsName))); // copy runAutomatically from current configuration (saveAsName) into default configuration (empty())
            });
            // when switching to default configuration we need to make it preferred
            validationPrototype.makePreferredConfig(empty()); // 'default' kind -- can be preferred; only 'link / inherited from shared' can not be preferred
        });
        // updates inherited centre with title 'saveAsNameToLoad' from upstream base user's configuration -- just before LOAD action
        validationPrototype.setInheritedFromBaseCentreUpdater(saveAsNameToLoad -> {
            // determine current preferred configuration
            final Optional<String> preferredConfigName = retrievePreferredConfigName(user, miType, device, companionFinder, webUiConfig);
            // determine whether inherited configuration is changed
            final boolean centreChanged = isFreshCentreChanged(
                updateCentre(user, miType, FRESH_CENTRE_NAME, of(saveAsNameToLoad), device, domainTreeEnhancerCache, webUiConfig, eccCompanion, mmiCompanion, userCompanion, companionFinder),
                updateCentre(user, miType, SAVED_CENTRE_NAME, of(saveAsNameToLoad), device, domainTreeEnhancerCache, webUiConfig, eccCompanion, mmiCompanion, userCompanion, companionFinder)
            );
            if (centreChanged) { // if there are some user changes, only SAVED surrogate must be updated; if such centre will be discarded the base user changes will be loaded immediately
                removeCentres(user, miType, device, of(saveAsNameToLoad), eccCompanion, SAVED_CENTRE_NAME);
            } else { // otherwise base user changes will be loaded immediately after centre loading
                removeCentres(user, miType, device, of(saveAsNameToLoad), eccCompanion, FRESH_CENTRE_NAME, SAVED_CENTRE_NAME);
            }
            updateCentre(user, miType, FRESH_CENTRE_NAME, of(saveAsNameToLoad), device, domainTreeEnhancerCache, webUiConfig, eccCompanion, mmiCompanion, userCompanion, companionFinder);
            updateCentre(user, miType, SAVED_CENTRE_NAME, of(saveAsNameToLoad), device, domainTreeEnhancerCache, webUiConfig, eccCompanion, mmiCompanion, userCompanion, companionFinder); // do not leave only FRESH centre out of two (FRESH + SAVED) => update SAVED centre explicitly

            if (equalsEx(preferredConfigName, of(saveAsNameToLoad))) { // if inherited configuration being updated was preferred
                makePreferred(user, miType, of(saveAsNameToLoad), device, companionFinder, webUiConfig); // then must leave it preferred after deletion
            }
        });
        // updates inherited centre with title 'saveAsNameToLoad' from upstream shared configuration -- just before LOAD action
        validationPrototype.setInheritedFromSharedCentreUpdater(saveAsNameToLoad -> configUuid -> {
            return updateInheritedFromShared(configUuid, miType, device, of(saveAsNameToLoad), user, eccCompanion, of(() -> isFreshCentreChanged(
                updateCentre(user, miType, FRESH_CENTRE_NAME, of(saveAsNameToLoad), device, domainTreeEnhancerCache, webUiConfig, eccCompanion, mmiCompanion, userCompanion, companionFinder),
                updateCentre(user, miType, SAVED_CENTRE_NAME, of(saveAsNameToLoad), device, domainTreeEnhancerCache, webUiConfig, eccCompanion, mmiCompanion, userCompanion, companionFinder)
            )))
            .map(upstreamConfig -> of(obtainTitleFrom(upstreamConfig.getTitle(), SAVED_CENTRE_NAME, device)))
            .orElseGet(() -> of(saveAsNameToLoad));
        });
        // clears default centre and fully prepares it for usage
        validationPrototype.setDefaultCentreClearer(() -> {
            removeCentres(user, miType, device, empty(), eccCompanion, FRESH_CENTRE_NAME, SAVED_CENTRE_NAME, PREVIOUSLY_RUN_CENTRE_NAME);
            updateCentre(user, miType, FRESH_CENTRE_NAME, empty(), device, domainTreeEnhancerCache, webUiConfig, eccCompanion, mmiCompanion, userCompanion, companionFinder);
            updateCentre(user, miType, SAVED_CENTRE_NAME, empty(), device, domainTreeEnhancerCache, webUiConfig, eccCompanion, mmiCompanion, userCompanion, companionFinder); // do not leave only FRESH centre out of two (FRESH + SAVED) => update SAVED centre explicitly
        });
        // applies new criteria from client application against FRESH centre and returns respective criteria entity
        validationPrototype.setFreshCentreApplier(modifHolder -> {
            return createCriteriaEntityWithoutConflicts(modifHolder, companionFinder, critGenerator, miType, saveAsName, user, device, domainTreeEnhancerCache, webUiConfig, eccCompanion, mmiCompanion, userCompanion, sharingModel);
        });
        // returns title / desc for named (inherited or owned) configuration and empty optional for unnamed (default) configuration
        validationPrototype.setCentreTitleAndDescGetter(saveAsNameForTitleAndDesc -> {
            return saveAsNameForTitleAndDesc.map(name -> t2(name, updateCentreDesc(user, miType, of(name), device, eccCompanion)));
        });
        // returns runAutomatically from Centre DSL config
        validationPrototype.setDefaultRunAutomaticallySupplier(() -> defaultRunAutomatically(miType, webUiConfig));
        // returns runAutomatically for named (inherited or owned, also link) configuration and unnamed (default) configuration
        validationPrototype.setCentreRunAutomaticallyGetter(saveAsNameForRunAutomatically -> {
            return updateCentreRunAutomatically(user, miType, saveAsNameForRunAutomatically, device, eccCompanion, webUiConfig, validationPrototype);
        });
        // returns dashboardable indicator for named (inherited or owned) configuration and false for unnamed (default) configuration
        validationPrototype.setCentreDashboardableGetter(saveAsNameForDashboardable -> {
            return saveAsNameForDashboardable.map(name -> updateCentreDashboardable(user, miType, of(name), device, eccCompanion)).orElse(false);
        });
        // returns dashboard refresh frequency for named (inherited or owned) configuration and null for unnamed (default) configuration
        validationPrototype.setCentreDashboardRefreshFrequencyGetter(saveAsNameForDashboardable -> {
            return saveAsNameForDashboardable.map(name -> updateCentreDashboardRefreshFrequency(user, miType, of(name), device, eccCompanion)).orElse(null);
        });
        // returns configUuid for named (inherited, owned or link) configuration and empty optional for unnamed (default) configuration
        validationPrototype.setCentreConfigUuidGetter(saveAsNameForConfigUuid -> {
            return updateCentreConfigUuid(user, miType, saveAsNameForConfigUuid, device, eccCompanion);
        });
        // changes title / desc for current saveAsName'd configuration; returns custom object containing centre information
        validationPrototype.setCentreEditor(newName -> newDesc -> dashboardable -> dashboardRefreshFrequency -> {
            editCentreTitleAndDesc(user, miType, saveAsName, device, newName, newDesc, dashboardable, dashboardRefreshFrequency, eccCompanion);
            // currently loaded configuration should remain preferred -- no action is required
            return validationPrototype.centreCustomObject(
                createCriteriaEntityWithoutConflicts(validationPrototype.centreContextHolder().getModifHolder(), companionFinder, critGenerator, miType, of(newName), user, device, domainTreeEnhancerCache, webUiConfig, eccCompanion, mmiCompanion, userCompanion, sharingModel),
                of(newName),
                empty(), // no need to update already existing client-side configUuid
                empty(), // no need to update already loaded preferredView
                empty() // no need to update already loaded shareError
            );
        });
        // changes runAutomatically for current saveAsName'd configuration; returns custom object containing centre information
        validationPrototype.setCentreConfigurator(runAutomatically -> {
            configureCentre(user, miType, saveAsName, device, runAutomatically, eccCompanion);
            // currently loaded configuration should remain preferred -- no action is required
            return validationPrototype.centreCustomObject(
                createCriteriaEntityWithoutConflicts(validationPrototype.centreContextHolder().getModifHolder(), companionFinder, critGenerator, miType, saveAsName, user, device, domainTreeEnhancerCache, webUiConfig, eccCompanion, mmiCompanion, userCompanion, sharingModel),
                saveAsName,
                empty(), // no need to update already existing client-side configUuid
                empty(), // no need to update already loaded preferredView
                empty() // no need to update already loaded shareError
            );
        });
        // performs copying of current configuration with the specified title / desc; makes it preferred; returns custom object containing centre information
        validationPrototype.setCentreSaver(newName -> newDesc -> dashboardable -> dashboardRefreshFrequency -> {
            final Optional<String> newSaveAsName = of(newName);
            final ICentreDomainTreeManagerAndEnhancer freshCentre = updateCentre(user, miType, FRESH_CENTRE_NAME, saveAsName, device, domainTreeEnhancerCache, webUiConfig, eccCompanion, mmiCompanion, userCompanion, companionFinder);
            // save 'freshCentre' with a new name into FRESH / SAVED -- button SAVE will be disabled
            final String newConfigUuid = randomUUID().toString();
            final Function<String, Consumer<String>> createAndOverrideUuid = newDescription -> surrogateName -> {
                commitCentreWithoutConflicts(user, miType, surrogateName, newSaveAsName, device, freshCentre, newDescription, webUiConfig, eccCompanion, mmiCompanion, userCompanion);
                findConfigOpt(miType, user, NAME_OF.apply(surrogateName).apply(newSaveAsName).apply(device), eccCompanion, FETCH_CONFIG_AND_INSTRUMENT.with("configUuid").with("dashboardable").with("dashboardableDate").with("dashboardRefreshFrequency").with("runAutomatically"))
                    .ifPresent(config -> {
                        if (FRESH_CENTRE_NAME.equals(surrogateName)) {
                            config.setDashboardable(dashboardable);
                            config.setDashboardRefreshFrequency(dashboardRefreshFrequency);
                            config.setRunAutomatically(validationPrototype.centreRunAutomatically(saveAsName)); // copy runAutomatically from currently loaded centre configuration being copied
                        }
                        eccCompanion.saveWithRetry(config.setConfigUuid(newConfigUuid));
                    }); // update with newConfigUuid
            };
            createAndOverrideUuid.apply(newDesc).accept(FRESH_CENTRE_NAME);
            createAndOverrideUuid.apply(null).accept(SAVED_CENTRE_NAME);

            // when switching to new configuration we need to make it preferred
            makePreferred(user, miType, newSaveAsName, device, companionFinder, webUiConfig); // it is of 'own save-as' kind -- can be preferred; only 'link / inherited from shared' can not be preferred

            final EnhancedCentreEntityQueryCriteria<AbstractEntity<?>, ? extends IEntityDao<AbstractEntity<?>>> appliedCriteriaEntity = createCriteriaEntityWithoutConflicts(validationPrototype.centreContextHolder().getModifHolder(), companionFinder, critGenerator, miType, newSaveAsName, user, device, domainTreeEnhancerCache, webUiConfig, eccCompanion, mmiCompanion, userCompanion, sharingModel);

            return validationPrototype.centreCustomObject(
                appliedCriteriaEntity,
                newSaveAsName,
                of(of(newConfigUuid)),
                empty(), // do not update preferredView on client when copying centre configuration
                of(appliedCriteriaEntity.shareError()) // update shareError after config transitioning
            );
        });
        // returns ordered alphabetically list of 'loadable' configurations for current user
        validationPrototype.setLoadableCentresSupplier(saveAsNameOpt -> () -> loadableConfigurations(user, miType, device, companionFinder, sharingModel).apply(saveAsNameOpt));
        // returns currently loaded configuration's saveAsName
        validationPrototype.setSaveAsNameSupplier(() -> saveAsName);
        // makes 'saveAsNameToBecomePreferred' configuration preferred in case where it differs from currently loaded configuration; does nothing otherwise
        validationPrototype.setPreferredConfigMaker(saveAsNameToBecomePreferred -> {
            if (!equalsEx(saveAsNameToBecomePreferred, saveAsName)) {
                // please note currently loaded configuration can be preferred (default, own save-as, base) or not (link, shared);
                // for embedded centres only default configuration can be preferred, but still named configurations may exist
                makePreferred(user, miType, saveAsNameToBecomePreferred, device, companionFinder, webUiConfig);
            }
        });
        /*
         * Validates share action context, i.e. returns failure {@link Result} in case where configuration can not be shared and successful {@link Result} otherwise.
         *
         * The rules are the following:
         * 1. default config -- `Please save and try again.`
         * 2. non-existent config -- `Configuration does not exist.`
         * 3. loaded link config -- `Please save and try again.`
         * 4. inherited from shared / base config -- `Only sharing of your own configurations is supported. Please save as your copy and try again.`
         * 5. inherited from shared / base, deleted upstream, config -- `Please duplicate, save and try again.`
         * 6. inherited from shared, made unshared -- `Please duplicate, save and try again.`
         */
        final Supplier<Result> shareValidator = () -> {
            if (!saveAsName.isPresent()) {
                return failure(SAVE_MSG); // default configuration (the one with empty saveAsName) can not be shared
            }
            final Optional<String> configUuidOpt = validationPrototype.centreConfigUuid(saveAsName);
            if (!configUuidOpt.isPresent()) {
                return failure(CONFIG_DOES_NOT_EXIST); // all non-default configurations should have uuid; handle gracefully just in case
            }
            final String configUuid = configUuidOpt.get();
            final Optional<EntityCentreConfig> freshConfigOpt = findConfigOptByUuid(configUuid, user, miType, device, FRESH_CENTRE_NAME, eccCompanion);
            if (!freshConfigOpt.isPresent()) {
                return failure(CONFIG_DOES_NOT_EXIST); // configuration does not exist and can not be shared
            }
            if (isDefaultOrLinkOrInherited(saveAsName, validationPrototype)) {
                if (isDefaultOrLink(saveAsName)) {
                    return failure(SAVE_MSG); // [link] configuration can not be shared
                }
                return failure(SAVE_OWN_COPY_MSG); // [inherited from shared; inherited from base] configuration can not be shared
            }
            final Optional<EntityCentreConfig> savedConfigOpt = findConfigOptByUuid(configUuid, miType, device, SAVED_CENTRE_NAME, eccCompanion);
            if (!savedConfigOpt.isPresent() // in case where there is no configuration creator then it was inherited from base / shared and original configuration was deleted; this type of configuration (inherited, no upstream) still can exist and act like own-save as, however it should not be used for sharing
             || !areEqual(savedConfigOpt.get().getOwner(), user)) { // the creator of configuration is not current user; it means that configuration was made not shared to this user by original creator, and it should not be used for sharing
                return failure(DUPLICATE_SAVE_MSG);
            }
            return successful("Ok");
        };
        /*
         * Validates share action context, i.e. returns non-empty of(String) error message in case where configuration can not be shared and empty Optional otherwise.
         *
         * The rules are the following:
         * 1. default config -- `Please save and try again.`
         * 2. non-existent config -- `Configuration does not exist.`
         * 3. loaded link config -- `Please save and try again.`
         * 4. inherited from shared / base config -- `Only sharing of your own configurations is supported. Please save as your copy and try again.`
         * 5. inherited from shared / base, deleted upstream, config -- `Please duplicate, save and try again.`
         * 6. inherited from shared, made unshared -- `Please duplicate, save and try again.`
         */
        validationPrototype.setShareErrorSupplier(() -> {
            final Result shareValidationResult = shareValidator.get();
            return shareValidationResult.isSuccessful() ? empty() : of(shareValidationResult.getMessage());
        });

        final Field idField = Finder.getFieldByName(validationPrototype.getType(), AbstractEntity.ID);
        final boolean idAccessible = idField.isAccessible();
        idField.setAccessible(true);
        try {
            idField.set(validationPrototype, CRITERIA_ENTITY_ID); // here the fictional id is populated to mark the entity as persisted!
            idField.setAccessible(idAccessible);
        } catch (IllegalArgumentException | IllegalAccessException e) {
            idField.setAccessible(idAccessible);
            logger.error(e.getMessage(), e);
            throw new IllegalStateException(e);
        }

        final Field versionField = Finder.getFieldByName(validationPrototype.getType(), AbstractEntity.VERSION);
        final boolean accessible = versionField.isAccessible();
        versionField.setAccessible(true);
        try {
            // Here the version of validation prototype is set to be increased comparing to previousVersion.
            // This action is necessary to indicate that the criteria entity was changed (by other fictional user) since new modifications arrive.
            // But to be clear -- the criteria entity is 'changed' because it is originated from ICDTMAE, which has been changed during previous validation cycle.
            versionField.set(validationPrototype, previousVersion + 1);
            versionField.setAccessible(accessible);
        } catch (IllegalArgumentException | IllegalAccessException e) {
            versionField.setAccessible(accessible);
            logger.error(e.getMessage(), e);
            throw new IllegalStateException(e);
        }

        // IMPORTANT: after the creation of criteria validation prototype there can exist an 'required' validation errors.
        //     But, why? It seems, that just newly created entity should be empty.. But this is not the case --
        //     the entity has been already applied the values from 'cdtmae' during CriteriaGenerator generation process.
        //     So, we potentially have the 'required' errors -- need to disregard all of them!
        //     (for e.g., in TridentFleet it fixes the errors if no DdsStationAssigner is specified)
        return EntityResourceUtils.disregardUntouchedRequiredProperties(
                resetMetaStateForCriteriaValidationPrototype(
                        validationPrototype,
                        EntityResourceUtils.getOriginalManagedType(validationPrototype.getType(), cdtmae)//
                ), new LinkedHashSet<>(), true /* isCriteriaEntity */
        );
    }

    /**
     * Resets the meta state for the specified criteria entity.
     * <p>
     * The meta state reset is necessary to make the criteria entity like 'just saved and retrieved from the database' (originalValues should be equal to values).
     * <p>
     * UPDATE: resetting of the values has been enhanced (comparing to just invoking resetMetaState() on entity) with the functionality, for which the detailed comment is inside
     * the method implementation.
     *
     *
     * @param criteriaValidationPrototype
     * @param originalManagedType
     * @return
     */
    private static <T extends AbstractEntity<?>, M extends EnhancedCentreEntityQueryCriteria<T, ? extends IEntityDao<T>>> M resetMetaStateForCriteriaValidationPrototype(final M criteriaValidationPrototype, final Class<?> originalManagedType) {
        // standard resetting of meta-values: copies values into originalValues for all properties:
        criteriaValidationPrototype.resetMetaState();

        final Class<M> criteriaType = (Class<M>) criteriaValidationPrototype.getType();
        // For non-single entity-typed criteria properties (the properties with type List<String>, which were originated from entity-typed properties)
        //   there is a need to populate 'value' into 'originalValue' manually.
        // This is necessary due to the following:
        //     1) these properties have type List<String> and are treated as collectional in MetaProperty (see AbstractEntity's setMetaPropertyFactory method);
        //     2) originalValue is not set for collectional properties during resetMetaState() method (see MetaProperty's setOriginalValue method);
        //     3) but originalValue is still necessary for criteria entity validation.
        final List<Field> propFields = Finder.findProperties(criteriaType);
        for (final Field propField : propFields) {
            final String originalProperty = CriteriaReflector.getCriteriaProperty(criteriaType, propField.getName());
            if (List.class.isAssignableFrom(propField.getType()) && isMultiEntityTypedProperty(originalProperty, originalManagedType)) { // only List<String> is needed
                final MetaProperty<List<String>> metaProperty = criteriaValidationPrototype.getProperty(propField.getName());

                final Field originalValueField = Finder.findFieldByName(MetaPropertyFull.class, "originalValue");
                final boolean originalValueAccessible = originalValueField.isAccessible();
                originalValueField.setAccessible(true);
                try {
                    originalValueField.set(metaProperty, metaProperty.getValue()); // here 'value' is populated into 'originalValue' for non-single entity-typed criteria property
                    originalValueField.setAccessible(originalValueAccessible);
                } catch (IllegalArgumentException | IllegalAccessException e) {
                    originalValueField.setAccessible(originalValueAccessible);
                    logger.error(e.getMessage(), e);
                    throw new IllegalStateException(e);
                }
            }
        }
        return criteriaValidationPrototype;
    }

    /**
     * Determines whether the property represents a) entity-typed property or b) crit-only 'multi' entity-typed property.
     * <p>
     * if <code>true</code> -- this means that criterion, generated for that property, will be 'multi', if <code>false</code> -- it will be 'single'.
     *
     * @param property
     * @param managedType
     * @return
     */
    private static boolean isMultiEntityTypedProperty(final String property, final Class<?> managedType) {
        final boolean isEntityItself = "".equals(property); // empty property means "entity itself"
        final Class<?> propertyType = isEntityItself ? managedType : PropertyTypeDeterminator.determinePropertyType(managedType, property);
        final CritOnly critAnnotation = isEntityItself ? null : AnnotationReflector.getPropertyAnnotation(CritOnly.class, managedType, property);
        final boolean single = critAnnotation != null && Type.SINGLE.equals(critAnnotation.value());
        return EntityUtils.isEntityType(propertyType) && !single;
    }

    //////////////////////////////////////////////////// CREATE CENTRE CONTEXT FOR CENTRE RUN METHOD ETC. (context config is available) ////////////////////////////////////////////////////

    /**
     * Creates centre context based on serialisation {@link CentreContextHolder} entity.
     * <p>
     * Note: the control of which centreContext's parts should be initialised is provided by the server (using 'contextConfig'), but the client also filters out the context parts
     * that are not needed (the 'centreContextHolder' will contain only desirable context parts).
     *
     * @param centreContextHolder
     * @return
     */
    public static <T extends AbstractEntity<?>, M extends EnhancedCentreEntityQueryCriteria<T, ? extends IEntityDao<T>>> Optional<CentreContext<T, ?>> createCentreContext(
            final boolean disregardOriginallyProducedEntities,
            final IWebUiConfig webUiConfig,
            final ICompanionObjectFinder companionFinder,
            final User user,
            final ICriteriaGenerator critGenerator,
            final EntityFactory entityFactory,
            final CentreContextHolder centreContextHolder,
            final M criteriaEntity,
            final Optional<CentreContextConfig> contextConfig,
            final String chosenProperty,
            final DeviceProfile device,
            final IDomainTreeEnhancerCache domainTreeEnhancerCache,
            final EntityCentreConfigCo eccCompanion,
            final MainMenuItemCo mmiCompanion,
            final IUser userCompanion,
            final ICentreConfigSharingModel sharingModel) {
        if (contextConfig.isPresent()) {
            final CentreContext<T, AbstractEntity<?>> context = new CentreContext<>();
            final CentreContextConfig config = contextConfig.get();
            if (config.withSelectionCrit) {
                context.setSelectionCrit(criteriaEntity);
            }
            if (config.withAllSelectedEntities || config.withCurrentEtity) {
                context.setSelectedEntities(!centreContextHolder.proxiedPropertyNames().contains("selectedEntities") ? (List<T>) centreContextHolder.getSelectedEntities() : new ArrayList<>());
            }
            if (config.withMasterEntity) {
                context.setMasterEntity(restoreMasterFunctionalEntity(disregardOriginallyProducedEntities, webUiConfig, companionFinder, user, critGenerator, entityFactory, centreContextHolder, 0, device, domainTreeEnhancerCache, eccCompanion, mmiCompanion, userCompanion, sharingModel));
            }
            if (config.withComputation()) {
                context.setComputation(config.computation.get());
            }
            context.setChosenProperty(chosenProperty);
            context.setCustomObject(centreContextHolder != null && !centreContextHolder.proxiedPropertyNames().contains("customObject") ? centreContextHolder.getCustomObject() : new HashMap<>());
            return Optional.of(context);
        } else {
            return Optional.empty();
        }
    }

    //////////////////////////////////////////////////// CREATE CENTRE CONTEXT FOR CENTRE-DEPENDENT FUNCTIONAL ENTITIES ////////////////////////////////////////////////////

    /**
     * Creates centre context based on serialisation {@link CentreContextHolder} entity.
     * <p>
     * Note: the control of which centreContext's parts should be initialised is provided by the client (there are generated meta-information like 'requireSelectedEntities',
     * 'requireMasterEntity').
     *
     * @param actionConfig - the configuration of action for which this context is restored (used to restore computation function). It is not mandatory to
     *  specify this parameter as non-empty -- at this stage only centre actions are enabled with 'computation' part of the context.
     * @param centreContextHolder
     *
     * @return
     */
    public static <T extends AbstractEntity<?>> CentreContext<T, AbstractEntity<?>> createCentreContext(
            final AbstractEntity<?> masterContext,
            final List<AbstractEntity<?>> selectedEntities,
            final EnhancedCentreEntityQueryCriteria<T, ? extends IEntityDao<T>> criteriaEntity,
            final Optional<EntityActionConfig> config,
            final String chosenProperty,
            final Map<String, Object> customObject
    ) {
        final CentreContext<T, AbstractEntity<?>> context = new CentreContext<>();
        context.setSelectionCrit(criteriaEntity);
        context.setSelectedEntities((List<T>) selectedEntities);
        context.setMasterEntity(masterContext);
        if (config.isPresent() && config.get().context.isPresent() && config.get().context.get().withComputation()) {
            context.setComputation(config.get().context.get().computation.get());
        }
        context.setChosenProperty(chosenProperty);
        context.setCustomObject(customObject);
        return context;
    }

    //////////////////////////////////////////// CRITERIA ENTITY CREATION ////////////////////////////////////////////

    /**
     * Creates selection criteria entity from {@link CentreContextHolder} entity (which contains modifPropsHolder).
     *
     * @param centreContextHolder
     * @return
     */
    public static <T extends AbstractEntity<?>, M extends EnhancedCentreEntityQueryCriteria<T, ? extends IEntityDao<T>>> M createCriteriaEntityForContext(
        final CentreContextHolder centreContextHolder,
        final ICompanionObjectFinder companionFinder,
        final User user,
        final ICriteriaGenerator critGenerator,
        final IWebUiConfig webUiConfig,
        final EntityFactory entityFactory,
        final DeviceProfile device,
        final IDomainTreeEnhancerCache domainTreeEnhancerCache,
        final EntityCentreConfigCo eccCompanion,
        final MainMenuItemCo mmiCompanion,
        final IUser userCompanion,
        final ICentreConfigSharingModel sharingModel) {

        if (centreContextHolder.getCustomObject().get("@@miType") == null || isEmpty(!centreContextHolder.proxiedPropertyNames().contains("modifHolder") ? centreContextHolder.getModifHolder() : new HashMap<String, Object>())) {
            return null;
        }
        final Class<? extends MiWithConfigurationSupport<?>> miType;
        final Optional<String> saveAsName;
        try {
            miType = (Class<? extends MiWithConfigurationSupport<?>>) Class.forName((String) centreContextHolder.getCustomObject().get("@@miType"));
            final String saveAsNameString = (String) centreContextHolder.getCustomObject().get("@@saveAsName");
            saveAsName = "".equals(saveAsNameString) ? empty() : of(saveAsNameString);
        } catch (final ClassNotFoundException e) {
            throw new IllegalStateException(e);
        }

        final M criteriaEntity = (M) createCriteriaEntityForPaginating(companionFinder, critGenerator, miType, saveAsName, user, device, domainTreeEnhancerCache, webUiConfig, eccCompanion, mmiCompanion, userCompanion, sharingModel).setCentreContextHolder(centreContextHolder);
        criteriaEntity.setExportQueryRunner(customObject -> stream(webUiConfig, user, entityFactory, companionFinder, critGenerator, centreContextHolder, criteriaEntity, customObject, device, domainTreeEnhancerCache, eccCompanion, mmiCompanion, userCompanion, sharingModel));
        return criteriaEntity;
    }

    /**
     * A method to stream entities based on the centre query, including various transformations such as custom properties etc.
     * It is used as part of initialisation for an export query runner.
     *
     * @param webUiConfig
     * @param serverGdtm
     * @param companionFinder
     * @param critGenerator
     * @param centreContextHolder
     * @param criteriaEntity
     * @param adhocParams
     * @param utils
     *
     * @return
     */
    private static <T extends AbstractEntity<?>> Stream<AbstractEntity<?>> stream(
        final IWebUiConfig webUiConfig,
        final User user,
        final EntityFactory entityFactory,
        final ICompanionObjectFinder companionFinder,
        final ICriteriaGenerator critGenerator,

        final CentreContextHolder centreContextHolder,
        final EnhancedCentreEntityQueryCriteria<T, ? extends IEntityDao<T>> criteriaEntity,
        final Map<String, Object> adhocParams,
        final DeviceProfile device,
        final IDomainTreeEnhancerCache domainTreeEnhancerCache,
        final EntityCentreConfigCo eccCompanion,
        final MainMenuItemCo mmiCompanion,
        final IUser userCompanion,
        final ICentreConfigSharingModel sharingModel) {

        final Class<? extends MiWithConfigurationSupport<?>> miType = EntityResourceUtils.getMiType((Class<EnhancedCentreEntityQueryCriteria<T, ? extends IEntityDao<T>>>) criteriaEntity.getClass());
        final EntityCentre<AbstractEntity<?>> centre = (EntityCentre<AbstractEntity<?>>) webUiConfig.getCentres().get(miType);
        adhocParams.putAll(centreContextHolder.getCustomObject());
        // at this stage (during exporting of centre data) appliedCriteriaEntity is valid, because it represents 'previouslyRun' centre criteria which is getting updated only if Run was initiated and selection criteria validation succeeded
        final EnhancedCentreEntityQueryCriteria<AbstractEntity<?>, ? extends IEntityDao<AbstractEntity<?>>> appliedCriteriaEntity = (EnhancedCentreEntityQueryCriteria<AbstractEntity<?>, ? extends IEntityDao<AbstractEntity<?>>>) criteriaEntity;

        // Build dynamic properties object
        final List<Pair<ResultSetProp<AbstractEntity<?>>, Optional<CentreContext<AbstractEntity<?>, ?>>>> resPropsWithContext = CriteriaResource.getDynamicResultProperties(
                centre,
                webUiConfig,
                companionFinder,
                user,
                critGenerator,
                entityFactory,
                centreContextHolder,
                appliedCriteriaEntity,
                device,
                domainTreeEnhancerCache,
                eccCompanion,
                mmiCompanion,
                userCompanion,
                sharingModel);

        final Stream<AbstractEntity<?>> stream = createCriteriaMetaValuesCustomObjectWithStream(
            adhocParams,
            complementCriteriaEntityBeforeRunning( // complements appliedCriteriaEntity instance
                appliedCriteriaEntity,
                webUiConfig,
                companionFinder,
                user,
                critGenerator,
                entityFactory,
                centreContextHolder,
                domainTreeEnhancerCache,
                eccCompanion,
                mmiCompanion,
                userCompanion,
                sharingModel
            ),
            createDynamicPropertiesForExport(centre, resPropsWithContext)
        );
        final Stream<AbstractEntity<?>> entities = enhanceResultEntitiesWithCustomPropertyValues(
                centre,
                centre.getCustomPropertiesDefinitions(),
                centre.getCustomPropertiesAsignmentHandler(),
                stream);

        return enhanceResultEntitiesWithDynamicPropertyValues(entities, resPropsWithContext);
    }

    /**
     * Complements {@code criteriaEntity} with some items those are necessary for fully fledged running / exporting.
     * <p>
     * The main and most important item is {@link IQueryEnhancer} with its {@link CentreContext}. This item impacts the number of returned instances.
     * The context restoration will only occur iff there is {@link IQueryEnhancer} assigned to Centre DSL configuration with some context defined (see {@link IQueryEnhancerSetter#setQueryEnhancer(Class, CentreContextConfig)}).
     * <p>
     * There is also a similar item impacting returned instances count - {@code createdByUserConstraint}.
     * This is only applicable iff there is {@link IGenerator} configuration assigned to Centre DSL configuration (see {@link ILayoutConfigWithResultsetSupport#withGenerator(Class, Class)}).
     * <p>
     * It is also important to use full fetch model to get proper entities' graph on running / exporting. This should include not only all Centre DSL columns,
     * but also fetch parts from {@link IExtraFetchProviderSetter#setFetchProvider(ua.com.fielden.platform.entity.fetch.IFetchProvider)} and {@link IWithTooltip#withTooltip(String)} APIs.
     */
    public static EnhancedCentreEntityQueryCriteria<AbstractEntity<?>, ? extends IEntityDao<AbstractEntity<?>>> complementCriteriaEntityBeforeRunning(
        final EnhancedCentreEntityQueryCriteria<AbstractEntity<?>, ? extends IEntityDao<AbstractEntity<?>>> criteriaEntity,
        final IWebUiConfig webUiConfig,
        final ICompanionObjectFinder companionFinder,
        final User user,
        final ICriteriaGenerator critGenerator,
        final EntityFactory entityFactory,
        final CentreContextHolder centreContextHolder,
        final IDomainTreeEnhancerCache domainTreeEnhancerCache,
        final EntityCentreConfigCo eccCompanion,
        final MainMenuItemCo mmiCompanion,
        final IUser userCompanion,
        final ICentreConfigSharingModel sharingModel
    ) {
        final EntityCentre<AbstractEntity<?>> centre = (EntityCentre<AbstractEntity<?>>) webUiConfig.getCentres().get(criteriaEntity.miType()); // get Centre DSL configuration for 'criteriaEntity'
        criteriaEntity.getGeneratedEntityController().setEntityType(criteriaEntity.getEntityClass()); // provide entity type to be able to run generated centres (with calculated properties, like totals)

        centre.getAdditionalFetchProvider().ifPresent(fp -> criteriaEntity.setAdditionalFetchProvider(fp)); // additional fetch provider should be set if present in Centre DSL
        centre.getAdditionalFetchProviderForTooltipProperties().ifPresent(fp -> criteriaEntity.setAdditionalFetchProviderForTooltipProperties(fp)); // tooltip props fetch provider should be set if there are such properties in Centre DSL

        createQueryEnhancerAndContext(
            webUiConfig,
            companionFinder,
            user,
            critGenerator,
            entityFactory,
            centreContextHolder,
            centre.getQueryEnhancerConfig(),
            criteriaEntity,
            criteriaEntity.device(),
            domainTreeEnhancerCache,
            eccCompanion,
            mmiCompanion,
            userCompanion,
            sharingModel
        ).ifPresent(qeac -> criteriaEntity.setAdditionalQueryEnhancerAndContext(qeac.getKey(), qeac.getValue())); // query enhancer and its optional context should be set if present in Centre DSL

        // If exporting / running occurs on the centre that warrants data generation, then check if a generator was provided for an entity centre configuration.

        // There could be cases where the generated data and the queried data would have different types.
        // For example, the queried data could be modelled by a synthesized entity that includes a subquery based on some generated data.
        // In such cases, it is not possible to enhance the final query with a user related condition automatically.
        // This should be the responsibility of the application developer to properly construct a subquery that is based on the generated data.
        // The query will be enhanced with condition createdBy=currentUser if GeneratorTypes().isPresent() and generatorEntityType equal to the type of queried data (otherwise end-developer should do that manually using queryEnhancer or synthesized model).
        if (centre.getGeneratorTypes().isPresent() && centre.getGeneratorTypes().get().getKey().equals(getEntityType(criteriaEntity.miType()))) {
            criteriaEntity.setCreatedByUserConstraint(user);
        }
        return criteriaEntity;
    }

    private static List<List<DynamicColumnForExport>> createDynamicPropertiesForExport(final EntityCentre<AbstractEntity<?>> centre, final List<Pair<ResultSetProp<AbstractEntity<?>>, Optional<CentreContext<AbstractEntity<?>, ?>>>> resPropsWithContext) {
        final List<List<DynamicColumnForExport>> dynamicColumns = new ArrayList<>();
        resPropsWithContext.forEach(resPropWithContext -> {
            centre.getDynamicColumnBuilderFor(resPropWithContext.getKey()).ifPresent(colBuilder -> {
                colBuilder.getColumnsConfig(resPropWithContext.getValue()).ifPresent(config -> dynamicColumns.add(config.buildToExport()));
            });
        });
        return dynamicColumns;
    }

    /**
     * Creates selection criteria entity from {@link CentreContextHolder} entity (which contains modifPropsHolder).
     *
     * @param centreContextHolder
     * @param isPaginating -- returns {@code true} in case where this method is a part of 'Paginating Actions', {@code false} otherwise
     * @return
     */
    protected static <T extends AbstractEntity<?>, M extends EnhancedCentreEntityQueryCriteria<T, ? extends IEntityDao<T>>> M createCriteriaEntityForPaginating(
            final ICompanionObjectFinder companionFinder,
            final ICriteriaGenerator critGenerator,
            final Class<? extends MiWithConfigurationSupport<?>> miType,
            final Optional<String> saveAsName,
            final User user,
            final DeviceProfile device,
            final IDomainTreeEnhancerCache domainTreeEnhancerCache,
            final IWebUiConfig webUiConfig,
            final EntityCentreConfigCo eccCompanion,
            final MainMenuItemCo mmiCompanion,
            final IUser userCompanion,
            final ICentreConfigSharingModel sharingModel) {
        final ICentreDomainTreeManagerAndEnhancer updatedPreviouslyRunCentre = updateCentre(user, miType, PREVIOUSLY_RUN_CENTRE_NAME, saveAsName, device, domainTreeEnhancerCache, webUiConfig, eccCompanion, mmiCompanion, userCompanion, companionFinder);
        return createCriteriaValidationPrototype(miType, saveAsName, updatedPreviouslyRunCentre, companionFinder, critGenerator, 0L, user, device, domainTreeEnhancerCache, webUiConfig, eccCompanion, mmiCompanion, userCompanion, sharingModel);
    }

    /**
     * Creates selection criteria entity from <code>modifPropsHolder</code>.
     * <p>
     * IMPORTANT WARNING: avoids centre config self-conflict checks; ONLY TO BE USED NOT IN ANOTHER SessionRequired TRANSACTION SCOPE.
     *
     * @return
     */
    protected static <T extends AbstractEntity<?>, M extends EnhancedCentreEntityQueryCriteria<T, ? extends IEntityDao<T>>> M createCriteriaEntityWithoutConflicts(
        final Map<String, Object> modifiedPropertiesHolder,
        final ICompanionObjectFinder companionFinder,
        final ICriteriaGenerator critGenerator,
        final Class<? extends MiWithConfigurationSupport<?>> miType,
        final Optional<String> saveAsName,
        final User user,
        final DeviceProfile device,
        final IDomainTreeEnhancerCache domainTreeEnhancerCache,
        final IWebUiConfig webUiConfig,
        final EntityCentreConfigCo eccCompanion,
        final MainMenuItemCo mmiCompanion,
        final IUser userCompanion,
        final ICentreConfigSharingModel sharingModel
    ) {
        if (isEmpty(modifiedPropertiesHolder)) {
            throw new IllegalArgumentException("ModifiedPropertiesHolder should not be empty during invocation of fully fledged criteria entity creation.");
        }

        // load / update fresh centre if it is not loaded yet / stale
        final ICentreDomainTreeManagerAndEnhancer originalCdtmae = updateCentre(user, miType, FRESH_CENTRE_NAME, saveAsName, device, domainTreeEnhancerCache, webUiConfig, eccCompanion, mmiCompanion, userCompanion, companionFinder);
        applyMetaValues(originalCdtmae, getEntityType(miType), modifiedPropertiesHolder);
        final M validationPrototype = createCriteriaValidationPrototype(miType, saveAsName, originalCdtmae, companionFinder, critGenerator, getVersion(modifiedPropertiesHolder), user, device, domainTreeEnhancerCache, webUiConfig, eccCompanion, mmiCompanion, userCompanion, sharingModel);
        final M appliedCriteriaEntity = constructCriteriaEntityAndResetMetaValues(
                modifiedPropertiesHolder,
                validationPrototype,
                getOriginalManagedType(validationPrototype.getType(), originalCdtmae),
                companionFinder//
        ).getKey();

        // need to commit changed fresh centre after modifiedPropertiesHolder has been applied!
        commitCentreWithoutConflicts(user, miType, FRESH_CENTRE_NAME, saveAsName, device, originalCdtmae, null /* newDesc */, webUiConfig, eccCompanion, mmiCompanion, userCompanion);
        return appliedCriteriaEntity;
    }

    /**
     * Returns {@code true} in case where 'modifiedPropertiesHolder' is empty and should not be used for 'criteriaValidationPrototype' application, {@code false} otherwise.
     *
     * @param modifiedPropertiesHolder
     * @return
     */
    public static boolean isEmpty(final Map<String, Object> modifiedPropertiesHolder) {
        // TODO improve implementation?
        return !modifiedPropertiesHolder.containsKey(AbstractEntity.VERSION);
    }

    /**
     * Constructs the criteria entity from the client envelope and resets the original values of the entity to be equal to the values.
     * <p>
     * The envelope contains special version of entity called 'modifiedPropertiesHolder' which has only modified properties and potentially some custom stuff with '@' sign as the
     * prefix. All custom properties will be disregarded, but can be used later from the returning map.
     * <p>
     * All normal properties will be applied in 'validationPrototype'.
     *
     * @return applied validationPrototype and modifiedPropertiesHolder map
     */
    private static <T extends AbstractEntity<?>, M extends EnhancedCentreEntityQueryCriteria<T, ? extends IEntityDao<T>>> Pair<M, Map<String, Object>> constructCriteriaEntityAndResetMetaValues(final Map<String, Object> modifiedPropertiesHolder, final M validationPrototype, final Class<?> originalManagedType, final ICompanionObjectFinder companionFinder) {
        return new Pair<>(
                resetMetaStateForCriteriaValidationPrototype(
                        EntityResourceUtils.apply(modifiedPropertiesHolder, validationPrototype, companionFinder),
                        originalManagedType
                ),
                modifiedPropertiesHolder//
        );
    }

    /**
     * Updates FRESH / SAVED / PREVIOUSLY_RUN versions of configuration for {@code user} from upstream configuration if it exists.<br>
     * Returns upstream configuration.
     * <p>
     * This method safely checks whether FRESH / SAVED / PREVIOUSLY_RUN configs exist.<br>
     * They should (FRESH / SAVED), if prior isInherited check was true.<br>
     * However in highly concurrent system {@code user} could have performed deletion of current configuration (very unlikely).<br>
     * PREVIOUSLY_RUN may not be present, and this is checked also.<br>
     * <p>
     * IMPORTANT: In this method saveAsName of inherited configuration may be changed to the one from upstream configuration.<br>
     *   In this case this new saveAsName must be taken from returning argument and used for further calculations and for returning to the client application.
     *
     * @param checkChanges -- optional function to check whether there are local changes; if they are -- not update FRESH from upstream; if no such check is needed i.e. empty function is passed (e.g. when discarding) -- force FRESH centre updating
     */
    public static Optional<EntityCentreConfig> updateInheritedFromShared(
        final String configUuid,
        final Class<? extends MiWithConfigurationSupport<?>> miType,
        final DeviceProfile device,
        final Optional<String> saveAsName,
        final User user,
        final EntityCentreConfigCo eccCompanion,
        final Optional<Supplier<Boolean>> checkChanges
    ) {
        return findConfigOptByUuid(configUuid, miType, device, SAVED_CENTRE_NAME, eccCompanion)
               .map(upstreamConfig -> updateInheritedFromShared(upstreamConfig, miType, device, saveAsName, user, eccCompanion, checkChanges));
    }

    /**
     * Updates FRESH / SAVED / PREVIOUSLY_RUN versions of configuration for {@code user} from upstream configuration.<br>
     * Returns upstream configuration back.
     * <p>
     * This method safely checks whether FRESH / SAVED / PREVIOUSLY_RUN configs exist.<br>
     * They should (FRESH / SAVED), if prior isInherited check was true.<br>
     * However in highly concurrent system {@code user} could have performed deletion of current configuration (very unlikely).<br>
     * PREVIOUSLY_RUN may not be present, and this is checked also.<br>
     * <p>
     * IMPORTANT: In this method saveAsName of inherited configuration may be changed to the one from upstream configuration.<br>
     *   In this case this new saveAsName must be taken from returning argument and used for further calculations and for returning to the client application.
     *
     * @param checkChanges -- optional function to check whether there are local changes; if they are -- not update FRESH from upstream; if no such check is needed i.e. empty function is passed (e.g. when discarding) -- force FRESH centre updating
     */
    public static EntityCentreConfig updateInheritedFromShared(final EntityCentreConfig upstreamConfig, final Class<? extends MiWithConfigurationSupport<?>> miType, final DeviceProfile device, final Optional<String> saveAsName, final User user, final EntityCentreConfigCo eccCompanion, final Optional<Supplier<Boolean>> checkChanges) {
        final String upstreamTitle = obtainTitleFrom(upstreamConfig.getTitle(), SAVED_CENTRE_NAME, device);
        final Optional<String> changedTitle = !equalsEx(upstreamTitle, saveAsName.get()) ? of(upstreamTitle) : empty();
        final Function<String, Function<Supplier<Optional<Boolean>>, Consumer<Supplier<String>>>> overrideConfigBodyFor = name -> calcRunAutomaticallyOpt -> calcDesc ->
            findConfigOpt(miType, user, NAME_OF.apply(name).apply(saveAsName).apply(device), eccCompanion, FETCH_CONFIG_AND_INSTRUMENT.with("configBody").with("runAutomatically")) // contains 'title' / 'desc' inside fetch model
            .ifPresent(config -> {
                final String desc = calcDesc.get();
                if (desc != null) {
                    config.setDesc(desc);
                }
                calcRunAutomaticallyOpt.get().ifPresent(runAutomatically -> config.setRunAutomatically(runAutomatically));
                changedTitle.ifPresent(ct -> config.setTitle(NAME_OF.apply(name).apply(of(ct)).apply(device))); // update title of configuration from upstream if it has changed
                eccCompanion.saveWithRetry(config.setConfigBody(upstreamConfig.getConfigBody()));
            });
        final Function<String, Consumer<String>> overrideConfigTitleFor = name -> ct -> findConfigOpt(miType, user, NAME_OF.apply(name).apply(saveAsName).apply(device), eccCompanion, FETCH_CONFIG_AND_INSTRUMENT /*contains 'title' inside fetch model*/).ifPresent(config ->
            eccCompanion.saveWithRetry(config.setTitle(NAME_OF.apply(name).apply(of(ct)).apply(device)))
        );
        final boolean notUpdateFresh = checkChanges.map(check -> check.get()).orElse(FALSE);
        // update SAVED surrogate configuration; always
        overrideConfigBodyFor.apply(SAVED_CENTRE_NAME)
            .apply(() -> empty())
            .accept(() -> null);
        if (!notUpdateFresh) {
            // update FRESH surrogate configuration; if there are no local changes or if local changes are irrelevant (DISCARD)
            overrideConfigBodyFor.apply(FRESH_CENTRE_NAME)
                // upstreamConfig exists; its FRESH counterpart too -- no need to provide webUiConfig (first 'null') for getting default runAutomatically values;
                // also no need to provide selectionCrit (second 'null') for checking whether upstreamConfig is inherited - it can never be inherited transitively
                .apply(() -> of(updateCentreRunAutomatically(upstreamConfig.getOwner(), miType, of(upstreamTitle), device, eccCompanion, null, null)))
                .accept(() -> updateCentreDesc(upstreamConfig.getOwner(), miType, of(upstreamTitle), device, eccCompanion));
        } else {
            // update FRESH surrogate configuration; only if upstream title has been changed
            changedTitle.ifPresent(ct -> overrideConfigTitleFor.apply(FRESH_CENTRE_NAME).accept(ct));
        }
        // update PREVIOUSLY_RUN surrogate configuration; only if upstream title has been changed and if PREVIOUSLY_RUN surrogate configuration does exist
        changedTitle.ifPresent(ct -> overrideConfigTitleFor.apply(PREVIOUSLY_RUN_CENTRE_NAME).accept(ct)); // update title of configuration from upstream if it has changed
        return upstreamConfig;
    }

}<|MERGE_RESOLUTION|>--- conflicted
+++ resolved
@@ -127,15 +127,11 @@
  *
  */
 public class CentreResourceUtils<T extends AbstractEntity<?>> extends CentreUtils<T> {
-<<<<<<< HEAD
     private static final Logger logger = LogManager.getLogger(CentreResourceUtils.class);
-=======
-    private static final Logger logger = Logger.getLogger(CentreResourceUtils.class);
     public static final String CONFIG_DOES_NOT_EXIST = "Configuration does not exist.";
     private static final String SAVE_MSG = "Please save and try again.";
     public static final String SAVE_OWN_COPY_MSG = "Only sharing of your own configurations is supported. Please save as your copy and try again.";
     private static final String DUPLICATE_SAVE_MSG = "Please duplicate, save and try again.";
->>>>>>> 46c00700
 
     /**
      * The key for customObject's value containing save-as name.
