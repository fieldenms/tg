package ua.com.fielden.web.security.userroleaccosication;

import static org.junit.Assert.assertNotNull;
import static org.junit.Assert.assertTrue;
import static org.junit.Assert.fail;

import java.util.Collection;
import java.util.HashMap;
import java.util.HashSet;
import java.util.LinkedHashSet;
import java.util.Map;
import java.util.Set;

import org.junit.Test;
import org.restlet.Restlet;
import org.restlet.routing.Router;

import ua.com.fielden.platform.dao.IUserRoleDao;
import ua.com.fielden.platform.entity.AbstractEntity;
import ua.com.fielden.platform.entity.factory.EntityFactory;
import ua.com.fielden.platform.security.IUserAndRoleAssociationBatchAction;
import ua.com.fielden.platform.security.UserAndRoleAssociationBatchAction;
import ua.com.fielden.platform.security.UserAndRoleAssociationBatchActionRao;
import ua.com.fielden.platform.security.UserControllerRao;
import ua.com.fielden.platform.security.UserRoleRao;
import ua.com.fielden.platform.security.provider.IUserEx;
import ua.com.fielden.platform.security.user.IUser;
import ua.com.fielden.platform.security.user.User;
import ua.com.fielden.platform.security.user.UserAndRoleAssociation;
import ua.com.fielden.platform.security.user.UserRole;
import ua.com.fielden.platform.test.DbDrivenTestCase;
import ua.com.fielden.platform.web.resources.RouterHelper;
import ua.com.fielden.platform.web.test.WebBasedTestCase;

public class UserAndRoleAssociationBatchActionTest extends WebBasedTestCase {

    private final IUserRoleDao userRoleRao = new UserRoleRao(config.restClientUtil());
    private final IUserEx userControllerRao = new UserControllerRao(userRoleRao, config.restClientUtil());
    private final IUserAndRoleAssociationBatchAction associationRao = new UserAndRoleAssociationBatchActionRao(config.restClientUtil());

    @Test
    public void test_whether_user_and_role_batch_action_works() {
        final Map<Long, User> users = (Map<Long, User>) mapById(userControllerRao.findAllUsers());
        final Map<Long, UserRole> roles = (Map<Long, UserRole>) mapById(userRoleRao.findAll());
        

        final Set<UserAndRoleAssociation> saveAssociations = new HashSet<>();
<<<<<<< HEAD
        final User user1 = users.get(Long.valueOf(1));
        final EntityFactory factory = user1.getEntityFactory();
        saveAssociations.add(factory.newByKey(UserAndRoleAssociation.class, user1, roles.get(Long.valueOf(3))));

        final Set<UserAndRoleAssociation> removeAssociations = new HashSet<>();
        removeAssociations.add(factory.newByKey(UserAndRoleAssociation.class, user1, roles.get(Long.valueOf(1))));
=======
        final UserAndRoleAssociation userAndRoleAssociationToSave = DbDrivenTestCase.entityFactory.newEntity(UserAndRoleAssociation.class);
        userAndRoleAssociationToSave.setUser(users.get(Long.valueOf(1))).setUserRole(roles.get(Long.valueOf(3)));
        saveAssociations.add(userAndRoleAssociationToSave);

        final Set<UserAndRoleAssociation> removeAssociations = new HashSet<>();
        final UserAndRoleAssociation userAndRoleAssociationToRemove = DbDrivenTestCase.entityFactory.newEntity(UserAndRoleAssociation.class);
        userAndRoleAssociationToRemove.setUser(users.get(Long.valueOf(1)));
        userAndRoleAssociationToRemove.setUserRole(roles.get(Long.valueOf(1)));
        removeAssociations.add(userAndRoleAssociationToRemove);
>>>>>>> 9b3b3602

        final UserAndRoleAssociationBatchAction action = DbDrivenTestCase.entityFactory.newEntity(UserAndRoleAssociationBatchAction.class);
        action.setSaveEntities(saveAssociations);
        action.setRemoveEntities(removeAssociations);

        associationRao.save(action);

        final User user = userControllerRao.findUserByIdWithRoles(Long.valueOf(1));
        final Map<Long, UserRole> associatedRoles = (Map<Long, UserRole>) mapById(user.roles());
        assertTrue("Incorrect number of edited roles of the USER-1", associatedRoles.size() == 2);
        assertNotNull("USER-1 must be associated with role2", associatedRoles.get(Long.valueOf(2)));
        assertNotNull("USER-1 must be associated with role3", associatedRoles.get(Long.valueOf(3)));
    }

    @Test
    public void test_whether_batch_save_is_transactional() {
        final Map<Long, User> users = (Map<Long, User>) mapById(userControllerRao.findAllUsers());
        final Map<Long, UserRole> roles = (Map<Long, UserRole>) mapById(userRoleRao.findAll());

<<<<<<< HEAD
        final User user1 = users.get(Long.valueOf(1));
        final EntityFactory factory = user1.getEntityFactory();

        final Set<UserAndRoleAssociation> saveAssociations = new LinkedHashSet<>();
        saveAssociations.add(factory.newByKey(UserAndRoleAssociation.class, users.get(Long.valueOf(1)), roles.get(Long.valueOf(3))));

        final Set<UserAndRoleAssociation> removeAssociations = new HashSet<>();
        removeAssociations.add(factory.newByKey(UserAndRoleAssociation.class, null, roles.get(Long.valueOf(1))));
=======
        final Set<UserAndRoleAssociation> saveAssociations = new HashSet<>();
        final UserAndRoleAssociation userAndRoleAssociationToSave = DbDrivenTestCase.entityFactory.newEntity(UserAndRoleAssociation.class);
        userAndRoleAssociationToSave.setUser(users.get(Long.valueOf(1))).setUserRole(roles.get(Long.valueOf(3)));
        saveAssociations.add(userAndRoleAssociationToSave);

        final Set<UserAndRoleAssociation> removeAssociations = new HashSet<>();
        final UserAndRoleAssociation userAndRoleAssociationToRemove = DbDrivenTestCase.entityFactory.newEntity(UserAndRoleAssociation.class);
        userAndRoleAssociationToRemove.setUser(null).setUserRole(roles.get(Long.valueOf(1)));
        removeAssociations.add(userAndRoleAssociationToRemove);
>>>>>>> 9b3b3602

        final UserAndRoleAssociationBatchAction action = DbDrivenTestCase.entityFactory.newEntity(UserAndRoleAssociationBatchAction.class);
        action.setSaveEntities(saveAssociations);
        action.setRemoveEntities(removeAssociations);


        try {
            associationRao.save(action);
            fail("It must have failed");
        } catch (final Exception ex) {

        }

        final User user = userControllerRao.findUserByIdWithRoles(Long.valueOf(1));
        final Map<Long, UserRole> associatedRoles = (Map<Long, UserRole>) mapById(user.roles());
        assertTrue("Incorrect number of edited roles of the USER-1", associatedRoles.size() == 2);
        assertNotNull("USER-1 must be associated with role1", associatedRoles.get(Long.valueOf(1)));
        assertNotNull("USER-1 must be associated with role2", associatedRoles.get(Long.valueOf(2)));
    }

    /**
     * Returns the map between id and the entity with that id.
     * 
     * @param entities
     * @return
     */
    private Map<Long, ? extends AbstractEntity<?>> mapById(final Collection<? extends AbstractEntity<?>> entities) {
        final Map<Long, AbstractEntity<?>> map = new HashMap<>();
        for (final AbstractEntity<?> entity : entities) {
            map.put(entity.getId(), entity);
        }
        return map;
    }

    @Override
    public synchronized Restlet getInboundRoot() {
        final Router router = new Router(getContext());

        final RouterHelper helper = new RouterHelper(DbDrivenTestCase.injector, DbDrivenTestCase.entityFactory);
        helper.register(router, IUserRoleDao.class);
        helper.register(router, IUser.class);
        helper.register(router, IUserAndRoleAssociationBatchAction.class);

        return router;
    }

    @Override
    protected String[] getDataSetPaths() {
        return new String[] { "src/test/resources/data-files/user-role-test-case.flat.xml" };
    }
}<|MERGE_RESOLUTION|>--- conflicted
+++ resolved
@@ -45,14 +45,6 @@
         
 
         final Set<UserAndRoleAssociation> saveAssociations = new HashSet<>();
-<<<<<<< HEAD
-        final User user1 = users.get(Long.valueOf(1));
-        final EntityFactory factory = user1.getEntityFactory();
-        saveAssociations.add(factory.newByKey(UserAndRoleAssociation.class, user1, roles.get(Long.valueOf(3))));
-
-        final Set<UserAndRoleAssociation> removeAssociations = new HashSet<>();
-        removeAssociations.add(factory.newByKey(UserAndRoleAssociation.class, user1, roles.get(Long.valueOf(1))));
-=======
         final UserAndRoleAssociation userAndRoleAssociationToSave = DbDrivenTestCase.entityFactory.newEntity(UserAndRoleAssociation.class);
         userAndRoleAssociationToSave.setUser(users.get(Long.valueOf(1))).setUserRole(roles.get(Long.valueOf(3)));
         saveAssociations.add(userAndRoleAssociationToSave);
@@ -62,7 +54,6 @@
         userAndRoleAssociationToRemove.setUser(users.get(Long.valueOf(1)));
         userAndRoleAssociationToRemove.setUserRole(roles.get(Long.valueOf(1)));
         removeAssociations.add(userAndRoleAssociationToRemove);
->>>>>>> 9b3b3602
 
         final UserAndRoleAssociationBatchAction action = DbDrivenTestCase.entityFactory.newEntity(UserAndRoleAssociationBatchAction.class);
         action.setSaveEntities(saveAssociations);
@@ -82,16 +73,6 @@
         final Map<Long, User> users = (Map<Long, User>) mapById(userControllerRao.findAllUsers());
         final Map<Long, UserRole> roles = (Map<Long, UserRole>) mapById(userRoleRao.findAll());
 
-<<<<<<< HEAD
-        final User user1 = users.get(Long.valueOf(1));
-        final EntityFactory factory = user1.getEntityFactory();
-
-        final Set<UserAndRoleAssociation> saveAssociations = new LinkedHashSet<>();
-        saveAssociations.add(factory.newByKey(UserAndRoleAssociation.class, users.get(Long.valueOf(1)), roles.get(Long.valueOf(3))));
-
-        final Set<UserAndRoleAssociation> removeAssociations = new HashSet<>();
-        removeAssociations.add(factory.newByKey(UserAndRoleAssociation.class, null, roles.get(Long.valueOf(1))));
-=======
         final Set<UserAndRoleAssociation> saveAssociations = new HashSet<>();
         final UserAndRoleAssociation userAndRoleAssociationToSave = DbDrivenTestCase.entityFactory.newEntity(UserAndRoleAssociation.class);
         userAndRoleAssociationToSave.setUser(users.get(Long.valueOf(1))).setUserRole(roles.get(Long.valueOf(3)));
@@ -101,7 +82,6 @@
         final UserAndRoleAssociation userAndRoleAssociationToRemove = DbDrivenTestCase.entityFactory.newEntity(UserAndRoleAssociation.class);
         userAndRoleAssociationToRemove.setUser(null).setUserRole(roles.get(Long.valueOf(1)));
         removeAssociations.add(userAndRoleAssociationToRemove);
->>>>>>> 9b3b3602
 
         final UserAndRoleAssociationBatchAction action = DbDrivenTestCase.entityFactory.newEntity(UserAndRoleAssociationBatchAction.class);
         action.setSaveEntities(saveAssociations);
