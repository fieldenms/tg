<project xmlns="http://maven.apache.org/POM/4.0.0" xmlns:xsi="http://www.w3.org/2001/XMLSchema-instance" xsi:schemaLocation="http://maven.apache.org/POM/4.0.0 http://maven.apache.org/maven-v4_0_0.xsd">
    <modelVersion>4.0.0</modelVersion>
    <parent>
        <groupId>fielden</groupId>
        <artifactId>platform-parent</artifactId>
<<<<<<< HEAD
        <version>1.4.7-SNAPSHOT</version>
=======
        <version>2.0.0-SNAPSHOT</version>
>>>>>>> e857c1dc
    </parent>

    <artifactId>platform-annotations</artifactId>
    <packaging>jar</packaging>

    <name>Trident Genesis Platform Annotations</name>
    <build>
        <resources>
            <resource>
                <directory>src/main/resources</directory>
                <excludes>
                    <exclude>**/log4j2-test.xml</exclude>
                </excludes>
            </resource>
            <resource>
                <directory>src/main/java</directory>
                <excludes>
                    <exclude>**/*.java</exclude>
                </excludes>
            </resource>
        </resources>

        <plugins>
            <plugin>
                <groupId>org.apache.maven.plugins</groupId>
                <artifactId>maven-source-plugin</artifactId>
            </plugin>
            <!-- disable maven-enforcer-plugin -->
            <plugin>
                <groupId>org.apache.maven.plugins</groupId>
                <artifactId>maven-enforcer-plugin</artifactId>
                <version>3.1.0</version>
                <configuration>
                    <skip>true</skip>
                </configuration>
            </plugin>
        </plugins>

    </build>
</project><|MERGE_RESOLUTION|>--- conflicted
+++ resolved
@@ -3,11 +3,7 @@
     <parent>
         <groupId>fielden</groupId>
         <artifactId>platform-parent</artifactId>
-<<<<<<< HEAD
-        <version>1.4.7-SNAPSHOT</version>
-=======
         <version>2.0.0-SNAPSHOT</version>
->>>>>>> e857c1dc
     </parent>
 
     <artifactId>platform-annotations</artifactId>
