--- conflicted
+++ resolved
@@ -5,7 +5,6 @@
 import fielden.platform.bnf.Variable;
 import ua.com.fielden.platform.entity.query.fluent.EntityQueryProgressiveInterfaces.ICompoundCondition0;
 import ua.com.fielden.platform.entity.query.model.*;
-import ua.com.fielden.platform.processors.metamodel.IConvertableToPath;
 
 import static fielden.platform.bnf.FluentBNF.start;
 import static fielden.platform.bnf.Metadata.inline;
@@ -317,17 +316,12 @@
 
         derive(OrderByOperand_Single).
             to(SingleOperand, Order).
-<<<<<<< HEAD
-            or(yield.with(CS), Order).
-            or(order.with(OrderingModel.class)).
-=======
 
         derive(OrderByOperand_Yield).
-            to(label("yield", yield.with(STR)), Order).
+            to(label("yield", yield.with(CS)), Order).
 
         derive(OrderByOperand_OrderingModel).
             to(order.with(OrderingModel.class)).
->>>>>>> f63da72f
 
         derive(Order).
             to(asc).or(desc).
